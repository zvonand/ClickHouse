--- conflicted
+++ resolved
@@ -87,12 +87,9 @@
             {"filesystem_cache_skip_download_if_exceeds_per_query_cache_write_limit", 1, 1, "Rename of setting skip_download_if_exceeds_query_cache_limit"},
             {"filesystem_cache_prefer_bigger_buffer_size", true, true, "New setting"},
             {"read_in_order_use_virtual_row", false, false, "Use virtual row while reading in order of primary key or its monotonic function fashion. It is useful when searching over multiple parts as only relevant ones are touched."},
-<<<<<<< HEAD
             {"output_format_json_pretty_print", false, true, "Print values in a pretty format in JSON output format by default"},
-=======
             {"filesystem_cache_boundary_alignment", 0, 0, "New setting"},
             {"push_external_roles_in_interserver_queries", false, false, "New setting."},
->>>>>>> 59fe7e19
         }
     },
     {"24.10",
