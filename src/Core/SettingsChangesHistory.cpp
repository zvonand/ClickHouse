#include <Core/SettingsChangesHistory.h>

#include <Core/SettingsEnums.h>

#include <Common/Exception.h>

namespace DB
{

namespace ErrorCodes
{
    extern const int LOGICAL_ERROR;
}

static void addSettingsChanges(
    VersionToSettingsChangesMap & settings_changes_history,
    std::string_view version,
    SettingsChangesHistory::SettingsChanges && changes)
{
    /// Forbid duplicate versions
    auto [_, inserted] = settings_changes_history.emplace(ClickHouseVersion(version), std::move(changes));
    if (!inserted)
        throw Exception{ErrorCodes::LOGICAL_ERROR, "Detected duplicate version '{}'", ClickHouseVersion(version).toString()};
}

const VersionToSettingsChangesMap & getSettingsChangesHistory()
{
    static VersionToSettingsChangesMap settings_changes_history;
    static std::once_flag initialized_flag;
    std::call_once(initialized_flag, [&]
    {
        // clang-format off
        /// History of settings changes that controls some backward incompatible changes
        /// across all ClickHouse versions. It maps ClickHouse version to settings changes that were done
        /// in this version. This history contains both changes to existing settings and newly added settings.
        /// Settings changes is a vector of structs
        ///     {setting_name, previous_value, new_value, reason}.
        /// For newly added setting choose the most appropriate previous_value (for example, if new setting
        /// controls new feature and it's 'true' by default, use 'false' as previous_value).
        /// It's used to implement `compatibility` setting (see https://github.com/ClickHouse/ClickHouse/issues/35972)
        /// Note: please check if the key already exists to prevent duplicate entries.
        addSettingsChanges(settings_changes_history, "26.1",
        {
<<<<<<< HEAD
            {"input_format_binary_max_type_complexity", 1000, 1000, "Added new setting to control max number of type nodes when decoding binary types. Protects against malicious inputs."},
=======
            {"trace_profile_events_list", "", "", "New setting"},
>>>>>>> b828c74d
        });
        addSettingsChanges(settings_changes_history, "25.12",
        {
            {"format_binary_max_object_size", 100000, 100000, "New setting that limits the maximum size of object during JSON type binary deserialization"},
            {"max_streams_for_files_processing_in_cluster_functions", 0, 0, "Add a new setting that allows to limit number of streams for files processing in *Cluster table functions"},
            {"max_reverse_dictionary_lookup_cache_size_bytes", 100 * 1024 * 1024, 100 * 1024 * 1024, "New setting. Maximum size in bytes of the per-query reverse dictionary lookup cache used by the function `dictGetKeys`. The cache stores serialized key tuples per attribute value to avoid re-scanning the dictionary within the same query."},
            {"query_plan_remove_unused_columns", false, true, "New setting. Add optimization to remove unused columns in query plan."},
            {"query_plan_optimize_join_order_limit", 1, 10, "Allow JOIN reordering with more tables by default"},
            {"iceberg_insert_max_partitions", 100, 100, "New setting."},
            {"check_query_single_value_result", true, false, "Changed setting to make CHECK TABLE more useful"},
            {"use_paimon_partition_pruning", false, false, "New setting."},
            {"use_skip_indexes_for_disjunctions", false, true, "New setting"},
            {"allow_statistics_optimize", false, true, "Enable this optimization by default."},
            {"allow_statistic_optimize", false, true, "Enable this optimization by default."},
            {"query_plan_text_index_add_hint", true, true, "New setting"},
            {"query_plan_read_in_order_through_join", false, true, "New setting"},
            {"query_plan_max_limit_for_lazy_materialization", 10, 10000, "Increase the limit after performance improvement"},
            {"text_index_hint_max_selectivity", 0.2, 0.2, "New setting"},
            {"allow_experimental_time_time64_type", false, true, "Enable Time and Time64 type by default"},
            {"enable_time_time64_type", false, true, "Enable Time and Time64 type by default"},
            {"use_skip_indexes_for_top_k", false, false, "New setting."},
            {"use_top_k_dynamic_filtering", false, false, "New setting."},
            {"query_plan_max_limit_for_top_k_optimization", 0, 1000, "New setting."},
            {"aggregate_function_input_format", "state", "state", "New setting to control AggregateFunction input format during INSERT operations. Setting Value set to state by default"},
            {"delta_lake_snapshot_start_version", -1, -1, "New setting."},
            {"delta_lake_snapshot_end_version", -1, -1, "New setting."},
            {"apply_row_policy_after_final", false, false, "New setting to control if row policies and PREWHERE are applied after FINAL processing for *MergeTree tables"},
            {"apply_prewhere_after_final", false, false, "New setting. When enabled, PREWHERE conditions are applied after FINAL processing."},
            {"compatibility_s3_presigned_url_query_in_path", false, false, "New setting."},
            {"serialize_string_in_memory_with_zero_byte", true, true, "New setting"},
            {"optimize_inverse_dictionary_lookup", false, true, "New setting"},
            {"automatic_parallel_replicas_mode", 0, 0, "New setting"},
            {"automatic_parallel_replicas_min_bytes_per_replica", 0, 0, "New setting"},
            {"type_json_skip_invalid_typed_paths", false, false, "Allow skipping typed paths that fail type coercion in JSON columns"},
            {"query_plan_optimize_join_order_algorithm", "greedy", "greedy", "New experimental setting."},
            {"s3_path_filter_limit", 0, 1000, "New setting"},
            {"format_capn_proto_max_message_size", 0, 1_GiB, "Prevent allocating large amount of memory"},
            {"parallel_replicas_allow_materialized_views", false, true, "Allow usage of materialized views with parallel replicas"},
            {"distributed_cache_use_clients_cache_for_read", true, true, "New setting"},
            {"distributed_cache_use_clients_cache_for_write", false, false, "New setting"},
            {"enable_positional_arguments_for_projections", true, false, "New setting to control positional arguments in projections."},
            {"enable_full_text_index", false, false, "Text index was moved to Beta."},
            {"enable_shared_storage_snapshot_in_query", false, true, "Enable share storage snapshot in query by default"},
            {"insert_select_deduplicate", Field{"auto"}, Field{"auto"}, "New setting"},
            {"output_format_pretty_named_tuples_as_json", false, true, "New setting to control whether named tuples in Pretty format are output as JSON objects"},
        });
        addSettingsChanges(settings_changes_history, "25.11",
        {
            {"query_plan_max_limit_for_lazy_materialization", 10, 100, "More optimal"},
            {"create_table_empty_primary_key_by_default", false, true, "Better usability"},
            {"cluster_table_function_split_granularity", "file", "file", "New setting."},
            {"cluster_table_function_buckets_batch_size", 0, 0, "New setting."},
            {"arrow_flight_request_descriptor_type", "path", "path", "New setting. Type of descriptor to use for Arrow Flight requests: 'path' or 'command'. Dremio requires 'command'."},
            {"send_profile_events", true, true, "New setting. Whether to send profile events to the clients."},
            {"into_outfile_create_parent_directories", false, false, "New setting"},
            {"correlated_subqueries_default_join_kind", "left", "right", "New setting. Default join kind for decorrelated query plan."},
            {"use_statistics_cache", 0, 0, "New setting"},
            {"input_format_parquet_use_native_reader_v3", false, true, "Seems stable"},
            {"max_projection_rows_to_use_projection_index", 1'000'000, 1'000'000, "New setting"},
            {"min_table_rows_to_use_projection_index", 1'000'000, 1'000'000, "New setting"},
            {"use_text_index_dictionary_cache", false, false, "New setting"},
            {"use_text_index_header_cache", false, false, "New setting"},
            {"use_text_index_postings_cache", false, false, "New setting"},
            {"s3_retry_attempts", 500, 500, "Changed the value of the obsolete setting"},
            {"http_write_exception_in_output_format", true, false, "Changed for consistency across formats"},
            {"optimize_const_name_size", -1, 256, "Replace with scalar and use hash as a name for large constants (size is estimated by name length)"},
            {"enable_lazy_columns_replication", false, true, "Enable lazy columns replication in JOIN and ARRAY JOIN by default"},
            {"allow_special_serialization_kinds_in_output_formats", false, true, "Enable direct output of special columns representations like Sparse/Replicated in some output formats"},
            {"allow_experimental_alias_table_engine", false, false, "New setting"},
            {"input_format_parquet_local_time_as_utc", false, true, "Use more appropriate type DateTime64(..., 'UTC') for parquet 'local time without timezone' type."},
            {"input_format_parquet_verify_checksums", true, true, "New setting."},
            {"output_format_parquet_write_checksums", false, true, "New setting."},
            {"database_shared_drop_table_delay_seconds", 8 * 60 * 60, 8 * 60 * 60, "New setting."},
            {"filesystem_cache_allow_background_download", true, true, "New setting to control background downloads in filesystem cache per query."},
            {"show_processlist_include_internal", false, true, "New setting."},
            {"enable_positional_arguments_for_projections", true, false, "New setting to control positional arguments in projections."},
        });
        addSettingsChanges(settings_changes_history, "25.10",
        {
            {"allow_special_serialization_kinds_in_output_formats", false, false, "Add a setting to allow output of special columns representations like Sparse/Replicated without converting them to full columns"},
            {"enable_lazy_columns_replication", false, false, "Add a setting to enable lazy columns replication in JOIN and ARRAY JOIN"},
            {"correlated_subqueries_default_join_kind", "left", "right", "New setting. Default join kind for decorrelated query plan."},
            {"show_data_lake_catalogs_in_system_tables", true, false, "Disable catalogs in system tables by default"},
            {"optimize_rewrite_like_perfect_affix", false, true, "New setting"},
            {"allow_dynamic_type_in_join_keys", true, false, "Disallow using Dynamic type in JOIN keys by default"},
            {"s3queue_keeper_fault_injection_probability", 0, 0, "New setting."},
            {"enable_join_runtime_filters", false, false, "New setting"},
            {"join_runtime_filter_exact_values_limit", 10000, 10000, "New setting"},
            {"join_runtime_bloom_filter_bytes", 512_KiB, 512_KiB, "New setting"},
            {"join_runtime_bloom_filter_hash_functions", 3, 3, "New setting"},
            {"use_join_disjunctions_push_down", false, false, "New setting."},
            {"joined_block_split_single_row", false, false, "New setting"},
            {"temporary_files_buffer_size", DBMS_DEFAULT_BUFFER_SIZE, DBMS_DEFAULT_BUFFER_SIZE, "New setting"},
            {"rewrite_in_to_join", false, false, "New experimental setting"},
            {"delta_lake_log_metadata", false, false, "New setting."},
            {"distributed_cache_prefer_bigger_buffer_size", false, false, "New setting."},
            {"allow_experimental_qbit_type", false, false, "New experimental setting"},
            {"optimize_qbit_distance_function_reads", true, true, "New setting"},
            {"read_from_distributed_cache_if_exists_otherwise_bypass_cache", false, false, "New setting"},
            {"s3_slow_all_threads_after_retryable_error", false, false, "Disable the setting by default"},
            {"backup_slow_all_threads_after_retryable_s3_error", false, false, "Disable the setting by default"},
            {"enable_http_compression", false, true, "It should be beneficial in general"},
            {"inject_random_order_for_select_without_order_by", false, false, "New setting"},
            {"exclude_materialize_skip_indexes_on_insert", "", "", "New setting."},
            {"optimize_empty_string_comparisons", false, true, "A new setting."},
            {"query_plan_use_logical_join_step", true, true, "Added alias"},
            {"schema_inference_make_columns_nullable", 1, 3, "Take nullability information from Parquet/ORC/Arrow metadata by default, instead of making everything nullable."},
            {"materialized_views_squash_parallel_inserts", false, true, "Added setting to preserve old behavior if needed."},
            {"distributed_cache_connect_timeout_ms", 50, 50, "New setting"},
            {"distributed_cache_receive_timeout_ms", 3000, 3000, "New setting"},
            {"distributed_cache_send_timeout_ms", 3000, 3000, "New setting"},
            {"distributed_cache_tcp_keep_alive_timeout_ms", 2900, 2900, "New setting"},
            {"enable_positional_arguments_for_projections", true, false, "New setting to control positional arguments in projections."},
        });
        addSettingsChanges(settings_changes_history, "25.9",
        {
            {"input_format_protobuf_oneof_presence", false, false, "New setting"},
            {"iceberg_delete_data_on_drop", false, false, "New setting"},
            {"use_skip_indexes_on_data_read", false, false, "New setting"},
            {"s3_slow_all_threads_after_retryable_error", false, false, "Added an alias for setting `backup_slow_all_threads_after_retryable_s3_error`"},
            {"iceberg_metadata_log_level", "none", "none", "New setting."},
            {"iceberg_insert_max_rows_in_data_file", 1000000, 1000000, "New setting."},
            {"iceberg_insert_max_bytes_in_data_file", 1_GiB, 1_GiB, "New setting."},
            {"query_plan_optimize_join_order_limit", 1, 1, "New setting"},
            {"query_plan_display_internal_aliases", false, false, "New setting"},
            {"query_plan_max_step_description_length", 1000000000, 500, "New setting"},
            {"allow_experimental_delta_lake_writes", false, false, "New setting."},
            {"query_plan_convert_any_join_to_semi_or_anti_join", true, true, "New setting."},
            {"text_index_use_bloom_filter", true, true, "New setting."},
            {"query_plan_direct_read_from_text_index", true, true, "New setting."},
            {"enable_producing_buckets_out_of_order_in_aggregation", false, true, "New setting"},
            {"jemalloc_enable_profiler", false, false, "New setting"},
            {"jemalloc_collect_profile_samples_in_trace_log", false, false, "New setting"},
            {"delta_lake_insert_max_bytes_in_data_file", 1_GiB, 1_GiB, "New setting."},
            {"delta_lake_insert_max_rows_in_data_file", 1000000, 1000000, "New setting."},
            {"promql_evaluation_time", Field{"auto"}, Field{"auto"}, "The setting was renamed. The previous name is `evaluation_time`."},
            {"evaluation_time", 0, 0, "Old setting which popped up here being renamed."},
            {"os_threads_nice_value_query", 0, 0, "New setting."},
            {"os_threads_nice_value_materialized_view", 0, 0, "New setting."},
            {"os_thread_priority", 0, 0, "Alias for os_threads_nice_value_query."},
        });
        addSettingsChanges(settings_changes_history, "25.8",
        {
            {"output_format_json_quote_64bit_integers", true, false, "Disable quoting of the 64 bit integers in JSON by default"},
            {"show_data_lake_catalogs_in_system_tables", true, true, "New setting"},
            {"optimize_rewrite_regexp_functions", false, true, "A new setting"},
            {"max_joined_block_size_bytes", 0, 4 * 1024 * 1024, "New setting"},
            {"azure_max_single_part_upload_size", 100 * 1024 * 1024, 32 * 1024 * 1024, "Align with S3"},
            {"azure_max_redirects", 10, 10, "New setting"},
            {"azure_max_get_rps", 0, 0, "New setting"},
            {"azure_max_get_burst", 0, 0, "New setting"},
            {"azure_max_put_rps", 0, 0, "New setting"},
            {"azure_max_put_burst", 0, 0, "New setting"},
            {"azure_use_adaptive_timeouts", true, true, "New setting"},
            {"azure_request_timeout_ms", 30000, 30000, "New setting"},
            {"azure_connect_timeout_ms", 1000, 1000, "New setting"},
            {"azure_sdk_use_native_client", false, true, "New setting"},
            {"analyzer_compatibility_allow_compound_identifiers_in_unflatten_nested", false, true, "New setting."},
            {"distributed_cache_connect_backoff_min_ms", 0, 0, "New setting"},
            {"distributed_cache_connect_backoff_max_ms", 50, 50, "New setting"},
            {"distributed_cache_read_request_max_tries", 20, 10, "Changed setting value"},
            {"distributed_cache_connect_max_tries", 20, 5, "Changed setting value"},
            {"opentelemetry_trace_cpu_scheduling", false, false, "New setting to trace `cpu_slot_preemption` feature."},
            {"output_format_parquet_max_dictionary_size", 1024 * 1024, 1024 * 1024, "New setting"},
            {"input_format_parquet_use_native_reader_v3", false, false, "New setting"},
            {"input_format_parquet_memory_low_watermark", 2ul << 20, 2ul << 20, "New setting"},
            {"input_format_parquet_memory_high_watermark", 4ul << 30, 4ul << 30, "New setting"},
            {"input_format_parquet_page_filter_push_down", true, true, "New setting (no effect when input_format_parquet_use_native_reader_v3 is disabled)"},
            {"input_format_parquet_use_offset_index", true, true, "New setting (no effect when input_format_parquet_use_native_reader_v3 is disabled)"},
            {"output_format_parquet_enum_as_byte_array", false, true, "Enable writing Enum as byte array in Parquet by default"},
            {"json_type_escape_dots_in_keys", false, false, "Add new setting that allows to escape dots in JSON keys during JSON type parsing"},
            {"parallel_replicas_support_projection", false, true, "New setting. Optimization of projections can be applied in parallel replicas. Effective only with enabled parallel_replicas_local_plan and aggregation_in_order is inactive."},
            {"input_format_json_infer_array_of_dynamic_from_array_of_different_types", false, true, "Infer Array(Dynamic) for JSON arrays with different values types by default"},
            {"enable_add_distinct_to_in_subqueries", false, false, "New setting to reduce the size of temporary tables transferred for distributed IN subqueries."},
            {"enable_vector_similarity_index", false, true, "Vector similarity indexes are GA."},
            {"execute_exists_as_scalar_subquery", false, true, "New setting"},
            {"allow_experimental_vector_similarity_index", false, true, "Vector similarity indexes are GA."},
            {"vector_search_with_rescoring", true, false, "New setting."},
            {"delta_lake_enable_expression_visitor_logging", false, false, "New setting"},
            {"write_full_path_in_iceberg_metadata", false, false, "New setting."},
            {"output_format_orc_compression_block_size", 65536, 262144, "New setting"},
            {"allow_database_iceberg", false, false, "Added an alias for setting `allow_experimental_database_iceberg`"},
            {"allow_database_unity_catalog", false, false, "Added an alias for setting `allow_experimental_database_unity_catalog`"},
            {"allow_database_glue_catalog", false, false, "Added an alias for setting `allow_experimental_database_glue_catalog`"},
            {"apply_patch_parts_join_cache_buckets", 8, 8, "New setting"},
            {"delta_lake_throw_on_engine_predicate_error", false, false, "New setting"},
            {"delta_lake_enable_engine_predicate", true, true, "New setting"},
            {"backup_restore_s3_retry_initial_backoff_ms", 25, 25, "New setting"},
            {"backup_restore_s3_retry_max_backoff_ms", 5000, 5000, "New setting"},
            {"backup_restore_s3_retry_jitter_factor", 0.0, 0.1, "New setting"},
            {"vector_search_index_fetch_multiplier", 1.0, 1.0, "Alias for setting 'vector_search_postfilter_multiplier'"},
            {"backup_slow_all_threads_after_retryable_s3_error", false, false, "New setting"},
            {"allow_experimental_ytsaurus_table_engine", false, false, "New setting."},
            {"allow_experimental_ytsaurus_table_function", false, false, "New setting."},
            {"allow_experimental_ytsaurus_dictionary_source", false, false, "New setting."},
            {"per_part_index_stats", false, false, "New setting."},
            {"allow_experimental_iceberg_compaction", 0, 0, "New setting"},
            {"delta_lake_snapshot_version", -1, -1, "New setting"},
            {"use_roaring_bitmap_iceberg_positional_deletes", false, false, "New setting"},
            {"iceberg_metadata_compression_method", "", "", "New setting"},
            {"allow_experimental_correlated_subqueries", false, true, "Mark correlated subqueries support as Beta."},
            {"promql_database", "", "", "New experimental setting"},
            {"promql_table", "", "", "New experimental setting"},
            {"evaluation_time", 0, 0, "New experimental setting"},
            {"output_format_parquet_date_as_uint16", false, false, "Added a compatibility setting for a minor compatibility-breaking change introduced back in 24.12."},
            {"enable_lightweight_update", false, true, "Lightweight updates were moved to Beta. Added an alias for setting 'allow_experimental_lightweight_update'."},
            {"allow_experimental_lightweight_update", false, true, "Lightweight updates were moved to Beta."},
            {"s3_slow_all_threads_after_retryable_error", false, false, "Added an alias for setting `backup_slow_all_threads_after_retryable_s3_error`"},
            {"serialize_string_in_memory_with_zero_byte", true, true, "New setting"},
        });
        addSettingsChanges(settings_changes_history, "25.7",
        {
            /// RELEASE CLOSED
            {"correlated_subqueries_substitute_equivalent_expressions", false, true, "New setting to correlated subquery planning optimization."},
            {"function_date_trunc_return_type_behavior", 0, 0, "Add new setting to preserve old behaviour of dateTrunc function"},
            {"output_format_parquet_geometadata", false, true, "A new setting to allow to write information about geo columns in parquet metadata and encode columns in WKB format."},
            {"cluster_function_process_archive_on_multiple_nodes", false, true, "New setting"},
            {"enable_vector_similarity_index", false, false, "Added an alias for setting `allow_experimental_vector_similarity_index`"},
            {"distributed_plan_max_rows_to_broadcast", 20000, 20000, "New experimental setting."},
            {"output_format_json_map_as_array_of_tuples", false, false, "New setting"},
            {"input_format_json_map_as_array_of_tuples", false, false, "New setting"},
            {"parallel_distributed_insert_select", 0, 2, "Enable parallel distributed insert select by default"},
            {"write_through_distributed_cache_buffer_size", 0, 0, "New cloud setting"},
            {"min_joined_block_size_rows", 0, DEFAULT_BLOCK_SIZE, "New setting."},
            {"table_engine_read_through_distributed_cache", false, false, "New setting"},
            {"distributed_cache_alignment", 0, 0, "Rename of distributed_cache_read_alignment"},
            {"enable_scopes_for_with_statement", true, true, "New setting for backward compatibility with the old analyzer."},
            {"output_format_parquet_enum_as_byte_array", false, false, "Write enum using parquet physical type: BYTE_ARRAY and logical type: ENUM"},
            {"distributed_plan_force_shuffle_aggregation", 0, 0, "New experimental setting"},
            {"allow_experimental_insert_into_iceberg", false, false, "New setting."},
            /// RELEASE CLOSED
        });
        addSettingsChanges(settings_changes_history, "25.6",
        {
            /// RELEASE CLOSED
            {"output_format_native_use_flattened_dynamic_and_json_serialization", false, false, "Add flattened Dynamic/JSON serializations to Native format"},
            {"cast_string_to_date_time_mode", "basic", "basic", "Allow to use different DateTime parsing mode in String to DateTime cast"},
            {"parallel_replicas_connect_timeout_ms", 1000, 300, "Separate connection timeout for parallel replicas queries"},
            {"use_iceberg_partition_pruning", false, true, "Enable Iceberg partition pruning by default."},
            {"distributed_cache_credentials_refresh_period_seconds", 5, 5, "New private setting"},
            {"enable_shared_storage_snapshot_in_query", false, false, "A new setting to share storage snapshot in query"},
            {"merge_tree_storage_snapshot_sleep_ms", 0, 0, "A new setting to debug storage snapshot consistency in query"},
            {"enable_job_stack_trace", false, false, "The setting was disabled by default to avoid performance overhead."},
            {"use_legacy_to_time", true, true, "New setting. Allows for user to use the old function logic for toTime, which works as toTimeWithFixedDate."},
            {"allow_experimental_time_time64_type", false, false, "New settings. Allows to use a new experimental Time and Time64 data types."},
            {"enable_time_time64_type", false, false, "New settings. Allows to use a new experimental Time and Time64 data types."},
            {"optimize_use_projection_filtering", false, true, "New setting"},
            {"input_format_parquet_enable_json_parsing", false, true, "When reading Parquet files, parse JSON columns as ClickHouse JSON Column."},
            {"use_skip_indexes_if_final", 0, 1, "Change in default value of setting"},
            {"use_skip_indexes_if_final_exact_mode", 0, 1, "Change in default value of setting"},
            {"allow_experimental_time_series_aggregate_functions", false, false, "New setting to enable experimental timeSeries* aggregate functions."},
            {"min_outstreams_per_resize_after_split", 0, 24, "New setting."},
            {"count_matches_stop_at_empty_match", true, false, "New setting."},
            {"enable_parallel_blocks_marshalling", "false", "true", "A new setting"},
            {"format_schema_source", "file", "file", "New setting"},
            {"format_schema_message_name", "", "", "New setting"},
            {"enable_scopes_for_with_statement", true, true, "New setting for backward compatibility with the old analyzer."},
            {"backup_slow_all_threads_after_retryable_s3_error", false, false, "New setting"},
            {"s3_slow_all_threads_after_retryable_error", false, false, "Added an alias for setting `backup_slow_all_threads_after_retryable_s3_error`"},
            {"s3_retry_attempts", 500, 500, "Changed the value of the obsolete setting"},
            /// RELEASE CLOSED
        });
        addSettingsChanges(settings_changes_history, "25.5",
        {
            /// Release closed. Please use 25.6
            {"geotoh3_argument_order", "lon_lat", "lat_lon", "A new setting for legacy behaviour to set lon and lat argument order"},
            {"secondary_indices_enable_bulk_filtering", false, true, "A new algorithm for filtering by data skipping indices"},
            {"implicit_table_at_top_level", "", "", "A new setting, used in clickhouse-local"},
            {"use_skip_indexes_if_final_exact_mode", 0, 0, "This setting was introduced to help FINAL query return correct results with skip indexes"},
            {"parsedatetime_e_requires_space_padding", true, false, "Improved compatibility with MySQL DATE_FORMAT/STR_TO_DATE"},
            {"formatdatetime_e_with_space_padding", true, false, "Improved compatibility with MySQL DATE_FORMAT/STR_TO_DATE"},
            {"input_format_max_block_size_bytes", 0, 0, "New setting to limit bytes size if blocks created by input format"},
            {"parallel_replicas_insert_select_local_pipeline", false, true, "Use local pipeline during distributed INSERT SELECT with parallel replicas. Currently disabled due to performance issues"},
            {"page_cache_block_size", 1048576, 1048576, "Made this setting adjustable on a per-query level."},
            {"page_cache_lookahead_blocks", 16, 16, "Made this setting adjustable on a per-query level."},
            {"output_format_pretty_glue_chunks", "0", "auto", "A new setting to make Pretty formats prettier."},
            {"distributed_cache_read_only_from_current_az", true, true, "New setting"},
            {"parallel_hash_join_threshold", 0, 100'000, "New setting"},
            {"max_limit_for_ann_queries", 1'000, 0, "Obsolete setting"},
            {"max_limit_for_vector_search_queries", 1'000, 1'000, "New setting"},
            {"min_os_cpu_wait_time_ratio_to_throw", 0, 0, "Setting values were changed and backported to 25.4"},
            {"max_os_cpu_wait_time_ratio_to_throw", 0, 0, "Setting values were changed and backported to 25.4"},
            {"make_distributed_plan", 0, 0, "New experimental setting."},
            {"distributed_plan_execute_locally", 0, 0, "New experimental setting."},
            {"distributed_plan_default_shuffle_join_bucket_count", 8, 8, "New experimental setting."},
            {"distributed_plan_default_reader_bucket_count", 8, 8, "New experimental setting."},
            {"distributed_plan_optimize_exchanges", true, true, "New experimental setting."},
            {"distributed_plan_force_exchange_kind", "", "", "New experimental setting."},
            {"update_sequential_consistency", true, true, "A new setting"},
            {"update_parallel_mode", "auto", "auto", "A new setting"},
            {"lightweight_delete_mode", "alter_update", "alter_update", "A new setting"},
            {"alter_update_mode", "heavy", "heavy", "A new setting"},
            {"apply_patch_parts", true, true, "A new setting"},
            {"allow_experimental_lightweight_update", false, false, "A new setting"},
            {"allow_experimental_delta_kernel_rs", false, true, "New setting"},
            {"allow_experimental_database_hms_catalog", false, false, "Allow experimental database engine DataLakeCatalog with catalog_type = 'hive'"},
            {"vector_search_filter_strategy", "auto", "auto", "New setting"},
            {"vector_search_postfilter_multiplier", 1.0, 1.0, "New setting"},
            {"compile_expressions", false, true, "We believe that the LLVM infrastructure behind the JIT compiler is stable enough to enable this setting by default."},
            {"input_format_parquet_bloom_filter_push_down", false, true, "When reading Parquet files, skip whole row groups based on the WHERE/PREWHERE expressions and bloom filter in the Parquet metadata."},
            {"input_format_parquet_allow_geoparquet_parser", false, true, "A new setting to use geo columns in parquet file"},
            {"enable_url_encoding", true, false, "Changed existing setting's default value"},
            {"s3_slow_all_threads_after_network_error", false, true, "New setting"},
            {"enable_scopes_for_with_statement", true, true, "New setting for backward compatibility with the old analyzer."},
            /// Release closed. Please use 25.6
        });
        addSettingsChanges(settings_changes_history, "25.4",
        {
            /// Release closed. Please use 25.5
            {"use_query_condition_cache", false, true, "A new optimization"},
            {"allow_materialized_view_with_bad_select", true, false, "Don't allow creating MVs referencing nonexistent columns or tables"},
            {"query_plan_optimize_lazy_materialization", false, true, "Added new setting to use query plan for lazy materialization optimisation"},
            {"query_plan_max_limit_for_lazy_materialization", 10, 10, "Added new setting to control maximum limit value that allows to use query plan for lazy materialization optimisation. If zero, there is no limit"},
            {"query_plan_convert_join_to_in", false, false, "New setting"},
            {"enable_hdfs_pread", true, true, "New setting."},
            {"low_priority_query_wait_time_ms", 1000, 1000, "New setting."},
            {"allow_experimental_correlated_subqueries", false, false, "Added new setting to allow correlated subqueries execution."},
            {"serialize_query_plan", false, false, "NewSetting"},
            {"allow_experimental_shared_set_join", 0, 1, "A setting for ClickHouse Cloud to enable SharedSet and SharedJoin"},
            {"allow_special_bool_values_inside_variant", true, false, "Don't allow special bool values during Variant type parsing"},
            {"cast_string_to_variant_use_inference", true, true, "New setting to enable/disable types inference during CAST from String to Variant"},
            {"distributed_cache_read_request_max_tries", 20, 20, "New setting"},
            {"query_condition_cache_store_conditions_as_plaintext", false, false, "New setting"},
            {"min_os_cpu_wait_time_ratio_to_throw", 0, 0, "New setting"},
            {"max_os_cpu_wait_time_ratio_to_throw", 0, 0, "New setting"},
            {"query_plan_merge_filter_into_join_condition", false, true, "Added new setting to merge filter into join condition"},
            {"use_local_cache_for_remote_storage", true, false, "Obsolete setting."},
            {"iceberg_timestamp_ms", 0, 0, "New setting."},
            {"iceberg_snapshot_id", 0, 0, "New setting."},
            {"use_iceberg_metadata_files_cache", true, true, "New setting"},
            {"query_plan_join_shard_by_pk_ranges", false, false, "New setting"},
            {"parallel_replicas_insert_select_local_pipeline", false, false, "Use local pipeline during distributed INSERT SELECT with parallel replicas. Currently disabled due to performance issues"},
            {"parallel_hash_join_threshold", 0, 0, "New setting"},
            {"function_date_trunc_return_type_behavior", 1, 0, "Change the result type for dateTrunc function for DateTime64/Date32 arguments to DateTime64/Date32 regardless of time unit to get correct result for negative values"},
            {"enable_scopes_for_with_statement", true, true, "New setting for backward compatibility with the old analyzer."},
            /// Release closed. Please use 25.5
        });
        addSettingsChanges(settings_changes_history, "25.3",
        {
            /// Release closed. Please use 25.4
            {"enable_json_type", false, true, "JSON data type is production-ready"},
            {"enable_dynamic_type", false, true, "Dynamic data type is production-ready"},
            {"enable_variant_type", false, true, "Variant data type is production-ready"},
            {"allow_experimental_json_type", false, true, "JSON data type is production-ready"},
            {"allow_experimental_dynamic_type", false, true, "Dynamic data type is production-ready"},
            {"allow_experimental_variant_type", false, true, "Variant data type is production-ready"},
            {"allow_experimental_database_unity_catalog", false, false, "Allow experimental database engine DataLakeCatalog with catalog_type = 'unity'"},
            {"allow_experimental_database_glue_catalog", false, false, "Allow experimental database engine DataLakeCatalog with catalog_type = 'glue'"},
            {"use_page_cache_with_distributed_cache", false, false, "New setting"},
            {"use_query_condition_cache", false, false, "New setting."},
            {"parallel_replicas_for_cluster_engines", false, true, "New setting."},
            {"parallel_hash_join_threshold", 0, 0, "New setting"},
            /// Release closed. Please use 25.4
        });
        addSettingsChanges(settings_changes_history, "25.2",
        {
            /// Release closed. Please use 25.3
            {"schema_inference_make_json_columns_nullable", false, false, "Allow to infer Nullable(JSON) during schema inference"},
            {"query_plan_use_new_logical_join_step", false, true, "Enable new step"},
            {"postgresql_fault_injection_probability", 0., 0., "New setting"},
            {"apply_settings_from_server", false, true, "Client-side code (e.g. INSERT input parsing and query output formatting) will use the same settings as the server, including settings from server config."},
            {"merge_tree_use_deserialization_prefixes_cache", true, true, "A new setting to control the usage of deserialization prefixes cache in MergeTree"},
            {"merge_tree_use_prefixes_deserialization_thread_pool", true, true, "A new setting controlling the usage of the thread pool for parallel prefixes deserialization in MergeTree"},
            {"optimize_and_compare_chain", false, true, "A new setting"},
            {"enable_adaptive_memory_spill_scheduler", false, false, "New setting. Enable spill memory data into external storage adaptively."},
            {"output_format_parquet_write_bloom_filter", false, true, "Added support for writing Parquet bloom filters."},
            {"output_format_parquet_bloom_filter_bits_per_value", 10.5, 10.5, "New setting."},
            {"output_format_parquet_bloom_filter_flush_threshold_bytes", 128 * 1024 * 1024, 128 * 1024 * 1024, "New setting."},
            {"output_format_pretty_max_rows", 10000, 1000, "It is better for usability - less amount to scroll."},
            {"restore_replicated_merge_tree_to_shared_merge_tree", false, false, "New setting."},
            {"parallel_replicas_only_with_analyzer", true, true, "Parallel replicas is supported only with analyzer enabled"},
            {"s3_allow_multipart_copy", true, true, "New setting."},
        });
        addSettingsChanges(settings_changes_history, "25.1",
        {
            /// Release closed. Please use 25.2
            {"allow_not_comparable_types_in_order_by", true, false, "Don't allow not comparable types in order by by default"},
            {"allow_not_comparable_types_in_comparison_functions", true, false, "Don't allow not comparable types in comparison functions by default"},
            {"output_format_json_pretty_print", false, true, "Print values in a pretty format in JSON output format by default"},
            {"allow_experimental_ts_to_grid_aggregate_function", false, false, "Cloud only"},
            {"formatdatetime_f_prints_scale_number_of_digits", true, false, "New setting."},
            {"distributed_cache_connect_max_tries", 20, 20, "Cloud only"},
            {"query_plan_use_new_logical_join_step", false, false, "New join step, internal change"},
            {"distributed_cache_min_bytes_for_seek", 0, 0, "New private setting."},
            {"use_iceberg_partition_pruning", false, false, "New setting for Iceberg partition pruning."},
            {"max_bytes_ratio_before_external_group_by", 0.0, 0.5, "Enable automatic spilling to disk by default."},
            {"max_bytes_ratio_before_external_sort", 0.0, 0.5, "Enable automatic spilling to disk by default."},
            {"min_external_sort_block_bytes", 0., 100_MiB, "New setting."},
            {"s3queue_migrate_old_metadata_to_buckets", false, false, "New setting."},
            {"distributed_cache_pool_behaviour_on_limit", "allocate_bypassing_pool", "wait", "Cloud only"},
            {"use_hive_partitioning", false, true, "Enabled the setting by default."},
            {"query_plan_try_use_vector_search", false, true, "New setting."},
            {"short_circuit_function_evaluation_for_nulls", false, true, "Allow to execute functions with Nullable arguments only on rows with non-NULL values in all arguments"},
            {"short_circuit_function_evaluation_for_nulls_threshold", 1.0, 1.0, "Ratio threshold of NULL values to execute functions with Nullable arguments only on rows with non-NULL values in all arguments. Applies when setting short_circuit_function_evaluation_for_nulls is enabled."},
            {"output_format_orc_writer_time_zone_name", "GMT", "GMT", "The time zone name for ORC writer, the default ORC writer's time zone is GMT."},
            {"output_format_pretty_highlight_trailing_spaces", false, true, "A new setting."},
            {"allow_experimental_bfloat16_type", false, true, "Add new BFloat16 type"},
            {"allow_push_predicate_ast_for_distributed_subqueries", false, true, "A new setting"},
            {"output_format_pretty_squash_consecutive_ms", 0, 50, "Add new setting"},
            {"output_format_pretty_squash_max_wait_ms", 0, 1000, "Add new setting"},
            {"output_format_pretty_max_column_name_width_cut_to", 0, 24, "A new setting"},
            {"output_format_pretty_max_column_name_width_min_chars_to_cut", 0, 4, "A new setting"},
            {"output_format_pretty_multiline_fields", false, true, "A new setting"},
            {"output_format_pretty_fallback_to_vertical", false, true, "A new setting"},
            {"output_format_pretty_fallback_to_vertical_max_rows_per_chunk", 0, 100, "A new setting"},
            {"output_format_pretty_fallback_to_vertical_min_columns", 0, 5, "A new setting"},
            {"output_format_pretty_fallback_to_vertical_min_table_width", 0, 250, "A new setting"},
            {"merge_table_max_tables_to_look_for_schema_inference", 1, 1000, "A new setting"},
            {"max_autoincrement_series", 1000, 1000, "A new setting"},
            {"validate_enum_literals_in_operators", false, false, "A new setting"},
            {"allow_experimental_kusto_dialect", true, false, "A new setting"},
            {"allow_experimental_prql_dialect", true, false, "A new setting"},
            {"h3togeo_lon_lat_result_order", true, false, "A new setting"},
            {"max_parallel_replicas", 1, 1000, "Use up to 1000 parallel replicas by default."},
            {"allow_general_join_planning", false, true, "Allow more general join planning algorithm when hash join algorithm is enabled."},
            {"optimize_extract_common_expressions", false, true, "Optimize WHERE, PREWHERE, ON, HAVING and QUALIFY expressions by extracting common expressions out from disjunction of conjunctions."},
            /// Release closed. Please use 25.2
        });
        addSettingsChanges(settings_changes_history, "24.12",
        {
            /// Release closed. Please use 25.1
            {"allow_experimental_database_iceberg", false, false, "New setting."},
            {"shared_merge_tree_sync_parts_on_partition_operations", 1, 1, "New setting. By default parts are always synchronized"},
            {"query_plan_join_swap_table", "false", "auto", "New setting. Right table was always chosen before."},
            {"max_size_to_preallocate_for_aggregation", 100'000'000, 1'000'000'000'000, "Enable optimisation for bigger tables."},
            {"max_size_to_preallocate_for_joins", 100'000'000, 1'000'000'000'000, "Enable optimisation for bigger tables."},
            {"max_bytes_ratio_before_external_group_by", 0., 0., "New setting."},
            {"optimize_extract_common_expressions", false, false, "Introduce setting to optimize WHERE, PREWHERE, ON, HAVING and QUALIFY expressions by extracting common expressions out from disjunction of conjunctions."},
            {"max_bytes_ratio_before_external_sort", 0., 0., "New setting."},
            {"use_async_executor_for_materialized_views", false, false, "New setting."},
            {"http_response_headers", "", "", "New setting."},
            {"output_format_parquet_datetime_as_uint32", true, false, "Write DateTime as DateTime64(3) instead of UInt32 (these are the two Parquet types closest to DateTime)."},
            {"output_format_parquet_date_as_uint16", true, false, "Write Date as Date32 instead of plain UInt16 (these are the two Parquet types closest to Date)."},
            {"skip_redundant_aliases_in_udf", false, false, "When enabled, this allows you to use the same user defined function several times for several materialized columns in the same table."},
            {"parallel_replicas_index_analysis_only_on_coordinator", true, true, "Index analysis done only on replica-coordinator and skipped on other replicas. Effective only with enabled parallel_replicas_local_plan"}, // enabling it was moved to 24.10
            {"least_greatest_legacy_null_behavior", true, false, "New setting"},
            {"use_concurrency_control", false, true, "Enable concurrency control by default"},
            {"join_algorithm", "default", "direct,parallel_hash,hash", "'default' was deprecated in favor of explicitly specified join algorithms, also parallel_hash is now preferred over hash"},
            /// Release closed. Please use 25.1
        });
        addSettingsChanges(settings_changes_history, "24.11",
        {
            {"validate_mutation_query", false, true, "New setting to validate mutation queries by default."},
            {"enable_job_stack_trace", false, false, "Enables collecting stack traces from job's scheduling. Disabled by default to avoid performance overhead."},
            {"allow_suspicious_types_in_group_by", true, false, "Don't allow Variant/Dynamic types in GROUP BY by default"},
            {"allow_suspicious_types_in_order_by", true, false, "Don't allow Variant/Dynamic types in ORDER BY by default"},
            {"distributed_cache_discard_connection_if_unread_data", true, true, "New setting"},
            {"filesystem_cache_enable_background_download_for_metadata_files_in_packed_storage", true, true, "New setting"},
            {"filesystem_cache_enable_background_download_during_fetch", true, true, "New setting"},
            {"azure_check_objects_after_upload", false, false, "Check each uploaded object in azure blob storage to be sure that upload was successful"},
            {"backup_restore_keeper_max_retries", 20, 1000, "Should be big enough so the whole operation BACKUP or RESTORE operation won't fail because of a temporary [Zoo]Keeper failure in the middle of it."},
            {"backup_restore_failure_after_host_disconnected_for_seconds", 0, 3600, "New setting."},
            {"backup_restore_keeper_max_retries_while_initializing", 0, 20, "New setting."},
            {"backup_restore_keeper_max_retries_while_handling_error", 0, 20, "New setting."},
            {"backup_restore_finish_timeout_after_error_sec", 0, 180, "New setting."},
            {"query_plan_merge_filters", false, true, "Allow to merge filters in the query plan. This is required to properly support filter-push-down with a new analyzer."},
            {"parallel_replicas_local_plan", false, true, "Use local plan for local replica in a query with parallel replicas"},
            {"merge_tree_use_v1_object_and_dynamic_serialization", true, false, "Add new serialization V2 version for JSON and Dynamic types"},
            {"min_joined_block_size_bytes", 524288, 524288, "New setting."},
            {"allow_experimental_bfloat16_type", false, false, "Add new experimental BFloat16 type"},
            {"filesystem_cache_skip_download_if_exceeds_per_query_cache_write_limit", 1, 1, "Rename of setting skip_download_if_exceeds_query_cache_limit"},
            {"filesystem_cache_prefer_bigger_buffer_size", true, true, "New setting"},
            {"read_in_order_use_virtual_row", false, false, "Use virtual row while reading in order of primary key or its monotonic function fashion. It is useful when searching over multiple parts as only relevant ones are touched."},
            {"s3_skip_empty_files", false, true, "We hope it will provide better UX"},
            {"filesystem_cache_boundary_alignment", 0, 0, "New setting"},
            {"push_external_roles_in_interserver_queries", false, true, "New setting."},
            {"enable_variant_type", false, false, "Add alias to allow_experimental_variant_type"},
            {"enable_dynamic_type", false, false, "Add alias to allow_experimental_dynamic_type"},
            {"enable_json_type", false, false, "Add alias to allow_experimental_json_type"},
        });
        addSettingsChanges(settings_changes_history, "24.10",
        {
            {"query_metric_log_interval", 0, -1, "New setting."},
            {"enforce_strict_identifier_format", false, false, "New setting."},
            {"enable_parsing_to_custom_serialization", false, true, "New setting"},
            {"mongodb_throw_on_unsupported_query", false, true, "New setting."},
            {"enable_parallel_replicas", false, false, "Parallel replicas with read tasks became the Beta tier feature."},
            {"parallel_replicas_mode", "read_tasks", "read_tasks", "This setting was introduced as a part of making parallel replicas feature Beta"},
            {"filesystem_cache_name", "", "", "Filesystem cache name to use for stateless table engines or data lakes"},
            {"restore_replace_external_dictionary_source_to_null", false, false, "New setting."},
            {"show_create_query_identifier_quoting_rule", "when_necessary", "when_necessary", "New setting."},
            {"show_create_query_identifier_quoting_style", "Backticks", "Backticks", "New setting."},
            {"merge_tree_min_read_task_size", 8, 8, "New setting"},
            {"merge_tree_min_rows_for_concurrent_read_for_remote_filesystem", (20 * 8192), 0, "Setting is deprecated"},
            {"merge_tree_min_bytes_for_concurrent_read_for_remote_filesystem", (24 * 10 * 1024 * 1024), 0, "Setting is deprecated"},
            {"implicit_select", false, false, "A new setting."},
            {"output_format_native_write_json_as_string", false, false, "Add new setting to allow write JSON column as single String column in Native format"},
            {"output_format_binary_write_json_as_string", false, false, "Add new setting to write values of JSON type as JSON string in RowBinary output format"},
            {"input_format_binary_read_json_as_string", false, false, "Add new setting to read values of JSON type as JSON string in RowBinary input format"},
            {"min_free_disk_bytes_to_perform_insert", 0, 0, "New setting."},
            {"min_free_disk_ratio_to_perform_insert", 0.0, 0.0, "New setting."},
            {"parallel_replicas_local_plan", false, true, "Use local plan for local replica in a query with parallel replicas"},
            {"enable_named_columns_in_function_tuple", false, false, "Disabled pending usability improvements"},
            {"cloud_mode_database_engine", 1, 1, "A setting for ClickHouse Cloud"},
            {"allow_experimental_shared_set_join", 0, 0, "A setting for ClickHouse Cloud"},
            {"read_through_distributed_cache", 0, 0, "A setting for ClickHouse Cloud"},
            {"write_through_distributed_cache", 0, 0, "A setting for ClickHouse Cloud"},
            {"distributed_cache_throw_on_error", 0, 0, "A setting for ClickHouse Cloud"},
            {"distributed_cache_log_mode", "on_error", "on_error", "A setting for ClickHouse Cloud"},
            {"distributed_cache_fetch_metrics_only_from_current_az", 1, 1, "A setting for ClickHouse Cloud"},
            {"distributed_cache_connect_max_tries", 20, 20, "A setting for ClickHouse Cloud"},
            {"distributed_cache_receive_response_wait_milliseconds", 60000, 60000, "A setting for ClickHouse Cloud"},
            {"distributed_cache_receive_timeout_milliseconds", 10000, 10000, "A setting for ClickHouse Cloud"},
            {"distributed_cache_wait_connection_from_pool_milliseconds", 100, 100, "A setting for ClickHouse Cloud"},
            {"distributed_cache_bypass_connection_pool", 0, 0, "A setting for ClickHouse Cloud"},
            {"distributed_cache_pool_behaviour_on_limit", "allocate_bypassing_pool", "allocate_bypassing_pool", "A setting for ClickHouse Cloud"},
            {"distributed_cache_read_alignment", 0, 0, "A setting for ClickHouse Cloud"},
            {"distributed_cache_max_unacked_inflight_packets", 10, 10, "A setting for ClickHouse Cloud"},
            {"distributed_cache_data_packet_ack_window", 5, 5, "A setting for ClickHouse Cloud"},
            {"input_format_parquet_enable_row_group_prefetch", false, true, "Enable row group prefetching during parquet parsing. Currently, only single-threaded parsing can prefetch."},
            {"input_format_orc_dictionary_as_low_cardinality", false, true, "Treat ORC dictionary encoded columns as LowCardinality columns while reading ORC files"},
            {"allow_experimental_refreshable_materialized_view", false, true, "Not experimental anymore"},
            {"max_parts_to_move", 0, 1000, "New setting"},
            {"hnsw_candidate_list_size_for_search", 64, 256, "New setting. Previously, the value was optionally specified in CREATE INDEX and 64 by default."},
            {"allow_reorder_prewhere_conditions", true, true, "New setting"},
            {"input_format_parquet_bloom_filter_push_down", false, false, "When reading Parquet files, skip whole row groups based on the WHERE/PREWHERE expressions and bloom filter in the Parquet metadata."},
            {"date_time_64_output_format_cut_trailing_zeros_align_to_groups_of_thousands", false, false, "Dynamically trim the trailing zeros of datetime64 values to adjust the output scale to (0, 3, 6), corresponding to 'seconds', 'milliseconds', and 'microseconds'."},
            {"parallel_replicas_index_analysis_only_on_coordinator", false, true, "Index analysis done only on replica-coordinator and skipped on other replicas. Effective only with enabled parallel_replicas_local_plan"},
            {"distributed_cache_discard_connection_if_unread_data", true, true, "New setting"},
            {"azure_check_objects_after_upload", false, false, "Check each uploaded object in azure blob storage to be sure that upload was successful"},
            {"backup_restore_keeper_max_retries", 20, 1000, "Should be big enough so the whole operation BACKUP or RESTORE operation won't fail because of a temporary [Zoo]Keeper failure in the middle of it."},
            {"backup_restore_failure_after_host_disconnected_for_seconds", 0, 3600, "New setting."},
            {"backup_restore_keeper_max_retries_while_initializing", 0, 20, "New setting."},
            {"backup_restore_keeper_max_retries_while_handling_error", 0, 20, "New setting."},
            {"backup_restore_finish_timeout_after_error_sec", 0, 180, "New setting."},
        });
        addSettingsChanges(settings_changes_history, "24.9",
        {
            {"output_format_orc_dictionary_key_size_threshold", 0.0, 0.0, "For a string column in ORC output format, if the number of distinct values is greater than this fraction of the total number of non-null rows, turn off dictionary encoding. Otherwise dictionary encoding is enabled"},
            {"input_format_json_empty_as_default", false, false, "Added new setting to allow to treat empty fields in JSON input as default values."},
            {"input_format_try_infer_variants", false, false, "Try to infer Variant type in text formats when there is more than one possible type for column/array elements"},
            {"join_output_by_rowlist_perkey_rows_threshold", 0, 5, "The lower limit of per-key average rows in the right table to determine whether to output by row list in hash join."},
            {"create_if_not_exists", false, false, "New setting."},
            {"allow_materialized_view_with_bad_select", true, true, "Support (but not enable yet) stricter validation in CREATE MATERIALIZED VIEW"},
            {"parallel_replicas_mark_segment_size", 128, 0, "Value for this setting now determined automatically"},
            {"database_replicated_allow_replicated_engine_arguments", 1, 0, "Don't allow explicit arguments by default"},
            {"database_replicated_allow_explicit_uuid", 1, 0, "Added a new setting to disallow explicitly specifying table UUID"},
            {"parallel_replicas_local_plan", false, false, "Use local plan for local replica in a query with parallel replicas"},
            {"join_to_sort_minimum_perkey_rows", 0, 40, "The lower limit of per-key average rows in the right table to determine whether to rerange the right table by key in left or inner join. This setting ensures that the optimization is not applied for sparse table keys"},
            {"join_to_sort_maximum_table_rows", 0, 10000, "The maximum number of rows in the right table to determine whether to rerange the right table by key in left or inner join"},
            {"allow_experimental_join_right_table_sorting", false, false, "If it is set to true, and the conditions of `join_to_sort_minimum_perkey_rows` and `join_to_sort_maximum_table_rows` are met, rerange the right table by key to improve the performance in left or inner hash join"},
            {"mongodb_throw_on_unsupported_query", false, true, "New setting."},
            {"min_free_disk_bytes_to_perform_insert", 0, 0, "Maintain some free disk space bytes from inserts while still allowing for temporary writing."},
            {"min_free_disk_ratio_to_perform_insert", 0.0, 0.0, "Maintain some free disk space bytes expressed as ratio to total disk space from inserts while still allowing for temporary writing."},
        });
        addSettingsChanges(settings_changes_history, "24.8",
        {
            {"rows_before_aggregation", false, false, "Provide exact value for rows_before_aggregation statistic, represents the number of rows read before aggregation"},
            {"restore_replace_external_table_functions_to_null", false, false, "New setting."},
            {"restore_replace_external_engines_to_null", false, false, "New setting."},
            {"input_format_json_max_depth", 1000000, 1000, "It was unlimited in previous versions, but that was unsafe."},
            {"merge_tree_min_bytes_per_task_for_remote_reading", 4194304, 2097152, "Value is unified with `filesystem_prefetch_min_bytes_for_single_read_task`"},
            {"use_hive_partitioning", false, false, "Allows to use hive partitioning for File, URL, S3, AzureBlobStorage and HDFS engines."},
            {"allow_experimental_kafka_offsets_storage_in_keeper", false, false, "Allow the usage of experimental Kafka storage engine that stores the committed offsets in ClickHouse Keeper"},
            {"allow_archive_path_syntax", true, true, "Added new setting to allow disabling archive path syntax."},
            {"query_cache_tag", "", "", "New setting for labeling query cache settings."},
            {"allow_experimental_time_series_table", false, false, "Added new setting to allow the TimeSeries table engine"},
            {"enable_analyzer", 1, 1, "Added an alias to a setting `allow_experimental_analyzer`."},
            {"optimize_functions_to_subcolumns", false, true, "Enabled settings by default"},
            {"allow_experimental_json_type", false, false, "Add new experimental JSON type"},
            {"use_json_alias_for_old_object_type", true, false, "Use JSON type alias to create new JSON type"},
            {"type_json_skip_duplicated_paths", false, false, "Allow to skip duplicated paths during JSON parsing"},
            {"allow_experimental_vector_similarity_index", false, false, "Added new setting to allow experimental vector similarity indexes"},
            {"input_format_try_infer_datetimes_only_datetime64", true, false, "Allow to infer DateTime instead of DateTime64 in data formats"},
        });
        addSettingsChanges(settings_changes_history, "24.7",
        {
            {"output_format_parquet_write_page_index", false, true, "Add a possibility to write page index into parquet files."},
            {"output_format_binary_encode_types_in_binary_format", false, false, "Added new setting to allow to write type names in binary format in RowBinaryWithNamesAndTypes output format"},
            {"input_format_binary_decode_types_in_binary_format", false, false, "Added new setting to allow to read type names in binary format in RowBinaryWithNamesAndTypes input format"},
            {"output_format_native_encode_types_in_binary_format", false, false, "Added new setting to allow to write type names in binary format in Native output format"},
            {"input_format_native_decode_types_in_binary_format", false, false, "Added new setting to allow to read type names in binary format in Native output format"},
            {"read_in_order_use_buffering", false, true, "Use buffering before merging while reading in order of primary key"},
            {"enable_named_columns_in_function_tuple", false, false, "Generate named tuples in function tuple() when all names are unique and can be treated as unquoted identifiers."},
            {"optimize_trivial_insert_select", true, false, "The optimization does not make sense in many cases."},
            {"dictionary_validate_primary_key_type", false, false, "Validate primary key type for dictionaries. By default id type for simple layouts will be implicitly converted to UInt64."},
            {"collect_hash_table_stats_during_joins", false, true, "New setting."},
            {"max_size_to_preallocate_for_joins", 0, 100'000'000, "New setting."},
            {"input_format_orc_reader_time_zone_name", "GMT", "GMT", "The time zone name for ORC row reader, the default ORC row reader's time zone is GMT."},
            {"database_replicated_allow_heavy_create", true, false, "Long-running DDL queries (CREATE AS SELECT and POPULATE) for Replicated database engine was forbidden"},
            {"query_plan_merge_filters", false, false, "Allow to merge filters in the query plan"},
            {"azure_sdk_max_retries", 10, 10, "Maximum number of retries in azure sdk"},
            {"azure_sdk_retry_initial_backoff_ms", 10, 10, "Minimal backoff between retries in azure sdk"},
            {"azure_sdk_retry_max_backoff_ms", 1000, 1000, "Maximal backoff between retries in azure sdk"},
            {"ignore_on_cluster_for_replicated_named_collections_queries", false, false, "Ignore ON CLUSTER clause for replicated named collections management queries."},
            {"backup_restore_s3_retry_attempts", 1000,1000, "Setting for Aws::Client::RetryStrategy, Aws::Client does retries itself, 0 means no retries. It takes place only for backup/restore."},
            {"postgresql_connection_attempt_timeout", 2, 2, "Allow to control 'connect_timeout' parameter of PostgreSQL connection."},
            {"postgresql_connection_pool_retries", 2, 2, "Allow to control the number of retries in PostgreSQL connection pool."}
        });
        addSettingsChanges(settings_changes_history, "24.6",
        {
            {"materialize_skip_indexes_on_insert", true, true, "Added new setting to allow to disable materialization of skip indexes on insert"},
            {"materialize_statistics_on_insert", true, true, "Added new setting to allow to disable materialization of statistics on insert"},
            {"input_format_parquet_use_native_reader", false, false, "When reading Parquet files, to use native reader instead of arrow reader."},
            {"hdfs_throw_on_zero_files_match", false, false, "Allow to throw an error when ListObjects request cannot match any files in HDFS engine instead of empty query result"},
            {"azure_throw_on_zero_files_match", false, false, "Allow to throw an error when ListObjects request cannot match any files in AzureBlobStorage engine instead of empty query result"},
            {"s3_validate_request_settings", true, true, "Allow to disable S3 request settings validation"},
            {"allow_experimental_full_text_index", false, false, "Enable experimental text index"},
            {"azure_skip_empty_files", false, false, "Allow to skip empty files in azure table engine"},
            {"hdfs_ignore_file_doesnt_exist", false, false, "Allow to return 0 rows when the requested files don't exist instead of throwing an exception in HDFS table engine"},
            {"azure_ignore_file_doesnt_exist", false, false, "Allow to return 0 rows when the requested files don't exist instead of throwing an exception in AzureBlobStorage table engine"},
            {"s3_ignore_file_doesnt_exist", false, false, "Allow to return 0 rows when the requested files don't exist instead of throwing an exception in S3 table engine"},
            {"s3_max_part_number", 10000, 10000, "Maximum part number number for s3 upload part"},
            {"s3_max_single_operation_copy_size", 32 * 1024 * 1024, 32 * 1024 * 1024, "Maximum size for a single copy operation in s3"},
            {"input_format_parquet_max_block_size", 8192, DEFAULT_BLOCK_SIZE, "Increase block size for parquet reader."},
            {"input_format_parquet_prefer_block_bytes", 0, DEFAULT_BLOCK_SIZE * 256, "Average block bytes output by parquet reader."},
            {"enable_blob_storage_log", true, true, "Write information about blob storage operations to system.blob_storage_log table"},
            {"allow_deprecated_snowflake_conversion_functions", true, false, "Disabled deprecated functions snowflakeToDateTime[64] and dateTime[64]ToSnowflake."},
            {"allow_statistic_optimize", false, false, "Old setting which popped up here being renamed."},
            {"allow_experimental_statistic", false, false, "Old setting which popped up here being renamed."},
            {"allow_statistics_optimize", false, false, "The setting was renamed. The previous name is `allow_statistic_optimize`."},
            {"allow_experimental_statistics", false, false, "The setting was renamed. The previous name is `allow_experimental_statistic`."},
            {"enable_vertical_final", false, true, "Enable vertical final by default again after fixing bug"},
            {"parallel_replicas_custom_key_range_lower", 0, 0, "Add settings to control the range filter when using parallel replicas with dynamic shards"},
            {"parallel_replicas_custom_key_range_upper", 0, 0, "Add settings to control the range filter when using parallel replicas with dynamic shards. A value of 0 disables the upper limit"},
            {"output_format_pretty_display_footer_column_names", 0, 1, "Add a setting to display column names in the footer if there are many rows. Threshold value is controlled by output_format_pretty_display_footer_column_names_min_rows."},
            {"output_format_pretty_display_footer_column_names_min_rows", 0, 50, "Add a setting to control the threshold value for setting output_format_pretty_display_footer_column_names_min_rows. Default 50."},
            {"output_format_csv_serialize_tuple_into_separate_columns", true, true, "A new way of how interpret tuples in CSV format was added."},
            {"input_format_csv_deserialize_separate_columns_into_tuple", true, true, "A new way of how interpret tuples in CSV format was added."},
            {"input_format_csv_try_infer_strings_from_quoted_tuples", true, true, "A new way of how interpret tuples in CSV format was added."},
        });
        addSettingsChanges(settings_changes_history, "24.5",
        {
            {"allow_deprecated_error_prone_window_functions", true, false, "Allow usage of deprecated error prone window functions (neighbor, runningAccumulate, runningDifferenceStartingWithFirstValue, runningDifference)"},
            {"allow_experimental_join_condition", false, false, "Support join with inequal conditions which involve columns from both left and right table. e.g. t1.y < t2.y."},
            {"input_format_tsv_crlf_end_of_line", false, false, "Enables reading of CRLF line endings with TSV formats"},
            {"output_format_parquet_use_custom_encoder", false, true, "Enable custom Parquet encoder."},
            {"cross_join_min_rows_to_compress", 0, 10000000, "Minimal count of rows to compress block in CROSS JOIN. Zero value means - disable this threshold. This block is compressed when any of the two thresholds (by rows or by bytes) are reached."},
            {"cross_join_min_bytes_to_compress", 0, 1_GiB, "Minimal size of block to compress in CROSS JOIN. Zero value means - disable this threshold. This block is compressed when any of the two thresholds (by rows or by bytes) are reached."},
            {"http_max_chunk_size", 0, 0, "Internal limitation"},
            {"prefer_external_sort_block_bytes", 0, DEFAULT_BLOCK_SIZE * 256, "Prefer maximum block bytes for external sort, reduce the memory usage during merging."},
            {"input_format_force_null_for_omitted_fields", false, false, "Disable type-defaults for omitted fields when needed"},
            {"cast_string_to_dynamic_use_inference", false, false, "Add setting to allow converting String to Dynamic through parsing"},
            {"allow_experimental_dynamic_type", false, false, "Add new experimental Dynamic type"},
            {"azure_max_blocks_in_multipart_upload", 50000, 50000, "Maximum number of blocks in multipart upload for Azure."},
            {"allow_archive_path_syntax", false, true, "Added new setting to allow disabling archive path syntax."},
        });
        addSettingsChanges(settings_changes_history, "24.4",
        {
            {"input_format_json_throw_on_bad_escape_sequence", true, true, "Allow to save JSON strings with bad escape sequences"},
            {"max_parsing_threads", 0, 0, "Add a separate setting to control number of threads in parallel parsing from files"},
            {"ignore_drop_queries_probability", 0, 0, "Allow to ignore drop queries in server with specified probability for testing purposes"},
            {"lightweight_deletes_sync", 2, 2, "The same as 'mutation_sync', but controls only execution of lightweight deletes"},
            {"query_cache_system_table_handling", "save", "throw", "The query cache no longer caches results of queries against system tables"},
            {"input_format_json_ignore_unnecessary_fields", false, true, "Ignore unnecessary fields and not parse them. Enabling this may not throw exceptions on json strings of invalid format or with duplicated fields"},
            {"input_format_hive_text_allow_variable_number_of_columns", false, true, "Ignore extra columns in Hive Text input (if file has more columns than expected) and treat missing fields in Hive Text input as default values."},
            {"allow_experimental_database_replicated", false, true, "Database engine Replicated is now in Beta stage"},
            {"temporary_data_in_cache_reserve_space_wait_lock_timeout_milliseconds", (10 * 60 * 1000), (10 * 60 * 1000), "Wait time to lock cache for space reservation in temporary data in filesystem cache"},
            {"optimize_rewrite_sum_if_to_count_if", false, true, "Only available for the analyzer, where it works correctly"},
            {"azure_allow_parallel_part_upload", "true", "true", "Use multiple threads for azure multipart upload."},
            {"max_recursive_cte_evaluation_depth", DBMS_RECURSIVE_CTE_MAX_EVALUATION_DEPTH, DBMS_RECURSIVE_CTE_MAX_EVALUATION_DEPTH, "Maximum limit on recursive CTE evaluation depth"},
            {"query_plan_convert_outer_join_to_inner_join", false, true, "Allow to convert OUTER JOIN to INNER JOIN if filter after JOIN always filters default values"},
        });
        addSettingsChanges(settings_changes_history, "24.3",
        {
            {"s3_connect_timeout_ms", 1000, 1000, "Introduce new dedicated setting for s3 connection timeout"},
            {"allow_experimental_shared_merge_tree", false, true, "The setting is obsolete"},
            {"use_page_cache_for_disks_without_file_cache", false, false, "Added userspace page cache"},
            {"read_from_page_cache_if_exists_otherwise_bypass_cache", false, false, "Added userspace page cache"},
            {"page_cache_inject_eviction", false, false, "Added userspace page cache"},
            {"default_table_engine", "None", "MergeTree", "Set default table engine to MergeTree for better usability"},
            {"input_format_json_use_string_type_for_ambiguous_paths_in_named_tuples_inference_from_objects", false, false, "Allow to use String type for ambiguous paths during named tuple inference from JSON objects"},
            {"traverse_shadow_remote_data_paths", false, false, "Traverse shadow directory when query system.remote_data_paths."},
            {"throw_if_deduplication_in_dependent_materialized_views_enabled_with_async_insert", false, true, "Deduplication in dependent materialized view cannot work together with async inserts."},
            {"parallel_replicas_allow_in_with_subquery", false, true, "If true, subquery for IN will be executed on every follower replica"},
            {"log_processors_profiles", false, true, "Enable by default"},
            {"function_locate_has_mysql_compatible_argument_order", false, true, "Increase compatibility with MySQL's locate function."},
            {"allow_suspicious_primary_key", true, false, "Forbid suspicious PRIMARY KEY/ORDER BY for MergeTree (i.e. SimpleAggregateFunction)"},
            {"filesystem_cache_reserve_space_wait_lock_timeout_milliseconds", 1000, 1000, "Wait time to lock cache for space reservation in filesystem cache"},
            {"max_parser_backtracks", 0, 1000000, "Limiting the complexity of parsing"},
            {"analyzer_compatibility_join_using_top_level_identifier", false, false, "Force to resolve identifier in JOIN USING from projection"},
            {"distributed_insert_skip_read_only_replicas", false, false, "If true, INSERT into Distributed will skip read-only replicas"},
            {"keeper_max_retries", 10, 10, "Max retries for general keeper operations"},
            {"keeper_retry_initial_backoff_ms", 100, 100, "Initial backoff timeout for general keeper operations"},
            {"keeper_retry_max_backoff_ms", 5000, 5000, "Max backoff timeout for general keeper operations"},
            {"s3queue_allow_experimental_sharded_mode", false, false, "Enable experimental sharded mode of S3Queue table engine. It is experimental because it will be rewritten"},
            {"allow_experimental_analyzer", false, true, "Enable analyzer and planner by default."},
            {"merge_tree_read_split_ranges_into_intersecting_and_non_intersecting_injection_probability", 0.0, 0.0, "For testing of `PartsSplitter` - split read ranges into intersecting and non intersecting every time you read from MergeTree with the specified probability."},
            {"allow_get_client_http_header", false, false, "Introduced a new function."},
            {"output_format_pretty_row_numbers", false, true, "It is better for usability."},
            {"output_format_pretty_max_value_width_apply_for_single_value", true, false, "Single values in Pretty formats won't be cut."},
            {"output_format_parquet_string_as_string", false, true, "ClickHouse allows arbitrary binary data in the String data type, which is typically UTF-8. Parquet/ORC/Arrow Strings only support UTF-8. That's why you can choose which Arrow's data type to use for the ClickHouse String data type - String or Binary. While Binary would be more correct and compatible, using String by default will correspond to user expectations in most cases."},
            {"output_format_orc_string_as_string", false, true, "ClickHouse allows arbitrary binary data in the String data type, which is typically UTF-8. Parquet/ORC/Arrow Strings only support UTF-8. That's why you can choose which Arrow's data type to use for the ClickHouse String data type - String or Binary. While Binary would be more correct and compatible, using String by default will correspond to user expectations in most cases."},
            {"output_format_arrow_string_as_string", false, true, "ClickHouse allows arbitrary binary data in the String data type, which is typically UTF-8. Parquet/ORC/Arrow Strings only support UTF-8. That's why you can choose which Arrow's data type to use for the ClickHouse String data type - String or Binary. While Binary would be more correct and compatible, using String by default will correspond to user expectations in most cases."},
            {"output_format_parquet_compression_method", "lz4", "zstd", "Parquet/ORC/Arrow support many compression methods, including lz4 and zstd. ClickHouse supports each and every compression method. Some inferior tools, such as 'duckdb', lack support for the faster `lz4` compression method, that's why we set zstd by default."},
            {"output_format_orc_compression_method", "lz4", "zstd", "Parquet/ORC/Arrow support many compression methods, including lz4 and zstd. ClickHouse supports each and every compression method. Some inferior tools, such as 'duckdb', lack support for the faster `lz4` compression method, that's why we set zstd by default."},
            {"output_format_pretty_highlight_digit_groups", false, true, "If enabled and if output is a terminal, highlight every digit corresponding to the number of thousands, millions, etc. with underline."},
            {"geo_distance_returns_float64_on_float64_arguments", false, true, "Increase the default precision."},
            {"azure_max_inflight_parts_for_one_file", 20, 20, "The maximum number of a concurrent loaded parts in multipart upload request. 0 means unlimited."},
            {"azure_strict_upload_part_size", 0, 0, "The exact size of part to upload during multipart upload to Azure blob storage."},
            {"azure_min_upload_part_size", 16*1024*1024, 16*1024*1024, "The minimum size of part to upload during multipart upload to Azure blob storage."},
            {"azure_max_upload_part_size", 5ull*1024*1024*1024, 5ull*1024*1024*1024, "The maximum size of part to upload during multipart upload to Azure blob storage."},
            {"azure_upload_part_size_multiply_factor", 2, 2, "Multiply azure_min_upload_part_size by this factor each time azure_multiply_parts_count_threshold parts were uploaded from a single write to Azure blob storage."},
            {"azure_upload_part_size_multiply_parts_count_threshold", 500, 500, "Each time this number of parts was uploaded to Azure blob storage, azure_min_upload_part_size is multiplied by azure_upload_part_size_multiply_factor."},
            {"output_format_csv_serialize_tuple_into_separate_columns", true, true, "A new way of how interpret tuples in CSV format was added."},
            {"input_format_csv_deserialize_separate_columns_into_tuple", true, true, "A new way of how interpret tuples in CSV format was added."},
            {"input_format_csv_try_infer_strings_from_quoted_tuples", true, true, "A new way of how interpret tuples in CSV format was added."},
        });
        addSettingsChanges(settings_changes_history, "24.2",
        {
            {"allow_suspicious_variant_types", true, false, "Don't allow creating Variant type with suspicious variants by default"},
            {"validate_experimental_and_suspicious_types_inside_nested_types", false, true, "Validate usage of experimental and suspicious types inside nested types"},
            {"output_format_values_escape_quote_with_quote", false, false, "If true escape ' with '', otherwise quoted with \\'"},
            {"output_format_pretty_single_large_number_tip_threshold", 0, 1'000'000, "Print a readable number tip on the right side of the table if the block consists of a single number which exceeds this value (except 0)"},
            {"input_format_try_infer_exponent_floats", true, false, "Don't infer floats in exponential notation by default"},
            {"query_plan_optimize_prewhere", true, true, "Allow to push down filter to PREWHERE expression for supported storages"},
            {"async_insert_max_data_size", 1000000, 10485760, "The previous value appeared to be too small."},
            {"async_insert_poll_timeout_ms", 10, 10, "Timeout in milliseconds for polling data from asynchronous insert queue"},
            {"async_insert_use_adaptive_busy_timeout", false, true, "Use adaptive asynchronous insert timeout"},
            {"async_insert_busy_timeout_min_ms", 50, 50, "The minimum value of the asynchronous insert timeout in milliseconds; it also serves as the initial value, which may be increased later by the adaptive algorithm"},
            {"async_insert_busy_timeout_max_ms", 200, 200, "The minimum value of the asynchronous insert timeout in milliseconds; async_insert_busy_timeout_ms is aliased to async_insert_busy_timeout_max_ms"},
            {"async_insert_busy_timeout_increase_rate", 0.2, 0.2, "The exponential growth rate at which the adaptive asynchronous insert timeout increases"},
            {"async_insert_busy_timeout_decrease_rate", 0.2, 0.2, "The exponential growth rate at which the adaptive asynchronous insert timeout decreases"},
            {"format_template_row_format", "", "", "Template row format string can be set directly in query"},
            {"format_template_resultset_format", "", "", "Template result set format string can be set in query"},
            {"split_parts_ranges_into_intersecting_and_non_intersecting_final", true, true, "Allow to split parts ranges into intersecting and non intersecting during FINAL optimization"},
            {"split_intersecting_parts_ranges_into_layers_final", true, true, "Allow to split intersecting parts ranges into layers during FINAL optimization"},
            {"azure_max_single_part_copy_size", 256*1024*1024, 256*1024*1024, "The maximum size of object to copy using single part copy to Azure blob storage."},
            {"min_external_table_block_size_rows", DEFAULT_INSERT_BLOCK_SIZE, DEFAULT_INSERT_BLOCK_SIZE, "Squash blocks passed to external table to specified size in rows, if blocks are not big enough"},
            {"min_external_table_block_size_bytes", DEFAULT_INSERT_BLOCK_SIZE * 256, DEFAULT_INSERT_BLOCK_SIZE * 256, "Squash blocks passed to external table to specified size in bytes, if blocks are not big enough."},
            {"parallel_replicas_prefer_local_join", true, true, "If true, and JOIN can be executed with parallel replicas algorithm, and all storages of right JOIN part are *MergeTree, local JOIN will be used instead of GLOBAL JOIN."},
            {"optimize_time_filter_with_preimage", true, true, "Optimize Date and DateTime predicates by converting functions into equivalent comparisons without conversions (e.g. toYear(col) = 2023 -> col >= '2023-01-01' AND col <= '2023-12-31')"},
            {"extract_key_value_pairs_max_pairs_per_row", 0, 0, "Max number of pairs that can be produced by the `extractKeyValuePairs` function. Used as a safeguard against consuming too much memory."},
            {"default_view_definer", "CURRENT_USER", "CURRENT_USER", "Allows to set default `DEFINER` option while creating a view"},
            {"default_materialized_view_sql_security", "DEFINER", "DEFINER", "Allows to set a default value for SQL SECURITY option when creating a materialized view"},
            {"default_normal_view_sql_security", "INVOKER", "INVOKER", "Allows to set default `SQL SECURITY` option while creating a normal view"},
            {"mysql_map_string_to_text_in_show_columns", false, true, "Reduce the configuration effort to connect ClickHouse with BI tools."},
            {"mysql_map_fixed_string_to_text_in_show_columns", false, true, "Reduce the configuration effort to connect ClickHouse with BI tools."},
        });
        addSettingsChanges(settings_changes_history, "24.1",
        {
            {"print_pretty_type_names", false, true, "Better user experience."},
            {"input_format_json_read_bools_as_strings", false, true, "Allow to read bools as strings in JSON formats by default"},
            {"output_format_arrow_use_signed_indexes_for_dictionary", false, true, "Use signed indexes type for Arrow dictionaries by default as it's recommended"},
            {"allow_experimental_variant_type", false, false, "Add new experimental Variant type"},
            {"use_variant_as_common_type", false, false, "Allow to use Variant in if/multiIf if there is no common type"},
            {"output_format_arrow_use_64_bit_indexes_for_dictionary", false, false, "Allow to use 64 bit indexes type in Arrow dictionaries"},
            {"parallel_replicas_mark_segment_size", 128, 128, "Add new setting to control segment size in new parallel replicas coordinator implementation"},
            {"ignore_materialized_views_with_dropped_target_table", false, false, "Add new setting to allow to ignore materialized views with dropped target table"},
            {"output_format_compression_level", 3, 3, "Allow to change compression level in the query output"},
            {"output_format_compression_zstd_window_log", 0, 0, "Allow to change zstd window log in the query output when zstd compression is used"},
            {"enable_zstd_qat_codec", false, false, "Add new ZSTD_QAT codec"},
            {"enable_vertical_final", false, true, "Use vertical final by default"},
            {"output_format_arrow_use_64_bit_indexes_for_dictionary", false, false, "Allow to use 64 bit indexes type in Arrow dictionaries"},
            {"max_rows_in_set_to_optimize_join", 100000, 0, "Disable join optimization as it prevents from read in order optimization"},
            {"output_format_pretty_color", true, "auto", "Setting is changed to allow also for auto value, disabling ANSI escapes if output is not a tty"},
            {"function_visible_width_behavior", 0, 1, "We changed the default behavior of `visibleWidth` to be more precise"},
            {"max_estimated_execution_time", 0, 0, "Separate max_execution_time and max_estimated_execution_time"},
            {"iceberg_engine_ignore_schema_evolution", false, false, "Allow to ignore schema evolution in Iceberg table engine"},
            {"optimize_injective_functions_in_group_by", false, true, "Replace injective functions by it's arguments in GROUP BY section in analyzer"},
            {"update_insert_deduplication_token_in_dependent_materialized_views", false, false, "Allow to update insert deduplication token with table identifier during insert in dependent materialized views"},
            {"azure_max_unexpected_write_error_retries", 4, 4, "The maximum number of retries in case of unexpected errors during Azure blob storage write"},
            {"split_parts_ranges_into_intersecting_and_non_intersecting_final", false, true, "Allow to split parts ranges into intersecting and non intersecting during FINAL optimization"},
            {"split_intersecting_parts_ranges_into_layers_final", true, true, "Allow to split intersecting parts ranges into layers during FINAL optimization"}
        });
        addSettingsChanges(settings_changes_history, "23.12",
        {
            {"allow_suspicious_ttl_expressions", true, false, "It is a new setting, and in previous versions the behavior was equivalent to allowing."},
            {"input_format_parquet_allow_missing_columns", false, true, "Allow missing columns in Parquet files by default"},
            {"input_format_orc_allow_missing_columns", false, true, "Allow missing columns in ORC files by default"},
            {"input_format_arrow_allow_missing_columns", false, true, "Allow missing columns in Arrow files by default"}
        });
        addSettingsChanges(settings_changes_history, "23.11",
        {
            {"parsedatetime_parse_without_leading_zeros", false, true, "Improved compatibility with MySQL DATE_FORMAT/STR_TO_DATE"}
        });
        addSettingsChanges(settings_changes_history, "23.9",
        {
            {"optimize_group_by_constant_keys", false, true, "Optimize group by constant keys by default"},
            {"input_format_json_try_infer_named_tuples_from_objects", false, true, "Try to infer named Tuples from JSON objects by default"},
            {"input_format_json_read_numbers_as_strings", false, true, "Allow to read numbers as strings in JSON formats by default"},
            {"input_format_json_read_arrays_as_strings", false, true, "Allow to read arrays as strings in JSON formats by default"},
            {"input_format_json_infer_incomplete_types_as_strings", false, true, "Allow to infer incomplete types as Strings in JSON formats by default"},
            {"input_format_json_try_infer_numbers_from_strings", true, false, "Don't infer numbers from strings in JSON formats by default to prevent possible parsing errors"},
            {"http_write_exception_in_output_format", false, true, "Output valid JSON/XML on exception in HTTP streaming."}
        });
        addSettingsChanges(settings_changes_history, "23.8",
        {
            {"rewrite_count_distinct_if_with_count_distinct_implementation", false, true, "Rewrite countDistinctIf with count_distinct_implementation configuration"}
        });
        addSettingsChanges(settings_changes_history, "23.7",
        {
            {"function_sleep_max_microseconds_per_block", 0, 3000000, "In previous versions, the maximum sleep time of 3 seconds was applied only for `sleep`, but not for `sleepEachRow` function. In the new version, we introduce this setting. If you set compatibility with the previous versions, we will disable the limit altogether."}
        });
        addSettingsChanges(settings_changes_history, "23.6",
        {
            {"http_send_timeout", 180, 30, "3 minutes seems crazy long. Note that this is timeout for a single network write call, not for the whole upload operation."},
            {"http_receive_timeout", 180, 30, "See http_send_timeout."}
        });
        addSettingsChanges(settings_changes_history, "23.5",
        {
            {"input_format_parquet_preserve_order", true, false, "Allow Parquet reader to reorder rows for better parallelism."},
            {"parallelize_output_from_storages", false, true, "Allow parallelism when executing queries that read from file/url/s3/etc. This may reorder rows."},
            {"use_with_fill_by_sorting_prefix", false, true, "Columns preceding WITH FILL columns in ORDER BY clause form sorting prefix. Rows with different values in sorting prefix are filled independently"},
            {"output_format_parquet_compliant_nested_types", false, true, "Change an internal field name in output Parquet file schema."}
        });
        addSettingsChanges(settings_changes_history, "23.4",
        {
            {"allow_suspicious_indices", true, false, "If true, index can defined with identical expressions"},
            {"allow_nonconst_timezone_arguments", true, false, "Allow non-const timezone arguments in certain time-related functions like toTimeZone(), fromUnixTimestamp*(), snowflakeToDateTime*()."},
            {"connect_timeout_with_failover_ms", 50, 1000, "Increase default connect timeout because of async connect"},
            {"connect_timeout_with_failover_secure_ms", 100, 1000, "Increase default secure connect timeout because of async connect"},
            {"hedged_connection_timeout_ms", 100, 50, "Start new connection in hedged requests after 50 ms instead of 100 to correspond with previous connect timeout"},
            {"formatdatetime_f_prints_single_zero", true, false, "Improved compatibility with MySQL DATE_FORMAT()/STR_TO_DATE()"},
            {"formatdatetime_parsedatetime_m_is_month_name", false, true, "Improved compatibility with MySQL DATE_FORMAT/STR_TO_DATE"}
        });
        addSettingsChanges(settings_changes_history, "23.3",
        {
            {"output_format_parquet_version", "1.0", "2.latest", "Use latest Parquet format version for output format"},
            {"input_format_json_ignore_unknown_keys_in_named_tuple", false, true, "Improve parsing JSON objects as named tuples"},
            {"input_format_native_allow_types_conversion", false, true, "Allow types conversion in Native input forma"},
            {"output_format_arrow_compression_method", "none", "lz4_frame", "Use lz4 compression in Arrow output format by default"},
            {"output_format_parquet_compression_method", "snappy", "lz4", "Use lz4 compression in Parquet output format by default"},
            {"output_format_orc_compression_method", "none", "lz4_frame", "Use lz4 compression in ORC output format by default"},
            {"async_query_sending_for_remote", false, true, "Create connections and send query async across shards"}
        });
        addSettingsChanges(settings_changes_history, "23.2",
        {
            {"output_format_parquet_fixed_string_as_fixed_byte_array", false, true, "Use Parquet FIXED_LENGTH_BYTE_ARRAY type for FixedString by default"},
            {"output_format_arrow_fixed_string_as_fixed_byte_array", false, true, "Use Arrow FIXED_SIZE_BINARY type for FixedString by default"},
            {"query_plan_remove_redundant_distinct", false, true, "Remove redundant Distinct step in query plan"},
            {"optimize_duplicate_order_by_and_distinct", true, false, "Remove duplicate ORDER BY and DISTINCT if it's possible"},
            {"insert_keeper_max_retries", 0, 20, "Enable reconnections to Keeper on INSERT, improve reliability"}
        });
        addSettingsChanges(settings_changes_history, "23.1",
        {
            {"input_format_json_read_objects_as_strings", 0, 1, "Enable reading nested json objects as strings while object type is experimental"},
            {"input_format_json_defaults_for_missing_elements_in_named_tuple", false, true, "Allow missing elements in JSON objects while reading named tuples by default"},
            {"input_format_csv_detect_header", false, true, "Detect header in CSV format by default"},
            {"input_format_tsv_detect_header", false, true, "Detect header in TSV format by default"},
            {"input_format_custom_detect_header", false, true, "Detect header in CustomSeparated format by default"},
            {"query_plan_remove_redundant_sorting", false, true, "Remove redundant sorting in query plan. For example, sorting steps related to ORDER BY clauses in subqueries"}
        });
        addSettingsChanges(settings_changes_history, "22.12",
        {
            {"max_size_to_preallocate_for_aggregation", 10'000'000, 100'000'000, "This optimizes performance"},
            {"query_plan_aggregation_in_order", 0, 1, "Enable some refactoring around query plan"},
            {"format_binary_max_string_size", 0, 1_GiB, "Prevent allocating large amount of memory"}
        });
        addSettingsChanges(settings_changes_history, "22.11",
        {
            {"use_structure_from_insertion_table_in_table_functions", 0, 2, "Improve using structure from insertion table in table functions"}
        });
        addSettingsChanges(settings_changes_history, "22.9",
        {
            {"force_grouping_standard_compatibility", false, true, "Make GROUPING function output the same as in SQL standard and other DBMS"}
        });
        addSettingsChanges(settings_changes_history, "22.7",
        {
            {"cross_to_inner_join_rewrite", 1, 2, "Force rewrite comma join to inner"},
            {"enable_positional_arguments", false, true, "Enable positional arguments feature by default"},
            {"format_csv_allow_single_quotes", true, false, "Most tools don't treat single quote in CSV specially, don't do it by default too"}
        });
        addSettingsChanges(settings_changes_history, "22.6",
        {
            {"output_format_json_named_tuples_as_objects", false, true, "Allow to serialize named tuples as JSON objects in JSON formats by default"},
            {"input_format_skip_unknown_fields", false, true, "Optimize reading subset of columns for some input formats"}
        });
        addSettingsChanges(settings_changes_history, "22.5",
        {
            {"memory_overcommit_ratio_denominator", 0, 1073741824, "Enable memory overcommit feature by default"},
            {"memory_overcommit_ratio_denominator_for_user", 0, 1073741824, "Enable memory overcommit feature by default"}
        });
        addSettingsChanges(settings_changes_history, "22.4",
        {
            {"allow_settings_after_format_in_insert", true, false, "Do not allow SETTINGS after FORMAT for INSERT queries because ClickHouse interpret SETTINGS as some values, which is misleading"}
        });
        addSettingsChanges(settings_changes_history, "22.3",
        {
            {"cast_ipv4_ipv6_default_on_conversion_error", true, false, "Make functions cast(value, 'IPv4') and cast(value, 'IPv6') behave same as toIPv4 and toIPv6 functions"}
        });
        addSettingsChanges(settings_changes_history, "21.12",
        {
            {"stream_like_engine_allow_direct_select", true, false, "Do not allow direct select for Kafka/RabbitMQ/FileLog by default"}
        });
        addSettingsChanges(settings_changes_history, "21.9",
        {
            {"output_format_decimal_trailing_zeros", true, false, "Do not output trailing zeros in text representation of Decimal types by default for better looking output"},
            {"use_hedged_requests", false, true, "Enable Hedged Requests feature by default"}
        });
        addSettingsChanges(settings_changes_history, "21.7",
        {
            {"legacy_column_name_of_tuple_literal", true, false, "Add this setting only for compatibility reasons. It makes sense to set to 'true', while doing rolling update of cluster from version lower than 21.7 to higher"}
        });
        addSettingsChanges(settings_changes_history, "21.5",
        {
            {"async_socket_for_remote", false, true, "Fix all problems and turn on asynchronous reads from socket for remote queries by default again"}
        });
        addSettingsChanges(settings_changes_history, "21.3",
        {
            {"async_socket_for_remote", true, false, "Turn off asynchronous reads from socket for remote queries because of some problems"},
            {"optimize_normalize_count_variants", false, true, "Rewrite aggregate functions that semantically equals to count() as count() by default"},
            {"normalize_function_names", false, true, "Normalize function names to their canonical names, this was needed for projection query routing"}
        });
        addSettingsChanges(settings_changes_history, "21.2",
        {
            {"enable_global_with_statement", false, true, "Propagate WITH statements to UNION queries and all subqueries by default"}
        });
        addSettingsChanges(settings_changes_history, "21.1",
        {
            {"insert_quorum_parallel", false, true, "Use parallel quorum inserts by default. It is significantly more convenient to use than sequential quorum inserts"},
            {"input_format_null_as_default", false, true, "Allow to insert NULL as default for input formats by default"},
            {"optimize_on_insert", false, true, "Enable data optimization on INSERT by default for better user experience"},
            {"use_compact_format_in_distributed_parts_names", false, true, "Use compact format for async INSERT into Distributed tables by default"}
        });
        addSettingsChanges(settings_changes_history, "20.10",
        {
            {"format_regexp_escaping_rule", "Escaped", "Raw", "Use Raw as default escaping rule for Regexp format to male the behaviour more like to what users expect"}
        });
        addSettingsChanges(settings_changes_history, "20.7",
        {
            {"show_table_uuid_in_table_create_query_if_not_nil", true, false, "Stop showing  UID of the table in its CREATE query for Engine=Atomic"}
        });
        addSettingsChanges(settings_changes_history, "20.5",
        {
            {"input_format_with_names_use_header", false, true, "Enable using header with names for formats with WithNames/WithNamesAndTypes suffixes"},
            {"allow_suspicious_codecs", true, false, "Don't allow to specify meaningless compression codecs"}
        });
        addSettingsChanges(settings_changes_history, "20.4",
        {
            {"validate_polygons", false, true, "Throw exception if polygon is invalid in function pointInPolygon by default instead of returning possibly wrong results"}
        });
        addSettingsChanges(settings_changes_history, "19.18",
        {
            {"enable_scalar_subquery_optimization", false, true, "Prevent scalar subqueries from (de)serializing large scalar values and possibly avoid running the same subquery more than once"}
        });
        addSettingsChanges(settings_changes_history, "19.14",
        {
            {"any_join_distinct_right_table_keys", true, false, "Disable ANY RIGHT and ANY FULL JOINs by default to avoid inconsistency"}
        });
        addSettingsChanges(settings_changes_history, "19.12",
        {
            {"input_format_defaults_for_omitted_fields", false, true, "Enable calculation of complex default expressions for omitted fields for some input formats, because it should be the expected behaviour"}
        });
        addSettingsChanges(settings_changes_history, "19.5",
        {
            {"max_partitions_per_insert_block", 0, 100, "Add a limit for the number of partitions in one block"}
        });
        addSettingsChanges(settings_changes_history, "18.12.17",
        {
            {"enable_optimize_predicate_expression", 0, 1, "Optimize predicates to subqueries by default"}
        });
    });
    return settings_changes_history;
}

const VersionToSettingsChangesMap & getMergeTreeSettingsChangesHistory()
{
    static VersionToSettingsChangesMap merge_tree_settings_changes_history;
    static std::once_flag initialized_flag;
    std::call_once(initialized_flag, [&]
    {
        addSettingsChanges(merge_tree_settings_changes_history, "26.1",
        {
            {"min_columns_to_activate_adaptive_write_buffer", 500, 500, "New setting"},
        });
        addSettingsChanges(merge_tree_settings_changes_history, "25.12",
        {
            {"alter_column_secondary_index_mode", "compatibility", "rebuild", "Change the behaviour to allow ALTER `column` when they have dependent secondary indices"},
            {"merge_selector_enable_heuristic_to_lower_max_parts_to_merge_at_once", false, false, "New setting"},
            {"merge_selector_heuristic_to_lower_max_parts_to_merge_at_once_exponent", 5, 5, "New setting"},
            {"nullable_serialization_version", "basic", "basic", "New setting"},
        });
        addSettingsChanges(merge_tree_settings_changes_history, "25.11",
        {
            {"merge_max_dynamic_subcolumns_in_wide_part", "auto", "auto", "Add a new setting to limit number of dynamic subcolumns in Wide part after merge regardless the parameters specified in the data type"},
            {"refresh_statistics_interval", 0, 0, "New setting"},
            {"shared_merge_tree_create_per_replica_metadata_nodes", true, false, "Reduce the amount of metadata in Keeper."},
            {"serialization_info_version", "basic", "with_types", "Change to the newer format allowing custom string serialization"},
            {"string_serialization_version", "single_stream", "with_size_stream", "Change to the newer format with separate sizes"},
            {"escape_variant_subcolumn_filenames", false, true, "Escape special symbols for filenames created for Variant type subcolumns in Wide parts"},
        });
        addSettingsChanges(merge_tree_settings_changes_history, "25.10",
        {
            {"auto_statistics_types", "", "", "New setting"},
            {"exclude_materialize_skip_indexes_on_merge", "", "", "New setting."},
            {"serialization_info_version", "basic", "basic", "New setting"},
            {"string_serialization_version", "single_stream", "single_stream", "New setting"},
            {"replicated_deduplication_window_seconds", 7 * 24 * 60 * 60, 60*60, "decrease default value"},
            {"shared_merge_tree_activate_coordinated_merges_tasks", false, false, "New settings"},
            {"shared_merge_tree_merge_coordinator_factor", 1.1f, 1.1f, "Lower coordinator sleep time after load"},
            {"min_level_for_wide_part", 0, 0, "New setting"},
            {"min_level_for_full_part_storage", 0, 0, "New setting"},
        });
        addSettingsChanges(merge_tree_settings_changes_history, "25.9",
        {
            {"vertical_merge_optimize_lightweight_delete", false, true, "New setting"},
            {"replicated_deduplication_window", 1000, 10000, "increase default value"},
            {"shared_merge_tree_enable_automatic_empty_partitions_cleanup", false, false, "New setting"},
            {"shared_merge_tree_empty_partition_lifetime", 86400, 86400, "New setting"},
            {"shared_merge_tree_outdated_parts_group_size", 2, 2, "New setting"},
            {"shared_merge_tree_use_outdated_parts_compact_format", false, true, "Enable outdated parts v3 by default"},
            {"shared_merge_tree_activate_coordinated_merges_tasks", false, false, "New settings"},
        });
        addSettingsChanges(merge_tree_settings_changes_history, "25.8",
        {
            {"object_serialization_version", "v2", "v2", "Add a setting to control JSON serialization versions"},
            {"object_shared_data_serialization_version", "map", "map", "Add a setting to control JSON serialization versions"},
            {"object_shared_data_serialization_version_for_zero_level_parts", "map", "map", "Add a setting to control JSON serialization versions  for zero level parts"},
            {"object_shared_data_buckets_for_compact_part", 8, 8, "Add a setting to control number of buckets for shared data in JSON serialization in compact parts"},
            {"object_shared_data_buckets_for_wide_part", 32, 32, "Add a setting to control number of buckets for shared data in JSON serialization in wide parts"},
            {"dynamic_serialization_version", "v2", "v2", "Add a setting to control Dynamic serialization versions"},
            {"search_orphaned_parts_disks", "any", "any", "New setting"},
            {"shared_merge_tree_virtual_parts_discovery_batch", 1, 1, "New setting"},
            {"max_digestion_size_per_segment", 256_MiB, 256_MiB, "Obsolete setting"},
            {"shared_merge_tree_update_replica_flags_delay_ms", 30000, 30000, "New setting"},
            {"write_marks_for_substreams_in_compact_parts", false, true, "Enable writing marks for substreams in compact parts by default"},
            {"allow_part_offset_column_in_projections", false, true, "Now projections can use _part_offset column."},
            {"max_uncompressed_bytes_in_patches", 0, 30ULL * 1024 * 1024 * 1024, "New setting"},
            {"shared_merge_tree_activate_coordinated_merges_tasks", false, false, "New settings"},
        });
        addSettingsChanges(merge_tree_settings_changes_history, "25.7",
        {
            /// RELEASE CLOSED
            {"shared_merge_tree_activate_coordinated_merges_tasks", false, false, "New settings"},
            /// RELEASE CLOSED
        });
        addSettingsChanges(merge_tree_settings_changes_history, "25.6",
        {
            /// RELEASE CLOSED
            {"cache_populated_by_fetch_filename_regexp", "", "", "New setting"},
            {"allow_coalescing_columns_in_partition_or_order_key", false, false, "New setting to allow coalescing of partition or sorting key columns."},
            {"shared_merge_tree_activate_coordinated_merges_tasks", false, false, "New settings"},
            /// RELEASE CLOSED
        });
        addSettingsChanges(merge_tree_settings_changes_history, "25.5",
        {
            /// Release closed. Please use 25.6
            {"shared_merge_tree_enable_coordinated_merges", false, false, "New setting"},
            {"shared_merge_tree_merge_coordinator_merges_prepare_count", 100, 100, "New setting"},
            {"shared_merge_tree_merge_coordinator_fetch_fresh_metadata_period_ms", 10000, 10000, "New setting"},
            {"shared_merge_tree_merge_coordinator_max_merge_request_size", 20, 20, "New setting"},
            {"shared_merge_tree_merge_coordinator_election_check_period_ms", 30000, 30000, "New setting"},
            {"shared_merge_tree_merge_coordinator_min_period_ms", 1, 1, "New setting"},
            {"shared_merge_tree_merge_coordinator_max_period_ms", 10000, 10000, "New setting"},
            {"shared_merge_tree_merge_coordinator_factor", 1.1f, 1.1f, "New setting"},
            {"shared_merge_tree_merge_worker_fast_timeout_ms", 100, 100, "New setting"},
            {"shared_merge_tree_merge_worker_regular_timeout_ms", 10000, 10000, "New setting"},
            {"apply_patches_on_merge", true, true, "New setting"},
            {"remove_unused_patch_parts", true, true, "New setting"},
            {"write_marks_for_substreams_in_compact_parts", false, false, "New setting"},
            /// Release closed. Please use 25.6
            {"allow_part_offset_column_in_projections", false, false, "New setting, it protects from creating projections with parent part offset column until it is stabilized."},
        });
        addSettingsChanges(merge_tree_settings_changes_history, "25.4",
        {
            /// Release closed. Please use 25.5
            {"max_postpone_time_for_failed_replicated_fetches_ms", 0, 1ULL * 60 * 1000, "Added new setting to enable postponing fetch tasks in the replication queue."},
            {"max_postpone_time_for_failed_replicated_merges_ms", 0, 1ULL * 60 * 1000, "Added new setting to enable postponing merge tasks in the replication queue."},
            {"max_postpone_time_for_failed_replicated_tasks_ms", 0, 5ULL * 60 * 1000, "Added new setting to enable postponing tasks in the replication queue."},
            {"default_compression_codec", "", "", "New setting"},
            {"refresh_parts_interval", 0, 0, "A new setting"},
            {"max_merge_delayed_streams_for_parallel_write", 40, 40, "New setting"},
            {"allow_summing_columns_in_partition_or_order_key", true, false, "New setting to allow summing of partition or sorting key columns"},
            /// Release closed. Please use 25.5
        });
        addSettingsChanges(merge_tree_settings_changes_history, "25.3",
        {
            /// Release closed. Please use 25.4
            {"shared_merge_tree_enable_keeper_parts_extra_data", false, false, "New setting"},
            {"zero_copy_merge_mutation_min_parts_size_sleep_no_scale_before_lock", 0, 0, "New setting"},
            {"enable_replacing_merge_with_cleanup_for_min_age_to_force_merge", false, false, "New setting to allow automatic cleanup merges for ReplacingMergeTree"},
            /// Release closed. Please use 25.4
        });
        addSettingsChanges(merge_tree_settings_changes_history, "25.2",
        {
            /// Release closed. Please use 25.3
            {"shared_merge_tree_initial_parts_update_backoff_ms", 50, 50, "New setting"},
            {"shared_merge_tree_max_parts_update_backoff_ms", 5000, 5000, "New setting"},
            {"shared_merge_tree_interserver_http_connection_timeout_ms", 100, 100, "New setting"},
            {"columns_and_secondary_indices_sizes_lazy_calculation", true, true, "New setting to calculate columns and indices sizes lazily"},
            {"table_disk", false, false, "New setting"},
            {"allow_reduce_blocking_parts_task", false, true, "Now SMT will remove stale blocking parts from ZooKeeper by default"},
            {"shared_merge_tree_max_suspicious_broken_parts", 0, 0, "Max broken parts for SMT, if more - deny automatic detach"},
            {"shared_merge_tree_max_suspicious_broken_parts_bytes", 0, 0, "Max size of all broken parts for SMT, if more - deny automatic detach"},
            /// Release closed. Please use 25.3
        });
        addSettingsChanges(merge_tree_settings_changes_history, "25.1",
        {
            /// Release closed. Please use 25.2
            {"shared_merge_tree_try_fetch_part_in_memory_data_from_replicas", false, false, "New setting to fetch parts data from other replicas"},
            {"enable_max_bytes_limit_for_min_age_to_force_merge", false, false, "Added new setting to limit max bytes for min_age_to_force_merge."},
            {"enable_max_bytes_limit_for_min_age_to_force_merge", false, false, "New setting"},
            {"add_minmax_index_for_numeric_columns", false, false, "New setting"},
            {"add_minmax_index_for_string_columns", false, false, "New setting"},
            {"materialize_skip_indexes_on_merge", true, true, "New setting"},
            {"merge_max_bytes_to_prewarm_cache", 1ULL * 1024 * 1024 * 1024, 1ULL * 1024 * 1024 * 1024, "Cloud sync"},
            {"merge_total_max_bytes_to_prewarm_cache", 15ULL * 1024 * 1024 * 1024, 15ULL * 1024 * 1024 * 1024, "Cloud sync"},
            {"reduce_blocking_parts_sleep_ms", 5000, 5000, "Cloud sync"},
            {"number_of_partitions_to_consider_for_merge", 10, 10, "Cloud sync"},
            {"shared_merge_tree_enable_outdated_parts_check", true, true, "Cloud sync"},
            {"shared_merge_tree_max_parts_update_leaders_in_total", 6, 6, "Cloud sync"},
            {"shared_merge_tree_max_parts_update_leaders_per_az", 2, 2, "Cloud sync"},
            {"shared_merge_tree_leader_update_period_seconds", 30, 30, "Cloud sync"},
            {"shared_merge_tree_leader_update_period_random_add_seconds", 10, 10, "Cloud sync"},
            {"shared_merge_tree_read_virtual_parts_from_leader", true, true, "Cloud sync"},
            {"shared_merge_tree_interserver_http_timeout_ms", 10000, 10000, "Cloud sync"},
            {"shared_merge_tree_max_replicas_for_parts_deletion", 10, 10, "Cloud sync"},
            {"shared_merge_tree_max_replicas_to_merge_parts_for_each_parts_range", 5, 5, "Cloud sync"},
            {"shared_merge_tree_use_outdated_parts_compact_format", false, false, "Cloud sync"},
            {"shared_merge_tree_memo_ids_remove_timeout_seconds", 1800, 1800, "Cloud sync"},
            {"shared_merge_tree_idle_parts_update_seconds", 3600, 3600, "Cloud sync"},
            {"shared_merge_tree_max_outdated_parts_to_process_at_once", 1000, 1000, "Cloud sync"},
            {"shared_merge_tree_postpone_next_merge_for_locally_merged_parts_rows_threshold", 1000000, 1000000, "Cloud sync"},
            {"shared_merge_tree_postpone_next_merge_for_locally_merged_parts_ms", 0, 0, "Cloud sync"},
            {"shared_merge_tree_range_for_merge_window_size", 10, 10, "Cloud sync"},
            {"shared_merge_tree_use_too_many_parts_count_from_virtual_parts", 0, 0, "Cloud sync"},
            {"shared_merge_tree_create_per_replica_metadata_nodes", true, true, "Cloud sync"},
            {"shared_merge_tree_use_metadata_hints_cache", true, true, "Cloud sync"},
            {"notify_newest_block_number", false, false, "Cloud sync"},
            {"allow_reduce_blocking_parts_task", false, false, "Cloud sync"},
            /// Release closed. Please use 25.2
        });
        addSettingsChanges(merge_tree_settings_changes_history, "24.12",
        {
            /// Release closed. Please use 25.1
            {"enforce_index_structure_match_on_partition_manipulation", true, false, "New setting"},
            {"use_primary_key_cache", false, false, "New setting"},
            {"prewarm_primary_key_cache", false, false, "New setting"},
            {"min_bytes_to_prewarm_caches", 0, 0, "New setting"},
            {"allow_experimental_reverse_key", false, false, "New setting"},
            /// Release closed. Please use 25.1
        });
        addSettingsChanges(merge_tree_settings_changes_history, "24.11",
        {
        });
        addSettingsChanges(merge_tree_settings_changes_history, "24.10",
        {
        });
        addSettingsChanges(merge_tree_settings_changes_history, "24.9",
        {
        });
        addSettingsChanges(merge_tree_settings_changes_history, "24.8",
        {
            {"deduplicate_merge_projection_mode", "ignore", "throw", "Do not allow to create inconsistent projection"}
        });
    });

    return merge_tree_settings_changes_history;
}

}<|MERGE_RESOLUTION|>--- conflicted
+++ resolved
@@ -41,11 +41,8 @@
         /// Note: please check if the key already exists to prevent duplicate entries.
         addSettingsChanges(settings_changes_history, "26.1",
         {
-<<<<<<< HEAD
-            {"input_format_binary_max_type_complexity", 1000, 1000, "Added new setting to control max number of type nodes when decoding binary types. Protects against malicious inputs."},
-=======
+            {"input_format_binary_max_type_complexity", 1000, 1000, "Add a new setting to control max number of type nodes when decoding binary types. Protects against malicious inputs."},
             {"trace_profile_events_list", "", "", "New setting"},
->>>>>>> b828c74d
         });
         addSettingsChanges(settings_changes_history, "25.12",
         {
