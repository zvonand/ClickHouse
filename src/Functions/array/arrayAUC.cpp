--- conflicted
+++ resolved
@@ -36,13 +36,9 @@
   *
   * ---------------------------------------------------------------------------------------------------------------------
   *
-<<<<<<< HEAD
   * Area Under the Receiver Operating Characteristic (ROC) curve
   *
   * The ROC curve plots True Positive Rate (TPR) x False Positive Rate (FPR):
-=======
-  * We can also calculate the True Positive Rate and the False Positive Rate:
->>>>>>> 1bd3a359
   *
   * TPR (also called "sensitivity", "recall" or "probability of detection")
   *   is the probability of classifier to give positive result if the object has positive label:
@@ -83,7 +79,6 @@
   *
   * The "curve" will be present by a line that moves one step either towards right or top on each threshold change.
   *
-<<<<<<< HEAD
   * This implementation uses the trapezoidal rule (https://en.wikipedia.org/wiki/Trapezoidal_rule) to calculate the AUC,
   * That is, each increment in area is calculated using `(FPR_n - FPR_{n-1}) * (TPR_n + TPR_{n-1}) / 2`,
   *   where `FPR_n` is the FPR at the `n`-th point and `TPR_n` is the TPR at the `n`-th point.
@@ -93,11 +88,6 @@
   * Area Under the Precision-Recall (PR) curve
   *
   * The PR curve plots Precision x Recall:
-=======
-  * ---------------------------------------------------------------------------------------------------------------------
-  *
-  * We can also calculate the Precision and the Recall ("PR"):
->>>>>>> 1bd3a359
   *
   * Precision is the ratio `tp / (tp + fp)` where `tp` is the number of true positives and `fp` the number of false positives.
   * It represents how often the classifier is correct when giving a positive result.
@@ -135,7 +125,6 @@
   *   which uses linear interpolation and can be too optimistic for the Precision Recall AUC metric.
   */
 
-<<<<<<< HEAD
 template <bool is_pr>
 class FunctionArrayAUC : public IFunction
 {
@@ -313,14 +302,6 @@
             input_rows_count,
             scale,
             col_array_offsets);
-=======
-template <bool PR>
-class FunctionArrayAUC : public IFunction
-{
-public:
-    static constexpr auto name = PR ? "arrayAUCPR" : "arrayROCAUC";
-    static FunctionPtr create(ContextPtr) { return std::make_shared<FunctionArrayAUC<PR>>(); }
->>>>>>> 1bd3a359
 
         return col_res;
     }
@@ -399,15 +380,11 @@
         const IColumn & labels,
         ColumnArray::Offset current_offset,
         ColumnArray::Offset next_offset,
-<<<<<<< HEAD
         bool scale,
         size_t higher_partitions_tp = 0,
         size_t higher_partitions_fp = 0,
         size_t total_positives = 0,
         size_t total_negatives = 0)
-=======
-        [[maybe_unused]] bool scale)
->>>>>>> 1bd3a359
     {
         struct ScoreLabel
         {
@@ -417,13 +394,8 @@
 
         size_t size = next_offset - current_offset;
 
-<<<<<<< HEAD
         if (size == 0)
             return is_pr ? 0.0 : std::numeric_limits<Float64>::quiet_NaN();
-=======
-        if (PR && size == 0)
-            return 0.0;
->>>>>>> 1bd3a359
 
         PODArrayWithStackMemory<ScoreLabel, 1024> sorted_labels(size);
 
@@ -436,7 +408,6 @@
         /// Sorting scores in descending order to traverse the ROC / Precision-Recall curve from left to right
         std::sort(sorted_labels.begin(), sorted_labels.end(), [](const auto & lhs, const auto & rhs) { return lhs.score > rhs.score; });
 
-<<<<<<< HEAD
         Float64 area = 0.0;
         Float64 threshold = sorted_labels[0].score;
 
@@ -461,54 +432,8 @@
                 curr_tp += 1;
             else
                 curr_fp += 1;
-=======
-        if constexpr (!PR)
-        {
-            /// We will first calculate non-normalized area.
-            Float64 area = 0.0;
-            Float64 prev_score = sorted_labels[0].score;
-
-            size_t prev_fp = 0;
-            size_t prev_tp = 0;
-            size_t curr_fp = 0;
-            size_t curr_tp = 0;
-
-            for (size_t i = 0; i < size; ++i)
-            {
-                /// Only increment the area when the score changes
-                if (sorted_labels[i].score != prev_score)
-                {
-                    area += (curr_fp - prev_fp) * (curr_tp + prev_tp) / 2.0; /// Trapezoidal area under curve (might degenerate to zero or to a rectangle)
-                    prev_fp = curr_fp;
-                    prev_tp = curr_tp;
-                    prev_score = sorted_labels[i].score;
-                }
-
-                if (sorted_labels[i].label)
-                    curr_tp += 1; /// The curve moves one step up.
-                else
-                    curr_fp += 1; /// The curve moves one step right.
-            }
-
-            area += (curr_fp - prev_fp) * (curr_tp + prev_tp) / 2.0;
-
-            /// Then normalize it, if scale is true, dividing by the area to the area of rectangle.
-
-            if (scale)
-            {
-                if (curr_tp == 0 || curr_tp == size)
-                    return std::numeric_limits<Float64>::quiet_NaN();
-                return area / curr_tp / (size - curr_tp);
-            }
-            return area;
->>>>>>> 1bd3a359
         }
-        else
-        {
-            Float64 area = 0.0;
-            Float64 prev_score = sorted_labels[0].score;
-
-<<<<<<< HEAD
+
         area += increase_unscaled_area(prev_fp, prev_tp, curr_fp, curr_tp);
 
         /// Unless scale is false, we scale the area back to the [0..1] range
@@ -527,50 +452,6 @@
             /// labels were predicted as true. This means that curr_tp = total positive labels and curr_fp = total negative labels
             return scale_back_area(
                 area, total_positives != 0 ? total_positives : curr_tp, total_negatives != 0 ? total_negatives : curr_fp);
-=======
-            size_t prev_tp = 0;
-            size_t curr_tp = 0; /// True positives predictions (positive label and score > threshold)
-            size_t curr_p = 0; /// Total positive predictions (score > threshold)
-            Float64 curr_precision;
-
-            for (size_t i = 0; i < size; ++i)
-            {
-                if (sorted_labels[i].score != prev_score)
-                {
-                    /* Precision = TP / (TP + FP)
-                     * Recall = TP / (TP + FN)
-                     *
-                     * Instead of calculating
-                     *   d_Area = Precision_n * (Recall_n - Recall_{n-1}),
-                     * we can just calculate
-                     *   d_Area = Precision_n * (TP_n - TP_{n-1})
-                     * and later divide it by (TP + FN).
-                     *
-                     * This can be done because (TP + FN) is constant and equal to total positive labels.
-                     */
-                    curr_precision = static_cast<Float64>(curr_tp) / curr_p; /// curr_p should never be 0 because this if statement isn't executed on the first iteration and the
-                                                                             /// following iterations will have already counted (curr_p += 1) at least one positive prediction
-                    area += curr_precision * (curr_tp - prev_tp);
-                    prev_tp = curr_tp;
-                    prev_score = sorted_labels[i].score;
-                }
-
-                if (sorted_labels[i].label)
-                    curr_tp += 1;
-                curr_p += 1;
-            }
-
-            /// If there were no positive labels, Recall did not change and the area is 0
-            if (curr_tp == 0)
-                return 0.0;
-
-            curr_precision = curr_p > 0 ? static_cast<Float64>(curr_tp) / curr_p : 1.0;
-            area += curr_precision * (curr_tp - prev_tp);
-
-            /// Finally, we divide by (TP + FN) to obtain the Recall
-            /// At this point we've traversed the whole curve and curr_tp = total positive labels (TP + FN)
-            return area / curr_tp;
->>>>>>> 1bd3a359
         }
     }
 
@@ -605,104 +486,17 @@
             current_offset = next_offset;
         }
     }
-<<<<<<< HEAD
-=======
-
-public:
-    String getName() const override { return name; }
-
-    bool isVariadic() const override { return PR ? false : true; }
-    size_t getNumberOfArguments() const override { return PR ? 2 : 0; }
-
-    bool isSuitableForShortCircuitArgumentsExecution(const DataTypesWithConstInfo &) const override { return true; }
-
-    DataTypePtr getReturnTypeImpl(const ColumnsWithTypeAndName & arguments) const override
-    {
-        size_t number_of_arguments = arguments.size();
-
-        if ((!PR && (number_of_arguments < 2 || number_of_arguments > 3))
-            || (PR && number_of_arguments != 2))
-            throw Exception(ErrorCodes::NUMBER_OF_ARGUMENTS_DOESNT_MATCH,
-                            "Number of arguments for function {} doesn't match: passed {}, should be {}",
-                            getName(), number_of_arguments, PR ? "2" : "2 or 3");
-
-        for (size_t i = 0; i < 2; ++i)
-        {
-            const DataTypeArray * array_type = checkAndGetDataType<DataTypeArray>(arguments[i].type.get());
-            if (!array_type)
-                throw Exception(ErrorCodes::ILLEGAL_TYPE_OF_ARGUMENT, "The two first arguments for function {} must be of type Array.", getName());
-
-            const auto & nested_type = array_type->getNestedType();
-            if (!isNativeNumber(nested_type) && !isEnum(nested_type))
-                throw Exception(ErrorCodes::ILLEGAL_TYPE_OF_ARGUMENT, "{} cannot process values of type {}", getName(), nested_type->getName());
-        }
-
-        if (!PR && number_of_arguments == 3)
-        {
-            if (!isBool(arguments[2].type) || arguments[2].column.get() == nullptr || !isColumnConst(*arguments[2].column))
-                throw Exception(ErrorCodes::ILLEGAL_TYPE_OF_ARGUMENT, "Third argument (scale) for function {} must be of type const Bool.", getName());
-        }
-
-        return std::make_shared<DataTypeFloat64>();
-    }
-
-    DataTypePtr getReturnTypeForDefaultImplementationForDynamic() const override { return std::make_shared<DataTypeFloat64>(); }
-
-    ColumnPtr executeImpl(const ColumnsWithTypeAndName & arguments, const DataTypePtr &, size_t input_rows_count) const override
-    {
-        size_t number_of_arguments = arguments.size();
-
-        ColumnPtr col1 = arguments[0].column->convertToFullColumnIfConst();
-        ColumnPtr col2 = arguments[1].column->convertToFullColumnIfConst();
-
-        const ColumnArray * col_array1 = checkAndGetColumn<ColumnArray>(col1.get());
-        if (!col_array1)
-            throw Exception(ErrorCodes::ILLEGAL_COLUMN,
-                "Illegal column {} of first argument of function {}", arguments[0].column->getName(), getName());
-
-        const ColumnArray * col_array2 = checkAndGetColumn<ColumnArray>(col2.get());
-        if (!col_array2)
-            throw Exception(ErrorCodes::ILLEGAL_COLUMN,
-                "Illegal column {} of second argument of function {}", arguments[1].column->getName(), getName());
-
-        if (!col_array1->hasEqualOffsets(*col_array2))
-            throw Exception(ErrorCodes::BAD_ARGUMENTS, "Array arguments for function {} must have equal sizes", getName());
-
-        /// Handle third argument for scale (if passed, otherwise default to true)
-        bool scale = true;
-        if (number_of_arguments == 3 && input_rows_count > 0)
-            scale = arguments[2].column->getBool(0);
-
-        auto col_res = ColumnVector<Float64>::create();
-
-        vector(
-            col_array1->getData(),
-            col_array2->getData(),
-            col_array1->getOffsets(),
-            col_res->getData(),
-            input_rows_count,
-            scale);
-
-        return col_res;
-    }
->>>>>>> 1bd3a359
 };
 
 
 REGISTER_FUNCTION(ArrayAUC)
 {
-<<<<<<< HEAD
     /// ROC AUC
     factory.registerFunction<FunctionArrayAUC<false>>();
     factory.registerAlias("arrayAUC", "arrayROCAUC"); /// Backward compatibility, also ROC AUC is often shorted to just AUC
 
     /// PR AUC
     factory.registerFunction<FunctionArrayAUC<true>>();
-=======
-    factory.registerFunction<FunctionArrayAUC<false>>();
-    factory.registerFunction<FunctionArrayAUC<true>>();
-    factory.registerAlias("arrayAUC", "arrayROCAUC"); /// Backward compatibility, also ROC AUC is often shorted to just AUC
->>>>>>> 1bd3a359
     factory.registerAlias("arrayPRAUC", "arrayAUCPR");
 }
 
