#include <Disks/ObjectStorages/DiskObjectStorageRemoteMetadataRestoreHelper.h>
#include <Disks/ObjectStorages/DiskObjectStorage.h>
#include <IO/WriteHelpers.h>
#include <IO/ReadHelpers.h>
#include <IO/ReadBufferFromFile.h>
#include <IO/ReadBufferFromString.h>
#include <IO/WriteBufferFromFile.h>
#include <Common/checkStackSize.h>
#include <Common/logger_useful.h>

namespace DB
{

namespace ErrorCodes
{
    extern const int UNKNOWN_FORMAT;
    extern const int LOGICAL_ERROR;
    extern const int BAD_ARGUMENTS;
}

static String revisionToString(UInt64 revision)
{
    return std::bitset<64>(revision).to_string();
}

void DiskObjectStorageRemoteMetadataRestoreHelper::createFileOperationObject(const String & operation_name, UInt64 revision, const ObjectAttributes & metadata) const
{
    const String path = disk->object_storage_root_path + "operations/r" + revisionToString(revision) + operation_log_suffix + "-" + operation_name;
    auto buf = disk->object_storage->writeObject(path, WriteMode::Rewrite, metadata);
    buf->write('0');
    buf->finalize();
}

void DiskObjectStorageRemoteMetadataRestoreHelper::findLastRevision()
{
    /// Construct revision number from high to low bits.
    String revision;
    revision.reserve(64);
    for (int bit = 0; bit < 64; ++bit)
    {
        auto revision_prefix = revision + "1";

        LOG_TRACE(disk->log, "Check object exists with revision prefix {}", revision_prefix);

        /// Check file or operation with such revision prefix exists.
        if (disk->object_storage->exists(disk->object_storage_root_path + "r" + revision_prefix)
            || disk->object_storage->exists(disk->object_storage_root_path + "operations/r" + revision_prefix))
            revision += "1";
        else
            revision += "0";
    }
    revision_counter = static_cast<UInt64>(std::bitset<64>(revision).to_ullong());
    LOG_INFO(disk->log, "Found last revision number {} for disk {}", revision_counter, disk->name);
}

int DiskObjectStorageRemoteMetadataRestoreHelper::readSchemaVersion(IObjectStorage * object_storage, const String & source_path)
{
    const std::string path = source_path + SCHEMA_VERSION_OBJECT;
    int version = 0;
    if (!object_storage->exists(path))
        return version;

    auto buf = object_storage->readObject(path);
    readIntText(version, *buf);

    return version;
}

void DiskObjectStorageRemoteMetadataRestoreHelper::saveSchemaVersion(const int & version) const
{
    auto path = disk->object_storage_root_path + SCHEMA_VERSION_OBJECT;

    auto buf = disk->object_storage->writeObject(path, WriteMode::Rewrite);
    writeIntText(version, *buf);
    buf->finalize();

}

void DiskObjectStorageRemoteMetadataRestoreHelper::updateObjectMetadata(const String & key, const ObjectAttributes & metadata) const
{
    disk->object_storage->copyObject(key, key, metadata);
}

void DiskObjectStorageRemoteMetadataRestoreHelper::migrateFileToRestorableSchema(const String & path) const
{
    LOG_TRACE(disk->log, "Migrate file {} to restorable schema", disk->metadata_storage->getPath() + path);

    auto objects = disk->metadata_storage->getObjectStoragePaths(path);
<<<<<<< HEAD
    for (const auto & [object_path, size] : objects)
=======
    for (const auto & [object_path, _] : objects)
>>>>>>> 50eb364a
    {
        ObjectAttributes metadata {
            {"path", path}
        };
        updateObjectMetadata(object_path, metadata);
    }
}
void DiskObjectStorageRemoteMetadataRestoreHelper::migrateToRestorableSchemaRecursive(const String & path, Futures & results)
{
    checkStackSize(); /// This is needed to prevent stack overflow in case of cyclic symlinks.

    LOG_TRACE(disk->log, "Migrate directory {} to restorable schema", disk->metadata_storage->getPath() + path);

    bool dir_contains_only_files = true;
    for (auto it = disk->iterateDirectory(path); it->isValid(); it->next())
    {
        if (disk->isDirectory(it->path()))
        {
            dir_contains_only_files = false;
            break;
        }
    }

    /// The whole directory can be migrated asynchronously.
    if (dir_contains_only_files)
    {
        auto result = disk->getExecutor().execute([this, path]
        {
            for (auto it = disk->iterateDirectory(path); it->isValid(); it->next())
                migrateFileToRestorableSchema(it->path());
        });

        results.push_back(std::move(result));
    }
    else
    {
        for (auto it = disk->iterateDirectory(path); it->isValid(); it->next())
            if (!disk->isDirectory(it->path()))
            {
                auto source_path = it->path();
                auto result = disk->getExecutor().execute([this, source_path]
                    {
                        migrateFileToRestorableSchema(source_path);
                    });

                results.push_back(std::move(result));
            }
            else
                migrateToRestorableSchemaRecursive(it->path(), results);
    }

}

void DiskObjectStorageRemoteMetadataRestoreHelper::migrateToRestorableSchema()
{
    try
    {
        LOG_INFO(disk->log, "Start migration to restorable schema for disk {}", disk->name);

        Futures results;

        for (const auto & root : data_roots)
            if (disk->exists(root))
                migrateToRestorableSchemaRecursive(root + '/', results);

        for (auto & result : results)
            result.wait();
        for (auto & result : results)
            result.get();

        saveSchemaVersion(RESTORABLE_SCHEMA_VERSION);
    }
    catch (const Exception &)
    {
        tryLogCurrentException(disk->log, fmt::format("Failed to migrate to restorable schema for disk {}", disk->name));

        throw;
    }
}

void DiskObjectStorageRemoteMetadataRestoreHelper::restore(const Poco::Util::AbstractConfiguration & config, const std::string & config_prefix, ContextPtr context)
{
    LOG_INFO(disk->log, "Restore operation for disk {} called", disk->name);

    if (!disk->exists(RESTORE_FILE_NAME))
    {
        LOG_INFO(disk->log, "No restore file '{}' exists, finishing restore", RESTORE_FILE_NAME);
        return;
    }

    try
    {
        RestoreInformation information;
        information.source_path = disk->object_storage_root_path;
        information.source_namespace = disk->object_storage->getObjectsNamespace();

        readRestoreInformation(information);
        if (information.revision == 0)
            information.revision = LATEST_REVISION;
        if (!information.source_path.ends_with('/'))
            information.source_path += '/';

        IObjectStorage * source_object_storage = disk->object_storage.get();
        if (information.source_namespace == disk->object_storage->getObjectsNamespace())
        {
            /// In this case we need to additionally cleanup S3 from objects with later revision.
            /// Will be simply just restore to different path.
            if (information.source_path == disk->object_storage_root_path && information.revision != LATEST_REVISION)
                throw Exception("Restoring to the same bucket and path is allowed if revision is latest (0)", ErrorCodes::BAD_ARGUMENTS);

            /// This case complicates S3 cleanup in case of unsuccessful restore.
            if (information.source_path != disk->object_storage_root_path && disk->object_storage_root_path.starts_with(information.source_path))
                throw Exception(
                    ErrorCodes::BAD_ARGUMENTS,
                    "Restoring to the same bucket is allowed only if source path is not a sub-path of configured path in S3 disk");
        }
        else
        {
            object_storage_from_another_namespace = disk->object_storage->cloneObjectStorage(information.source_namespace, config, config_prefix, context);
            source_object_storage = object_storage_from_another_namespace.get();
        }

        LOG_INFO(disk->log, "Starting to restore disk {}. Revision: {}, Source path: {}",
                 disk->name, information.revision, information.source_path);

        if (readSchemaVersion(source_object_storage, information.source_path) < RESTORABLE_SCHEMA_VERSION)
            throw Exception("Source bucket doesn't have restorable schema.", ErrorCodes::BAD_ARGUMENTS);

        LOG_INFO(disk->log, "Removing old metadata...");

        bool cleanup_s3 = information.source_path != disk->object_storage_root_path;
        for (const auto & root : data_roots)
            if (disk->exists(root))
                disk->removeSharedRecursive(root + '/', !cleanup_s3, {});

        LOG_INFO(disk->log, "Old metadata removed, restoring new one");
        restoreFiles(source_object_storage, information);
        restoreFileOperations(source_object_storage, information);

        auto tx = disk->metadata_storage->createTransaction();
        tx->unlinkFile(RESTORE_FILE_NAME);
        tx->commit();

        saveSchemaVersion(RESTORABLE_SCHEMA_VERSION);

        LOG_INFO(disk->log, "Restore disk {} finished", disk->name);
    }
    catch (const Exception &)
    {
        tryLogCurrentException(disk->log, fmt::format("Failed to restore disk {}", disk->name));

        throw;
    }
}

void DiskObjectStorageRemoteMetadataRestoreHelper::readRestoreInformation(RestoreInformation & restore_information) /// NOLINT
{
    auto metadata_str = disk->metadata_storage->readFileToString(RESTORE_FILE_NAME);
    ReadBufferFromString buffer(metadata_str);

    try
    {
        std::map<String, String> properties;

        while (buffer.hasPendingData())
        {
            String property;
            readText(property, buffer);
            assertChar('\n', buffer);

            auto pos = property.find('=');
            if (pos == std::string::npos || pos == 0 || pos == property.length())
                throw Exception(fmt::format("Invalid property {} in restore file", property), ErrorCodes::UNKNOWN_FORMAT);

            auto key = property.substr(0, pos);
            auto value = property.substr(pos + 1);

            auto it = properties.find(key);
            if (it != properties.end())
                throw Exception(fmt::format("Property key duplication {} in restore file", key), ErrorCodes::UNKNOWN_FORMAT);

            properties[key] = value;
        }

        for (const auto & [key, value] : properties)
        {
            ReadBufferFromString value_buffer(value);

            if (key == "revision")
                readIntText(restore_information.revision, value_buffer);
            else if (key == "source_bucket" || key == "source_namespace")
                readText(restore_information.source_namespace, value_buffer);
            else if (key == "source_path")
                readText(restore_information.source_path, value_buffer);
            else if (key == "detached")
                readBoolTextWord(restore_information.detached, value_buffer);
            else
                throw Exception(fmt::format("Unknown key {} in restore file", key), ErrorCodes::UNKNOWN_FORMAT);
        }
    }
    catch (const Exception &)
    {
        tryLogCurrentException(disk->log, "Failed to read restore information");
        throw;
    }
}

static String shrinkKey(const String & path, const String & key)
{
    if (!key.starts_with(path))
        throw Exception("The key " + key + " prefix mismatch with given " + path, ErrorCodes::LOGICAL_ERROR);

    return key.substr(path.length());
}

static std::tuple<UInt64, String> extractRevisionAndOperationFromKey(const String & key)
{
    String revision_str;
    String suffix;
    String operation;
    /// Key has format: ../../r{revision}(-{hostname})-{operation}
    static const re2::RE2 key_regexp{R"(.*/r(\d+)(-[\w\d\-\.]+)?-(\w+)$)"};

    re2::RE2::FullMatch(key, key_regexp, &revision_str, &suffix, &operation);

    return {(revision_str.empty() ? 0 : static_cast<UInt64>(std::bitset<64>(revision_str).to_ullong())), operation};
}

void DiskObjectStorageRemoteMetadataRestoreHelper::moveRecursiveOrRemove(const String & from_path, const String & to_path, bool send_metadata)
{
    if (disk->exists(to_path))
    {
        if (send_metadata)
        {
            auto revision = ++revision_counter;
            const ObjectAttributes object_metadata {
                {"from_path", from_path},
                {"to_path", to_path}
            };
            createFileOperationObject("rename", revision, object_metadata);
        }
        if (disk->isDirectory(from_path))
        {
            for (auto it = disk->iterateDirectory(from_path); it->isValid(); it->next())
                moveRecursiveOrRemove(it->path(), fs::path(to_path) / it->name(), false);
        }
        else
        {
            disk->removeFile(from_path);
        }
    }
    else
    {
        disk->moveFile(from_path, to_path, send_metadata);
    }
}

void DiskObjectStorageRemoteMetadataRestoreHelper::restoreFiles(IObjectStorage * source_object_storage, const RestoreInformation & restore_information)
{
    LOG_INFO(disk->log, "Starting restore files for disk {}", disk->name);

    std::vector<std::future<void>> results;
    auto restore_files = [this, &source_object_storage, &restore_information, &results](const PathsWithSize & keys)
    {
        std::vector<String> keys_names;
        for (const auto & [key, size] : keys)
        {

            LOG_INFO(disk->log, "Calling restore for key for disk {}", key);

            /// Skip file operations objects. They will be processed separately.
            if (key.find("/operations/") != String::npos)
                continue;

            const auto [revision, _] = extractRevisionAndOperationFromKey(key);
            /// Filter early if it's possible to get revision from key.
            if (revision > restore_information.revision)
                continue;

            keys_names.push_back(key);
        }

        if (!keys_names.empty())
        {
            auto result = disk->getExecutor().execute([this, &source_object_storage, &restore_information, keys_names]()
            {
                processRestoreFiles(source_object_storage, restore_information.source_path, keys_names);
            });

            results.push_back(std::move(result));
        }

        return true;
    };

    PathsWithSize children;
    source_object_storage->listPrefix(restore_information.source_path, children);

    restore_files(children);

    for (auto & result : results)
        result.wait();
    for (auto & result : results)
        result.get();

    LOG_INFO(disk->log, "Files are restored for disk {}", disk->name);

}

void DiskObjectStorageRemoteMetadataRestoreHelper::processRestoreFiles(
    IObjectStorage * source_object_storage, const String & source_path, const std::vector<String> & keys) const
{
    for (const auto & key : keys)
    {
        auto meta = source_object_storage->getObjectMetadata(key);
        auto object_attributes = meta.attributes;

        String path;
        if (object_attributes.has_value())
        {
            /// Restore file if object has 'path' in metadata.
            auto path_entry = object_attributes->find("path");
            if (path_entry == object_attributes->end())
            {
                /// Such keys can remain after migration, we can skip them.
                LOG_WARNING(disk->log, "Skip key {} because it doesn't have 'path' in metadata", key);
                continue;
            }

            path = path_entry->second;
        }
        else
            continue;

        disk->createDirectories(directoryPath(path));
        auto relative_key = shrinkKey(source_path, key);

        /// Copy object if we restore to different bucket / path.
        if (source_object_storage->getObjectsNamespace() != disk->object_storage->getObjectsNamespace() || disk->object_storage_root_path != source_path)
            source_object_storage->copyObjectToAnotherObjectStorage(key, disk->object_storage_root_path + relative_key, *disk->object_storage);

        auto tx = disk->metadata_storage->createTransaction();
        tx->addBlobToMetadata(path, relative_key, meta.size_bytes);
        tx->commit();

        LOG_TRACE(disk->log, "Restored file {}", path);
    }

}

void DiskObjectStorage::onFreeze(const String & path)
{
    createDirectories(path);
    auto tx =  metadata_storage->createTransaction();
    WriteBufferFromOwnString revision_file_buf ;
    writeIntText(metadata_helper->revision_counter.load(), revision_file_buf);
    tx->writeStringToFile(path + "revision.txt", revision_file_buf.str());
    tx->commit();
}

static String pathToDetached(const String & source_path)
{
    if (source_path.ends_with('/'))
        return fs::path(source_path).parent_path().parent_path() / "detached/";
    return fs::path(source_path).parent_path() / "detached/";
}

void DiskObjectStorageRemoteMetadataRestoreHelper::restoreFileOperations(IObjectStorage * source_object_storage, const RestoreInformation & restore_information)
{
    /// Enable recording file operations if we restore to different bucket / path.
    bool send_metadata = source_object_storage->getObjectsNamespace() != disk->object_storage->getObjectsNamespace()
        || disk->object_storage_root_path != restore_information.source_path;

    std::set<String> renames;
    auto restore_file_operations = [this, &source_object_storage, &restore_information, &renames, &send_metadata](const PathsWithSize & keys)
    {
        const String rename = "rename";
        const String hardlink = "hardlink";

        for (const auto & [key, _]: keys)
        {
            const auto [revision, operation] = extractRevisionAndOperationFromKey(key);
            if (revision == UNKNOWN_REVISION)
            {
                LOG_WARNING(disk->log, "Skip key {} with unknown revision", key);
                continue;
            }

            /// S3 ensures that keys will be listed in ascending UTF-8 bytes order (revision order).
            /// We can stop processing if revision of the object is already more than required.
            if (revision > restore_information.revision)
                return false;

            /// Keep original revision if restore to different bucket / path.
            if (send_metadata)
                revision_counter = revision - 1;

            auto object_attributes = *(source_object_storage->getObjectMetadata(key).attributes);
            if (operation == rename)
            {
                auto from_path = object_attributes["from_path"];
                auto to_path = object_attributes["to_path"];
                if (disk->exists(from_path))
                {
                    moveRecursiveOrRemove(from_path, to_path, send_metadata);

                    LOG_TRACE(disk->log, "Revision {}. Restored rename {} -> {}", revision, from_path, to_path);

                    if (restore_information.detached && disk->isDirectory(to_path))
                    {
                        /// Sometimes directory paths are passed without trailing '/'. We should keep them in one consistent way.
                        if (!from_path.ends_with('/'))
                            from_path += '/';
                        if (!to_path.ends_with('/'))
                            to_path += '/';

                        /// Always keep latest actual directory path to avoid 'detaching' not existing paths.
                        auto it = renames.find(from_path);
                        if (it != renames.end())
                            renames.erase(it);

                        renames.insert(to_path);
                    }
                }
            }
            else if (operation == hardlink)
            {
                auto src_path = object_attributes["src_path"];
                auto dst_path = object_attributes["dst_path"];
                if (disk->exists(src_path))
                {
                    disk->createDirectories(directoryPath(dst_path));
                    disk->createHardLink(src_path, dst_path, send_metadata);
                    LOG_TRACE(disk->log, "Revision {}. Restored hardlink {} -> {}", revision, src_path, dst_path);
                }
            }
        }

        return true;
    };

    PathsWithSize children;
    source_object_storage->listPrefix(restore_information.source_path + "operations/", children);
    restore_file_operations(children);

    if (restore_information.detached)
    {
        Strings not_finished_prefixes{"tmp_", "delete_tmp_", "attaching_", "deleting_"};

        auto tx = disk->metadata_storage->createTransaction();
        for (const auto & path : renames)
        {
            /// Skip already detached parts.
            if (path.find("/detached/") != std::string::npos)
                continue;

            /// Skip not finished parts. They shouldn't be in 'detached' directory, because CH wouldn't be able to finish processing them.
            fs::path directory_path(path);
            auto directory_name = directory_path.parent_path().filename().string();

            auto predicate = [&directory_name](String & prefix) { return directory_name.starts_with(prefix); };
            if (std::any_of(not_finished_prefixes.begin(), not_finished_prefixes.end(), predicate))
                continue;

            auto detached_path = pathToDetached(path);

            LOG_TRACE(disk->log, "Move directory to 'detached' {} -> {}", path, detached_path);

            fs::path from_path = fs::path(path);
            fs::path to_path = fs::path(detached_path);
            if (path.ends_with('/'))
                to_path /= from_path.parent_path().filename();
            else
                to_path /= from_path.filename();

            /// to_path may exist and non-empty in case for example abrupt restart, so remove it before rename
            if (disk->metadata_storage->exists(to_path))
                tx->removeRecursive(to_path);

            disk->createDirectories(directoryPath(to_path));
            tx->moveDirectory(from_path, to_path);
        }
        tx->commit();
    }

    LOG_INFO(disk->log, "File operations restored for disk {}", disk->name);
}

}<|MERGE_RESOLUTION|>--- conflicted
+++ resolved
@@ -86,11 +86,7 @@
     LOG_TRACE(disk->log, "Migrate file {} to restorable schema", disk->metadata_storage->getPath() + path);
 
     auto objects = disk->metadata_storage->getObjectStoragePaths(path);
-<<<<<<< HEAD
-    for (const auto & [object_path, size] : objects)
-=======
     for (const auto & [object_path, _] : objects)
->>>>>>> 50eb364a
     {
         ObjectAttributes metadata {
             {"path", path}
