--- conflicted
+++ resolved
@@ -419,11 +419,7 @@
         AggregateDataPtr overflow_row) const;
 
     /// Specialization for a particular value no_more_keys.
-<<<<<<< HEAD
     template <bool prefetch, typename Method, typename State>
-=======
-    template <bool no_more_keys, bool prefetch, typename Method, typename State>
->>>>>>> c2506b03
     void executeImplBatch(
         Method & method,
         State & state,
@@ -471,14 +467,8 @@
             Arena * arena) const;
 
     /// Merge data from hash table `src` into `dst`.
-<<<<<<< HEAD
-    // template <typename Method, bool use_compiled_functions, booal prefetch, typename Table>
     template <typename Method, typename Table>
     void mergeDataImpl(Table & table_dst, Table & table_src, Arena * arena, bool use_compiled_functions, bool prefetch) const;
-=======
-    template <typename Method, bool prefetch, typename Table>
-    void mergeDataImpl(Table & table_dst, Table & table_src, Arena * arena, bool use_compiled_functions) const;
->>>>>>> c2506b03
 
     /// Merge data from hash table `src` into `dst`, but only for keys that already exist in dst. In other cases, merge the data into `overflows`.
     template <typename Method, typename Table>
@@ -523,7 +513,6 @@
         bool has_null_key_data,
         bool use_compiled_functions) const;
 
-<<<<<<< HEAD
     template <typename Method, typename Table>
     ConvertToBlockResVariant convertToBlockImplFinal(
         Method & method,
@@ -532,11 +521,6 @@
         Arenas & aggregates_pools,
         bool use_compiled_functions,
         bool return_single_block) const;
-=======
-    template <typename Method, bool return_single_block, typename Table>
-    ConvertToBlockRes<return_single_block> convertToBlockImplFinal(
-        Method & method, Table & data, Arena * arena, Arenas & aggregates_pools, bool use_compiled_functions, size_t rows) const;
->>>>>>> c2506b03
 
     template <typename Method, typename Table>
     ConvertToBlockResVariant
