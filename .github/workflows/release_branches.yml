# yamllint disable rule:comments-indentation
name: ReleaseBranchCI

env:
  # Force the stdout and stderr streams to be unbuffered
  PYTHONUNBUFFERED: 1
  AWS_ACCESS_KEY_ID: ${{ secrets.AWS_ACCESS_KEY_ID }}
  AWS_DEFAULT_REGION: ${{ secrets.AWS_DEFAULT_REGION }}
  AWS_SECRET_ACCESS_KEY: ${{ secrets.AWS_SECRET_ACCESS_KEY }}

on: # yamllint disable-line rule:truthy
  pull_request:
    types:
      - synchronize
      - reopened
      - opened
    branches:
      # Anything/24.3 (e.g customizations/24.3.x)
      - '**/24.3*'
  release:
    types:
      - published
      - prereleased
  push:
    branches:
      - 'releases/24.3**'
  schedule:
    - cron: "0 0 * * 6"

jobs:
  RunConfig:
    runs-on: [self-hosted, altinity-on-demand, altinity-type-cax41, altinity-in-hel1, altinity-image-arm-system-ubuntu-22.04]
    outputs:
      data: ${{ steps.runconfig.outputs.CI_DATA }}
    steps:
      - name: Check out repository code
        uses: Altinity/checkout@19599efdf36c4f3f30eb55d5bb388896faea69f6
        with:
          clear-repository: true # to ensure correct digests
          fetch-depth: 0 # to get version
          filter: tree:0
      - name: Debug Info
        uses: ./.github/actions/debug
      # - name: Labels check
      #   run: |
      #     cd "$GITHUB_WORKSPACE/tests/ci"
      #     python3 run_check.py
      - name: Python unit tests
        run: |
          cd "$GITHUB_WORKSPACE/tests/ci"
          echo "Testing the main ci directory"
          python3 -m unittest discover -s . -p 'test_*.py'
          for dir in *_lambda/; do
            echo "Testing $dir"
            python3 -m unittest discover -s "$dir" -p 'test_*.py'
          done
      - name: PrepareRunConfig
        id: runconfig
        run: |
            echo "::group::configure CI run"
            python3 "$GITHUB_WORKSPACE/tests/ci/ci.py" --configure --outfile ${{ runner.temp }}/ci_run_data.json
            echo "::endgroup::"
            echo "::group::CI run configure results"
            python3 -m json.tool ${{ runner.temp }}/ci_run_data.json
            echo "::endgroup::"
            {
              echo 'CI_DATA<<EOF'
              cat  ${{ runner.temp }}/ci_run_data.json
              echo 'EOF'
            } >> "$GITHUB_OUTPUT"
      - name: Re-create GH statuses for skipped jobs if any
        run: |
            python3 "$GITHUB_WORKSPACE/tests/ci/ci.py" --infile ${{ runner.temp }}/ci_run_data.json --update-gh-statuses
  BuildDockers:
    needs: [RunConfig]
    if: ${{ !failure() && !cancelled() }}
    uses: ./.github/workflows/reusable_docker.yml
    secrets: inherit
    with:
      data: ${{ needs.RunConfig.outputs.data }}
  CompatibilityCheckX86:
    needs: [RunConfig, BuilderDebRelease]
    if: ${{ !failure() && !cancelled() }}
    uses: ./.github/workflows/reusable_test.yml
    secrets: inherit
    with:
      test_name: Compatibility check (amd64)
      runner_type: altinity-on-demand, altinity-type-cpx51, altinity-in-ash, altinity-image-x86-system-ubuntu-22.04
      data: ${{ needs.RunConfig.outputs.data }}
  CompatibilityCheckAarch64:
    needs: [RunConfig, BuilderDebAarch64]
    if: ${{ !failure() && !cancelled() }}
    uses: ./.github/workflows/reusable_test.yml
    secrets: inherit
    with:
      test_name: Compatibility check (aarch64)
      runner_type: altinity-on-demand, altinity-type-cax41, altinity-in-hel1, altinity-image-arm-system-ubuntu-22.04
      data: ${{ needs.RunConfig.outputs.data }}
#########################################################################################
#################################### ORDINARY BUILDS ####################################
#########################################################################################
  BuilderDebRelease:
    needs: [RunConfig, BuildDockers]
    if: ${{ !failure() && !cancelled() }}
    uses: ./.github/workflows/reusable_build.yml
    secrets: inherit
    with:
      build_name: package_release
      checkout_depth: 0
      data: ${{ needs.RunConfig.outputs.data }}
      # always rebuild on release branches to be able to publish from any commit
      force: true
  BuilderDebAarch64:
    needs: [RunConfig, BuildDockers]
    if: ${{ !failure() && !cancelled() }}
    uses: ./.github/workflows/reusable_build.yml
    secrets: inherit
    with:
      build_name: package_aarch64
      checkout_depth: 0
      data: ${{ needs.RunConfig.outputs.data }}
      # always rebuild on release branches to be able to publish from any commit
      force: true
  BuilderDebAsan:
    needs: [RunConfig, BuildDockers]
    if: ${{ !failure() && !cancelled() }}
    uses: ./.github/workflows/reusable_build.yml
    secrets: inherit
    with:
      build_name: package_asan
      data: ${{ needs.RunConfig.outputs.data }}
  BuilderDebUBsan:
    needs: [RunConfig, BuildDockers]
    if: ${{ !failure() && !cancelled() }}
    uses: ./.github/workflows/reusable_build.yml
    secrets: inherit
    with:
      build_name: package_ubsan
      data: ${{ needs.RunConfig.outputs.data }}
  BuilderDebTsan:
    needs: [RunConfig, BuildDockers]
    if: ${{ !failure() && !cancelled() }}
    uses: ./.github/workflows/reusable_build.yml
    secrets: inherit
    with:
      build_name: package_tsan
      data: ${{ needs.RunConfig.outputs.data }}
  BuilderDebMsan:
    needs: [RunConfig, BuildDockers]
    if: ${{ !failure() && !cancelled() }}
    uses: ./.github/workflows/reusable_build.yml
    secrets: inherit
    with:
      build_name: package_msan
      data: ${{ needs.RunConfig.outputs.data }}
  BuilderDebDebug:
    needs: [RunConfig, BuildDockers]
    if: ${{ !failure() && !cancelled() }}
    uses: ./.github/workflows/reusable_build.yml
    secrets: inherit
    with:
      build_name: package_debug
      data: ${{ needs.RunConfig.outputs.data }}
      force: true
  BuilderBinDarwin:
    needs: [RunConfig, BuildDockers]
    if: ${{ !failure() && !cancelled() }}
    uses: ./.github/workflows/reusable_build.yml
    secrets: inherit
    with:
      build_name: binary_darwin
      checkout_depth: 0
      data: ${{ needs.RunConfig.outputs.data }}
      # always rebuild on release branches to be able to publish from any commit
      force: true
  BuilderBinDarwinAarch64:
    needs: [RunConfig, BuildDockers]
    if: ${{ !failure() && !cancelled() }}
    uses: ./.github/workflows/reusable_build.yml
    secrets: inherit
    with:
      build_name: binary_darwin_aarch64
      checkout_depth: 0
      data: ${{ needs.RunConfig.outputs.data }}
      # always rebuild on release branches to be able to publish from any commit
      force: true
############################################################################################
##################################### Docker images  #######################################
############################################################################################
  DockerServerImage:
    needs: [RunConfig, BuilderDebRelease, BuilderDebAarch64]
    if: ${{ !failure() && !cancelled() }}
    uses: ./.github/workflows/reusable_test.yml
    secrets: inherit
    with:
      test_name: Docker server image
      runner_type: altinity-on-demand, altinity-type-cpx41, altinity-in-ash, altinity-image-x86-system-ubuntu-22.04
      data: ${{ needs.RunConfig.outputs.data }}
  DockerKeeperImage:
    needs: [RunConfig, BuilderDebRelease, BuilderDebAarch64]
    if: ${{ !failure() && !cancelled() }}
    uses: ./.github/workflows/reusable_test.yml
    secrets: inherit
    with:
      test_name: Docker keeper image
      runner_type: altinity-on-demand, altinity-type-cpx41, altinity-in-ash, altinity-image-x86-system-ubuntu-22.04
      data: ${{ needs.RunConfig.outputs.data }}
############################################################################################
##################################### BUILD REPORTER #######################################
############################################################################################
  BuilderReport:
    # run report check for failed builds to indicate the CI error
    if: ${{ !cancelled() }}
    needs:
      - RunConfig
      - BuilderDebRelease
      - BuilderDebAarch64
      - BuilderDebAsan
      - BuilderDebTsan
      - BuilderDebUBsan
      - BuilderDebMsan
      - BuilderDebDebug
    uses: ./.github/workflows/reusable_test.yml
    secrets: inherit
    with:
      test_name: ClickHouse build check
      runner_type: altinity-on-demand, altinity-setup-reporter, altinity-type-cax11, altinity-in-hel1, altinity-image-arm-system-ubuntu-22.04
      data: ${{ needs.RunConfig.outputs.data }}
  BuilderSpecialReport:
    # run report check for failed builds to indicate the CI error
    if: ${{ !cancelled() }}
    needs:
      - RunConfig
      - BuilderBinDarwin
      - BuilderBinDarwinAarch64
    uses: ./.github/workflows/reusable_test.yml
    secrets: inherit
    with:
      test_name: ClickHouse special build check
      runner_type: altinity-on-demand, altinity-setup-reporter, altinity-type-cax11, altinity-in-hel1, altinity-image-arm-system-ubuntu-22.04
      data: ${{ needs.RunConfig.outputs.data }}
  MarkReleaseReady:
    if: ${{ !failure() && !cancelled() }}
    needs:
      - BuilderBinDarwin
      - BuilderBinDarwinAarch64
      - BuilderDebRelease
      - BuilderDebAarch64
    runs-on: [self-hosted, altinity-on-demand, altinity-setup-reporter, altinity-type-cax11, altinity-in-hel1, altinity-image-arm-system-ubuntu-22.04]
    steps:
      - name: Debug
        run: |
          echo need with different filters
          cat << 'EOF'
          ${{ toJSON(needs) }}
          ${{ toJSON(needs.*.result) }}
          no failures ${{ !contains(needs.*.result, 'failure') }}
          no skips ${{ !contains(needs.*.result, 'skipped') }}
          no both ${{ !(contains(needs.*.result, 'skipped') || contains(needs.*.result, 'failure')) }}
          EOF
      - name: Not ready
        # fail the job to be able restart it
        if: ${{ contains(needs.*.result, 'skipped') || contains(needs.*.result, 'failure') }}
        run: exit 1
      - name: Check out repository code
        if: ${{ ! (contains(needs.*.result, 'skipped') || contains(needs.*.result, 'failure')) }}
        uses: Altinity/checkout@19599efdf36c4f3f30eb55d5bb388896faea69f6
      - name: Mark Commit Release Ready
        if: ${{ ! (contains(needs.*.result, 'skipped') || contains(needs.*.result, 'failure')) }}
        run: |
          cd "$GITHUB_WORKSPACE/tests/ci"
          python3 mark_release_ready.py
############################################################################################
#################################### INSTALL PACKAGES ######################################
############################################################################################
  InstallPackagesTestRelease:
    needs: [RunConfig, BuilderDebRelease]
    if: ${{ !failure() && !cancelled() }}
    uses: ./.github/workflows/reusable_test.yml
    secrets: inherit
    with:
      test_name: Install packages (amd64)
      runner_type: altinity-on-demand, altinity-type-cpx51, altinity-in-ash, altinity-image-x86-system-ubuntu-22.04
      data: ${{ needs.RunConfig.outputs.data }}
      run_command: |
        python3 install_check.py "$CHECK_NAME"
  InstallPackagesTestAarch64:
    needs: [RunConfig, BuilderDebAarch64]
    if: ${{ !failure() && !cancelled() }}
    uses: ./.github/workflows/reusable_test.yml
    secrets: inherit
    with:
      test_name: Install packages (arm64)
      runner_type: altinity-on-demand, altinity-type-cax41, altinity-in-hel1, altinity-image-arm-system-ubuntu-22.04
      data: ${{ needs.RunConfig.outputs.data }}
      run_command: |
        python3 install_check.py "$CHECK_NAME"
##############################################################################################
########################### FUNCTIONAl STATELESS TESTS #######################################
##############################################################################################
  FunctionalStatelessTestRelease:
    needs: [RunConfig, BuilderDebRelease]
    if: ${{ !failure() && !cancelled() }}
    uses: ./.github/workflows/reusable_test.yml
    secrets: inherit
    with:
      test_name: Stateless tests (release)
      runner_type: altinity-on-demand, altinity-type-cpx51, altinity-in-ash, altinity-image-x86-system-ubuntu-22.04
      data: ${{ needs.RunConfig.outputs.data }}
  FunctionalStatelessTestAarch64:
    needs: [RunConfig, BuilderDebAarch64]
    if: ${{ !failure() && !cancelled() }}
    uses: ./.github/workflows/reusable_test.yml
    secrets: inherit
    with:
      test_name: Stateless tests (aarch64)
      runner_type: altinity-on-demand, altinity-type-cax41, altinity-in-hel1, altinity-image-arm-system-ubuntu-22.04
      data: ${{ needs.RunConfig.outputs.data }}
  FunctionalStatelessTestAsan:
    needs: [RunConfig, BuilderDebAsan]
    if: ${{ !failure() && !cancelled() }}
    uses: ./.github/workflows/reusable_test.yml
    secrets: inherit
    with:
      test_name: Stateless tests (asan)
      runner_type: altinity-on-demand, altinity-type-cpx51, altinity-in-ash, altinity-image-x86-system-ubuntu-22.04
      data: ${{ needs.RunConfig.outputs.data }}
  FunctionalStatelessTestTsan:
    needs: [RunConfig, BuilderDebTsan]
    if: ${{ !failure() && !cancelled() }}
    uses: ./.github/workflows/reusable_test.yml
    secrets: inherit
    with:
      test_name: Stateless tests (tsan)
      runner_type: altinity-on-demand, altinity-type-cpx51, altinity-in-ash, altinity-image-x86-system-ubuntu-22.04
      data: ${{ needs.RunConfig.outputs.data }}
  FunctionalStatelessTestMsan:
    needs: [RunConfig, BuilderDebMsan]
    if: ${{ !failure() && !cancelled() }}
    uses: ./.github/workflows/reusable_test.yml
    secrets: inherit
    with:
      test_name: Stateless tests (msan)
      runner_type: altinity-on-demand, altinity-type-cpx51, altinity-in-ash, altinity-image-x86-system-ubuntu-22.04
      data: ${{ needs.RunConfig.outputs.data }}
  FunctionalStatelessTestUBsan:
    needs: [RunConfig, BuilderDebUBsan]
    if: ${{ !failure() && !cancelled() }}
    uses: ./.github/workflows/reusable_test.yml
    secrets: inherit
    with:
      test_name: Stateless tests (ubsan)
      runner_type: altinity-on-demand, altinity-type-cpx51, altinity-in-ash, altinity-image-x86-system-ubuntu-22.04
      data: ${{ needs.RunConfig.outputs.data }}
  FunctionalStatelessTestDebug:
    needs: [RunConfig, BuilderDebDebug]
    if: ${{ !failure() && !cancelled() }}
    uses: ./.github/workflows/reusable_test.yml
    secrets: inherit
    with:
      test_name: Stateless tests (debug)
      runner_type: altinity-on-demand, altinity-type-cpx51, altinity-in-ash, altinity-image-x86-system-ubuntu-22.04
      data: ${{ needs.RunConfig.outputs.data }}
##############################################################################################
############################ FUNCTIONAl STATEFUL TESTS #######################################
##############################################################################################
  FunctionalStatefulTestRelease:
    needs: [RunConfig, BuilderDebRelease]
    if: ${{ !failure() && !cancelled() }}
    uses: ./.github/workflows/reusable_test.yml
    secrets: inherit
    with:
      test_name: Stateful tests (release)
      runner_type: altinity-on-demand, altinity-type-cpx51, altinity-in-ash, altinity-image-x86-system-ubuntu-22.04
      data: ${{ needs.RunConfig.outputs.data }}
  FunctionalStatefulTestAarch64:
    needs: [RunConfig, BuilderDebAarch64]
    if: ${{ !failure() && !cancelled() }}
    uses: ./.github/workflows/reusable_test.yml
    secrets: inherit
    with:
      test_name: Stateful tests (aarch64)
      runner_type: altinity-on-demand, altinity-type-cax41, altinity-in-hel1, altinity-image-arm-system-ubuntu-22.04
      data: ${{ needs.RunConfig.outputs.data }}
  FunctionalStatefulTestAsan:
    needs: [RunConfig, BuilderDebAsan]
    if: ${{ !failure() && !cancelled() }}
    uses: ./.github/workflows/reusable_test.yml
    secrets: inherit
    with:
      test_name: Stateful tests (asan)
      runner_type: altinity-on-demand, altinity-type-cpx51, altinity-in-ash, altinity-image-x86-system-ubuntu-22.04
      data: ${{ needs.RunConfig.outputs.data }}
  FunctionalStatefulTestTsan:
    needs: [RunConfig, BuilderDebTsan]
    if: ${{ !failure() && !cancelled() }}
    uses: ./.github/workflows/reusable_test.yml
    secrets: inherit
    with:
      test_name: Stateful tests (tsan)
      runner_type: altinity-on-demand, altinity-type-cpx51, altinity-in-ash, altinity-image-x86-system-ubuntu-22.04
      data: ${{ needs.RunConfig.outputs.data }}
  FunctionalStatefulTestMsan:
    needs: [RunConfig, BuilderDebMsan]
    if: ${{ !failure() && !cancelled() }}
    uses: ./.github/workflows/reusable_test.yml
    secrets: inherit
    with:
      test_name: Stateful tests (msan)
      runner_type: altinity-on-demand, altinity-type-cpx51, altinity-in-ash, altinity-image-x86-system-ubuntu-22.04
      data: ${{ needs.RunConfig.outputs.data }}
  FunctionalStatefulTestUBsan:
    needs: [RunConfig, BuilderDebUBsan]
    if: ${{ !failure() && !cancelled() }}
    uses: ./.github/workflows/reusable_test.yml
    secrets: inherit
    with:
      test_name: Stateful tests (ubsan)
      runner_type: altinity-on-demand, altinity-type-cpx51, altinity-in-ash, altinity-image-x86-system-ubuntu-22.04
      data: ${{ needs.RunConfig.outputs.data }}
  FunctionalStatefulTestDebug:
    needs: [RunConfig, BuilderDebDebug]
    if: ${{ !failure() && !cancelled() }}
    uses: ./.github/workflows/reusable_test.yml
    secrets: inherit
    with:
      test_name: Stateful tests (debug)
      runner_type: altinity-on-demand, altinity-type-cpx51, altinity-in-ash, altinity-image-x86-system-ubuntu-22.04
      data: ${{ needs.RunConfig.outputs.data }}
##############################################################################################
######################################### STRESS TESTS #######################################
##############################################################################################
  StressTestAsan:
    needs: [RunConfig, BuilderDebAsan]
    if: ${{ !failure() && !cancelled() }}
    uses: ./.github/workflows/reusable_test.yml
    secrets: inherit
    with:
      test_name: Stress test (asan)
<<<<<<< HEAD
      runner_type: func-tester
=======
      runner_type: altinity-on-demand, altinity-type-cpx51, altinity-in-ash, altinity-image-x86-system-ubuntu-22.04
>>>>>>> 5c090db7
      data: ${{ needs.RunConfig.outputs.data }}
  StressTestTsan:
    needs: [RunConfig, BuilderDebTsan]
    if: ${{ !failure() && !cancelled() }}
    uses: ./.github/workflows/reusable_test.yml
    secrets: inherit
    with:
      test_name: Stress test (tsan)
<<<<<<< HEAD
      runner_type: func-tester
=======
      runner_type: altinity-on-demand, altinity-type-cpx51, altinity-in-ash, altinity-image-x86-system-ubuntu-22.04
>>>>>>> 5c090db7
      data: ${{ needs.RunConfig.outputs.data }}
  StressTestMsan:
    needs: [RunConfig, BuilderDebMsan]
    if: ${{ !failure() && !cancelled() }}
    uses: ./.github/workflows/reusable_test.yml
    secrets: inherit
    with:
      test_name: Stress test (msan)
<<<<<<< HEAD
      runner_type: func-tester
=======
      runner_type: altinity-on-demand, altinity-type-cpx51, altinity-in-ash, altinity-image-x86-system-ubuntu-22.04
>>>>>>> 5c090db7
      data: ${{ needs.RunConfig.outputs.data }}
  StressTestUBsan:
    needs: [RunConfig, BuilderDebUBsan]
    if: ${{ !failure() && !cancelled() }}
    uses: ./.github/workflows/reusable_test.yml
    secrets: inherit
    with:
      test_name: Stress test (ubsan)
<<<<<<< HEAD
      runner_type: func-tester
=======
      runner_type: altinity-on-demand, altinity-type-cpx51, altinity-in-ash, altinity-image-x86-system-ubuntu-22.04
>>>>>>> 5c090db7
      data: ${{ needs.RunConfig.outputs.data }}
  StressTestDebug:
    needs: [RunConfig, BuilderDebDebug]
    if: ${{ !failure() && !cancelled() }}
    uses: ./.github/workflows/reusable_test.yml
    secrets: inherit
    with:
      test_name: Stress test (debug)
<<<<<<< HEAD
      runner_type: func-tester
=======
      runner_type: altinity-on-demand, altinity-type-cpx51, altinity-in-ash, altinity-image-x86-system-ubuntu-22.04
>>>>>>> 5c090db7
      data: ${{ needs.RunConfig.outputs.data }}
#############################################################################################
############################# INTEGRATION TESTS #############################################
#############################################################################################
  IntegrationTestsAsan:
    needs: [RunConfig, BuilderDebAsan]
    if: ${{ !failure() && !cancelled() }}
    uses: ./.github/workflows/reusable_test.yml
    secrets: inherit
    with:
      test_name: Integration tests (asan)
<<<<<<< HEAD
      runner_type: func-tester
=======
      runner_type: altinity-on-demand, altinity-type-cpx51, altinity-in-ash, altinity-image-x86-system-ubuntu-22.04
>>>>>>> 5c090db7
      data: ${{ needs.RunConfig.outputs.data }}
  IntegrationTestsAnalyzerAsan:
    needs: [RunConfig, BuilderDebAsan]
    if: ${{ !failure() && !cancelled() }}
    uses: ./.github/workflows/reusable_test.yml
    secrets: inherit
    with:
      test_name: Integration tests (asan, old analyzer)
<<<<<<< HEAD
      runner_type: func-tester
=======
      runner_type: altinity-on-demand, altinity-type-cpx51, altinity-in-ash, altinity-image-x86-system-ubuntu-22.04
>>>>>>> 5c090db7
      data: ${{ needs.RunConfig.outputs.data }}
  IntegrationTestsTsan:
    needs: [RunConfig, BuilderDebTsan]
    if: ${{ !failure() && !cancelled() }}
    uses: ./.github/workflows/reusable_test.yml
    secrets: inherit
    with:
      test_name: Integration tests (tsan)
<<<<<<< HEAD
      runner_type: func-tester
=======
      runner_type: altinity-on-demand, altinity-type-cpx51, altinity-in-ash, altinity-image-x86-system-ubuntu-22.04
>>>>>>> 5c090db7
      data: ${{ needs.RunConfig.outputs.data }}
  IntegrationTestsRelease:
    needs: [RunConfig, BuilderDebRelease]
    if: ${{ !failure() && !cancelled() }}
    uses: ./.github/workflows/reusable_test.yml
    secrets: inherit
    with:
      test_name: Integration tests (release)
<<<<<<< HEAD
      runner_type: func-tester
=======
      runner_type: altinity-on-demand, altinity-type-cpx51, altinity-in-ash, altinity-image-x86-system-ubuntu-22.04
      data: ${{ needs.RunConfig.outputs.data }}
#############################################################################################
##################################### REGRESSION TESTS ######################################
#############################################################################################
  RegressionTestsRelease:
    needs: [BuilderDebRelease]
    if: ${{ !failure() && !cancelled() }}
    uses: ./.github/workflows/regression.yml
    secrets: inherit
    with:
      runner_type: altinity-on-demand, altinity-type-cpx51, altinity-image-x86-app-docker-ce, altinity-setup-regression
      commit: c5e1513a2214ee33696c29717935e0a94989ac2a
      arch: release
      build_sha: ${{ github.event_name == 'pull_request' && github.event.pull_request.head.sha || github.sha }}
  RegressionTestsAarch64:
    needs: [BuilderDebAarch64]
    if: ${{ !failure() && !cancelled() }}
    uses: ./.github/workflows/regression.yml
    secrets: inherit
    with:
      runner_type: altinity-on-demand, altinity-type-cax41, altinity-image-arm-app-docker-ce, altinity-setup-regression
      commit: c5e1513a2214ee33696c29717935e0a94989ac2a
      arch: aarch64
      build_sha: ${{ github.event_name == 'pull_request' && github.event.pull_request.head.sha || github.sha }}
  SignRelease:
    needs: [RunConfig, BuilderDebRelease]
    if: ${{ !failure() && !cancelled() }}
    uses: ./.github/workflows/reusable_sign.yml
    secrets: inherit
    with:
      test_name: Sign release
      runner_type: altinity-on-demand, altinity-type-cpx41, altinity-in-ash, altinity-image-x86-system-ubuntu-22.04
      data: ${{ needs.RunConfig.outputs.data }}
  SignAarch64:
    needs: [RunConfig, BuilderDebAarch64]
    if: ${{ !failure() && !cancelled() }}
    uses: ./.github/workflows/reusable_sign.yml
    secrets: inherit
    with:
      test_name: Sign aarch64
      runner_type: altinity-on-demand, altinity-type-cpx41, altinity-in-ash, altinity-image-x86-system-ubuntu-22.04
>>>>>>> 5c090db7
      data: ${{ needs.RunConfig.outputs.data }}
  FinishCheck:
    if: ${{ !failure() && !cancelled() }}
    needs:
      - DockerServerImage
      - DockerKeeperImage
      - BuilderReport
      - BuilderSpecialReport
      - MarkReleaseReady
      - FunctionalStatelessTestDebug
      - FunctionalStatelessTestRelease
      - FunctionalStatelessTestAarch64
      - FunctionalStatelessTestAsan
      - FunctionalStatelessTestTsan
      - FunctionalStatelessTestMsan
      - FunctionalStatelessTestUBsan
      - FunctionalStatefulTestDebug
      - FunctionalStatefulTestRelease
      - FunctionalStatefulTestAarch64
      - FunctionalStatefulTestAsan
      - FunctionalStatefulTestTsan
      - FunctionalStatefulTestMsan
      - FunctionalStatefulTestUBsan
      - StressTestDebug
      - StressTestAsan
      - StressTestTsan
      - StressTestMsan
      - StressTestUBsan
      - IntegrationTestsAsan
      - IntegrationTestsTsan
      - IntegrationTestsRelease
      - CompatibilityCheckX86
      - CompatibilityCheckAarch64
      - RegressionTestsRelease
      - RegressionTestsAarch64
      - SignRelease
    runs-on: [self-hosted, altinity-on-demand, altinity-type-cax11, altinity-image-arm-system-ubuntu-22.04, altinity-setup-regression]
    steps:
      - name: Check out repository code
        uses: Altinity/checkout@19599efdf36c4f3f30eb55d5bb388896faea69f6
        with:
          clear-repository: true
      - name: Finish label
        run: |
          cd "$GITHUB_WORKSPACE/tests/ci"
          python3 finish_check.py<|MERGE_RESOLUTION|>--- conflicted
+++ resolved
@@ -437,11 +437,7 @@
     secrets: inherit
     with:
       test_name: Stress test (asan)
-<<<<<<< HEAD
-      runner_type: func-tester
-=======
-      runner_type: altinity-on-demand, altinity-type-cpx51, altinity-in-ash, altinity-image-x86-system-ubuntu-22.04
->>>>>>> 5c090db7
+      runner_type: altinity-on-demand, altinity-type-cpx51, altinity-in-ash, altinity-image-x86-system-ubuntu-22.04
       data: ${{ needs.RunConfig.outputs.data }}
   StressTestTsan:
     needs: [RunConfig, BuilderDebTsan]
@@ -450,11 +446,7 @@
     secrets: inherit
     with:
       test_name: Stress test (tsan)
-<<<<<<< HEAD
-      runner_type: func-tester
-=======
-      runner_type: altinity-on-demand, altinity-type-cpx51, altinity-in-ash, altinity-image-x86-system-ubuntu-22.04
->>>>>>> 5c090db7
+      runner_type: altinity-on-demand, altinity-type-cpx51, altinity-in-ash, altinity-image-x86-system-ubuntu-22.04
       data: ${{ needs.RunConfig.outputs.data }}
   StressTestMsan:
     needs: [RunConfig, BuilderDebMsan]
@@ -463,11 +455,7 @@
     secrets: inherit
     with:
       test_name: Stress test (msan)
-<<<<<<< HEAD
-      runner_type: func-tester
-=======
-      runner_type: altinity-on-demand, altinity-type-cpx51, altinity-in-ash, altinity-image-x86-system-ubuntu-22.04
->>>>>>> 5c090db7
+      runner_type: altinity-on-demand, altinity-type-cpx51, altinity-in-ash, altinity-image-x86-system-ubuntu-22.04
       data: ${{ needs.RunConfig.outputs.data }}
   StressTestUBsan:
     needs: [RunConfig, BuilderDebUBsan]
@@ -476,11 +464,7 @@
     secrets: inherit
     with:
       test_name: Stress test (ubsan)
-<<<<<<< HEAD
-      runner_type: func-tester
-=======
-      runner_type: altinity-on-demand, altinity-type-cpx51, altinity-in-ash, altinity-image-x86-system-ubuntu-22.04
->>>>>>> 5c090db7
+      runner_type: altinity-on-demand, altinity-type-cpx51, altinity-in-ash, altinity-image-x86-system-ubuntu-22.04
       data: ${{ needs.RunConfig.outputs.data }}
   StressTestDebug:
     needs: [RunConfig, BuilderDebDebug]
@@ -489,11 +473,7 @@
     secrets: inherit
     with:
       test_name: Stress test (debug)
-<<<<<<< HEAD
-      runner_type: func-tester
-=======
-      runner_type: altinity-on-demand, altinity-type-cpx51, altinity-in-ash, altinity-image-x86-system-ubuntu-22.04
->>>>>>> 5c090db7
+      runner_type: altinity-on-demand, altinity-type-cpx51, altinity-in-ash, altinity-image-x86-system-ubuntu-22.04
       data: ${{ needs.RunConfig.outputs.data }}
 #############################################################################################
 ############################# INTEGRATION TESTS #############################################
@@ -505,11 +485,7 @@
     secrets: inherit
     with:
       test_name: Integration tests (asan)
-<<<<<<< HEAD
-      runner_type: func-tester
-=======
-      runner_type: altinity-on-demand, altinity-type-cpx51, altinity-in-ash, altinity-image-x86-system-ubuntu-22.04
->>>>>>> 5c090db7
+      runner_type: altinity-on-demand, altinity-type-cpx51, altinity-in-ash, altinity-image-x86-system-ubuntu-22.04
       data: ${{ needs.RunConfig.outputs.data }}
   IntegrationTestsAnalyzerAsan:
     needs: [RunConfig, BuilderDebAsan]
@@ -518,11 +494,7 @@
     secrets: inherit
     with:
       test_name: Integration tests (asan, old analyzer)
-<<<<<<< HEAD
-      runner_type: func-tester
-=======
-      runner_type: altinity-on-demand, altinity-type-cpx51, altinity-in-ash, altinity-image-x86-system-ubuntu-22.04
->>>>>>> 5c090db7
+      runner_type: altinity-on-demand, altinity-type-cpx51, altinity-in-ash, altinity-image-x86-system-ubuntu-22.04
       data: ${{ needs.RunConfig.outputs.data }}
   IntegrationTestsTsan:
     needs: [RunConfig, BuilderDebTsan]
@@ -531,11 +503,7 @@
     secrets: inherit
     with:
       test_name: Integration tests (tsan)
-<<<<<<< HEAD
-      runner_type: func-tester
-=======
-      runner_type: altinity-on-demand, altinity-type-cpx51, altinity-in-ash, altinity-image-x86-system-ubuntu-22.04
->>>>>>> 5c090db7
+      runner_type: altinity-on-demand, altinity-type-cpx51, altinity-in-ash, altinity-image-x86-system-ubuntu-22.04
       data: ${{ needs.RunConfig.outputs.data }}
   IntegrationTestsRelease:
     needs: [RunConfig, BuilderDebRelease]
@@ -544,9 +512,6 @@
     secrets: inherit
     with:
       test_name: Integration tests (release)
-<<<<<<< HEAD
-      runner_type: func-tester
-=======
       runner_type: altinity-on-demand, altinity-type-cpx51, altinity-in-ash, altinity-image-x86-system-ubuntu-22.04
       data: ${{ needs.RunConfig.outputs.data }}
 #############################################################################################
@@ -589,7 +554,6 @@
     with:
       test_name: Sign aarch64
       runner_type: altinity-on-demand, altinity-type-cpx41, altinity-in-ash, altinity-image-x86-system-ubuntu-22.04
->>>>>>> 5c090db7
       data: ${{ needs.RunConfig.outputs.data }}
   FinishCheck:
     if: ${{ !failure() && !cancelled() }}
