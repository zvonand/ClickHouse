#include <optional>
#include <unordered_set>
#include <boost/rational.hpp> /// For calculations related to sampling coefficients.

#include <Storages/MergeTree/MergeTreeDataSelectExecutor.h>
#include <Storages/MergeTree/MergeTreeIndices.h>
#include <Storages/MergeTree/MergeTreeIndexReader.h>
#include <Storages/MergeTree/MergeTreeIndexMinMax.h>
#include <Storages/MergeTree/MergeTreeSettings.h>
#include <Storages/MergeTree/KeyCondition.h>
#include <Storages/MergeTree/MergeTreeDataPartUUID.h>
#include <Storages/MergeTree/StorageFromMergeTreeDataPart.h>
#include <Storages/MergeTree/MergeTreeSelectProcessor.h>
#include <Storages/ReadInOrderOptimizer.h>
#include <Storages/VirtualColumnUtils.h>
#include <Parsers/ASTLiteral.h>
#include <Parsers/ASTFunction.h>
#include <Parsers/ASTSampleRatio.h>
#include <Parsers/parseIdentifierOrStringLiteral.h>
#include <Interpreters/ExpressionAnalyzer.h>
#include <Interpreters/ExpressionActions.h>
#include <Interpreters/InterpreterSelectQuery.h>
#include <Interpreters/Context.h>
#include <Interpreters/ProcessList.h>
#include <Interpreters/Cache/QueryConditionCache.h>
#include <Processors/QueryPlan/QueryPlan.h>
#include <Processors/QueryPlan/CreatingSetsStep.h>
#include <Processors/QueryPlan/ReadFromMergeTree.h>
#include <Processors/QueryPlan/UnionStep.h>
#include <Processors/QueryPlan/QueryIdHolder.h>
#include <Processors/QueryPlan/SortingStep.h>
#include <Processors/QueryPlan/Optimizations/actionsDAGUtils.h>
#include <Processors/Transforms/AggregatingTransform.h>

#include <Core/Settings.h>
#include <Core/UUID.h>
#include <DataTypes/DataTypeArray.h>
#include <DataTypes/DataTypeDate.h>
#include <DataTypes/DataTypeEnum.h>
#include <DataTypes/DataTypeLowCardinality.h>
#include <DataTypes/DataTypesNumber.h>
#include <Functions/FunctionFactory.h>
#include <base/sleep.h>
#include <Common/setThreadName.h>
#include <Common/LoggingFormatStringHelpers.h>
#include <Common/CurrentMetrics.h>
#include <Common/ElapsedTimeProfileEventIncrement.h>
#include <Common/FailPoint.h>
#include <Common/ProfileEvents.h>
#include <Common/quoteString.h>

#include <IO/WriteBufferFromOStream.h>

namespace CurrentMetrics
{
    extern const Metric MergeTreeDataSelectExecutorThreads;
    extern const Metric MergeTreeDataSelectExecutorThreadsActive;
    extern const Metric MergeTreeDataSelectExecutorThreadsScheduled;
    extern const Metric FilteringMarksWithPrimaryKey;
    extern const Metric FilteringMarksWithSecondaryKeys;
}

namespace ProfileEvents
{
extern const Event FilteringMarksWithPrimaryKeyMicroseconds;
extern const Event FilteringMarksWithSecondaryKeysMicroseconds;
extern const Event IndexBinarySearchAlgorithm;
extern const Event IndexGenericExclusionSearchAlgorithm;
}

namespace DB
{
namespace Setting
{
    extern const SettingsBool per_part_index_stats;
    extern const SettingsBool allow_experimental_query_deduplication;
    extern const SettingsUInt64 allow_experimental_parallel_reading_from_replicas;
    extern const SettingsString force_data_skipping_indices;
    extern const SettingsBool force_index_by_date;
    extern const SettingsSeconds lock_acquire_timeout;
    extern const SettingsInt64 max_partitions_to_read;
    extern const SettingsUInt64 max_rows_to_read;
    extern const SettingsUInt64 max_threads_for_indexes;
    extern const SettingsNonZeroUInt64 max_parallel_replicas;
    extern const SettingsUInt64 merge_tree_coarse_index_granularity;
    extern const SettingsUInt64 merge_tree_min_bytes_for_seek;
    extern const SettingsUInt64 merge_tree_min_rows_for_seek;
    extern const SettingsUInt64 parallel_replica_offset;
    extern const SettingsUInt64 parallel_replicas_count;
    extern const SettingsParallelReplicasMode parallel_replicas_mode;
    extern const SettingsOverflowMode read_overflow_mode;
    extern const SettingsBool use_skip_indexes_if_final_exact_mode;
    extern const SettingsBool use_skip_indexes_on_data_read;
    extern const SettingsBool use_query_condition_cache;
    extern const SettingsBool allow_experimental_analyzer;
    extern const SettingsBool parallel_replicas_local_plan;
    extern const SettingsBool parallel_replicas_index_analysis_only_on_coordinator;
    extern const SettingsBool secondary_indices_enable_bulk_filtering;
    extern const SettingsBool parallel_replicas_support_projection;
    extern const SettingsBool vector_search_with_rescoring;
<<<<<<< HEAD
    extern const SettingsBool use_skip_indexes_for_top_n;
    extern const SettingsUInt64 max_rows_to_read_leaf;
    extern const SettingsOverflowMode read_overflow_mode_leaf;
=======
>>>>>>> 82298aac
}

namespace MergeTreeSetting
{
    extern const MergeTreeSettingsUInt64 max_concurrent_queries;
    extern const MergeTreeSettingsInt64 max_partitions_to_read;
    extern const MergeTreeSettingsUInt64 min_marks_to_honor_max_concurrent_queries;
}

namespace ErrorCodes
{
    extern const int LOGICAL_ERROR;
    extern const int INDEX_NOT_USED;
    extern const int ILLEGAL_TYPE_OF_COLUMN_FOR_FILTER;
    extern const int ILLEGAL_COLUMN;
    extern const int ARGUMENT_OUT_OF_BOUND;
    extern const int CANNOT_PARSE_TEXT;
    extern const int TOO_MANY_PARTITIONS;
    extern const int DUPLICATED_PART_UUIDS;
    extern const int INCORRECT_DATA;
}


MergeTreeDataSelectExecutor::MergeTreeDataSelectExecutor(const MergeTreeData & data_)
    : data(data_), log(getLogger(data.getLogName() + " (SelectExecutor)"))
{
}

size_t MergeTreeDataSelectExecutor::getApproximateTotalRowsToRead(
    const RangesInDataParts & parts,
    const StorageMetadataPtr & metadata_snapshot,
    const KeyCondition & key_condition,
    const Settings & settings,
    LoggerPtr log)
{
    size_t rows_count = 0;

    /// We will find out how many rows we would have read without sampling.
    LOG_DEBUG(log, "Preliminary index scan with condition: {}", key_condition.toString());

    MarkRanges exact_ranges;
    for (const auto & part : parts)
    {
        MarkRanges part_ranges = markRangesFromPKRange(part, metadata_snapshot, key_condition, {}, {}, &exact_ranges, settings, log);
        for (const auto & range : part_ranges)
            rows_count += part.data_part->index_granularity->getRowsCountInRange(range);
    }
    UNUSED(exact_ranges);

    return rows_count;
}


using RelativeSize = boost::rational<ASTSampleRatio::BigNum>;

static std::string toString(const RelativeSize & x)
{
    return ASTSampleRatio::toString(x.numerator()) + "/" + ASTSampleRatio::toString(x.denominator());
}

/// Converts sample size to an approximate number of rows (ex. `SAMPLE 1000000`) to relative value (ex. `SAMPLE 0.1`).
static RelativeSize convertAbsoluteSampleSizeToRelative(const ASTSampleRatio::Rational & ratio, size_t approx_total_rows)
{
    if (approx_total_rows == 0)
        return 1;

    auto absolute_sample_size = ratio.numerator / ratio.denominator;
    return std::min(RelativeSize(1), RelativeSize(absolute_sample_size) / RelativeSize(approx_total_rows));
}

QueryPlanPtr MergeTreeDataSelectExecutor::read(
    const Names & column_names_to_return,
    const StorageSnapshotPtr & storage_snapshot,
    const SelectQueryInfo & query_info,
    ContextPtr context,
    const UInt64 max_block_size,
    const size_t num_streams,
    PartitionIdToMaxBlockPtr max_block_numbers_to_read,
    bool enable_parallel_reading) const
{
    const auto & snapshot_data = assert_cast<const MergeTreeData::SnapshotData &>(*storage_snapshot->data);

    auto step = readFromParts(
        snapshot_data.parts,
        snapshot_data.mutations_snapshot,
        column_names_to_return,
        storage_snapshot,
        query_info,
        context,
        max_block_size,
        num_streams,
        max_block_numbers_to_read,
        /*merge_tree_select_result_ptr=*/ nullptr,
        enable_parallel_reading);

    auto plan = std::make_unique<QueryPlan>();
    if (step)
        plan->addStep(std::move(step));
    return plan;
}

MergeTreeDataSelectSamplingData MergeTreeDataSelectExecutor::getSampling(
    const SelectQueryInfo & select_query_info,
    NamesAndTypesList available_real_columns,
    const RangesInDataParts & parts,
    KeyCondition & key_condition,
    const MergeTreeData & data,
    const StorageMetadataPtr & metadata_snapshot,
    ContextPtr context,
    LoggerPtr log)
{
    const Settings & settings = context->getSettingsRef();
    /// Sampling.
    MergeTreeDataSelectSamplingData sampling;

    RelativeSize relative_sample_size = 0;
    RelativeSize relative_sample_offset = 0;

    std::optional<ASTSampleRatio::Rational> sample_size_ratio;
    std::optional<ASTSampleRatio::Rational> sample_offset_ratio;

    if (select_query_info.table_expression_modifiers)
    {
        const auto & table_expression_modifiers = *select_query_info.table_expression_modifiers;
        sample_size_ratio = table_expression_modifiers.getSampleSizeRatio();
        sample_offset_ratio = table_expression_modifiers.getSampleOffsetRatio();
    }
    else
    {
        auto & select = select_query_info.query->as<ASTSelectQuery &>();

        auto select_sample_size = select.sampleSize();
        auto select_sample_offset = select.sampleOffset();

        if (select_sample_size)
            sample_size_ratio = select_sample_size->as<ASTSampleRatio &>().ratio;

        if (select_sample_offset)
            sample_offset_ratio = select_sample_offset->as<ASTSampleRatio &>().ratio;
    }

    if (sample_size_ratio)
    {
        relative_sample_size.assign(sample_size_ratio->numerator, sample_size_ratio->denominator);

        if (relative_sample_size < 0)
            throw Exception(ErrorCodes::ARGUMENT_OUT_OF_BOUND, "Negative sample size");

        relative_sample_offset = 0;
        if (sample_offset_ratio)
            relative_sample_offset.assign(sample_offset_ratio->numerator, sample_offset_ratio->denominator);

        if (relative_sample_offset < 0)
            throw Exception(ErrorCodes::ARGUMENT_OUT_OF_BOUND, "Negative sample offset");

        /// Convert absolute value of the sampling (in form `SAMPLE 1000000` - how many rows to
        /// read) into the relative `SAMPLE 0.1` (how much data to read).
        size_t approx_total_rows = 0;
        if (relative_sample_size > 1 || relative_sample_offset > 1)
            approx_total_rows = getApproximateTotalRowsToRead(parts, metadata_snapshot, key_condition, settings, log);

        if (relative_sample_size > 1)
        {
            relative_sample_size = convertAbsoluteSampleSizeToRelative(*sample_size_ratio, approx_total_rows);
            LOG_DEBUG(log, "Selected relative sample size: {}", toString(relative_sample_size));
        }

        /// SAMPLE 1 is the same as the absence of SAMPLE.
        if (relative_sample_size == RelativeSize(1))
            relative_sample_size = 0;

        if (relative_sample_offset > 0 && RelativeSize(0) == relative_sample_size)
            throw Exception(ErrorCodes::ARGUMENT_OUT_OF_BOUND, "Sampling offset is incorrect because no sampling");

        if (relative_sample_offset > 1)
        {
            relative_sample_offset = convertAbsoluteSampleSizeToRelative(*sample_offset_ratio, approx_total_rows);
            LOG_DEBUG(log, "Selected relative sample offset: {}", toString(relative_sample_offset));
        }
    }

    /** Which range of sampling key values do I need to read?
        * First, in the whole range ("universe") we select the interval
        *  of relative `relative_sample_size` size, offset from the beginning by `relative_sample_offset`.
        *
        * Example: SAMPLE 0.4 OFFSET 0.3
        *
        * [------********------]
        *        ^ - offset
        *        <------> - size
        *
        * If the interval passes through the end of the universe, then cut its right side.
        *
        * Example: SAMPLE 0.4 OFFSET 0.8
        *
        * [----------------****]
        *                  ^ - offset
        *                  <------> - size
        *
        * Next, if the `parallel_replicas_count`, `parallel_replica_offset` settings are set,
        *  then it is necessary to break the received interval into pieces of the number `parallel_replicas_count`,
        *  and select a piece with the number `parallel_replica_offset` (from zero).
        *
        * Example: SAMPLE 0.4 OFFSET 0.3, parallel_replicas_count = 2, parallel_replica_offset = 1
        *
        * [----------****------]
        *        ^ - offset
        *        <------> - size
        *        <--><--> - pieces for different `parallel_replica_offset`, select the second one.
        *
        * It is very important that the intervals for different `parallel_replica_offset` cover the entire range without gaps and overlaps.
        * It is also important that the entire universe can be covered using SAMPLE 0.1 OFFSET 0, ... OFFSET 0.9 and similar decimals.
        */

    const bool can_use_sampling_key_parallel_replicas =
        settings[Setting::allow_experimental_parallel_reading_from_replicas] > 0
        && settings[Setting::max_parallel_replicas] > 1
        && settings[Setting::parallel_replicas_mode] == ParallelReplicasMode::SAMPLING_KEY;

    /// Parallel replicas has been requested but there is no way to sample data.
    /// Select all data from first replica and no data from other replicas.
    if (can_use_sampling_key_parallel_replicas && settings[Setting::parallel_replicas_count] > 1
        && !data.supportsSampling() && settings[Setting::parallel_replica_offset] > 0)
    {
        LOG_DEBUG(
            log,
            "Will use no data on this replica because parallel replicas processing has been requested"
            " (the setting 'max_parallel_replicas') but the table does not support sampling and this replica is not the first.");
        sampling.read_nothing = true;
        return sampling;
    }

    sampling.use_sampling = relative_sample_size > 0 || (can_use_sampling_key_parallel_replicas && settings[Setting::parallel_replicas_count] > 1 && data.supportsSampling());
    bool no_data = false; /// There is nothing left after sampling.

    if (sampling.use_sampling)
    {
        if (relative_sample_size != RelativeSize(0))
            sampling.used_sample_factor = 1.0 / boost::rational_cast<Float64>(relative_sample_size);

        RelativeSize size_of_universum = 0;
        const auto & sampling_key = metadata_snapshot->getSamplingKey();
        DataTypePtr sampling_column_type = sampling_key.data_types.at(0);

        if (sampling_key.data_types.size() == 1)
        {
            if (typeid_cast<const DataTypeUInt64 *>(sampling_column_type.get()))
                size_of_universum = RelativeSize(std::numeric_limits<UInt64>::max()) + RelativeSize(1);
            else if (typeid_cast<const DataTypeUInt32 *>(sampling_column_type.get()))
                size_of_universum = RelativeSize(std::numeric_limits<UInt32>::max()) + RelativeSize(1);
            else if (typeid_cast<const DataTypeUInt16 *>(sampling_column_type.get()))
                size_of_universum = RelativeSize(std::numeric_limits<UInt16>::max()) + RelativeSize(1);
            else if (typeid_cast<const DataTypeUInt8 *>(sampling_column_type.get()))
                size_of_universum = RelativeSize(std::numeric_limits<UInt8>::max()) + RelativeSize(1);
        }

        if (size_of_universum == RelativeSize(0))
            throw Exception(ErrorCodes::ILLEGAL_TYPE_OF_COLUMN_FOR_FILTER,
                "Invalid sampling column type in storage parameters: {}. Must be one unsigned integer type",
                sampling_column_type->getName());

        if (settings[Setting::parallel_replicas_count] > 1)
        {
            if (relative_sample_size == RelativeSize(0))
                relative_sample_size = 1;

            relative_sample_size /= settings[Setting::parallel_replicas_count].value;
            relative_sample_offset += relative_sample_size * RelativeSize(settings[Setting::parallel_replica_offset].value);
        }

        if (relative_sample_offset >= RelativeSize(1))
            no_data = true;

        /// Calculate the half-interval of `[lower, upper)` column values.
        bool has_lower_limit = false;
        bool has_upper_limit = false;

        RelativeSize lower_limit_rational = relative_sample_offset * size_of_universum;
        RelativeSize upper_limit_rational = (relative_sample_offset + relative_sample_size) * size_of_universum;

        UInt64 lower = boost::rational_cast<ASTSampleRatio::BigNum>(lower_limit_rational);
        UInt64 upper = boost::rational_cast<ASTSampleRatio::BigNum>(upper_limit_rational);

        if (lower > 0)
            has_lower_limit = true;

        if (upper_limit_rational < size_of_universum)
            has_upper_limit = true;

        if ((has_upper_limit && upper == 0)
            || (has_lower_limit && has_upper_limit && lower == upper))
            no_data = true;

        if (no_data || (!has_lower_limit && !has_upper_limit))
        {
            sampling.use_sampling = false;
        }
        else
        {
            /// Let's add the conditions to cut off something else when the index is scanned again and when the request is processed.

            std::shared_ptr<ASTFunction> lower_function;
            std::shared_ptr<ASTFunction> upper_function;

            chassert(metadata_snapshot->getSamplingKeyAST() != nullptr);
            ASTPtr sampling_key_ast = metadata_snapshot->getSamplingKeyAST()->clone();

            if (has_lower_limit)
            {
                if (!key_condition.addCondition(
                        sampling_key.column_names[0],
                        Range::createLeftBounded(lower, true, isNullableOrLowCardinalityNullable(sampling_key.data_types[0]))))
                    throw Exception(ErrorCodes::ILLEGAL_COLUMN, "Sampling column not in primary key");

                ASTPtr args = std::make_shared<ASTExpressionList>();
                args->children.push_back(sampling_key_ast);
                args->children.push_back(std::make_shared<ASTLiteral>(lower));

                lower_function = std::make_shared<ASTFunction>();
                lower_function->name = "greaterOrEquals";
                lower_function->arguments = args;
                lower_function->children.push_back(lower_function->arguments);

                sampling.filter_function = lower_function;
            }

            if (has_upper_limit)
            {
                if (!key_condition.addCondition(
                        sampling_key.column_names[0],
                        Range::createRightBounded(upper, false, isNullableOrLowCardinalityNullable(sampling_key.data_types[0]))))
                    throw Exception(ErrorCodes::ILLEGAL_COLUMN, "Sampling column not in primary key");

                ASTPtr args = std::make_shared<ASTExpressionList>();
                args->children.push_back(sampling_key_ast);
                args->children.push_back(std::make_shared<ASTLiteral>(upper));

                upper_function = std::make_shared<ASTFunction>();
                upper_function->name = "less";
                upper_function->arguments = args;
                upper_function->children.push_back(upper_function->arguments);

                sampling.filter_function = upper_function;
            }

            if (has_lower_limit && has_upper_limit)
            {
                ASTPtr args = std::make_shared<ASTExpressionList>();
                args->children.push_back(lower_function);
                args->children.push_back(upper_function);

                sampling.filter_function = std::make_shared<ASTFunction>();
                sampling.filter_function->name = "and";
                sampling.filter_function->arguments = args;
                sampling.filter_function->children.push_back(sampling.filter_function->arguments);
            }

            ASTPtr query = sampling.filter_function;
            auto syntax_result = TreeRewriter(context).analyze(query, available_real_columns);
            sampling.filter_expression = std::make_shared<const ActionsDAG>(ExpressionAnalyzer(sampling.filter_function, syntax_result, context).getActionsDAG(false));
        }
    }

    if (no_data)
    {
        LOG_DEBUG(log, "Sampling yields no data.");
        sampling.read_nothing = true;
    }

    return sampling;
}

void MergeTreeDataSelectExecutor::buildKeyConditionFromPartOffset(
    std::optional<KeyCondition> & part_offset_condition, const ActionsDAG::Node * predicate, ContextPtr context)
{
    if (!predicate)
        return;

    auto part_offset_type = std::make_shared<DataTypeUInt64>();
    auto part_type = std::make_shared<DataTypeLowCardinality>(std::make_shared<DataTypeString>());
    Block sample
        = {ColumnWithTypeAndName(part_offset_type->createColumn(), part_offset_type, "_part_offset"),
           ColumnWithTypeAndName(part_type->createColumn(), part_type, "_part")};

    auto dag = VirtualColumnUtils::splitFilterDagForAllowedInputs(predicate, &sample, context);
    if (!dag)
        return;

    /// The _part filter should only be effective in conjunction with the _part_offset filter.
    auto required_columns = dag->getRequiredColumnsNames();
    if (std::find(required_columns.begin(), required_columns.end(), "_part_offset") == required_columns.end())
        return;

    part_offset_condition.emplace(KeyCondition{
        ActionsDAGWithInversionPushDown(dag->getOutputs().front(), context),
        context,
        sample.getNames(),
        std::make_shared<ExpressionActions>(ActionsDAG(sample.getColumnsWithTypeAndName()), ExpressionActionsSettings{}),
        {}});
}

void MergeTreeDataSelectExecutor::buildKeyConditionFromTotalOffset(
    std::optional<KeyCondition> & total_offset_condition, const ActionsDAG::Node * predicate, ContextPtr context)
{
    if (!predicate)
        return;

    auto part_offset_type = std::make_shared<DataTypeUInt64>();
    Block sample
        = {ColumnWithTypeAndName(part_offset_type->createColumn(), part_offset_type, "_part_offset"),
           ColumnWithTypeAndName(part_offset_type->createColumn(), part_offset_type, "_part_starting_offset")};

    auto dag = VirtualColumnUtils::splitFilterDagForAllowedInputs(predicate, &sample, context);
    if (!dag)
        return;

    /// Try to recognize and fold expressions of the form:
    ///     _part_offset + _part_starting_offset
    /// or  _part_starting_offset + _part_offset
    ActionsDAG total_offset;
    const auto * part_offset = &total_offset.addInput("_part_offset", part_offset_type);
    const auto * part_starting_offset = &total_offset.addInput("_part_starting_offset", part_offset_type);
    const auto * node1
        = &total_offset.addFunction(FunctionFactory::instance().get("plus", context), {part_offset, part_starting_offset}, {});
    const auto * node2
        = &total_offset.addFunction(FunctionFactory::instance().get("plus", context), {part_starting_offset, part_offset}, {});
    auto matches = matchTrees({node1, node2}, *dag, false /* check_monotonicity */);
    auto new_inputs = resolveMatchedInputs(matches, {node1, node2}, dag->getOutputs());
    if (!new_inputs)
        return;
    dag = ActionsDAG::foldActionsByProjection(*new_inputs, dag->getOutputs());

    /// total_offset_condition is only valid if _part_offset and _part_starting_offset are used *together*.
    /// After folding, we expect a single input representing their combination.
    /// If more than one input remains, it means either of them is used independently,
    /// and we should skip adding total_offset_condition in that case.
    if (dag->getInputs().size() != 1)
        return;

    auto required_columns = dag->getRequiredColumns();
    total_offset_condition.emplace(KeyCondition{
        ActionsDAGWithInversionPushDown(dag->getOutputs().front(), context),
        context,
        required_columns.getNames(),
        std::make_shared<ExpressionActions>(ActionsDAG(required_columns), ExpressionActionsSettings{}),
        {}});
}

std::optional<std::unordered_set<String>> MergeTreeDataSelectExecutor::filterPartsByVirtualColumns(
    const StorageMetadataPtr & metadata_snapshot,
    const MergeTreeData & data,
    const RangesInDataParts & parts,
    const ActionsDAG::Node * predicate,
    ContextPtr context)
{
    if (!predicate)
        return {};

    auto sample = data.getHeaderWithVirtualsForFilter(metadata_snapshot);
    auto dag = VirtualColumnUtils::splitFilterDagForAllowedInputs(predicate, &sample, context);
    if (!dag)
        return {};

    auto virtual_columns_block = data.getBlockWithVirtualsForFilter(metadata_snapshot, parts);
    VirtualColumnUtils::filterBlockWithExpression(VirtualColumnUtils::buildFilterExpression(std::move(*dag), context), virtual_columns_block);
    return VirtualColumnUtils::extractSingleValueFromBlock<String>(virtual_columns_block, "_part");
}

RangesInDataParts MergeTreeDataSelectExecutor::filterPartsByPartition(
    const RangesInDataParts & parts,
    const std::optional<PartitionPruner> & partition_pruner,
    const std::optional<KeyCondition> & minmax_idx_condition,
    const std::optional<std::unordered_set<String>> & part_values,
    const StorageMetadataPtr & metadata_snapshot,
    const MergeTreeData & data,
    const ContextPtr & context,
    const PartitionIdToMaxBlock * max_block_numbers_to_read,
    LoggerPtr log,
    ReadFromMergeTree::IndexStats & index_stats)
{
    RangesInDataParts res;
    const Settings & settings = context->getSettingsRef();
    DataTypes minmax_columns_types;

    if (metadata_snapshot->hasPartitionKey())
    {
        chassert(minmax_idx_condition && partition_pruner);
        const auto & partition_key = metadata_snapshot->getPartitionKey();
        minmax_columns_types = MergeTreeData::getMinMaxColumnsTypes(partition_key);

        if (settings[Setting::force_index_by_date] && (minmax_idx_condition->alwaysUnknownOrTrue() && partition_pruner->isUseless()))
        {
            auto minmax_columns_names = MergeTreeData::getMinMaxColumnsNames(partition_key);
            throw Exception(ErrorCodes::INDEX_NOT_USED,
                "Neither MinMax index by columns ({}) nor partition expr is used and setting 'force_index_by_date' is set",
                fmt::join(minmax_columns_names, ", "));
        }
    }

    auto query_context = context->hasQueryContext() ? context->getQueryContext() : context;
    QueryStatusPtr query_status = context->getProcessListElement();

    PartFilterCounters part_filter_counters;
    if (query_context->getSettingsRef()[Setting::allow_experimental_query_deduplication])
        res = selectPartsToReadWithUUIDFilter(
            parts,
            part_values,
            data.getPinnedPartUUIDs(),
            minmax_idx_condition,
            minmax_columns_types,
            partition_pruner,
            max_block_numbers_to_read,
            query_context,
            part_filter_counters,
            log);
    else
        res = selectPartsToRead(
            parts,
            part_values,
            minmax_idx_condition,
            minmax_columns_types,
            partition_pruner,
            max_block_numbers_to_read,
            part_filter_counters,
            query_status);

    index_stats.emplace_back(ReadFromMergeTree::IndexStat{
        .type = ReadFromMergeTree::IndexType::None,
        .num_parts_after = part_filter_counters.num_initial_selected_parts,
        .num_granules_after = part_filter_counters.num_initial_selected_granules});

    if (minmax_idx_condition)
    {
        auto description = minmax_idx_condition->getDescription();
        index_stats.emplace_back(ReadFromMergeTree::IndexStat{
            .type = ReadFromMergeTree::IndexType::MinMax,
            .condition = std::move(description.condition),
            .used_keys = std::move(description.used_keys),
            .num_parts_after = part_filter_counters.num_parts_after_minmax,
            .num_granules_after = part_filter_counters.num_granules_after_minmax});
        LOG_DEBUG(log, "MinMax index condition: {}", minmax_idx_condition->toString());
    }

    if (partition_pruner)
    {
        auto description = partition_pruner->getKeyCondition().getDescription();
        index_stats.emplace_back(ReadFromMergeTree::IndexStat{
            .type = ReadFromMergeTree::IndexType::Partition,
            .condition = std::move(description.condition),
            .used_keys = std::move(description.used_keys),
            .num_parts_after = part_filter_counters.num_parts_after_partition_pruner,
            .num_granules_after = part_filter_counters.num_granules_after_partition_pruner});
    }

    return res;
}

RangesInDataParts MergeTreeDataSelectExecutor::filterPartsByPrimaryKeyAndSkipIndexes(
    RangesInDataParts parts_with_ranges,
    StorageMetadataPtr metadata_snapshot,
    MergeTreeData::MutationsSnapshotPtr mutations_snapshot,
    const ContextPtr & context,
    const KeyCondition & key_condition,
    const std::optional<KeyCondition> & part_offset_condition,
    const std::optional<KeyCondition> & total_offset_condition,
    const UsefulSkipIndexes & skip_indexes,
    const std::optional<TopNFilterInfo> & top_n_filter_info,
    const MergeTreeReaderSettings & reader_settings,
    LoggerPtr log,
    size_t num_streams,
    ReadFromMergeTree::IndexStats & index_stats,
    bool use_skip_indexes,
    bool find_exact_ranges,
    bool is_final_query,
    bool is_parallel_reading_from_replicas)
{
    const auto original_num_parts = parts_with_ranges.size();
    const Settings & settings = context->getSettingsRef();

    if (context->canUseParallelReplicasOnFollower() && settings[Setting::parallel_replicas_local_plan]
        && settings[Setting::parallel_replicas_index_analysis_only_on_coordinator])
    {
        /// If parallel replicas support projection optimization, selected_marks will be used to determine the optimal projection.
        bool is_handling_projection_parts = std::any_of(
            parts_with_ranges.begin(),
            parts_with_ranges.end(),
            [](const auto & part) { return part.data_part->isProjectionPart(); }) || find_exact_ranges;
        bool support_projection_optimization = settings[Setting::parallel_replicas_support_projection] && (is_handling_projection_parts || metadata_snapshot->hasProjections());

        if (!support_projection_optimization)
            // Skip index analysis and return parts with all marks
            // The coordinator will choose ranges to read for workers based on index analysis on its side
            return parts_with_ranges;
    }

    if (use_skip_indexes && settings[Setting::force_data_skipping_indices].changed)
    {
        const auto & indices_str = settings[Setting::force_data_skipping_indices].toString();
        auto forced_indices = parseIdentifiersOrStringLiterals(indices_str, settings);

        if (forced_indices.empty())
            throw Exception(ErrorCodes::CANNOT_PARSE_TEXT, "No indices parsed from force_data_skipping_indices ('{}')", indices_str);

        std::unordered_set<std::string> useful_indices_names;
        for (const auto & useful_index : skip_indexes.useful_indices)
            useful_indices_names.insert(useful_index.index->index.name);

        for (const auto & index_name : forced_indices)
        {
            if (!useful_indices_names.contains(index_name))
            {
                throw Exception(
                    ErrorCodes::INDEX_NOT_USED,
                    "Index {} is not used and setting 'force_data_skipping_indices' contains it",
                    backQuote(index_name));
            }
        }
    }

    struct IndexStat
    {
        std::atomic<size_t> total_granules = 0;
        std::atomic<size_t> granules_dropped = 0;
        std::atomic<size_t> total_parts = 0;
        std::atomic<size_t> parts_dropped = 0;
        std::atomic<size_t> elapsed_us = 0;
        std::atomic<MarkRanges::SearchAlgorithm> search_algorithm = MarkRanges::SearchAlgorithm::Unknown;
    };

    IndexStat pk_stat;

    size_t stat_size = skip_indexes.useful_indices.size();
    if (settings[Setting::per_part_index_stats])
    {
        stat_size = stat_size * parts_with_ranges.size();
    }

    std::vector<IndexStat> useful_indices_stat(stat_size);
    std::vector<IndexStat> merged_indices_stat(skip_indexes.merged_indices.size());

    std::atomic<size_t> sum_marks_pk = 0;
    std::atomic<size_t> sum_parts_pk = 0;
    std::atomic<size_t> top_n_elapsed_us = 0;

    std::vector<size_t> skip_index_used_in_part(parts_with_ranges.size(), 0);

    std::vector<std::vector<MergeTreeIndexBulkGranulesMinMax::MinMaxGranule>> parts_top_n_granules(
                    parts_with_ranges.size(), std::vector<MergeTreeIndexBulkGranulesMinMax::MinMaxGranule>());

    bool perform_top_n_optimization = top_n_filter_info && skip_indexes.skip_index_for_top_n_filtering && !top_n_filter_info->where_clause;

    size_t num_threads = std::min<size_t>(num_streams, parts_with_ranges.size());
    if (settings[Setting::max_threads_for_indexes])
    {
        num_threads = std::min<size_t>(num_streams, settings[Setting::max_threads_for_indexes]);
    }

    auto is_index_supported_on_data_read = [&](const MergeTreeIndexPtr & index) -> bool
    {
        /// Vector similarity indexes are not applicable on data reads.
        if (index->isVectorSimilarityIndex())
            return false;

        if (is_parallel_reading_from_replicas && !index->supportsReadingOnParallelReplicas())
            return false;

        if (is_final_query && settings[Setting::use_skip_indexes_if_final_exact_mode])
            return false;

        /// Settings `read_overflow_mode = 'throw'` and `max_rows_to_read` are evaluated early during execution,
        /// during initialization of the pipeline based on estimated row counts. Estimation doesn't work properly
        /// if the skip index is evaluated during data read (scan).
        if (settings[Setting::read_overflow_mode] == OverflowMode::THROW && settings[Setting::max_rows_to_read])
            return false;

        return settings[Setting::use_skip_indexes_on_data_read];
    };

    /// Let's find what range to read from each part.
    {
        auto mark_cache = context->getIndexMarkCache();
        auto uncompressed_cache = context->getIndexUncompressedCache();
        auto vector_similarity_index_cache = context->getVectorSimilarityIndexCache();

        auto query_status = context->getProcessListElement();

        auto process_part = [&](size_t part_index)
        {
            if (query_status)
                query_status->checkTimeLimit();

            auto & ranges = parts_with_ranges[part_index];
            if (metadata_snapshot->hasPrimaryKey() || part_offset_condition || total_offset_condition)
            {
                CurrentMetrics::Increment metric(CurrentMetrics::FilteringMarksWithPrimaryKey);
                ProfileEventTimeIncrement<Microseconds> watch(ProfileEvents::FilteringMarksWithPrimaryKeyMicroseconds);

                size_t total_marks_count = ranges.data_part->index_granularity->getMarksCountWithoutFinal();
                pk_stat.total_parts.fetch_add(1, std::memory_order_relaxed);
                pk_stat.total_granules.fetch_add(ranges.data_part->index_granularity->getMarksCountWithoutFinal(), std::memory_order_relaxed);

                ranges.ranges = markRangesFromPKRange(
                    ranges,
                    metadata_snapshot,
                    key_condition,
                    part_offset_condition,
                    total_offset_condition,
                    find_exact_ranges ? &ranges.exact_ranges : nullptr,
                    settings,
                    log);

                pk_stat.search_algorithm.store(ranges.ranges.search_algorithm, std::memory_order_relaxed);
                pk_stat.granules_dropped.fetch_add(total_marks_count - ranges.ranges.getNumberOfMarks(), std::memory_order_relaxed);
                if (ranges.ranges.empty())
                    pk_stat.parts_dropped.fetch_add(1, std::memory_order_relaxed);
                pk_stat.elapsed_us.fetch_add(watch.elapsed(), std::memory_order_relaxed);
            }

            sum_marks_pk.fetch_add(ranges.getMarksCount(), std::memory_order_relaxed);

            if (!ranges.ranges.empty())
                sum_parts_pk.fetch_add(1, std::memory_order_relaxed);

            if (!skip_indexes.empty())
            {
                CurrentMetrics::Increment metric(CurrentMetrics::FilteringMarksWithSecondaryKeys);
                auto alter_conversions = MergeTreeData::getAlterConversionsForPart(ranges.data_part, mutations_snapshot, context);
                const auto & all_updated_columns = alter_conversions->getAllUpdatedColumns();

                auto can_use_index = [&](const MergeTreeIndexPtr & index) -> std::expected<void, PreformattedMessage>
                {
                    if (all_updated_columns.empty())
                        return {};

                    auto options = GetColumnsOptions(GetColumnsOptions::Kind::All).withSubcolumns();
                    auto required_columns_names = index ->getColumnsRequiredForIndexCalc();
                    auto required_columns_list = metadata_snapshot->getColumns().getByNames(options, required_columns_names);

                    auto it = std::ranges::find_if(required_columns_list, [&](const auto & column)
                    {
                        return all_updated_columns.contains(column.getNameInStorage());
                    });

                    if (it == required_columns_list.end())
                        return {};

                    return std::unexpected(
                        PreformattedMessage::create(
                            "Index {} is not used for part {} because it depends on column `{}` which will be updated on the fly",
                            index->index.name,
                            ranges.data_part->name,
                            it->getNameInStorage()));
                };

                auto can_use_merged_index = [&](const std::vector<MergeTreeIndexPtr> & indices) -> std::expected<void, PreformattedMessage>
                {
                    for (const auto & index : indices)
                    {
                        if (auto result = can_use_index(index); !result)
                            return result;
                    }
                    return {};
                };

                const auto num_indexes = skip_indexes.useful_indices.size();

                for (size_t idx = 0; idx < num_indexes; ++idx)
                {
                    if (ranges.ranges.empty())
                        break;

                    ProfileEventTimeIncrement<Microseconds> watch(ProfileEvents::FilteringMarksWithSecondaryKeysMicroseconds);

                    const auto index_idx = skip_indexes.per_part_index_orders[part_index][idx];
                    const auto & index_and_condition = skip_indexes.useful_indices[index_idx];

                    auto index_stat_idx = idx;
                    if (settings[Setting::per_part_index_stats])
                        index_stat_idx += num_indexes * part_index;

                    auto & stat = useful_indices_stat[index_stat_idx];

                    stat.total_parts.fetch_add(1, std::memory_order_relaxed);
                    size_t total_granules = ranges.ranges.getNumberOfMarks();
                    stat.total_granules.fetch_add(total_granules, std::memory_order_relaxed);

                    if (auto result = can_use_index(index_and_condition.index); !result)
                    {
                        LOG_TRACE(log, "{}", result.error().text);
                        continue;
                    }

                    if (!is_index_supported_on_data_read(index_and_condition.index))
                    {
                        std::tie(ranges.ranges, ranges.read_hints) = filterMarksUsingIndex(
                            index_and_condition.index,
                            index_and_condition.condition,
                            ranges.data_part,
                            ranges.ranges,
                            ranges.read_hints,
                            reader_settings,
                            mark_cache.get(),
                            uncompressed_cache.get(),
                            vector_similarity_index_cache.get(),
                            log);
                    }

                    stat.granules_dropped.fetch_add(total_granules - ranges.ranges.getNumberOfMarks(), std::memory_order_relaxed);
                    if (ranges.ranges.empty())
                        stat.parts_dropped.fetch_add(1, std::memory_order_relaxed);
                    stat.elapsed_us.fetch_add(watch.elapsed(), std::memory_order_relaxed);
                    skip_index_used_in_part[part_index] = 1; /// thread-safe
                }

                for (size_t idx = 0; idx < skip_indexes.merged_indices.size(); ++idx)
                {
                    if (ranges.ranges.empty())
                        break;

                    ProfileEventTimeIncrement<Microseconds> watch(ProfileEvents::FilteringMarksWithSecondaryKeysMicroseconds);

                    const auto & indices_and_condition = skip_indexes.merged_indices[idx];
                    auto & stat = merged_indices_stat[idx];
                    stat.total_parts.fetch_add(1, std::memory_order_relaxed);

                    if (auto result = can_use_merged_index(indices_and_condition.indices); !result)
                    {
                        LOG_TRACE(log, "{}", result.error().text);
                        continue;
                    }

                    size_t total_granules = ranges.ranges.getNumberOfMarks();
                    bool use_skip_indexes_on_data_read = settings[Setting::use_skip_indexes_on_data_read] && !is_parallel_reading_from_replicas;

                    if (use_skip_indexes_on_data_read)
                    {
                        ranges.ranges = filterMarksUsingMergedIndex(
                            indices_and_condition.indices,
                            indices_and_condition.condition,
                            ranges.data_part,
                            ranges.ranges,
                            reader_settings,
                            mark_cache.get(),
                            uncompressed_cache.get(),
                            vector_similarity_index_cache.get(),
                            log);
                    }

                    stat.total_granules.fetch_add(total_granules, std::memory_order_relaxed);
                    stat.granules_dropped.fetch_add(total_granules - ranges.ranges.getNumberOfMarks(), std::memory_order_relaxed);

                    if (ranges.ranges.empty())
                        stat.parts_dropped.fetch_add(1, std::memory_order_relaxed);
                }
            }
<<<<<<< HEAD

            /// Optimize ORDER BY <col> LIMIT n - if <col> is scalar numeric / date / datetime and has a minmax index
            if (perform_top_n_optimization)
            {
                ProfileEventTimeIncrement<Microseconds> watch(ProfileEvents::FilteringMarksWithSecondaryKeysMicroseconds);

                auto min_max_granules = getMinMaxIndexGranules(ranges.data_part,
                                            skip_indexes.skip_index_for_top_n_filtering,
                                            ranges.ranges,
                                            top_n_filter_info->direction,
                                            false, /*access_by_mark*/
                                            reader_settings,
                                            mark_cache.get(),
                                            uncompressed_cache.get(),
                                            vector_similarity_index_cache.get());

                if (min_max_granules) /// minmax index may have not been materialized for this part, not a fatal error
                {
                    min_max_granules->getTopNMarks(top_n_filter_info->limit_n, parts_top_n_granules[part_index]);
                }
                top_n_elapsed_us.fetch_add(watch.elapsed(), std::memory_order_relaxed);
            }

            if (!ranges.ranges.empty() && !perform_top_n_optimization)
            {
                if (limits.max_rows || leaf_limits.max_rows)
                {
                    auto current_rows_estimate = ranges.getRowsCount();
                    size_t prev_rows_estimate = total_rows.fetch_add(current_rows_estimate, std::memory_order_relaxed);
                    size_t total_rows_estimate = current_rows_estimate + prev_rows_estimate;

                    if (query_info.trivial_limit > 0 && total_rows_estimate > query_info.trivial_limit)
                    {
                        total_rows_estimate = query_info.trivial_limit;
                    }

                    bool exceeds_limits = (limits.max_rows && total_rows_estimate > limits.max_rows)
                                       || (leaf_limits.max_rows && total_rows_estimate > leaf_limits.max_rows);

                    /// Even though we exceeded limits on parent parts, we may be able to use a projection
                    /// mark the result as unusable and return gracefully to analyze projection candidates
                    if (exceeds_limits && has_projections)
                    {
                        result.exceeded_row_limits = true;
                        return;
                    }

                    limits.check(total_rows_estimate, 0, "rows (controlled by 'max_rows_to_read' setting)", ErrorCodes::TOO_MANY_ROWS);
                    leaf_limits.check(total_rows_estimate, 0, "rows (controlled by 'max_rows_to_read_leaf' setting)", ErrorCodes::TOO_MANY_ROWS);
                }
            }
=======
>>>>>>> 82298aac
        };

        LOG_TRACE(log, "Filtering marks by primary and secondary keys");

        if (num_threads <= 1)
        {
            for (size_t part_index = 0; part_index < parts_with_ranges.size(); ++part_index)
                process_part(part_index);
        }
        else
        {
            /// Parallel loading and filtering of data parts.
            ThreadPool pool(
                CurrentMetrics::MergeTreeDataSelectExecutorThreads,
                CurrentMetrics::MergeTreeDataSelectExecutorThreadsActive,
                CurrentMetrics::MergeTreeDataSelectExecutorThreadsScheduled,
                num_threads);


            /// Instances of ThreadPool "borrow" threads from the global thread pool.
            /// We intentionally use scheduleOrThrow here to avoid a deadlock.
            /// For example, queries can already be running with threads from the
            /// global pool, and if we saturate max_thread_pool_size whilst requesting
            /// more in this loop, queries will block infinitely.
            /// So we wait until lock_acquire_timeout, and then raise an exception.
            for (size_t part_index = 0; part_index < parts_with_ranges.size(); ++part_index)
            {
                pool.scheduleOrThrow(
                    [&, part_index, thread_group = CurrentThread::getGroup()]
                    {
                        ThreadGroupSwitcher switcher(thread_group, ThreadName::MERGETREE_INDEX);

                        process_part(part_index);
                    },
                    Priority{},
                    context->getSettingsRef()[Setting::lock_acquire_timeout].totalMicroseconds());
            }

            pool.wait();
        }

    }

    /// merge top-N results if optimization is done
    size_t sum_marks_after_top_n = 0;
    size_t sum_parts_after_top_n = 0;
    if (perform_top_n_optimization)
    {
        std::vector<MarkRanges> top_n_granules_result;
        MergeTreeIndexBulkGranulesMinMax::getTopNMarks(top_n_filter_info->direction, top_n_filter_info->limit_n,
                                                       parts_top_n_granules, top_n_granules_result);
        for (size_t part_index = 0; part_index < parts_with_ranges.size(); ++part_index)
        {
            if (!parts_top_n_granules[part_index].empty())
            {
                parts_with_ranges[part_index].ranges = std::move(top_n_granules_result[part_index]);
            }
            if (!parts_with_ranges[part_index].ranges.empty())
            {
                sum_parts_after_top_n++;
                sum_marks_after_top_n += parts_with_ranges[part_index].ranges.getNumberOfMarks();
            }
        }
    }

    if (metadata_snapshot->hasPrimaryKey())
    {
        LOG_DEBUG(
            log,
            "PK index has dropped {}/{} granules, it took {}ms across {} threads.",
            pk_stat.granules_dropped.load(),
            pk_stat.total_granules.load(),
            pk_stat.elapsed_us.load() / 1000,
            num_threads);

        auto description = key_condition.getDescription();

        index_stats.emplace_back(ReadFromMergeTree::IndexStat{
            .type = ReadFromMergeTree::IndexType::PrimaryKey,
            .condition = std::move(description.condition),
            .used_keys = std::move(description.used_keys),
            .num_parts_after = sum_parts_pk.load(std::memory_order_relaxed),
            .num_granules_after = sum_marks_pk.load(std::memory_order_relaxed),
            .search_algorithm = pk_stat.search_algorithm.load(std::memory_order_relaxed)
        });
    }

    const auto num_indices = skip_indexes.useful_indices.size();

    const auto part_stats_granularity = settings[Setting::per_part_index_stats] ? original_num_parts : 1;
    for (size_t part_index = 0; part_index < part_stats_granularity; ++part_index)
    {
        for (size_t idx = 0; idx < skip_indexes.useful_indices.size(); ++idx)
        {
            const auto & stat = useful_indices_stat[part_index * num_indices + idx];
            const auto & index_and_condition = skip_indexes.useful_indices[skip_indexes.per_part_index_orders[part_index][idx]];
            const auto & index_name = index_and_condition.index->index.name;
            LOG_DEBUG(
                log,
                "Index {} has dropped {}/{} granules, it took {}ms across {} threads.",
                backQuote(index_name),
                stat.granules_dropped.load(),
                stat.total_granules.load(),
                stat.elapsed_us.load() / 1000,
                num_threads);

            std::string description = index_and_condition.index->index.type + " GRANULARITY " + std::to_string(index_and_condition.index->index.granularity);
            if (settings[Setting::per_part_index_stats])
            {
                description += " PART " + std::to_string(part_index) + "/" + std::to_string(part_stats_granularity);
                index_stats.emplace_back(ReadFromMergeTree::IndexStat{
                    .type = ReadFromMergeTree::IndexType::Skip,
                    .name = index_name,
                    .part_name = parts_with_ranges[part_index].data_part->name,
                    .description = std::move(description),
                    .num_parts_after = stat.total_parts - stat.parts_dropped,
                    .num_granules_after = stat.total_granules - stat.granules_dropped});
            }
            else
            {
                index_stats.emplace_back(ReadFromMergeTree::IndexStat{
                    .type = ReadFromMergeTree::IndexType::Skip,
                    .name = index_name,
                    .description = std::move(description),
                    .num_parts_after = stat.total_parts - stat.parts_dropped,
                    .num_granules_after = stat.total_granules - stat.granules_dropped});
            }
        }
    }

    for (size_t idx = 0; idx < skip_indexes.merged_indices.size(); ++idx)
    {
        const auto & index_and_condition = skip_indexes.merged_indices[idx];
        const auto & stat = merged_indices_stat[idx];
        const auto & index_name = "Merged";
        LOG_DEBUG(
            log,
            "Index {} has dropped {}/{} granules, it took {}ms across {} threads.",
            backQuote(index_name),
            stat.granules_dropped.load(),
            stat.total_granules.load(),
            stat.elapsed_us.load() / 1000,
            num_threads);

        std::string description = "MERGED GRANULARITY " + std::to_string(index_and_condition.indices.at(0)->index.granularity);

        index_stats.emplace_back(ReadFromMergeTree::IndexStat{
            .type = ReadFromMergeTree::IndexType::Skip,
            .name = index_name,
            .description = std::move(description),
            .num_parts_after = stat.total_parts - stat.parts_dropped,
            .num_granules_after = stat.total_granules - stat.granules_dropped});
    }

    if (perform_top_n_optimization)
    {
        index_stats.emplace_back(ReadFromMergeTree::IndexStat{
            .type = ReadFromMergeTree::IndexType::Skip,
            .name = skip_indexes.skip_index_for_top_n_filtering->index.name,
            .description = "Filter TopN Granules",
            .num_parts_after = sum_parts_after_top_n,
            .num_granules_after = sum_marks_after_top_n});
        LOG_DEBUG(
            log,
            "Skip index {} used for top N optimization, it took {}ms across {} threads.",
            skip_indexes.skip_index_for_top_n_filtering->index.name,
            top_n_elapsed_us.load() / 1000,
            num_threads);
    }
    /// Skip empty ranges.
    std::erase_if(
        parts_with_ranges,
        [&](const auto & part)
        {
            size_t index = &part - parts_with_ranges.data();
            if (is_final_query && settings[Setting::use_skip_indexes_if_final_exact_mode] && skip_index_used_in_part[index])
            {
                /// retain this part even if empty due to FINAL
                return false;
            }

            return !part.data_part || part.ranges.empty();
        });


    return parts_with_ranges;
}

void MergeTreeDataSelectExecutor::filterPartsByQueryConditionCache(
    RangesInDataParts & parts_with_ranges,
    const SelectQueryInfo & select_query_info,
    const std::optional<VectorSearchParameters> & vector_search_parameters,
    const MergeTreeData::MutationsSnapshotPtr & mutations_snapshot,
    const ContextPtr & context,
    LoggerPtr log)
{
    const auto & settings = context->getSettingsRef();
    if (!settings[Setting::use_query_condition_cache]
            || !settings[Setting::allow_experimental_analyzer]
            || (!select_query_info.prewhere_info && !select_query_info.filter_actions_dag)
            || (vector_search_parameters.has_value()) /// vector search has filter in the ORDER BY
            || select_query_info.isFinal()
            || (mutations_snapshot->hasDataMutations() || mutations_snapshot->hasPatchParts()))
        return;

    QueryConditionCachePtr query_condition_cache = context->getQueryConditionCache();

    struct Stats
    {
        size_t total_granules = 0;
        size_t granules_dropped = 0;
    };

    auto drop_mark_ranges = [&](const ActionsDAG::Node * dag)
    {
        UInt64 condition_hash = dag->getHash();
        Stats stats;
        for (auto it = parts_with_ranges.begin(); it != parts_with_ranges.end();)
        {
            auto & part_with_ranges = *it;
            stats.total_granules += part_with_ranges.getMarksCount();

            const auto & data_part = part_with_ranges.data_part;
            auto storage_id = data_part->storage.getStorageID();
            auto matching_marks_opt = query_condition_cache->read(storage_id.uuid, data_part->name, condition_hash);
            if (!matching_marks_opt)
            {
                ++it;
                continue;
            }

            auto & matching_marks = *matching_marks_opt;
            MarkRanges ranges;
            const auto & part = it->data_part;
            size_t min_marks_for_seek = roundRowsOrBytesToMarks(
                settings[Setting::merge_tree_min_rows_for_seek],
                settings[Setting::merge_tree_min_bytes_for_seek],
                part->index_granularity_info.fixed_index_granularity,
                part->index_granularity_info.index_granularity_bytes);

            for (const auto & mark_range : part_with_ranges.ranges)
            {
                size_t begin = mark_range.begin;
                for (size_t mark_it = begin; mark_it < mark_range.end;)
                {
                    if (!matching_marks[mark_it])
                    {
                        if (mark_it == begin)
                        {
                            /// mark_range.begin -> 0 0 0 1 x x x x. Need to skip starting zeros.
                            ++stats.granules_dropped;
                            ++begin;
                            ++mark_it;
                        }
                        else
                        {
                            size_t end = mark_it;
                            for (; end < mark_range.end && !matching_marks[end]; ++end)
                                ;

                            if (min_marks_for_seek && end != mark_range.end && end - mark_it <= min_marks_for_seek)
                            {
                                /// x x x 1 1 1 0 0 1 x x x. And gap is small enough to merge, skip gap.
                                mark_it = end + 1;
                            }
                            else
                            {
                                /// Case1: x x x 1 1 1 0 0 1 x x x. Gap is too big to merge, do not merge
                                /// Case2: x x x 1 1 1 0 0 0 0 -> mark_range.end. Reach the end of range, do not merge
                                stats.granules_dropped += end - mark_it;
                                ranges.emplace_back(begin, mark_it);
                                begin = end;

                                if (end == mark_range.end)
                                    break;

                                mark_it = end + 1;
                            }
                        }
                    }
                    else
                        ++mark_it;
                }

                if (begin != mark_range.begin && begin != mark_range.end)
                    ranges.emplace_back(begin, mark_range.end);
                else if (begin == mark_range.begin)
                    ranges.emplace_back(begin, mark_range.end);
            }

            if (ranges.empty())
                it = parts_with_ranges.erase(it);
            else
            {
                part_with_ranges.ranges = std::move(ranges);
                ++it;
            }
        }

        return stats;
    };

    if (const auto & prewhere_info = select_query_info.prewhere_info)
    {
        for (const auto * outputs : prewhere_info->prewhere_actions.getOutputs())
        {
            if (outputs->result_name == prewhere_info->prewhere_column_name)
            {
                auto stats = drop_mark_ranges(outputs);
                LOG_DEBUG(log,
                        "Query condition cache has dropped {}/{} granules for PREWHERE condition {}.",
                        stats.granules_dropped,
                        stats.total_granules,
                        prewhere_info->prewhere_column_name);
                break;
            }
        }
    }

    if (const auto & filter_actions_dag = select_query_info.filter_actions_dag)
    {
        const auto * output = filter_actions_dag->getOutputs().front();
        auto stats = drop_mark_ranges(output);
        LOG_DEBUG(log,
                "Query condition cache has dropped {}/{} granules for WHERE condition {}.",
                stats.granules_dropped,
                stats.total_granules,
                filter_actions_dag->getOutputs().front()->result_name);
    }
}


std::shared_ptr<QueryIdHolder> MergeTreeDataSelectExecutor::checkLimits(
    const MergeTreeData & data,
    const ReadFromMergeTree::AnalysisResult & result,
    const ContextPtr & context)
{
    const auto & settings = context->getSettingsRef();
    const auto data_settings = data.getSettings();
    auto max_partitions_to_read = settings[Setting::max_partitions_to_read].changed
        ? settings[Setting::max_partitions_to_read].value
        : (*data_settings)[MergeTreeSetting::max_partitions_to_read].value;
    if (max_partitions_to_read > 0)
    {
        std::set<String> partitions;
        for (const auto & part_with_ranges : result.parts_with_ranges)
            partitions.insert(part_with_ranges.data_part->info.getPartitionId());
        if (partitions.size() > static_cast<size_t>(max_partitions_to_read))
            throw Exception(
                ErrorCodes::TOO_MANY_PARTITIONS,
                "Too many partitions to read. Current {}, max {}",
                partitions.size(),
                max_partitions_to_read);
    }

    if ((*data_settings)[MergeTreeSetting::max_concurrent_queries] > 0
        && (*data_settings)[MergeTreeSetting::min_marks_to_honor_max_concurrent_queries] > 0
        && result.selected_marks >= (*data_settings)[MergeTreeSetting::min_marks_to_honor_max_concurrent_queries])
    {
        auto query_id = context->getCurrentQueryId();
        if (!query_id.empty())
            return data.getQueryIdHolder(query_id, (*data_settings)[MergeTreeSetting::max_concurrent_queries]);
    }
    return nullptr;
}

ReadFromMergeTree::AnalysisResultPtr MergeTreeDataSelectExecutor::estimateNumMarksToRead(
    RangesInDataParts parts,
    MergeTreeData::MutationsSnapshotPtr mutations_snapshot,
    const Names & column_names_to_return,
    const StorageMetadataPtr & metadata_snapshot,
    const SelectQueryInfo & query_info,
    ContextPtr context,
    size_t num_streams,
    PartitionIdToMaxBlockPtr max_block_numbers_to_read) const
{
    size_t total_parts = parts.size();
    if (total_parts == 0)
        return std::make_shared<ReadFromMergeTree::AnalysisResult>();

    std::optional<ReadFromMergeTree::Indexes> indexes;
    return ReadFromMergeTree::selectRangesToRead(
        parts,
        mutations_snapshot,
        std::nullopt,
        std::nullopt,
        metadata_snapshot,
        query_info,
        context,
        num_streams,
        max_block_numbers_to_read,
        data,
        column_names_to_return,
        log,
        indexes,
        /*find_exact_ranges*/false,
        /*is_parallel_reading_from_replicas*/false);
}

QueryPlanStepPtr MergeTreeDataSelectExecutor::readFromParts(
    RangesInDataPartsPtr parts,
    MergeTreeData::MutationsSnapshotPtr mutations_snapshot,
    const Names & column_names_to_return,
    const StorageSnapshotPtr & storage_snapshot,
    const SelectQueryInfo & query_info,
    ContextPtr context,
    const UInt64 max_block_size,
    const size_t num_streams,
    PartitionIdToMaxBlockPtr max_block_numbers_to_read,
    ReadFromMergeTree::AnalysisResultPtr merge_tree_select_result_ptr,
    bool enable_parallel_reading,
    std::shared_ptr<ParallelReadingExtension> extension_) const
{
    /// If merge_tree_select_result_ptr != nullptr, we use analyzed result so parts will always be empty.
    if (merge_tree_select_result_ptr)
    {
        if (merge_tree_select_result_ptr->parts_with_ranges.empty())
            return {};
    }
    /// If merge_tree_enable_remove_parts_from_snapshot_optimization is true it nukes our list of parts
    else if (!parts)
        return {};
    else if (parts->empty())
        return {};

    return std::make_unique<ReadFromMergeTree>(
        parts,
        std::move(mutations_snapshot),
        column_names_to_return,
        data,
        query_info,
        storage_snapshot,
        context,
        max_block_size,
        num_streams,
        max_block_numbers_to_read,
        log,
        merge_tree_select_result_ptr,
        enable_parallel_reading,
        extension_ ? std::optional(extension_->getAllRangesCallback()) : std::nullopt,
        extension_ ? std::optional(extension_->getReadTaskCallback()) : std::nullopt,
        extension_ ? std::optional(extension_->getNumberOfCurrentReplica()) : std::nullopt);
}


/// Marks are placed whenever threshold on rows or bytes is met.
/// So we have to return the number of marks on whatever estimate is higher - by rows or by bytes.
size_t MergeTreeDataSelectExecutor::roundRowsOrBytesToMarks(
    size_t rows_setting,
    size_t bytes_setting,
    size_t rows_granularity,
    size_t bytes_granularity)
{
    size_t res = (rows_setting + rows_granularity - 1) / rows_granularity;

    if (bytes_granularity == 0)
        return res;
    return std::max(res, (bytes_setting + bytes_granularity - 1) / bytes_granularity);
}

/// Same as roundRowsOrBytesToMarks() but do not return more then max_marks
size_t MergeTreeDataSelectExecutor::minMarksForConcurrentRead(
    size_t rows_setting, size_t bytes_setting, size_t rows_granularity, size_t bytes_granularity, size_t min_marks, size_t max_marks)
{
    size_t marks = 1;

    if (rows_setting + rows_granularity <= rows_setting) /// overflow
        marks = max_marks;
    else if (rows_setting)
        marks = (rows_setting + rows_granularity - 1) / rows_granularity;

    if (bytes_granularity)
    {
        /// Overflow
        if (bytes_setting + bytes_granularity <= bytes_setting) /// overflow
            marks = max_marks;
        else if (bytes_setting)
            marks = std::max(marks, (bytes_setting + bytes_granularity - 1) / bytes_granularity);
    }
    return std::max(marks, min_marks);
}

/// Calculates a set of mark ranges, that could possibly contain keys, required by condition.
/// In other words, it removes subranges from whole range, that definitely could not contain required keys.
/// If @exact_ranges is not null, fill it with ranges containing marks of fully matched records.
MarkRanges MergeTreeDataSelectExecutor::markRangesFromPKRange(
    const RangesInDataPart & part_with_ranges,
    const StorageMetadataPtr & metadata_snapshot,
    const KeyCondition & key_condition,
    const std::optional<KeyCondition> & part_offset_condition,
    const std::optional<KeyCondition> & total_offset_condition,
    MarkRanges * exact_ranges,
    const Settings & settings,
    LoggerPtr log)
{
    const auto & part = part_with_ranges.data_part;
    MarkRanges res;

    size_t marks_count = part->index_granularity->getMarksCount();
    if (marks_count == 0)
        return res;

    bool key_condition_useful = !key_condition.alwaysUnknownOrTrue();
    bool part_offset_condition_useful = part_offset_condition && !part_offset_condition->alwaysUnknownOrTrue();
    bool total_offset_condition_useful = total_offset_condition && !total_offset_condition->alwaysUnknownOrTrue();

    /// If index is not used.
    if (!key_condition_useful && !part_offset_condition_useful && !total_offset_condition_useful)
        return part_with_ranges.ranges;

    /// If conditions are relaxed, don't fill exact ranges.
    if (key_condition.isRelaxed() || (part_offset_condition && part_offset_condition->isRelaxed())
        || (total_offset_condition && total_offset_condition->isRelaxed()))
        exact_ranges = nullptr;

    const auto & primary_key = metadata_snapshot->getPrimaryKey();
    const auto & sorting_key = metadata_snapshot->getSortingKey();
    auto index_columns = std::make_shared<ColumnsWithTypeAndName>();
    std::vector<bool> reverse_flags;
    size_t num_key_columns = key_condition.getNumKeyColumns();
    DataTypes key_types;
    if (num_key_columns > 0)
    {
        const auto index = part->getIndex();

        for (size_t i = 0; i < num_key_columns; ++i)
        {
            if (i < index->size())
            {
                index_columns->emplace_back(index->at(i), primary_key.data_types[i], primary_key.column_names[i]);
                reverse_flags.push_back(!sorting_key.reverse_flags.empty() && sorting_key.reverse_flags[i]);
            }
            else
            {
                index_columns->emplace_back(); /// The column of the primary key was not loaded in memory - we'll skip it.
                reverse_flags.push_back(false);
            }

            key_types.emplace_back(primary_key.data_types[i]);
        }
    }

    /// If there are no monotonic functions, there is no need to save block reference.
    /// Passing explicit field to FieldRef allows to optimize ranges and shows better performance.
    std::function<void(size_t, size_t, FieldRef &)> create_field_ref;
    if (key_condition.hasMonotonicFunctionsChain())
    {
        create_field_ref = [index_columns](size_t row, size_t column, FieldRef & field)
        {
            field = {index_columns.get(), row, column};
            // NULL_LAST
            if (field.isNull())
                field = POSITIVE_INFINITY;
        };
    }
    else
    {
        create_field_ref = [index_columns](size_t row, size_t column, FieldRef & field)
        {
            (*index_columns)[column].column->get(row, field);
            // NULL_LAST
            if (field.isNull())
                field = POSITIVE_INFINITY;
        };
    }

    /// NOTE Creating temporary Field objects to pass to KeyCondition.
    size_t used_key_size = num_key_columns;
    std::vector<FieldRef> index_left(used_key_size);
    std::vector<FieldRef> index_right(used_key_size);

    /// For _part_offset and _part virtual columns
    DataTypes part_offset_types
        = {std::make_shared<DataTypeUInt64>(), std::make_shared<DataTypeLowCardinality>(std::make_shared<DataTypeString>())};
    std::vector<FieldRef> part_offset_left(2);
    std::vector<FieldRef> part_offset_right(2);

    auto check_in_range = [&](const MarkRange & range, BoolMask initial_mask = {})
    {
        auto check_key_condition = [&]()
        {
            if (range.end == marks_count)
            {
                for (size_t i = 0; i < used_key_size; ++i)
                {
                    auto & left = reverse_flags[i] ? index_right[i] : index_left[i];
                    auto & right = reverse_flags[i] ? index_left[i] : index_right[i];
                    if ((*index_columns)[i].column)
                        create_field_ref(range.begin, i, left);
                    else
                        left = NEGATIVE_INFINITY;

                    right = POSITIVE_INFINITY;
                }
            }
            else
            {
                for (size_t i = 0; i < used_key_size; ++i)
                {
                    auto & left = reverse_flags[i] ? index_right[i] : index_left[i];
                    auto & right = reverse_flags[i] ? index_left[i] : index_right[i];
                    if ((*index_columns)[i].column)
                    {
                        create_field_ref(range.begin, i, left);
                        create_field_ref(range.end, i, right);
                    }
                    else
                    {
                        /// If the PK column was not loaded in memory - exclude it from the analysis.
                        left = NEGATIVE_INFINITY;
                        right = POSITIVE_INFINITY;
                    }
                }
            }
            return key_condition.checkInRange(used_key_size, index_left.data(), index_right.data(), key_types, initial_mask);
        };

        auto check_part_offset_condition = [&]()
        {
            auto begin = part->index_granularity->getMarkStartingRow(range.begin);
            auto end = part->index_granularity->getMarkStartingRow(range.end) - 1;
            if (begin > end)
            {
                /// Empty mark (final mark)
                return BoolMask(false, true);
            }

            part_offset_left[0] = begin;
            part_offset_right[0] = end;

            part_offset_left[1] = part->name;
            part_offset_right[1] = part->name;

            return part_offset_condition->checkInRange(
                2, part_offset_left.data(), part_offset_right.data(), part_offset_types, initial_mask);
        };

        auto check_total_offset_condition = [&]()
        {
            auto begin = part->index_granularity->getMarkStartingRow(range.begin);
            auto end = part->index_granularity->getMarkStartingRow(range.end) - 1;
            if (begin > end)
            {
                /// Empty mark (final mark)
                return BoolMask(false, true);
            }

            part_offset_left[0] = begin + part_with_ranges.part_starting_offset_in_query;
            part_offset_right[0] = end + part_with_ranges.part_starting_offset_in_query;
            return total_offset_condition->checkInRange(
                1, part_offset_left.data(), part_offset_right.data(), part_offset_types, initial_mask);
        };

        BoolMask result(true, false);

        if (key_condition_useful)
            result = result & check_key_condition();

        if (part_offset_condition_useful)
            result = result & check_part_offset_condition();

        if (total_offset_condition_useful)
            result = result & check_total_offset_condition();

        return result;
    };

    bool key_condition_exact_range = !key_condition_useful || key_condition.matchesExactContinuousRange();
    bool part_offset_condition_exact_range = !part_offset_condition_useful || part_offset_condition->matchesExactContinuousRange();
    bool total_offset_condition_exact_range = !total_offset_condition_useful || total_offset_condition->matchesExactContinuousRange();
    const String & part_name = part->isProjectionPart() ? fmt::format("{}.{}", part->name, part->getParentPart()->name) : part->name;

    if (!key_condition_exact_range || !part_offset_condition_exact_range || !total_offset_condition_exact_range)
    {
        // Do exclusion search, where we drop ranges that do not match

        if (settings[Setting::merge_tree_coarse_index_granularity] <= 1)
            throw Exception(ErrorCodes::ARGUMENT_OUT_OF_BOUND, "Setting merge_tree_coarse_index_granularity should be greater than 1");

        size_t min_marks_for_seek = roundRowsOrBytesToMarks(
            settings[Setting::merge_tree_min_rows_for_seek],
            settings[Setting::merge_tree_min_bytes_for_seek],
            part->index_granularity_info.fixed_index_granularity,
            part->index_granularity_info.index_granularity_bytes);

        size_t steps = 0;

        for (const auto & part_range : part_with_ranges.ranges)
        {
            /// There will always be disjoint suspicious segments on the stack, the leftmost one at the top (back).
            /// At each step, take the left segment and check if it fits.
            /// If fits, split it into smaller ones and put them on the stack. If not, discard it.
            /// If the segment is already of one mark length, add it to response and discard it.

            std::vector<MarkRange> ranges_stack = {part_range};
            while (!ranges_stack.empty())
            {
                MarkRange range = ranges_stack.back();
                ranges_stack.pop_back();

                ++steps;

                auto result = check_in_range(
                    range, exact_ranges && range.end == range.begin + 1 ? BoolMask() : BoolMask::consider_only_can_be_true);
                if (!result.can_be_true)
                    continue;

                if (range.end == range.begin + 1)
                {
                    /// We saw a useful gap between neighboring marks. Either add it to the last range, or start a new range.
                    if (res.empty() || range.begin - res.back().end > min_marks_for_seek)
                        res.push_back(range);
                    else
                        res.back().end = range.end;

                    if (exact_ranges && !result.can_be_false)
                    {
                        if (exact_ranges->empty() || range.begin - exact_ranges->back().end > min_marks_for_seek)
                            exact_ranges->push_back(range);
                        else
                            exact_ranges->back().end = range.end;
                    }
                }
                else
                {
                    /// Break the segment and put the result on the stack from right to left.
                    size_t step = (range.end - range.begin - 1) / settings[Setting::merge_tree_coarse_index_granularity] + 1;
                    size_t end;

                    for (end = range.end; end > range.begin + step; end -= step)
                        ranges_stack.emplace_back(end - step, end);

                    ranges_stack.emplace_back(range.begin, end);
                }
            }
        }

        res.search_algorithm = MarkRanges::SearchAlgorithm::GenericExclusionSearch;
        ProfileEvents::increment(ProfileEvents::IndexGenericExclusionSearchAlgorithm);
        LOG_TRACE(
            log,
            "Used generic exclusion search {}over index for part {} with {} steps",
            exact_ranges ? "with exact ranges " : "",
            part_name,
            steps);
    }
    else
    {
        /// In case when SELECT's predicate defines a single continuous interval of keys,
        /// we can use binary search algorithm to find the left and right endpoint key marks of such interval.
        /// The returned value is the minimum range of marks, containing all keys for which KeyCondition holds

        res.search_algorithm = MarkRanges::SearchAlgorithm::BinarySearch;
        ProfileEvents::increment(ProfileEvents::IndexBinarySearchAlgorithm);
        LOG_TRACE(log, "Running binary search on index range for part {} ({} marks)", part_name, marks_count);

        size_t steps = 0;

        for (const auto & part_range : part_with_ranges.ranges)
        {
            MarkRange result_range;

            /// Invariant: !check_in_range(part_range.begin..searched_left).can_be_true
            ///             check_in_range(part_range.begin..searched_right).can_be_true
            /// (part_range.end + 1 is a sentinel out-of-bounds index, such that by definition
            ///  check_in_range(x..part_range.end+1).can_be_true is true. The binary search will never
            ///  actually call check_in_range with this out-of-bounds index.)
            /// If the condition is not true anywhere, we'll end up with searched_left == part_range.end.
            size_t searched_left = part_range.begin;
            size_t searched_right = part_range.end + 1;

            while (searched_left + 1 < searched_right)
            {
                const size_t middle = (searched_left + searched_right) / 2;
                MarkRange range(0, middle);
                if (check_in_range(range, BoolMask::consider_only_can_be_true).can_be_true)
                    searched_right = middle;
                else
                    searched_left = middle;
                ++steps;
            }
            result_range.begin = searched_left;
            LOG_TRACE(log, "Found (LEFT) boundary mark: {}", searched_left);

            /// Invariant:  check_in_range(searched_left..part_range.end).can_be_true
            ///            !check_in_range(searched_right..part_range.end).can_be_true
            /// (Except if searched_left was initially already equal to part_range.end.)
            searched_right = part_range.end;
            while (searched_left + 1 < searched_right)
            {
                const size_t middle = (searched_left + searched_right) / 2;
                MarkRange range(middle, part_range.end);
                if (check_in_range(range, BoolMask::consider_only_can_be_true).can_be_true)
                    searched_left = middle;
                else
                    searched_right = middle;
                ++steps;
            }
            result_range.end = searched_right;
            LOG_TRACE(log, "Found (RIGHT) boundary mark: {}", searched_right);

            if (result_range.begin < result_range.end)
            {
                res.emplace_back(result_range);

                if (exact_ranges)
                {
                    auto result_exact_range = result_range;
                    if (result_exact_range.begin < result_exact_range.end &&
                        check_in_range({result_exact_range.begin, result_exact_range.begin + 1}, BoolMask::consider_only_can_be_false).can_be_false)
                        ++result_exact_range.begin;

                    if (result_exact_range.begin < result_exact_range.end &&
                        check_in_range({result_exact_range.end - 1, result_exact_range.end}, BoolMask::consider_only_can_be_false).can_be_false)
                        --result_exact_range.end;

                    if (result_exact_range.begin < result_exact_range.end)
                    {
                        if (check_in_range(result_exact_range, BoolMask::consider_only_can_be_false).can_be_false)
                        {
                            /// key_condition.matchesExactContinuousRange returned true, but the
                            /// range doesn't seem to be continuous.
                            throw Exception(ErrorCodes::LOGICAL_ERROR, "Inconsistent KeyCondition behavior");
                        }

                        exact_ranges->emplace_back(std::move(result_exact_range));
                    }
                }
            }
        }

        LOG_TRACE(
            log, "Found {} range {}in {} steps", res.empty() ? "empty" : "continuous", exact_ranges ? "with exact range " : "", steps);
    }

    return res;
}


std::pair<MarkRanges, RangesInDataPartReadHints> MergeTreeDataSelectExecutor::filterMarksUsingIndex(
    MergeTreeIndexPtr index_helper,
    MergeTreeIndexConditionPtr condition,
    MergeTreeData::DataPartPtr part,
    const MarkRanges & ranges,
    const RangesInDataPartReadHints & in_read_hints,
    const MergeTreeReaderSettings & reader_settings,
    MarkCache * mark_cache,
    UncompressedCache * uncompressed_cache,
    VectorSimilarityIndexCache * vector_similarity_index_cache,
    LoggerPtr log)
{
    if (!index_helper->getDeserializedFormat(part->checksums, index_helper->getFileName()))
    {
        LOG_DEBUG(log, "File for index {} does not exist ({}.*). Skipping it.", backQuote(index_helper->index.name),
            (fs::path(part->getDataPartStorage().getFullPath()) / index_helper->getFileName()).string());
        return {ranges, in_read_hints};
    }

    /// Whether we should use a more optimal filtering.
    bool bulk_filtering = reader_settings.secondary_indices_enable_bulk_filtering && index_helper->supportsBulkFiltering();

    auto index_granularity = index_helper->index.granularity;

    const size_t min_marks_for_seek = roundRowsOrBytesToMarks(
        reader_settings.merge_tree_min_rows_for_seek,
        reader_settings.merge_tree_min_bytes_for_seek,
        part->index_granularity_info.fixed_index_granularity,
        part->index_granularity_info.index_granularity_bytes);

    size_t marks_count = part->index_granularity->getMarksCountWithoutFinal();
    size_t index_marks_count = (marks_count + index_granularity - 1) / index_granularity;

    /// The vector similarity index can only be used if the PK did not prune some ranges within the part.
    /// (the vector index is built on the entire part).
    const bool all_match  = (marks_count == ranges.getNumberOfMarks());
    if (index_helper->isVectorSimilarityIndex() && !all_match)
    {
        return {ranges, in_read_hints};
    }

    MarkRanges index_ranges;
    for (const auto & range : ranges)
    {
        MarkRange index_range(
                range.begin / index_granularity,
                (range.end + index_granularity - 1) / index_granularity);
        index_ranges.push_back(index_range);
    }

    MergeTreeIndexReader reader(
        index_helper, part,
        index_marks_count,
        index_ranges,
        mark_cache,
        uncompressed_cache,
        vector_similarity_index_cache,
        reader_settings);

    MarkRanges res;
    size_t ranges_size = ranges.size();
    RangesInDataPartReadHints read_hints = in_read_hints;

    if (bulk_filtering)
    {
        MergeTreeIndexBulkGranulesPtr granules;

        size_t current_granule_num = 0;
        for (size_t i = 0; i < ranges_size; ++i)
        {
            const MarkRange & index_range = index_ranges[i];

            for (size_t index_mark = index_range.begin; index_mark < index_range.end; ++index_mark)
            {
                reader.read(index_mark, current_granule_num, granules);
                ++current_granule_num;
            }
        }

        IMergeTreeIndexCondition::FilteredGranules filtered_granules = condition->getPossibleGranules(granules);
        if (filtered_granules.empty())
            return {res, read_hints};

        auto it = filtered_granules.begin();
        current_granule_num = 0;
        for (size_t i = 0; i < ranges_size; ++i)
        {
            const MarkRange & index_range = index_ranges[i];

            for (size_t index_mark = index_range.begin; index_mark < index_range.end; ++index_mark)
            {
                if (current_granule_num == *it)
                {
                    MarkRange data_range(
                        std::max(ranges[i].begin, index_mark * index_granularity),
                        std::min(ranges[i].end, (index_mark + 1) * index_granularity));

                    if (res.empty() || data_range.begin - res.back().end > min_marks_for_seek)
                        res.push_back(data_range);
                    else
                        res.back().end = data_range.end;

                    ++it;
                    if (it == filtered_granules.end())
                        break;
                }

                ++current_granule_num;
            }

            if (it == filtered_granules.end())
                break;
        }
    }
    else
    {
        /// Some granules can cover two or more ranges,
        /// this variable is stored to avoid reading the same granule twice.
        MergeTreeIndexGranulePtr granule = nullptr;
        size_t last_index_mark = 0;

        for (size_t i = 0; i < ranges_size; ++i)
        {
            const MarkRange & index_range = index_ranges[i];

            for (size_t index_mark = index_range.begin; index_mark < index_range.end; ++index_mark)
            {
                if (index_mark != index_range.begin || !granule || last_index_mark != index_range.begin)
                {
                    reader.read(index_mark, condition.get(), granule);
                }

                if (index_helper->isVectorSimilarityIndex())
                {
                    read_hints.vector_search_results = condition->calculateApproximateNearestNeighbors(granule);

                    /// We need to sort the result ranges ascendingly
                    auto rows = read_hints.vector_search_results.value().rows;
                    std::sort(rows.begin(), rows.end());
#ifndef NDEBUG
                    /// Duplicates should in theory not be possible but better be safe than sorry ...
                    const bool has_duplicates = std::adjacent_find(rows.begin(), rows.end()) != rows.end();
                    if (has_duplicates)
                        throw Exception(ErrorCodes::INCORRECT_DATA, "Usearch returned duplicate row numbers");
#endif
                    if (!(read_hints.vector_search_results.value().distances.has_value()))
                        read_hints = {};

                    for (auto row : rows)
                    {
                        size_t num_marks = part->index_granularity->countMarksForRows(index_mark * index_granularity, row);

                        MarkRange data_range(
                            std::max(ranges[i].begin, (index_mark * index_granularity) + num_marks),
                            std::min(ranges[i].end, (index_mark * index_granularity) + num_marks + 1));

                        if (!res.empty() && data_range.end == res.back().end)
                            /// Vector search may return >1 hit within the same granule/mark. Don't add to the result twice.
                            continue;

                        if (res.empty() || data_range.begin - res.back().end > min_marks_for_seek)
                            res.push_back(data_range);
                        else
                            res.back().end = data_range.end;
                    }
                }
                else
                {
                    bool result = condition->mayBeTrueOnGranule(granule);

                    if (!result)
                        continue;

                    MarkRange data_range(
                        std::max(ranges[i].begin, index_mark * index_granularity),
                        std::min(ranges[i].end, (index_mark + 1) * index_granularity));

                    if (res.empty() || data_range.begin - res.back().end > min_marks_for_seek)
                        res.push_back(data_range);
                    else
                        res.back().end = data_range.end;
                }
            }

            last_index_mark = index_range.end - 1;
        }
    }

    return {res, read_hints};
}

MarkRanges MergeTreeDataSelectExecutor::filterMarksUsingMergedIndex(
    MergeTreeIndices indices,
    MergeTreeIndexMergedConditionPtr condition,
    MergeTreeData::DataPartPtr part,
    const MarkRanges & ranges,
    const MergeTreeReaderSettings & reader_settings,
    MarkCache * mark_cache,
    UncompressedCache * uncompressed_cache,
    VectorSimilarityIndexCache * vector_similarity_index_cache,
    LoggerPtr log)
{
    for (const auto & index_helper : indices)
    {
        if (!part->getDataPartStorage().existsFile(index_helper->getFileName() + ".idx"))
        {
            LOG_DEBUG(log, "File for index {} does not exist. Skipping it.", backQuote(index_helper->index.name));
            return ranges;
        }
    }

    auto index_granularity = indices.front()->index.granularity;

    const size_t min_marks_for_seek = roundRowsOrBytesToMarks(
        reader_settings.merge_tree_min_rows_for_seek,
        reader_settings.merge_tree_min_bytes_for_seek,
        part->index_granularity_info.fixed_index_granularity,
        part->index_granularity_info.index_granularity_bytes);

    size_t marks_count = part->index_granularity->getMarksCountWithoutFinal();
    size_t index_marks_count = (marks_count + index_granularity - 1) / index_granularity;

    MarkRanges index_ranges;
    for (const auto & range : ranges)
    {
        MarkRange index_range(
                range.begin / index_granularity,
                (range.end + index_granularity - 1) / index_granularity);
        index_ranges.push_back(index_range);
    }

    std::vector<std::unique_ptr<MergeTreeIndexReader>> readers;
    for (const auto & index_helper : indices)
    {
        readers.emplace_back(
            std::make_unique<MergeTreeIndexReader>(
                index_helper,
                part,
                index_marks_count,
                index_ranges,
                mark_cache,
                uncompressed_cache,
                vector_similarity_index_cache,
                reader_settings));
    }

    MarkRanges res;

    /// Some granules can cover two or more ranges,
    /// this variable is stored to avoid reading the same granule twice.
    MergeTreeIndexGranules granules(indices.size(), nullptr);
    bool granules_filled = false;
    size_t last_index_mark = 0;
    for (const auto & range : ranges)
    {
        MarkRange index_range(
            range.begin / index_granularity,
            (range.end + index_granularity - 1) / index_granularity);

        for (size_t index_mark = index_range.begin; index_mark < index_range.end; ++index_mark)
        {
            if (index_mark != index_range.begin || !granules_filled || last_index_mark != index_range.begin)
            {
                for (size_t i = 0; i < readers.size(); ++i)
                {
                    readers[i]->read(index_mark, nullptr, granules[i]);
                    granules_filled = true;
                }
            }

            if (!condition->mayBeTrueOnGranule(granules))
                continue;

            MarkRange data_range(
                std::max(range.begin, index_mark * index_granularity),
                std::min(range.end, (index_mark + 1) * index_granularity));

            if (res.empty() || data_range.begin - res.back().end > min_marks_for_seek)
                res.push_back(data_range);
            else
                res.back().end = data_range.end;
        }

        last_index_mark = index_range.end - 1;
    }

    return res;
}

RangesInDataParts MergeTreeDataSelectExecutor::selectPartsToRead(
    const RangesInDataParts & parts,
    const std::optional<std::unordered_set<String>> & part_values,
    const std::optional<KeyCondition> & minmax_idx_condition,
    const DataTypes & minmax_columns_types,
    const std::optional<PartitionPruner> & partition_pruner,
    const PartitionIdToMaxBlock * max_block_numbers_to_read,
    PartFilterCounters & counters,
    QueryStatusPtr query_status)
{
    RangesInDataParts res_parts;

    for (const auto & prev_part : parts)
    {
        const auto & part_or_projection = prev_part.data_part;

        if (query_status)
            query_status->checkTimeLimit();

        const auto * part = part_or_projection->isProjectionPart() ? part_or_projection->getParentPart() : part_or_projection.get();
        if (part_values && !part_values->contains(part->name))
            continue;

        if (part->isEmpty())
            continue;

        if (max_block_numbers_to_read)
        {
            auto blocks_iterator = max_block_numbers_to_read->find(part->info.getPartitionId());
            if (blocks_iterator == max_block_numbers_to_read->end() || part->info.max_block > blocks_iterator->second)
                continue;
        }

        size_t num_granules = part->index_granularity->getMarksCountWithoutFinal();

        counters.num_initial_selected_parts += 1;
        counters.num_initial_selected_granules += num_granules;

        if (minmax_idx_condition && !minmax_idx_condition->checkInHyperrectangle(
                part->minmax_idx->hyperrectangle, minmax_columns_types).can_be_true)
            continue;

        counters.num_parts_after_minmax += 1;
        counters.num_granules_after_minmax += num_granules;

        if (partition_pruner)
        {
            if (partition_pruner->canBePruned(*part))
                continue;
        }

        counters.num_parts_after_partition_pruner += 1;
        counters.num_granules_after_partition_pruner += num_granules;

        res_parts.push_back(prev_part);
    }
    return res_parts;
}

RangesInDataParts MergeTreeDataSelectExecutor::selectPartsToReadWithUUIDFilter(
    const RangesInDataParts & parts,
    const std::optional<std::unordered_set<String>> & part_values,
    MergeTreeData::PinnedPartUUIDsPtr pinned_part_uuids,
    const std::optional<KeyCondition> & minmax_idx_condition,
    const DataTypes & minmax_columns_types,
    const std::optional<PartitionPruner> & partition_pruner,
    const PartitionIdToMaxBlock * max_block_numbers_to_read,
    ContextPtr query_context,
    PartFilterCounters & counters,
    LoggerPtr log)
{
    /// process_parts prepare parts that have to be read for the query,
    /// returns false if duplicated parts' UUID have been met
    auto select_parts = [&](const RangesInDataParts & in_parts, RangesInDataParts & selected_parts) -> bool
    {
        auto ignored_part_uuids = query_context->getIgnoredPartUUIDs();
        std::unordered_set<UUID> temp_part_uuids;

        for (const auto & prev_part : in_parts)
        {
            const auto & part_or_projection = prev_part.data_part;
            const auto * part = part_or_projection->isProjectionPart() ? part_or_projection->getParentPart() : part_or_projection.get();
            if (part_values && !part_values->contains(part->name))
                continue;

            if (part->isEmpty())
                continue;

            if (max_block_numbers_to_read)
            {
                auto blocks_iterator = max_block_numbers_to_read->find(part->info.getPartitionId());
                if (blocks_iterator == max_block_numbers_to_read->end() || part->info.max_block > blocks_iterator->second)
                    continue;
            }

            /// Skip the part if its uuid is meant to be excluded
            if (part->uuid != UUIDHelpers::Nil && ignored_part_uuids->has(part->uuid))
                continue;

            size_t num_granules = part->index_granularity->getMarksCountWithoutFinal();

            counters.num_initial_selected_parts += 1;
            counters.num_initial_selected_granules += num_granules;

            if (minmax_idx_condition
                && !minmax_idx_condition->checkInHyperrectangle(part->minmax_idx->hyperrectangle, minmax_columns_types)
                        .can_be_true)
                continue;

            counters.num_parts_after_minmax += 1;
            counters.num_granules_after_minmax += num_granules;

            if (partition_pruner)
            {
                if (partition_pruner->canBePruned(*part))
                    continue;
            }

            counters.num_parts_after_partition_pruner += 1;
            counters.num_granules_after_partition_pruner += num_granules;

            /// populate UUIDs and exclude ignored parts if enabled
            if (part->uuid != UUIDHelpers::Nil && pinned_part_uuids->contains(part->uuid))
            {
                auto result = temp_part_uuids.insert(part->uuid);
                if (!result.second)
                    throw Exception(ErrorCodes::LOGICAL_ERROR, "Found a part with the same UUID on the same replica.");
            }

            selected_parts.push_back(prev_part);
        }

        if (!temp_part_uuids.empty())
        {
            auto duplicates = query_context->getPartUUIDs()->add(std::vector<UUID>{temp_part_uuids.begin(), temp_part_uuids.end()});
            if (!duplicates.empty())
            {
                /// on a local replica with prefer_localhost_replica=1 if any duplicates appeared during the first pass,
                /// adding them to the exclusion, so they will be skipped on second pass
                query_context->getIgnoredPartUUIDs()->add(duplicates);
                return false;
            }
        }

        return true;
    };

    /// Process parts that have to be read for a query.
    RangesInDataParts filtered_parts = {};
    auto needs_retry = !select_parts(parts, filtered_parts);

    /// If any duplicated part UUIDs met during the first step, try to ignore them in second pass.
    /// This may happen when `prefer_localhost_replica` is set and "distributed" stage runs in the same process with "remote" stage.
    if (needs_retry)
    {
        LOG_DEBUG(log, "Found duplicate uuids locally, will retry part selection without them");

        counters = PartFilterCounters();

        auto initial_filtered_parts = filtered_parts;
        filtered_parts = {};

        /// Second attempt didn't help, throw an exception
        if (!select_parts(initial_filtered_parts, filtered_parts))
            throw Exception(ErrorCodes::DUPLICATED_PART_UUIDS, "Found duplicate UUIDs while processing query.");
    }

    return filtered_parts;
}

/// Read and return index granules from a minmax index.
MergeTreeIndexBulkGranulesMinMaxPtr
MergeTreeDataSelectExecutor::getMinMaxIndexGranules(
        MergeTreeData::DataPartPtr part,
        MergeTreeIndexPtr skip_index_minmax,
        const MarkRanges & ranges,
        int direction,
        bool access_by_mark,
        const MergeTreeReaderSettings & reader_settings,
        MarkCache * mark_cache,
        UncompressedCache * uncompressed_cache,
        VectorSimilarityIndexCache * vector_similarity_index_cache)
{
    if (!skip_index_minmax->getDeserializedFormat(part->checksums, skip_index_minmax->getFileName()))
    {
        return nullptr;
    }

    auto index_granularity = skip_index_minmax->index.granularity;
    size_t marks_count = part->index_granularity->getMarksCountWithoutFinal();
    size_t index_marks_count = (marks_count + index_granularity - 1) / index_granularity;

    MarkRanges index_ranges;
    for (const auto & range : ranges)
    {
        MarkRange index_range(
            range.begin / index_granularity,
            (range.end + index_granularity - 1) / index_granularity);
        index_ranges.push_back(index_range);
    }

    MergeTreeIndexReader reader(
            skip_index_minmax,
            part,
            index_marks_count,
            index_ranges,
            mark_cache,
            uncompressed_cache,
            vector_similarity_index_cache,
            reader_settings);

    auto min_max_granules = std::make_shared<MergeTreeIndexBulkGranulesMinMax>(skip_index_minmax->index.name,
                                    skip_index_minmax->index.sample_block, direction, index_ranges.getNumberOfMarks(), access_by_mark);
    auto bulk_granules = std::dynamic_pointer_cast<IMergeTreeIndexBulkGranules>(min_max_granules);

    for (auto index_range : index_ranges)
    {
        for (size_t index_mark = index_range.begin; index_mark < index_range.end; ++index_mark)
        {
            reader.read(index_mark, index_mark, bulk_granules);
        }
    }
    return min_max_granules;
}

}<|MERGE_RESOLUTION|>--- conflicted
+++ resolved
@@ -98,12 +98,7 @@
     extern const SettingsBool secondary_indices_enable_bulk_filtering;
     extern const SettingsBool parallel_replicas_support_projection;
     extern const SettingsBool vector_search_with_rescoring;
-<<<<<<< HEAD
     extern const SettingsBool use_skip_indexes_for_top_n;
-    extern const SettingsUInt64 max_rows_to_read_leaf;
-    extern const SettingsOverflowMode read_overflow_mode_leaf;
-=======
->>>>>>> 82298aac
 }
 
 namespace MergeTreeSetting
@@ -959,7 +954,6 @@
                         stat.parts_dropped.fetch_add(1, std::memory_order_relaxed);
                 }
             }
-<<<<<<< HEAD
 
             /// Optimize ORDER BY <col> LIMIT n - if <col> is scalar numeric / date / datetime and has a minmax index
             if (perform_top_n_optimization)
@@ -983,36 +977,6 @@
                 top_n_elapsed_us.fetch_add(watch.elapsed(), std::memory_order_relaxed);
             }
 
-            if (!ranges.ranges.empty() && !perform_top_n_optimization)
-            {
-                if (limits.max_rows || leaf_limits.max_rows)
-                {
-                    auto current_rows_estimate = ranges.getRowsCount();
-                    size_t prev_rows_estimate = total_rows.fetch_add(current_rows_estimate, std::memory_order_relaxed);
-                    size_t total_rows_estimate = current_rows_estimate + prev_rows_estimate;
-
-                    if (query_info.trivial_limit > 0 && total_rows_estimate > query_info.trivial_limit)
-                    {
-                        total_rows_estimate = query_info.trivial_limit;
-                    }
-
-                    bool exceeds_limits = (limits.max_rows && total_rows_estimate > limits.max_rows)
-                                       || (leaf_limits.max_rows && total_rows_estimate > leaf_limits.max_rows);
-
-                    /// Even though we exceeded limits on parent parts, we may be able to use a projection
-                    /// mark the result as unusable and return gracefully to analyze projection candidates
-                    if (exceeds_limits && has_projections)
-                    {
-                        result.exceeded_row_limits = true;
-                        return;
-                    }
-
-                    limits.check(total_rows_estimate, 0, "rows (controlled by 'max_rows_to_read' setting)", ErrorCodes::TOO_MANY_ROWS);
-                    leaf_limits.check(total_rows_estimate, 0, "rows (controlled by 'max_rows_to_read_leaf' setting)", ErrorCodes::TOO_MANY_ROWS);
-                }
-            }
-=======
->>>>>>> 82298aac
         };
 
         LOG_TRACE(log, "Filtering marks by primary and secondary keys");
