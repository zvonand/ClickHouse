--- conflicted
+++ resolved
@@ -75,15 +75,12 @@
     JoinPtr convertToPhysical(
         JoinActionRef & post_filter,
         bool is_explain_logical,
-<<<<<<< HEAD
-        std::optional<UInt64> rhs_size_estimation);
-=======
         UInt64 max_threads,
         UInt64 max_entries_for_hash_table_stats,
         String initial_query_id,
         std::chrono::milliseconds lock_acquire_timeout,
-        const ExpressionActionsSettings & actions_settings);
->>>>>>> 62ebb400
+        const ExpressionActionsSettings & actions_settings,
+        std::optional<UInt64> rhs_size_estimation);
 
     const JoinExpressionActions & getExpressionActions() const { return expression_actions; }
 
