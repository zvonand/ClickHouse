#pragma once

#include <Core/UUID.h>
#include <Databases/TablesDependencyGraph.h>
#include <Interpreters/Context_fwd.h>
#include <Interpreters/StorageID.h>
#include <Parsers/IAST_fwd.h>
#include <Storages/IStorage_fwd.h>
#include <Common/SharedMutex.h>

#include <boost/noncopyable.hpp>
#include <Poco/Logger.h>

#include <array>
#include <condition_variable>
#include <list>
#include <map>
#include <memory>
#include <mutex>
#include <set>
#include <shared_mutex>
#include <unordered_map>
#include <unordered_set>

namespace DB
{

class IDatabase;
class Exception;
class ColumnsDescription;
struct ConstraintsDescription;
class IDisk;

using DatabasePtr = std::shared_ptr<IDatabase>;
using DatabaseAndTable = std::pair<DatabasePtr, StoragePtr>;
using Databases = std::map<String, std::shared_ptr<IDatabase>>;
using DiskPtr = std::shared_ptr<IDisk>;
using TableNamesSet = std::unordered_set<QualifiedTableName>;

/// Allows executing DDL query only in one thread.
/// Puts an element into the map, locks tables's mutex, counts how much threads run parallel query on the table,
/// when counter is 0 erases element in the destructor.
/// If the element already exists in the map, waits when ddl query will be finished in other thread.
class DDLGuard
{
public:
    struct Entry
    {
        std::unique_ptr<std::mutex> mutex;
        UInt32 counter;
    };

    /// Element name -> (mutex, counter).
    /// NOTE: using std::map here (and not std::unordered_map) to avoid iterator invalidation on insertion.
    using Map = std::map<String, Entry>;

    DDLGuard(
        Map & map_,
        SharedMutex & db_mutex_,
        std::unique_lock<std::mutex> guards_lock_,
        const String & elem,
        const String & database_name);
    ~DDLGuard();

    /// Unlocks table name, keeps holding read lock for database name
    void releaseTableLock() noexcept;

private:
    Map & map;
    SharedMutex & db_mutex;
    Map::iterator it;
    std::unique_lock<std::mutex> guards_lock;
    std::unique_lock<std::mutex> table_lock;
    bool table_lock_removed = false;
    bool is_database_guard = false;
};

using DDLGuardPtr = std::unique_ptr<DDLGuard>;

class FutureSetFromSubquery;
using FutureSetFromSubqueryPtr = std::shared_ptr<FutureSetFromSubquery>;

/// Creates temporary table in `_temporary_and_external_tables` with randomly generated unique StorageID.
/// Such table can be accessed from everywhere by its ID.
/// Removes the table from database on destruction.
/// TemporaryTableHolder object can be attached to a query or session Context, so table will be accessible through the context.
struct TemporaryTableHolder : boost::noncopyable, WithContext
{
    using Creator = std::function<StoragePtr (const StorageID &)>;

    TemporaryTableHolder(ContextPtr context, const Creator & creator, const ASTPtr & query = {});

    /// Creates temporary table with Engine=Memory
    TemporaryTableHolder(
        ContextPtr context,
        const ColumnsDescription & columns,
        const ConstraintsDescription & constraints,
        const ASTPtr & query = {},
        bool create_for_global_subquery = false);

    TemporaryTableHolder(TemporaryTableHolder && rhs) noexcept;
    TemporaryTableHolder & operator=(TemporaryTableHolder && rhs) noexcept;

    ~TemporaryTableHolder();

    StorageID getGlobalTableID() const;

    StoragePtr getTable() const;

    operator bool () const { return id != UUIDHelpers::Nil; } /// NOLINT

    IDatabase * temporary_tables = nullptr;
    UUID id = UUIDHelpers::Nil;
    FutureSetFromSubqueryPtr future_set;
};

using TemporaryTableHolderPtr = std::shared_ptr<TemporaryTableHolder>;

///TODO maybe remove shared_ptr from here?
using TemporaryTablesMapping = std::map<String, TemporaryTableHolderPtr>;

class BackgroundSchedulePoolTaskHolder;

<<<<<<< HEAD
/// For some reason Context is required to get Storage from Database object.
/// This must not hold the Database mutex.
=======
struct GetDatabasesOptions
{
    bool with_datalake_catalogs{false};
};

/// For some reason Context is required to get Storage from Database object
>>>>>>> a94c7b96
class DatabaseCatalog : boost::noncopyable, WithMutableContext
{
public:
    /// Names of predefined databases.
    static constexpr const char * TEMPORARY_DATABASE = "_temporary_and_external_tables";
    static constexpr const char * SYSTEM_DATABASE = "system";
    static constexpr const char * INFORMATION_SCHEMA = "information_schema";
    static constexpr const char * INFORMATION_SCHEMA_UPPERCASE = "INFORMATION_SCHEMA";
    static constexpr const char * DEFAULT_DATABASE = "default";

    /// Returns true if a passed name is one of the predefined databases' names.
    static bool isPredefinedDatabase(std::string_view database_name);

    static DatabaseCatalog & init(ContextMutablePtr global_context_);
    static DatabaseCatalog & instance();
    static void shutdown(std::function<void()> shutdown_system_logs);

    void createBackgroundTasks();
    void initializeAndLoadTemporaryDatabase();
    void startupBackgroundTasks();
    void loadMarkedAsDroppedTables();

    /// Get an object that protects the table from concurrently executing multiple DDL operations.
    DDLGuardPtr getDDLGuard(const String & database, const String & table);
    /// Get an object that protects the database from concurrent DDL queries all tables in the database
    std::unique_lock<SharedMutex> getExclusiveDDLGuardForDatabase(const String & database);

    /// We need special synchronization between DROP/DETACH DATABASE and SYSTEM RESTART REPLICA
    /// because IStorage::flushAndPrepareForShutdown cannot be protected by DDLGuard (and a race with IStorage::startup is possible)
    std::unique_lock<SharedMutex> getLockForDropDatabase(const String & database);
    std::optional<std::shared_lock<SharedMutex>> tryGetLockForRestartReplica(const String & database);


    void assertDatabaseExists(const String & database_name) const;
    void assertDatabaseDoesntExist(const String & database_name) const;

    DatabasePtr getDatabaseForTemporaryTables() const;
    DatabasePtr getSystemDatabase() const;

    void attachDatabase(const String & database_name, const DatabasePtr & database);
    DatabasePtr detachDatabase(ContextPtr local_context, const String & database_name, bool drop = false, bool check_empty = true);
    void updateDatabaseName(const String & old_name, const String & new_name, const Strings & tables_in_database);

    /// database_name must be not empty
    DatabasePtr getDatabase(const String & database_name) const;
    DatabasePtr tryGetDatabase(const String & database_name) const;
    DatabasePtr getDatabase(const UUID & uuid) const;
    DatabasePtr tryGetDatabase(const UUID & uuid) const;
    bool isDatabaseExist(const String & database_name) const;
    /// Datalake catalogs are implement at IDatabase level in ClickHouse.
    /// In general case Datalake catalog is a some remote service which contains iceberg/delta tables.
    /// Sometimes this service charges money for requests. With this flag we explicitly protect ourself
    /// to not accidentally query external non-free service for some trivial things like
    /// autocompletion hints or system.tables query. We have a setting which allow to show
    /// these databases everywhere, but user must explicitly specify it.
    Databases getDatabases(GetDatabasesOptions options) const;

    /// Same as getDatabase(const String & database_name), but if database_name is empty, current database of local_context is used
    DatabasePtr getDatabase(const String & database_name, ContextPtr local_context) const;

    /// For all of the following methods database_name in table_id must be not empty (even for temporary tables).
    void assertTableDoesntExist(const StorageID & table_id, ContextPtr context) const;
    bool isTableExist(const StorageID & table_id, ContextPtr context) const;
    bool isDictionaryExist(const StorageID & table_id) const;

    StoragePtr getTable(const StorageID & table_id, ContextPtr context) const;
    StoragePtr tryGetTable(const StorageID & table_id, ContextPtr context) const;
    DatabaseAndTable getDatabaseAndTable(const StorageID & table_id, ContextPtr context) const;
    DatabaseAndTable tryGetDatabaseAndTable(const StorageID & table_id, ContextPtr context) const;
    DatabaseAndTable getTableImpl(const StorageID & table_id,
                                  ContextPtr context,
                                  std::optional<Exception> * exception = nullptr) const;

    /// Returns true if a passed table_id refers to one of the predefined tables' names.
    /// All tables in the "system" database with System* table engine are predefined.
    /// Four views (tables, views, columns, schemata) in the "information_schema" database are predefined too.
    bool isPredefinedTable(const StorageID & table_id) const;

    /// View dependencies between a source table and its view.
    void removeViewDependency(const StorageID & source_table_id, const StorageID & view_id);
    std::vector<StorageID> getDependentViews(const StorageID & source_table_id) const;

    /// If table has UUID, addUUIDMapping(...) must be called when table attached to some database
    /// removeUUIDMapping(...) must be called when it detached,
    /// and removeUUIDMappingFinally(...) must be called when table is dropped and its data removed from disk.
    /// Such tables can be accessed by persistent UUID instead of database and table name.
    void addUUIDMapping(const UUID & uuid, const DatabasePtr & database, const StoragePtr & table);
    void removeUUIDMapping(const UUID & uuid);
    void removeUUIDMappingFinally(const UUID & uuid);
    /// For moving table between databases
    void updateUUIDMapping(const UUID & uuid, DatabasePtr database, StoragePtr table);
    /// This method adds empty mapping (with database and storage equal to nullptr).
    /// It's required to "lock" some UUIDs and protect us from collision.
    /// Collisions of random 122-bit integers are very unlikely to happen,
    /// but we allow to explicitly specify UUID in CREATE query (in particular for testing).
    /// If some UUID was already added and we are trying to add it again,
    /// this method will throw an exception.
    void addUUIDMapping(const UUID & uuid);

    bool hasUUIDMapping(const UUID & uuid);

    static String getPathForUUID(const UUID & uuid);

    DatabaseAndTable tryGetByUUID(const UUID & uuid) const;

    String getPathForDroppedMetadata(const StorageID & table_id) const;
    String getPathForMetadata(const StorageID & table_id) const;
    void enqueueDroppedTableCleanup(
        StorageID table_id, StoragePtr table, DiskPtr db_disk, String dropped_metadata_path, bool ignore_delay = false);
    void undropTable(StorageID table_id);

    void waitTableFinallyDropped(const UUID & uuid);

    /// Referential dependencies between tables: table "A" depends on table "B"
    /// if "B" is referenced in the definition of "A".
    /// Loading dependencies were used to check whether a table can be removed before we had those referential dependencies.
    /// Now we support this mode (see `check_table_referential_dependencies` in Setting.h) for compatibility.
    void addDependencies(const StorageID & table_id, const std::vector<StorageID> & new_referential_dependencies, const std::vector<StorageID> & new_loading_dependencies, const std::vector<StorageID> & new_view_dependencies);
    void addDependencies(const QualifiedTableName & table_name, const TableNamesSet & new_referential_dependencies, const TableNamesSet & new_loading_dependencies, const TableNamesSet & new_view_dependencies);
    void addDependencies(const TablesDependencyGraph & new_referential_dependencies, const TablesDependencyGraph & new_loading_dependencies, const TablesDependencyGraph & new_view_dependencies);
    std::tuple<std::vector<StorageID>, std::vector<StorageID>, std::vector<StorageID>> removeDependencies(const StorageID & table_id, bool check_referential_dependencies, bool check_loading_dependencies, bool is_drop_database = false, bool is_mv = false);
    std::vector<StorageID> getReferentialDependencies(const StorageID & table_id) const;
    std::vector<StorageID> getReferentialDependents(const StorageID & table_id) const;
    std::vector<StorageID> getLoadingDependencies(const StorageID & table_id) const;
    std::vector<StorageID> getLoadingDependents(const StorageID & table_id) const;
    void updateDependencies(const StorageID & table_id, const TableNamesSet & new_referential_dependencies, const TableNamesSet & new_loading_dependencies, const TableNamesSet & new_view_dependencies);

    void checkTableCanBeRemovedOrRenamed(const StorageID & table_id, bool check_referential_dependencies, bool check_loading_dependencies, bool is_drop_database = false) const;

    void checkTableCanBeAddedWithNoCyclicDependencies(const QualifiedTableName & table_name, const TableNamesSet & new_referential_dependencies, const TableNamesSet & new_loading_dependencies);
    void checkTableCanBeRenamedWithNoCyclicDependencies(const StorageID & from_table_id, const StorageID & to_table_id);
    void checkTablesCanBeExchangedWithNoCyclicDependencies(const StorageID & table_id_1, const StorageID & table_id_2);

    struct TableMarkedAsDropped
    {
        StorageID table_id = StorageID::createEmpty();
        StoragePtr table;
        DiskPtr db_disk;
        String metadata_path;
        time_t drop_time{};
    };
    using TablesMarkedAsDropped = std::list<TableMarkedAsDropped>;

    TablesMarkedAsDropped getTablesMarkedDropped()
    {
        std::lock_guard lock(tables_marked_dropped_mutex);
        return tables_marked_dropped;
    }

    void triggerReloadDisksTask(const Strings & new_added_disks);

    void stopReplicatedDDLQueries();
    void startReplicatedDDLQueries();
    bool canPerformReplicatedDDLQueries() const;

<<<<<<< HEAD
    void updateMetadataFile(const String & database_name, const ASTPtr & create_query);
=======
    void updateMetadataFile(const DatabasePtr & database);
    bool hasDatalakeCatalogs() const;
    bool isDatalakeCatalog(const String & database_name) const;
>>>>>>> a94c7b96

private:
    // The global instance of database catalog. unique_ptr is to allow
    // deferred initialization. Thought I'd use std::optional, but I can't
    // make emplace(global_context_) compile with private constructor ¯\_(ツ)_/¯.
    static std::unique_ptr<DatabaseCatalog> database_catalog;

    explicit DatabaseCatalog(ContextMutablePtr global_context_);
    void assertDatabaseDoesntExistUnlocked(const String & database_name) const TSA_REQUIRES(databases_mutex);

    void shutdownImpl(std::function<void()> shutdown_system_logs);

    void checkTableCanBeRemovedOrRenamedUnlocked(const StorageID & removing_table, bool check_referential_dependencies, bool check_loading_dependencies, bool is_drop_database) const TSA_REQUIRES(databases_mutex);

    struct UUIDToStorageMapPart
    {
        std::unordered_map<UUID, DatabaseAndTable> map TSA_GUARDED_BY(mutex);
        mutable std::mutex mutex;
    };

    static constexpr UInt64 bits_for_first_level = 4;
    using UUIDToStorageMap = std::array<UUIDToStorageMapPart, 1ull << bits_for_first_level>;

    static size_t getFirstLevelIdx(const UUID & uuid)
    {
        return UUIDHelpers::getHighBytes(uuid) >> (64 - bits_for_first_level);
    }

    void dropTableDataTask();
    void dropTableFinally(const TableMarkedAsDropped & table);

    time_t getMinDropTime() TSA_REQUIRES(tables_marked_dropped_mutex);
    std::tuple<size_t, size_t> getDroppedTablesCountAndInuseCount();
    std::vector<TablesMarkedAsDropped::iterator> getTablesToDrop();
    void dropTablesParallel(std::vector<TablesMarkedAsDropped::iterator> tables);
    void rescheduleDropTableTask();

    void cleanupStoreDirectoryTask();
    bool maybeRemoveDirectory(const String & disk_name, const DiskPtr & disk, const String & unused_dir);

    void reloadDisksTask();

    static constexpr size_t reschedule_time_ms = 100;

    mutable std::mutex databases_mutex;

    Databases databases TSA_GUARDED_BY(databases_mutex);
    Databases databases_without_datalake_catalogs TSA_GUARDED_BY(databases_mutex);
    UUIDToStorageMap uuid_map;

    /// Referential dependencies between tables: table "A" depends on table "B"
    /// if the table "B" is referenced in the definition of the table "A".
    TablesDependencyGraph referential_dependencies TSA_GUARDED_BY(databases_mutex);

    /// Loading dependencies were used to check whether a table can be removed before we had referential dependencies.
    TablesDependencyGraph loading_dependencies TSA_GUARDED_BY(databases_mutex);

    /// View dependencies between a source table and its view.
    TablesDependencyGraph view_dependencies TSA_GUARDED_BY(databases_mutex);

    LoggerPtr log;

    std::atomic_bool is_shutting_down = false;

    /// Do not allow simultaneous execution of DDL requests on the same table.
    /// database name -> database guard -> (table name mutex, counter),
    /// counter: how many threads are running a query on the table at the same time
    /// For the duration of the operation, an element is placed here, and an object is returned,
    /// which deletes the element in the destructor when counter becomes zero.
    /// In case the element already exists, waits when query will be executed in other thread. See class DDLGuard below.
    struct DatabaseGuard
    {
        SharedMutex database_ddl_mutex;
        SharedMutex restart_replica_mutex;

        DDLGuard::Map table_guards;
    };
    DatabaseGuard & getDatabaseGuard(const String & database);

    using DDLGuards = std::map<String, DatabaseGuard>;
    DDLGuards ddl_guards TSA_GUARDED_BY(ddl_guards_mutex);
    /// If you capture mutex and ddl_guards_mutex, then you need to grab them strictly in this order.
    mutable std::mutex ddl_guards_mutex;

    TablesMarkedAsDropped tables_marked_dropped TSA_GUARDED_BY(tables_marked_dropped_mutex);
    TablesMarkedAsDropped::iterator first_async_drop_in_queue TSA_GUARDED_BY(tables_marked_dropped_mutex);
    std::unordered_set<UUID> tables_marked_dropped_ids TSA_GUARDED_BY(tables_marked_dropped_mutex);
    mutable std::mutex tables_marked_dropped_mutex;

    std::unique_ptr<BackgroundSchedulePoolTaskHolder> drop_task;
    std::condition_variable wait_table_finally_dropped;
    std::unique_ptr<BackgroundSchedulePoolTaskHolder> cleanup_task;

    std::unique_ptr<BackgroundSchedulePoolTaskHolder> reload_disks_task;
    std::mutex reload_disks_mutex;
    std::set<String> disks_to_reload;
    static constexpr time_t DBMS_DEFAULT_DISK_RELOAD_PERIOD_SEC = 5;

    std::atomic<bool> replicated_ddl_queries_enabled = false;
};


/// This class is useful when creating a table or database.
/// Usually we create IStorage/IDatabase object first and then add it to IDatabase/DatabaseCatalog.
/// But such object may start using a directory in store/ since its creation.
/// To avoid race with cleanupStoreDirectoryTask() we have to mark UUID as used first.
/// Then we can either add DatabasePtr/StoragePtr to the created UUID mapping
/// or remove the lock if creation failed.
/// See also addUUIDMapping(...)
class TemporaryLockForUUIDDirectory : private boost::noncopyable
{
    UUID uuid = UUIDHelpers::Nil;
public:
    TemporaryLockForUUIDDirectory() = default;
    explicit TemporaryLockForUUIDDirectory(UUID uuid_);
    ~TemporaryLockForUUIDDirectory();

    TemporaryLockForUUIDDirectory(TemporaryLockForUUIDDirectory && rhs) noexcept;
    TemporaryLockForUUIDDirectory & operator = (TemporaryLockForUUIDDirectory && rhs) noexcept;
};

}<|MERGE_RESOLUTION|>--- conflicted
+++ resolved
@@ -121,17 +121,13 @@
 
 class BackgroundSchedulePoolTaskHolder;
 
-<<<<<<< HEAD
+struct GetDatabasesOptions
+{
+    bool with_datalake_catalogs{false};
+};
+
 /// For some reason Context is required to get Storage from Database object.
 /// This must not hold the Database mutex.
-=======
-struct GetDatabasesOptions
-{
-    bool with_datalake_catalogs{false};
-};
-
-/// For some reason Context is required to get Storage from Database object
->>>>>>> a94c7b96
 class DatabaseCatalog : boost::noncopyable, WithMutableContext
 {
 public:
@@ -287,13 +283,9 @@
     void startReplicatedDDLQueries();
     bool canPerformReplicatedDDLQueries() const;
 
-<<<<<<< HEAD
     void updateMetadataFile(const String & database_name, const ASTPtr & create_query);
-=======
-    void updateMetadataFile(const DatabasePtr & database);
     bool hasDatalakeCatalogs() const;
     bool isDatalakeCatalog(const String & database_name) const;
->>>>>>> a94c7b96
 
 private:
     // The global instance of database catalog. unique_ptr is to allow
