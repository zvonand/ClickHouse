--- conflicted
+++ resolved
@@ -317,11 +317,7 @@
             {
                 auto caches = FileCacheFactory::instance().getAll();
                 for (const auto & [_, cache_data] : caches)
-<<<<<<< HEAD
-                    cache_data.cache->removeIfReleasable(query.drop_persistent_files);
-=======
-                    cache_data->cache->removeIfReleasable(/* remove_persistent_files */false);
->>>>>>> f9dc3fce
+                    cache_data->cache->removeIfReleasable(query.drop_persistent_files);
             }
             else
             {
