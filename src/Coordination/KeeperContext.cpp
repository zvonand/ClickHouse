#include <atomic>
#include <chrono>

#include <Coordination/KeeperContext.h>

#include <Coordination/CoordinationSettings.h>
#include <Coordination/Defines.h>
#include <Disks/DiskLocal.h>
#include <Interpreters/Context.h>
#include <IO/S3/Credentials.h>
#include <IO/WriteHelpers.h>
#include <Poco/Util/AbstractConfiguration.h>
#include <Poco/Util/JSONConfiguration.h>
#include <Coordination/KeeperConstants.h>
#include <Server/CloudPlacementInfo.h>
#include <Common/ZooKeeper/KeeperFeatureFlags.h>
#include <Disks/DiskSelector.h>
#include <Common/logger_useful.h>

#include <boost/algorithm/string.hpp>

#include "config.h"
#if USE_ROCKSDB
#include <rocksdb/table.h>
#include <rocksdb/convenience.h>
#include <rocksdb/statistics.h>
#include <rocksdb/utilities/db_ttl.h>
#endif

namespace DB
{

namespace ErrorCodes
{

extern const int BAD_ARGUMENTS;
extern const int LOGICAL_ERROR;
extern const int ROCKSDB_ERROR;

}

KeeperContext::KeeperContext(bool standalone_keeper_, CoordinationSettingsPtr coordination_settings_)
    : disk_selector(std::make_shared<DiskSelector>())
    , standalone_keeper(standalone_keeper_)
    , coordination_settings(std::move(coordination_settings_))
{
    /// enable by default some feature flags
    feature_flags.enableFeatureFlag(KeeperFeatureFlag::FILTERED_LIST);
    feature_flags.enableFeatureFlag(KeeperFeatureFlag::MULTI_READ);
    system_nodes_with_data[keeper_api_feature_flags_path] = feature_flags.getFeatureFlags();

    /// for older clients, the default is equivalent to WITH_MULTI_READ version
    system_nodes_with_data[keeper_api_version_path] = toString(static_cast<uint8_t>(KeeperApiVersion::WITH_MULTI_READ));
}

#if USE_ROCKSDB
using RocksDBOptions = std::unordered_map<std::string, std::string>;

static RocksDBOptions getOptionsFromConfig(const Poco::Util::AbstractConfiguration & config, const std::string & path)
{
    RocksDBOptions options;

    Poco::Util::AbstractConfiguration::Keys keys;
    config.keys(path, keys);

    for (const auto & key : keys)
    {
        const String key_path = path + "." + key;
        options[key] = config.getString(key_path);
    }

    return options;
}

static rocksdb::Options getRocksDBOptionsFromConfig(const Poco::Util::AbstractConfiguration & config)
{
    rocksdb::Status status;
    rocksdb::Options base;

    base.create_if_missing = true;
    base.compression = rocksdb::CompressionType::kZSTD;
    base.statistics = rocksdb::CreateDBStatistics();
    /// It is too verbose by default, and in fact we don't care about rocksdb logs at all.
    base.info_log_level = rocksdb::ERROR_LEVEL;

    rocksdb::Options merged = base;
    rocksdb::BlockBasedTableOptions table_options;

    if (config.has("keeper_server.rocksdb.options"))
    {
        auto config_options = getOptionsFromConfig(config, "keeper_server.rocksdb.options");
        status = rocksdb::GetDBOptionsFromMap({}, merged, config_options, &merged);
        if (!status.ok())
        {
            throw Exception(ErrorCodes::ROCKSDB_ERROR, "Fail to merge rocksdb options from 'rocksdb.options' : {}",
                status.ToString());
        }
    }
    if (config.has("rocksdb.column_family_options"))
    {
        auto column_family_options = getOptionsFromConfig(config, "rocksdb.column_family_options");
        status = rocksdb::GetColumnFamilyOptionsFromMap({}, merged, column_family_options, &merged);
        if (!status.ok())
        {
            throw Exception(ErrorCodes::ROCKSDB_ERROR, "Fail to merge rocksdb options from 'rocksdb.column_family_options' at: {}", status.ToString());
        }
    }
    if (config.has("rocksdb.block_based_table_options"))
    {
        auto block_based_table_options = getOptionsFromConfig(config, "rocksdb.block_based_table_options");
        status = rocksdb::GetBlockBasedTableOptionsFromMap({}, table_options, block_based_table_options, &table_options);
        if (!status.ok())
        {
            throw Exception(ErrorCodes::ROCKSDB_ERROR, "Fail to merge rocksdb options from 'rocksdb.block_based_table_options' at: {}", status.ToString());
        }
    }

    merged.table_factory.reset(rocksdb::NewBlockBasedTableFactory(table_options));
    return merged;
}
#endif

KeeperContext::Storage KeeperContext::getRocksDBPathFromConfig(const Poco::Util::AbstractConfiguration & config) const
{
    const auto create_local_disk = [](const auto & path)
    {
        if (fs::exists(path))
            fs::remove_all(path);
        fs::create_directories(path);

        return std::make_shared<DiskLocal>("LocalRocksDBDisk", path);
    };
    if (config.has("keeper_server.rocksdb_path"))
        return create_local_disk(config.getString("keeper_server.rocksdb_path"));

    if (config.has("keeper_server.storage_path"))
        return create_local_disk(std::filesystem::path{config.getString("keeper_server.storage_path")} / "rocksdb");

    if (standalone_keeper)
        return create_local_disk(std::filesystem::path{config.getString("path", KEEPER_DEFAULT_PATH)} / "rocksdb");
    return create_local_disk(std::filesystem::path{config.getString("path", DBMS_DEFAULT_PATH)} / "coordination/rocksdb");
}

void KeeperContext::initialize(const Poco::Util::AbstractConfiguration & config, KeeperDispatcher * dispatcher_)
{
    dispatcher = dispatcher_;

    const auto keeper_az = PlacementInfo::PlacementInfo::instance().getAvailabilityZone();
    if (!keeper_az.empty())
    {
        system_nodes_with_data[keeper_availability_zone_path] = keeper_az;
        LOG_INFO(getLogger("KeeperContext"), "Initialize the KeeperContext with availability zone: '{}'", keeper_az);
    }

    updateKeeperMemorySoftLimit(config);

    digest_enabled = config.getBool("keeper_server.digest_enabled", false);
    digest_enabled_on_commit = config.getBool("keeper_server.digest_enabled_on_commit", false);
    ignore_system_path_on_startup = config.getBool("keeper_server.ignore_system_path_on_startup", false);

    initializeFeatureFlags(config);
    initializeDisks(config);

    #if USE_ROCKSDB
    if (config.getBool("keeper_server.coordination_settings.experimental_use_rocksdb", false))
    {
        rocksdb_options = std::make_shared<rocksdb::Options>(getRocksDBOptionsFromConfig(config));
        digest_enabled = false; /// TODO: support digest
    }
    #endif

    if (config.has("keeper_server.precommit_sleep_ms_for_testing"))
        precommit_sleep_ms_for_testing = config.getInt64("keeper_server.precommit_sleep_ms_for_testing");

    if (config.has("keeper_server.precommit_sleep_probability_for_testing"))
        precommit_sleep_probability_for_testing = config.getDouble("keeper_server.precommit_sleep_probability_for_testing");
<<<<<<< HEAD
=======

    inject_auth = config.getBool("keeper_server.inject_auth", false);

    block_acl = config.getBool("keeper_server.cleanup_old_and_ignore_new_acl", false);
>>>>>>> ed4f1c4a
}

namespace
{

bool diskValidator(const Poco::Util::AbstractConfiguration & config, const std::string & disk_config_prefix, const std::string &)
{
    const auto disk_type = config.getString(disk_config_prefix + ".type", "local");

    using namespace std::literals;
    static constexpr std::array supported_disk_types
    {
        "s3"sv,
        "s3_plain"sv,
        "local"sv
    };

    if (std::all_of(
            supported_disk_types.begin(),
            supported_disk_types.end(),
            [&](const auto supported_type) { return disk_type != supported_type; }))
    {
        LOG_INFO(getLogger("KeeperContext"), "Disk type '{}' is not supported for Keeper", disk_type);
        return false;
    }

    return true;
}

}

void KeeperContext::initializeDisks(const Poco::Util::AbstractConfiguration & config)
{
    disk_selector->initialize(config, "storage_configuration.disks", Context::getGlobalContextInstance(), diskValidator);

    #if USE_ROCKSDB
    if (config.getBool("keeper_server.coordination_settings.experimental_use_rocksdb", false))
    {
        rocksdb_storage = getRocksDBPathFromConfig(config);
    }
    #endif

    log_storage = getLogsPathFromConfig(config);

    if (config.has("keeper_server.latest_log_storage_disk"))
        latest_log_storage = config.getString("keeper_server.latest_log_storage_disk");
    else
        latest_log_storage = log_storage;

    const auto collect_old_disk_names = [&](const std::string_view key_prefix, std::vector<std::string> & disk_names)
    {
        Poco::Util::AbstractConfiguration::Keys disk_name_keys;
        config.keys("keeper_server", disk_name_keys);
        for (const auto & key : disk_name_keys)
        {
            if (key.starts_with(key_prefix))
                disk_names.push_back(config.getString(fmt::format("keeper_server.{}", key)));
        }
    };

    collect_old_disk_names("old_log_storage_disk", old_log_disk_names);
    collect_old_disk_names("old_snapshot_storage_disk", old_snapshot_disk_names);

    snapshot_storage = getSnapshotsPathFromConfig(config);

    if (config.has("keeper_server.latest_snapshot_storage_disk"))
        latest_snapshot_storage = config.getString("keeper_server.latest_snapshot_storage_disk");
    else
        latest_snapshot_storage = snapshot_storage;

    state_file_storage = getStatePathFromConfig(config);
}

KeeperContext::Phase KeeperContext::getServerState() const
{
    return server_state;
}

void KeeperContext::setServerState(KeeperContext::Phase server_state_)
{
    server_state = server_state_;
}

bool KeeperContext::ignoreSystemPathOnStartup() const
{
    return ignore_system_path_on_startup;
}

bool KeeperContext::digestEnabled() const
{
    return digest_enabled;
}

bool KeeperContext::digestEnabledOnCommit() const
{
    return digest_enabled_on_commit;
}

void KeeperContext::setDigestEnabled(bool digest_enabled_)
{
    digest_enabled = digest_enabled_;
}

DiskPtr KeeperContext::getDisk(const Storage & storage) const
{
    if (const auto * storage_disk = std::get_if<DiskPtr>(&storage))
        return *storage_disk;

    const auto & disk_name = std::get<std::string>(storage);
    return disk_selector->get(disk_name);
}

DiskPtr KeeperContext::getLogDisk() const
{
    return getDisk(log_storage);
}

std::vector<DiskPtr> KeeperContext::getOldLogDisks() const
{
    std::vector<DiskPtr> old_log_disks;
    old_log_disks.reserve(old_log_disk_names.size());

    for (const auto & disk_name : old_log_disk_names)
        old_log_disks.push_back(disk_selector->get(disk_name));

    return old_log_disks;
}

DiskPtr KeeperContext::getLatestLogDisk() const
{
    return getDisk(latest_log_storage);
}

void KeeperContext::setLogDisk(DiskPtr disk)
{
    log_storage = disk;
    latest_log_storage = std::move(disk);
}

DiskPtr KeeperContext::getLatestSnapshotDisk() const
{
    return getDisk(latest_snapshot_storage);
}

DiskPtr KeeperContext::getSnapshotDisk() const
{
    return getDisk(snapshot_storage);
}

std::vector<DiskPtr> KeeperContext::getOldSnapshotDisks() const
{
    std::vector<DiskPtr> old_snapshot_disks;
    old_snapshot_disks.reserve(old_snapshot_disk_names.size());

    for (const auto & disk_name : old_snapshot_disk_names)
        old_snapshot_disks.push_back(disk_selector->get(disk_name));

    return old_snapshot_disks;
}

void KeeperContext::setSnapshotDisk(DiskPtr disk)
{
    snapshot_storage = std::move(disk);
    latest_snapshot_storage = snapshot_storage;
}

DiskPtr KeeperContext::getStateFileDisk() const
{
    return getDisk(state_file_storage);
}

void KeeperContext::setStateFileDisk(DiskPtr disk)
{
    state_file_storage = std::move(disk);
}

const std::unordered_map<std::string, std::string> & KeeperContext::getSystemNodesWithData() const
{
    return system_nodes_with_data;
}

const KeeperFeatureFlags & KeeperContext::getFeatureFlags() const
{
    return feature_flags;
}

void KeeperContext::dumpConfiguration(WriteBufferFromOwnString & buf) const
{
    auto dump_disk_info = [&](const std::string_view prefix, const IDisk & disk)
    {
        writeText(fmt::format("{}_path=", prefix), buf);
        writeText(disk.getPath(), buf);
        buf.write('\n');

        writeText(fmt::format("{}_disk=", prefix), buf);
        writeText(disk.getName(), buf);
        buf.write('\n');

    };

    {
        auto log_disk = getDisk(log_storage);
        dump_disk_info("log_storage", *log_disk);

        auto latest_log_disk = getDisk(latest_log_storage);
        if (log_disk != latest_log_disk)
            dump_disk_info("latest_log_storage", *latest_log_disk);
    }

    {
        auto snapshot_disk = getDisk(snapshot_storage);
        dump_disk_info("snapshot_storage", *snapshot_disk);
    }
}


void KeeperContext::setRocksDBDisk(DiskPtr disk)
{
    rocksdb_storage = std::move(disk);
}

DiskPtr KeeperContext::getTemporaryRocksDBDisk() const
{
    DiskPtr rocksdb_disk = getDisk(rocksdb_storage);
    if (!rocksdb_disk)
    {
        throw Exception(ErrorCodes::LOGICAL_ERROR, "rocksdb storage is not initialized");
    }
    auto uuid_str = formatUUID(UUIDHelpers::generateV4());
    String path_to_create = "rocks_" + std::string(uuid_str.data(), uuid_str.size());
    rocksdb_disk->createDirectory(path_to_create);
    return std::make_shared<DiskLocal>("LocalTmpRocksDBDisk", fullPath(rocksdb_disk, path_to_create));
}

void KeeperContext::setRocksDBOptions(std::shared_ptr<rocksdb::Options> rocksdb_options_)
{
    if (rocksdb_options_ != nullptr)
        rocksdb_options = rocksdb_options_;
    else
    {
        #if USE_ROCKSDB
        rocksdb_options = std::make_shared<rocksdb::Options>(getRocksDBOptionsFromConfig(Poco::Util::JSONConfiguration()));
        #endif
    }
}

KeeperContext::Storage KeeperContext::getLogsPathFromConfig(const Poco::Util::AbstractConfiguration & config) const
{
    const auto create_local_disk = [](const auto & path)
    {
        if (!fs::exists(path))
            fs::create_directories(path);

        auto disk = std::make_shared<DiskLocal>("LocalLogDisk", path);
        disk->startup(Context::getGlobalContextInstance(), false);
        return disk;
    };

    /// the most specialized path
    if (config.has("keeper_server.log_storage_path"))
        return create_local_disk(config.getString("keeper_server.log_storage_path"));

    if (config.has("keeper_server.log_storage_disk"))
        return config.getString("keeper_server.log_storage_disk");

    if (config.has("keeper_server.storage_path"))
        return create_local_disk(std::filesystem::path{config.getString("keeper_server.storage_path")} / "logs");

    if (standalone_keeper)
        return create_local_disk(std::filesystem::path{config.getString("path", KEEPER_DEFAULT_PATH)} / "logs");
    return create_local_disk(std::filesystem::path{config.getString("path", DBMS_DEFAULT_PATH)} / "coordination/logs");
}

KeeperContext::Storage KeeperContext::getSnapshotsPathFromConfig(const Poco::Util::AbstractConfiguration & config) const
{
    const auto create_local_disk = [](const auto & path)
    {
        if (!fs::exists(path))
            fs::create_directories(path);

        auto disk = std::make_shared<DiskLocal>("LocalSnapshotDisk", path);
        disk->startup(Context::getGlobalContextInstance(), false);
        return disk;
    };

    /// the most specialized path
    if (config.has("keeper_server.snapshot_storage_path"))
        return create_local_disk(config.getString("keeper_server.snapshot_storage_path"));

    if (config.has("keeper_server.snapshot_storage_disk"))
        return config.getString("keeper_server.snapshot_storage_disk");

    if (config.has("keeper_server.storage_path"))
        return create_local_disk(std::filesystem::path{config.getString("keeper_server.storage_path")} / "snapshots");

    if (standalone_keeper)
        return create_local_disk(std::filesystem::path{config.getString("path", KEEPER_DEFAULT_PATH)} / "snapshots");
    return create_local_disk(std::filesystem::path{config.getString("path", DBMS_DEFAULT_PATH)} / "coordination/snapshots");
}

KeeperContext::Storage KeeperContext::getStatePathFromConfig(const Poco::Util::AbstractConfiguration & config) const
{
    const auto create_local_disk = [](const auto & path)
    {
        if (!fs::exists(path))
            fs::create_directories(path);

        auto disk = std::make_shared<DiskLocal>("LocalStateFileDisk", path);
        disk->startup(Context::getGlobalContextInstance(), false);
        return disk;
    };

    if (config.has("keeper_server.state_storage_disk"))
        return config.getString("keeper_server.state_storage_disk");

    if (config.has("keeper_server.storage_path"))
        return create_local_disk(std::filesystem::path{config.getString("keeper_server.storage_path")});

    if (config.has("keeper_server.snapshot_storage_path"))
        return create_local_disk(std::filesystem::path(config.getString("keeper_server.snapshot_storage_path")).parent_path());

    if (config.has("keeper_server.log_storage_path"))
        return create_local_disk(std::filesystem::path(config.getString("keeper_server.log_storage_path")).parent_path());

    if (standalone_keeper)
        return create_local_disk(std::filesystem::path{config.getString("path", KEEPER_DEFAULT_PATH)});
    return create_local_disk(std::filesystem::path{config.getString("path", DBMS_DEFAULT_PATH)} / "coordination");
}

void KeeperContext::initializeFeatureFlags(const Poco::Util::AbstractConfiguration & config)
{
    static const std::string feature_flags_key = "keeper_server.feature_flags";
    if (config.has(feature_flags_key))
    {
        Poco::Util::AbstractConfiguration::Keys keys;
        config.keys(feature_flags_key, keys);
        for (const auto & key : keys)
        {
            auto feature_flag_string = boost::to_upper_copy(key);
            auto feature_flag = magic_enum::enum_cast<KeeperFeatureFlag>(feature_flag_string);

            if (!feature_flag.has_value())
                throw Exception(ErrorCodes::BAD_ARGUMENTS, "Invalid feature flag defined in config for Keeper: {}", key);

            auto is_enabled = config.getBool(feature_flags_key + "." + key);
            if (is_enabled)
                feature_flags.enableFeatureFlag(feature_flag.value());
            else
                feature_flags.disableFeatureFlag(feature_flag.value());
        }

        if (feature_flags.isEnabled(KeeperFeatureFlag::MULTI_READ))
            feature_flags.enableFeatureFlag(KeeperFeatureFlag::FILTERED_LIST);
        else
            system_nodes_with_data[keeper_api_version_path] = toString(static_cast<uint8_t>(KeeperApiVersion::ZOOKEEPER_COMPATIBLE));

        system_nodes_with_data[keeper_api_feature_flags_path] = feature_flags.getFeatureFlags();

    }

    feature_flags.logFlags(getLogger("KeeperContext"));
}

void KeeperContext::updateKeeperMemorySoftLimit(const Poco::Util::AbstractConfiguration & config)
{
    if (config.hasProperty("keeper_server.max_memory_usage_soft_limit"))
        memory_soft_limit = config.getUInt64("keeper_server.max_memory_usage_soft_limit");
}

bool KeeperContext::setShutdownCalled()
{
    std::unique_lock local_logs_preprocessed_lock(local_logs_preprocessed_cv_mutex);
    std::unique_lock last_committed_log_idx_lock(last_committed_log_idx_cv_mutex);

    if (!shutdown_called.exchange(true))
    {
        local_logs_preprocessed_lock.unlock();
        last_committed_log_idx_lock.unlock();

        local_logs_preprocessed_cv.notify_all();
        last_committed_log_idx_cv.notify_all();
        return true;
    }

    return false;
}

void KeeperContext::setLocalLogsPreprocessed()
{
    {
        std::lock_guard lock(local_logs_preprocessed_cv_mutex);
        local_logs_preprocessed = true;
    }
    local_logs_preprocessed_cv.notify_all();
}

bool KeeperContext::localLogsPreprocessed() const
{
    return local_logs_preprocessed;
}

void KeeperContext::waitLocalLogsPreprocessedOrShutdown()
{
    std::unique_lock lock(local_logs_preprocessed_cv_mutex);
    local_logs_preprocessed_cv.wait(lock, [this]{ return shutdown_called || local_logs_preprocessed; });
}

const CoordinationSettings & KeeperContext::getCoordinationSettings() const
{
    return *coordination_settings;
}

int64_t KeeperContext::getPrecommitSleepMillisecondsForTesting() const
{
    return precommit_sleep_ms_for_testing;
}

double KeeperContext::getPrecommitSleepProbabilityForTesting() const
{
    chassert(precommit_sleep_probability_for_testing >= 0 && precommit_sleep_probability_for_testing <= 1);
    return precommit_sleep_probability_for_testing;
}

bool KeeperContext::shouldInjectAuth() const
{
    return inject_auth;
}

bool KeeperContext::shouldBlockACL() const
{
    return block_acl;
}

void KeeperContext::setBlockACL(bool block_acl_)
{
    block_acl = block_acl_;
}

bool KeeperContext::isOperationSupported(Coordination::OpNum operation) const
{
    switch (operation)
    {
        case Coordination::OpNum::FilteredList:
            return feature_flags.isEnabled(KeeperFeatureFlag::FILTERED_LIST);
        case Coordination::OpNum::MultiRead:
            return feature_flags.isEnabled(KeeperFeatureFlag::MULTI_READ);
        case Coordination::OpNum::CreateIfNotExists:
            return feature_flags.isEnabled(KeeperFeatureFlag::CREATE_IF_NOT_EXISTS);
        case Coordination::OpNum::CheckNotExists:
            return feature_flags.isEnabled(KeeperFeatureFlag::CHECK_NOT_EXISTS);
        case Coordination::OpNum::RemoveRecursive:
            return feature_flags.isEnabled(KeeperFeatureFlag::REMOVE_RECURSIVE);
        case Coordination::OpNum::Close:
        case Coordination::OpNum::Error:
        case Coordination::OpNum::Create:
        case Coordination::OpNum::Remove:
        case Coordination::OpNum::Exists:
        case Coordination::OpNum::Get:
        case Coordination::OpNum::Set:
        case Coordination::OpNum::GetACL:
        case Coordination::OpNum::SetACL:
        case Coordination::OpNum::SimpleList:
        case Coordination::OpNum::Sync:
        case Coordination::OpNum::Heartbeat:
        case Coordination::OpNum::List:
        case Coordination::OpNum::Check:
        case Coordination::OpNum::Multi:
        case Coordination::OpNum::Reconfig:
        case Coordination::OpNum::Auth:
        case Coordination::OpNum::SessionID:
            return true;
    }
}

uint64_t KeeperContext::lastCommittedIndex() const
{
    return last_committed_log_idx.load(std::memory_order_relaxed);
}

void KeeperContext::setLastCommitIndex(uint64_t commit_index)
{
    bool should_notify;
    {
        std::lock_guard lock(last_committed_log_idx_cv_mutex);
        last_committed_log_idx.store(commit_index, std::memory_order_relaxed);

        should_notify = wait_commit_upto_idx.has_value() && commit_index >= wait_commit_upto_idx;
    }

    if (should_notify)
        last_committed_log_idx_cv.notify_all();
}

bool KeeperContext::waitCommittedUpto(uint64_t log_idx, uint64_t wait_timeout_ms)
{
    std::unique_lock lock(last_committed_log_idx_cv_mutex);
    wait_commit_upto_idx = log_idx;
    bool success = last_committed_log_idx_cv.wait_for(
        lock,
        std::chrono::milliseconds(wait_timeout_ms),
        [&] { return shutdown_called || lastCommittedIndex() >= wait_commit_upto_idx; });

    wait_commit_upto_idx.reset();
    return success;
}

}<|MERGE_RESOLUTION|>--- conflicted
+++ resolved
@@ -174,13 +174,8 @@
 
     if (config.has("keeper_server.precommit_sleep_probability_for_testing"))
         precommit_sleep_probability_for_testing = config.getDouble("keeper_server.precommit_sleep_probability_for_testing");
-<<<<<<< HEAD
-=======
-
-    inject_auth = config.getBool("keeper_server.inject_auth", false);
 
     block_acl = config.getBool("keeper_server.cleanup_old_and_ignore_new_acl", false);
->>>>>>> ed4f1c4a
 }
 
 namespace
@@ -602,11 +597,6 @@
 {
     chassert(precommit_sleep_probability_for_testing >= 0 && precommit_sleep_probability_for_testing <= 1);
     return precommit_sleep_probability_for_testing;
-}
-
-bool KeeperContext::shouldInjectAuth() const
-{
-    return inject_auth;
 }
 
 bool KeeperContext::shouldBlockACL() const
