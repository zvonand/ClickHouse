#include <Disks/IDiskRemote.h>

#include "Disks/DiskFactory.h"
#include <IO/ReadBufferFromFile.h>
#include <IO/ReadHelpers.h>
#include <IO/WriteBufferFromFile.h>
#include <IO/WriteHelpers.h>
#include <Common/createHardLink.h>
#include <Common/quoteString.h>
#include <base/logger_useful.h>
#include <Common/checkStackSize.h>
#include <boost/algorithm/string.hpp>
#include <Common/filesystemHelpers.h>
#include <Disks/IO/ThreadPoolRemoteFSReader.h>


namespace DB
{

namespace ErrorCodes
{
    extern const int INCORRECT_DISK_INDEX;
    extern const int UNKNOWN_FORMAT;
    extern const int FILE_ALREADY_EXISTS;
    extern const int PATH_ACCESS_DENIED;;
    extern const int FILE_DOESNT_EXIST;
    extern const int BAD_FILE_TYPE;
    extern const int MEMORY_LIMIT_EXCEEDED;
}


IDiskRemote::Metadata IDiskRemote::Metadata::readMetadata(const String & remote_fs_root_path_, DiskPtr metadata_disk_, const String & metadata_file_path_)
{
    Metadata result(remote_fs_root_path_, metadata_disk_, metadata_file_path_);
    result.load();
    return result;
}


void IDiskRemote::Metadata::createAndStoreMetadata(
    const String & remote_fs_root_path_, DiskPtr metadata_disk_, const String & metadata_file_path_, bool sync)
{
    Metadata result(remote_fs_root_path_, metadata_disk_, metadata_file_path_);
    result.save(sync);
}

<<<<<<< HEAD

bool IDiskRemote::Metadata::readUpdateAndStoreMetadata(
    const String & remote_fs_root_path_, DiskPtr metadata_disk_,
    const String & metadata_file_path_, bool sync, IDiskRemote::MetadataUpdater updater)
=======
IDiskRemote::Metadata IDiskRemote::Metadata::readUpdateAndStoreMetadata(const String & remote_fs_root_path_, DiskPtr metadata_disk_, const String & metadata_file_path_, bool sync, IDiskRemote::MetadataUpdater updater)
>>>>>>> 8ede5a09
{
    Metadata result(remote_fs_root_path_, metadata_disk_, metadata_file_path_);
    result.load();

    if (updater(result))
    {
        result.save(sync);
        return true;
    }

    return false;
}

<<<<<<< HEAD

bool IDiskRemote::Metadata::createUpdateAndStoreMetadata(
    const String & remote_fs_root_path_, DiskPtr metadata_disk_, const String & metadata_file_path_, bool sync, IDiskRemote::MetadataUpdater updater)
=======
IDiskRemote::Metadata IDiskRemote::Metadata::createUpdateAndStoreMetadata(const String & remote_fs_root_path_, DiskPtr metadata_disk_, const String & metadata_file_path_, bool sync, IDiskRemote::MetadataUpdater updater)
>>>>>>> 8ede5a09
{
    Metadata result(remote_fs_root_path_, metadata_disk_, metadata_file_path_);
    updater(result);
    result.save(sync);
    return true;
}

IDiskRemote::Metadata IDiskRemote::Metadata::readUpdateStoreMetadataAndRemove(const String & remote_fs_root_path_, DiskPtr metadata_disk_, const String & metadata_file_path_, bool sync, IDiskRemote::MetadataUpdater updater)
{
    Metadata result(remote_fs_root_path_, metadata_disk_, metadata_file_path_);
    result.load();
    if (updater(result))
        result.save(sync);
    metadata_disk_->removeFile(metadata_file_path_);

    return result;

}

void IDiskRemote::Metadata::createAndStoreMetadataIfNotExists(
    const String & remote_fs_root_path_, DiskPtr metadata_disk_, const String & metadata_file_path_, bool sync, bool overwrite)
{
    if (overwrite || !metadata_disk_->exists(metadata_file_path_))
    {
        createAndStoreMetadata(remote_fs_root_path_, metadata_disk_, metadata_file_path_, sync);
    }
    else
    {
        auto result = readMetadata(remote_fs_root_path_, metadata_disk_, metadata_file_path_);

        if (result.read_only)
            throw Exception("File is read-only: " + metadata_file_path_, ErrorCodes::PATH_ACCESS_DENIED);
    }
}

void IDiskRemote::Metadata::load()
{
    try
    {
        const ReadSettings read_settings;
        auto buf = metadata_disk->readFile(metadata_file_path, read_settings, 1024);  /* reasonable buffer size for small file */

        UInt32 version;
        readIntText(version, *buf);

        if (version < VERSION_ABSOLUTE_PATHS || version > VERSION_READ_ONLY_FLAG)
            throw Exception(
                ErrorCodes::UNKNOWN_FORMAT,
                "Unknown metadata file version. Path: {}. Version: {}. Maximum expected version: {}",
                metadata_disk->getPath() + metadata_file_path, toString(version), toString(VERSION_READ_ONLY_FLAG));

        assertChar('\n', *buf);

        UInt32 remote_fs_objects_count;
        readIntText(remote_fs_objects_count, *buf);
        assertChar('\t', *buf);
        readIntText(total_size, *buf);
        assertChar('\n', *buf);
        remote_fs_objects.resize(remote_fs_objects_count);

        for (size_t i = 0; i < remote_fs_objects_count; ++i)
        {
            String remote_fs_object_path;
            size_t remote_fs_object_size;
            readIntText(remote_fs_object_size, *buf);
            assertChar('\t', *buf);
            readEscapedString(remote_fs_object_path, *buf);
            if (version == VERSION_ABSOLUTE_PATHS)
            {
                if (!remote_fs_object_path.starts_with(remote_fs_root_path))
                    throw Exception(ErrorCodes::UNKNOWN_FORMAT,
                        "Path in metadata does not correspond to root path. Path: {}, root path: {}, disk path: {}",
                        remote_fs_object_path, remote_fs_root_path, metadata_disk->getPath());

                remote_fs_object_path = remote_fs_object_path.substr(remote_fs_root_path.size());
            }
            assertChar('\n', *buf);
            remote_fs_objects[i].relative_path = remote_fs_object_path;
            remote_fs_objects[i].bytes_size = remote_fs_object_size;
        }

        readIntText(ref_count, *buf);
        assertChar('\n', *buf);

        if (version >= VERSION_READ_ONLY_FLAG)
        {
            readBoolText(read_only, *buf);
            assertChar('\n', *buf);
        }
    }
    catch (Exception & e)
    {
        tryLogCurrentException(__PRETTY_FUNCTION__);

        if (e.code() == ErrorCodes::UNKNOWN_FORMAT)
            throw;

        if (e.code() == ErrorCodes::MEMORY_LIMIT_EXCEEDED)
            throw;

        throw Exception("Failed to read metadata file: " + metadata_file_path, e, ErrorCodes::UNKNOWN_FORMAT);
    }
}

/// Load metadata by path or create empty if `create` flag is set.
IDiskRemote::Metadata::Metadata(
        const String & remote_fs_root_path_,
        DiskPtr metadata_disk_,
        const String & metadata_file_path_)
    : remote_fs_root_path(remote_fs_root_path_)
    , metadata_file_path(metadata_file_path_)
    , metadata_disk(metadata_disk_)
    , total_size(0), ref_count(0)
{
}

void IDiskRemote::Metadata::addObject(const String & path, size_t size)
{
    total_size += size;
    remote_fs_objects.emplace_back(path, size);
}


void IDiskRemote::Metadata::saveToBuffer(WriteBuffer & buf, bool sync)
{
    writeIntText(VERSION_RELATIVE_PATHS, buf);
    writeChar('\n', buf);

    writeIntText(remote_fs_objects.size(), buf);
    writeChar('\t', buf);
    writeIntText(total_size, buf);
    writeChar('\n', buf);

    for (const auto & [remote_fs_object_path, remote_fs_object_size] : remote_fs_objects)
    {
        writeIntText(remote_fs_object_size, buf);
        writeChar('\t', buf);
        writeEscapedString(remote_fs_object_path, buf);
        writeChar('\n', buf);
    }

    writeIntText(ref_count, buf);
    writeChar('\n', buf);

    writeBoolText(read_only, buf);
    writeChar('\n', buf);

    buf.finalize();
    if (sync)
        buf.sync();

}

/// Fsync metadata file if 'sync' flag is set.
void IDiskRemote::Metadata::save(bool sync)
{
    auto buf = metadata_disk->writeFile(metadata_file_path, 1024);
    saveToBuffer(*buf, sync);
}

std::string IDiskRemote::Metadata::serializeToString()
{
    WriteBufferFromOwnString write_buf;
    saveToBuffer(write_buf, false);
    return write_buf.str();
}

IDiskRemote::Metadata IDiskRemote::readMetadataUnlocked(const String & path, std::shared_lock<std::shared_mutex> &) const
{
    return Metadata::readMetadata(remote_fs_root_path, metadata_disk, path);
}


IDiskRemote::Metadata IDiskRemote::readMetadata(const String & path) const
{
    std::shared_lock lock(metadata_mutex);
    return readMetadataUnlocked(path, lock);
}

void IDiskRemote::readUpdateAndStoreMetadata(const String & path, bool sync, IDiskRemote::MetadataUpdater updater)
{
    std::unique_lock lock(metadata_mutex);
    Metadata::readUpdateAndStoreMetadata(remote_fs_root_path, metadata_disk, path, sync, updater);
}


<<<<<<< HEAD
void IDiskRemote::readOrCreateUpdateAndStoreMetadata(const String & path, WriteMode mode, bool sync, IDiskRemote::MetadataUpdater updater)
=======
IDiskRemote::Metadata IDiskRemote::readUpdateStoreMetadataAndRemove(const String & path, bool sync, IDiskRemote::MetadataUpdater updater)
{
    std::unique_lock lock(metadata_mutex);
    return Metadata::readUpdateStoreMetadataAndRemove(remote_fs_root_path, metadata_disk, path, sync, updater);
}

IDiskRemote::Metadata IDiskRemote::readOrCreateUpdateAndStoreMetadata(const String & path, WriteMode mode, bool sync, IDiskRemote::MetadataUpdater updater)
>>>>>>> 8ede5a09
{
    if (mode == WriteMode::Rewrite || !metadata_disk->exists(path))
    {
        std::unique_lock lock(metadata_mutex);
        Metadata::createUpdateAndStoreMetadata(remote_fs_root_path, metadata_disk, path, sync, updater);
    }
    else
    {
        Metadata::readUpdateAndStoreMetadata(remote_fs_root_path, metadata_disk, path, sync, updater);
    }
}

void IDiskRemote::createAndStoreMetadata(const String & path, bool sync)
{
    return Metadata::createAndStoreMetadata(remote_fs_root_path, metadata_disk, path, sync);
}

void IDiskRemote::createUpdateAndStoreMetadata(const String & path, bool sync, IDiskRemote::MetadataUpdater updater)
{
    Metadata::createUpdateAndStoreMetadata(remote_fs_root_path, metadata_disk, path, sync, updater);
}


std::unordered_map<String, String> IDiskRemote::getSerializedMetadata(const std::vector<std::string> & file_paths) const
{
    std::unordered_map<String, String> metadatas;

    std::shared_lock lock(metadata_mutex);

    for (const auto & path : file_paths)
    {
        IDiskRemote::Metadata metadata = readMetadataUnlocked(path, lock);
        metadata.ref_count = 0;
        metadatas[path] = metadata.serializeToString();
    }

    return metadatas;
}

void IDiskRemote::removeMetadata(const String & path, std::vector<String> & paths_to_remove)
{
    LOG_TRACE(log, "Remove file by path: {}", backQuote(metadata_disk->getPath() + path));

    if (!metadata_disk->exists(path))
        throw Exception(ErrorCodes::FILE_DOESNT_EXIST, "Metadata path '{}' doesn't exist", path);

    if (!metadata_disk->isFile(path))
        throw Exception(ErrorCodes::BAD_FILE_TYPE, "Path '{}' is not a regular file", path);

    try
    {
        auto metadata_updater = [&paths_to_remove, this] (Metadata & metadata)
        {
            if (metadata.ref_count == 0)
            {
                for (const auto & [remote_fs_object_path, _] : metadata.remote_fs_objects)
<<<<<<< HEAD
=======
                {

>>>>>>> 8ede5a09
                    paths_to_remove.push_back(remote_fs_root_path + remote_fs_object_path);

                return false;
            }
            else /// In other case decrement number of references, save metadata and delete hardlink.
            {
                --metadata.ref_count;
            }

            return true;
        };

        readUpdateStoreMetadataAndRemove(path, false, metadata_updater);
        /// If there is no references - delete content from remote FS.
    }
    catch (const Exception & e)
    {
        /// If it's impossible to read meta - just remove it from FS.
        if (e.code() == ErrorCodes::UNKNOWN_FORMAT)
        {
            LOG_WARNING(log,
                "Metadata file {} can't be read by reason: {}. Removing it forcibly.",
                backQuote(path), e.nested() ? e.nested()->message() : e.message());
            metadata_disk->removeFile(path);
        }
        else
            throw;
    }
}


void IDiskRemote::removeMetadataRecursive(const String & path, std::unordered_map<String, std::vector<String>> & paths_to_remove)
{
    checkStackSize(); /// This is needed to prevent stack overflow in case of cyclic symlinks.

    if (metadata_disk->isFile(path))
    {
        removeMetadata(path, paths_to_remove[path]);
    }
    else
    {
        for (auto it = iterateDirectory(path); it->isValid(); it->next())
            removeMetadataRecursive(it->path(), paths_to_remove);

        metadata_disk->removeDirectory(path);
    }
}

std::vector<String> IDiskRemote::getRemotePaths(const String & local_path) const
{
    auto metadata = readMetadata(local_path);

    std::vector<String> remote_paths;
    for (const auto & [remote_path, _] : metadata.remote_fs_objects)
        remote_paths.push_back(fs::path(metadata.remote_fs_root_path) / remote_path);

    return remote_paths;
}

void IDiskRemote::getRemotePathsRecursive(const String & local_path, std::vector<LocalPathWithRemotePaths> & paths_map)
{
    /// Protect against concurrent delition of files (for example because of a merge).
    if (metadata_disk->isFile(local_path))
    {
        try
        {
            paths_map.emplace_back(local_path, getRemotePaths(local_path));
        }
        catch (const Exception & e)
        {
            if (e.code() == ErrorCodes::FILE_DOESNT_EXIST)
                return;
            throw;
        }
    }
    else
    {
        DiskDirectoryIteratorPtr it;
        try
        {
            it = iterateDirectory(local_path);
        }
        catch (const fs::filesystem_error & e)
        {
            if (e.code() == std::errc::no_such_file_or_directory)
                return;
            throw;
        }

        for (; it->isValid(); it->next())
            IDiskRemote::getRemotePathsRecursive(fs::path(local_path) / it->name(), paths_map);
    }
}

DiskPtr DiskRemoteReservation::getDisk(size_t i) const
{
    if (i != 0)
        throw Exception("Can't use i != 0 with single disk reservation", ErrorCodes::INCORRECT_DISK_INDEX);
    return disk;
}

void DiskRemoteReservation::update(UInt64 new_size)
{
    std::lock_guard lock(disk->reservation_mutex);
    disk->reserved_bytes -= size;
    size = new_size;
    disk->reserved_bytes += size;
}


DiskRemoteReservation::~DiskRemoteReservation()
{
    try
    {
        std::lock_guard lock(disk->reservation_mutex);
        if (disk->reserved_bytes < size)
        {
            disk->reserved_bytes = 0;
            LOG_ERROR(disk->log, "Unbalanced reservations size for disk '{}'.", disk->getName());
        }
        else
        {
            disk->reserved_bytes -= size;
        }

        if (disk->reservation_count == 0)
            LOG_ERROR(disk->log, "Unbalanced reservation count for disk '{}'.", disk->getName());
        else
            --disk->reservation_count;
    }
    catch (...)
    {
        tryLogCurrentException(__PRETTY_FUNCTION__);
    }
}


IDiskRemote::IDiskRemote(
    const String & name_,
    const String & remote_fs_root_path_,
    DiskPtr metadata_disk_,
    const String & log_name_,
    size_t thread_pool_size)
    : IDisk(std::make_unique<AsyncExecutor>(log_name_, thread_pool_size))
    , log(&Poco::Logger::get(log_name_))
    , name(name_)
    , remote_fs_root_path(remote_fs_root_path_)
    , metadata_disk(metadata_disk_)
{
}


bool IDiskRemote::exists(const String & path) const
{
    return metadata_disk->exists(path);
}


bool IDiskRemote::isFile(const String & path) const
{
    return metadata_disk->isFile(path);
}


void IDiskRemote::createFile(const String & path)
{
    createAndStoreMetadata(path, false);
}


size_t IDiskRemote::getFileSize(const String & path) const
{
    return readMetadata(path).total_size;
}


void IDiskRemote::moveFile(const String & from_path, const String & to_path)
{
    if (exists(to_path))
        throw Exception("File already exists: " + to_path, ErrorCodes::FILE_ALREADY_EXISTS);

    metadata_disk->moveFile(from_path, to_path);
}


void IDiskRemote::replaceFile(const String & from_path, const String & to_path)
{
    if (exists(to_path))
    {
        const String tmp_path = to_path + ".old";
        moveFile(to_path, tmp_path);
        moveFile(from_path, to_path);
        removeFile(tmp_path);
    }
    else
        moveFile(from_path, to_path);
}

bool IDiskRemote::removeSharedFile(const String & path, bool delete_metadata_only)
{
    std::vector<String> paths_to_remove;
    removeMetadata(path, paths_to_remove);

    bool remove_from_remote_fs = !delete_metadata_only && !paths_to_remove.empty();

    if (remove_from_remote_fs)
        removeFromRemoteFS(paths_to_remove);

    return remove_from_remote_fs;
}

bool IDiskRemote::removeSharedFileIfExists(const String & path, bool delete_metadata_only)
{
    std::vector<String> paths_to_remove;
    bool remove_from_remote_fs = false;

    if (metadata_disk->exists(path))
    {
        removeMetadata(path, paths_to_remove);

        remove_from_remote_fs = !delete_metadata_only && !paths_to_remove.empty();

        if (remove_from_remote_fs)
            removeFromRemoteFS(paths_to_remove);
    }

    return remove_from_remote_fs;
}

void IDiskRemote::removeSharedFiles(const RemoveBatchRequest & files, bool keep_all_batch_data, const NameSet & file_names_remove_metadata_only)
{
    std::unordered_map<String, std::vector<String>> paths_to_remove;
    for (const auto & file : files)
    {
        bool skip = file.if_exists && !metadata_disk->exists(file.path);
        if (!skip)
            removeMetadata(file.path, paths_to_remove[file.path]);
    }

    if (!keep_all_batch_data)
    {
        std::vector<String> remove_from_remote;
        for (auto && [path, remote_paths] : paths_to_remove)
        {
            if (!file_names_remove_metadata_only.contains(fs::path(path).filename()))
                remove_from_remote.insert(remove_from_remote.end(), remote_paths.begin(), remote_paths.end());
        }
        removeFromRemoteFS(remove_from_remote);
    }
}

void IDiskRemote::removeSharedRecursive(const String & path, bool keep_all_batch_data, const NameSet & file_names_remove_metadata_only)
{
    std::unordered_map<String, std::vector<String>> paths_to_remove;
    removeMetadataRecursive(path, paths_to_remove);

    if (!keep_all_batch_data)
    {
        std::vector<String> remove_from_remote;
        for (auto && [local_path, remote_paths] : paths_to_remove)
        {
            if (!file_names_remove_metadata_only.contains(fs::path(local_path).filename()))
                remove_from_remote.insert(remove_from_remote.end(), remote_paths.begin(), remote_paths.end());
        }
        removeFromRemoteFS(remove_from_remote);
    }
}


void IDiskRemote::setReadOnly(const String & path)
{
    /// We should store read only flag inside metadata file (instead of using FS flag),
    /// because we modify metadata file when create hard-links from it.
    readUpdateAndStoreMetadata(path, false, [] (Metadata & metadata) { metadata.read_only = true; return true; });
}


bool IDiskRemote::isDirectory(const String & path) const
{
    return metadata_disk->isDirectory(path);
}


void IDiskRemote::createDirectory(const String & path)
{
    metadata_disk->createDirectory(path);
}


void IDiskRemote::createDirectories(const String & path)
{
    metadata_disk->createDirectories(path);
}


void IDiskRemote::clearDirectory(const String & path)
{
    for (auto it = iterateDirectory(path); it->isValid(); it->next())
        if (isFile(it->path()))
            removeFile(it->path());
}


void IDiskRemote::removeDirectory(const String & path)
{
    metadata_disk->removeDirectory(path);
}


DiskDirectoryIteratorPtr IDiskRemote::iterateDirectory(const String & path)
{
    return metadata_disk->iterateDirectory(path);
}


void IDiskRemote::listFiles(const String & path, std::vector<String> & file_names)
{
    for (auto it = iterateDirectory(path); it->isValid(); it->next())
        file_names.push_back(it->name());
}


void IDiskRemote::setLastModified(const String & path, const Poco::Timestamp & timestamp)
{
    metadata_disk->setLastModified(path, timestamp);
}


Poco::Timestamp IDiskRemote::getLastModified(const String & path)
{
    return metadata_disk->getLastModified(path);
}


void IDiskRemote::createHardLink(const String & src_path, const String & dst_path)
{
    readUpdateAndStoreMetadata(src_path, false, [] (Metadata & metadata) { metadata.ref_count++; return true; });

    /// Create FS hardlink to metadata file.
    metadata_disk->createHardLink(src_path, dst_path);
}


ReservationPtr IDiskRemote::reserve(UInt64 bytes)
{
    if (!tryReserve(bytes))
        return {};

    return std::make_unique<DiskRemoteReservation>(std::static_pointer_cast<IDiskRemote>(shared_from_this()), bytes);
}


bool IDiskRemote::tryReserve(UInt64 bytes)
{
    std::lock_guard lock(reservation_mutex);
    if (bytes == 0)
    {
        LOG_TRACE(log, "Reserving 0 bytes on remote_fs disk {}", backQuote(name));
        ++reservation_count;
        return true;
    }

    auto available_space = getAvailableSpace();
    UInt64 unreserved_space = available_space - std::min(available_space, reserved_bytes);
    if (unreserved_space >= bytes)
    {
        LOG_TRACE(log, "Reserving {} on disk {}, having unreserved {}.",
            ReadableSize(bytes), backQuote(name), ReadableSize(unreserved_space));
        ++reservation_count;
        reserved_bytes += bytes;
        return true;
    }
    return false;
}

String IDiskRemote::getUniqueId(const String & path) const
{
    LOG_TRACE(log, "Remote path: {}, Path: {}", remote_fs_root_path, path);
    auto metadata = readMetadata(path);
    String id;
    if (!metadata.remote_fs_objects.empty())
        id = metadata.remote_fs_root_path + metadata.remote_fs_objects[0].relative_path;
    return id;
}


AsynchronousReaderPtr IDiskRemote::getThreadPoolReader()
{
    constexpr size_t pool_size = 50;
    constexpr size_t queue_size = 1000000;
    static AsynchronousReaderPtr reader = std::make_shared<ThreadPoolRemoteFSReader>(pool_size, queue_size);
    return reader;
}

UInt32 IDiskRemote::getRefCount(const String & path) const
{
    return readMetadata(path).ref_count;
}

ThreadPool & IDiskRemote::getThreadPoolWriter()
{
    constexpr size_t pool_size = 100;
    constexpr size_t queue_size = 1000000;
    static ThreadPool writer(pool_size, pool_size, queue_size);
    return writer;
}

}<|MERGE_RESOLUTION|>--- conflicted
+++ resolved
@@ -44,14 +44,12 @@
     result.save(sync);
 }
 
-<<<<<<< HEAD
-
 bool IDiskRemote::Metadata::readUpdateAndStoreMetadata(
-    const String & remote_fs_root_path_, DiskPtr metadata_disk_,
-    const String & metadata_file_path_, bool sync, IDiskRemote::MetadataUpdater updater)
-=======
-IDiskRemote::Metadata IDiskRemote::Metadata::readUpdateAndStoreMetadata(const String & remote_fs_root_path_, DiskPtr metadata_disk_, const String & metadata_file_path_, bool sync, IDiskRemote::MetadataUpdater updater)
->>>>>>> 8ede5a09
+    const String & remote_fs_root_path_,
+    DiskPtr metadata_disk_,
+    const String & metadata_file_path_,
+    bool sync,
+    IDiskRemote::MetadataUpdater updater)
 {
     Metadata result(remote_fs_root_path_, metadata_disk_, metadata_file_path_);
     result.load();
@@ -65,13 +63,21 @@
     return false;
 }
 
-<<<<<<< HEAD
+bool IDiskRemote::Metadata::readUpdateStoreMetadataAndRemove(const String & remote_fs_root_path_, DiskPtr metadata_disk_, const String & metadata_file_path_, bool sync, IDiskRemote::MetadataUpdater updater)
+{
+    Metadata result(remote_fs_root_path_, metadata_disk_, metadata_file_path_);
+    result.load();
+    if (updater(result))
+        result.save(sync);
+    return metadata_disk_->removeFile(metadata_file_path_);
+}
 
 bool IDiskRemote::Metadata::createUpdateAndStoreMetadata(
-    const String & remote_fs_root_path_, DiskPtr metadata_disk_, const String & metadata_file_path_, bool sync, IDiskRemote::MetadataUpdater updater)
-=======
-IDiskRemote::Metadata IDiskRemote::Metadata::createUpdateAndStoreMetadata(const String & remote_fs_root_path_, DiskPtr metadata_disk_, const String & metadata_file_path_, bool sync, IDiskRemote::MetadataUpdater updater)
->>>>>>> 8ede5a09
+    const String & remote_fs_root_path_,
+    DiskPtr metadata_disk_,
+    const String & metadata_file_path_,
+    bool sync,
+    IDiskRemote::MetadataUpdater updater)
 {
     Metadata result(remote_fs_root_path_, metadata_disk_, metadata_file_path_);
     updater(result);
@@ -79,16 +85,10 @@
     return true;
 }
 
-IDiskRemote::Metadata IDiskRemote::Metadata::readUpdateStoreMetadataAndRemove(const String & remote_fs_root_path_, DiskPtr metadata_disk_, const String & metadata_file_path_, bool sync, IDiskRemote::MetadataUpdater updater)
-{
-    Metadata result(remote_fs_root_path_, metadata_disk_, metadata_file_path_);
-    result.load();
-    if (updater(result))
-        result.save(sync);
-    metadata_disk_->removeFile(metadata_file_path_);
-
-    return result;
-
+bool IDiskRemote::readUpdateStoreMetadataAndRemove(const String & path, bool sync, IDiskRemote::MetadataUpdater updater)
+{
+    std::unique_lock lock(metadata_mutex);
+    return Metadata::readUpdateStoreMetadataAndRemove(remote_fs_root_path, metadata_disk, path, sync, updater);
 }
 
 void IDiskRemote::Metadata::createAndStoreMetadataIfNotExists(
@@ -257,18 +257,7 @@
     Metadata::readUpdateAndStoreMetadata(remote_fs_root_path, metadata_disk, path, sync, updater);
 }
 
-
-<<<<<<< HEAD
 void IDiskRemote::readOrCreateUpdateAndStoreMetadata(const String & path, WriteMode mode, bool sync, IDiskRemote::MetadataUpdater updater)
-=======
-IDiskRemote::Metadata IDiskRemote::readUpdateStoreMetadataAndRemove(const String & path, bool sync, IDiskRemote::MetadataUpdater updater)
-{
-    std::unique_lock lock(metadata_mutex);
-    return Metadata::readUpdateStoreMetadataAndRemove(remote_fs_root_path, metadata_disk, path, sync, updater);
-}
-
-IDiskRemote::Metadata IDiskRemote::readOrCreateUpdateAndStoreMetadata(const String & path, WriteMode mode, bool sync, IDiskRemote::MetadataUpdater updater)
->>>>>>> 8ede5a09
 {
     if (mode == WriteMode::Rewrite || !metadata_disk->exists(path))
     {
@@ -325,11 +314,6 @@
             if (metadata.ref_count == 0)
             {
                 for (const auto & [remote_fs_object_path, _] : metadata.remote_fs_objects)
-<<<<<<< HEAD
-=======
-                {
-
->>>>>>> 8ede5a09
                     paths_to_remove.push_back(remote_fs_root_path + remote_fs_object_path);
 
                 return false;
