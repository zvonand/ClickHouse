# These requirements were auto generated
# from software requirements specification (SRS)
<<<<<<< HEAD
# document by TestFlows v1.6.201124.1002350.
=======
# document by TestFlows v1.6.201216.1172002.
>>>>>>> 34b6b840
# Do not edit by hand but re-generate instead
# using 'tfs requirements generate' command.
from testflows.core import Specification
from testflows.core import Requirement

<<<<<<< HEAD
SRS_009_ClickHouse_LDAP_External_User_Directory = Specification(
        name='SRS-009 ClickHouse LDAP External User Directory', 
        description=None,
        author=None,
        date=None, 
        status=None, 
        approved_by=None,
        approved_date=None,
        approved_version=None,
        version=None,
        group=None,
        type=None,
        link=None,
        uid=None,
        parent=None,
        children=None,
        content='''
# SRS-009 ClickHouse LDAP External User Directory
# Software Requirements Specification

## Table of Contents

* 1 [Revision History](#revision-history)
* 2 [Introduction](#introduction)
* 3 [Terminology](#terminology)
  * 3.1 [LDAP](#ldap)
* 4 [Requirements](#requirements)
  * 4.1 [Generic](#generic)
    * 4.1.1 [User Authentication](#user-authentication)
      * 4.1.1.1 [RQ.SRS-009.LDAP.ExternalUserDirectory.Authentication](#rqsrs-009ldapexternaluserdirectoryauthentication)
      * 4.1.1.2 [RQ.SRS-009.LDAP.ExternalUserDirectory.MultipleUserDirectories](#rqsrs-009ldapexternaluserdirectorymultipleuserdirectories)
      * 4.1.1.3 [RQ.SRS-009.LDAP.ExternalUserDirectory.MultipleUserDirectories.Lookup](#rqsrs-009ldapexternaluserdirectorymultipleuserdirectorieslookup)
      * 4.1.1.4 [RQ.SRS-009.LDAP.ExternalUserDirectory.Users.Authentication.NewUsers](#rqsrs-009ldapexternaluserdirectoryusersauthenticationnewusers)
      * 4.1.1.5 [RQ.SRS-009.LDAP.ExternalUserDirectory.Authentication.DeletedUsers](#rqsrs-009ldapexternaluserdirectoryauthenticationdeletedusers)
      * 4.1.1.6 [RQ.SRS-009.LDAP.ExternalUserDirectory.Authentication.Valid](#rqsrs-009ldapexternaluserdirectoryauthenticationvalid)
      * 4.1.1.7 [RQ.SRS-009.LDAP.ExternalUserDirectory.Authentication.Invalid](#rqsrs-009ldapexternaluserdirectoryauthenticationinvalid)
      * 4.1.1.8 [RQ.SRS-009.LDAP.ExternalUserDirectory.Authentication.UsernameChanged](#rqsrs-009ldapexternaluserdirectoryauthenticationusernamechanged)
      * 4.1.1.9 [RQ.SRS-009.LDAP.ExternalUserDirectory.Authentication.PasswordChanged](#rqsrs-009ldapexternaluserdirectoryauthenticationpasswordchanged)
      * 4.1.1.10 [RQ.SRS-009.LDAP.ExternalUserDirectory.Authentication.LDAPServerRestart](#rqsrs-009ldapexternaluserdirectoryauthenticationldapserverrestart)
      * 4.1.1.11 [RQ.SRS-009.LDAP.ExternalUserDirectory.Authentication.ClickHouseServerRestart](#rqsrs-009ldapexternaluserdirectoryauthenticationclickhouseserverrestart)
      * 4.1.1.12 [RQ.SRS-009.LDAP.ExternalUserDirectory.Authentication.Parallel](#rqsrs-009ldapexternaluserdirectoryauthenticationparallel)
      * 4.1.1.13 [RQ.SRS-009.LDAP.ExternalUserDirectory.Authentication.Parallel.ValidAndInvalid](#rqsrs-009ldapexternaluserdirectoryauthenticationparallelvalidandinvalid)
      * 4.1.1.14 [RQ.SRS-009.LDAP.ExternalUserDirectory.Authentication.Parallel.MultipleServers](#rqsrs-009ldapexternaluserdirectoryauthenticationparallelmultipleservers)
      * 4.1.1.15 [RQ.SRS-009.LDAP.ExternalUserDirectory.Authentication.Parallel.LocalOnly](#rqsrs-009ldapexternaluserdirectoryauthenticationparallellocalonly)
      * 4.1.1.16 [RQ.SRS-009.LDAP.ExternalUserDirectory.Authentication.Parallel.LocalAndMultipleLDAP](#rqsrs-009ldapexternaluserdirectoryauthenticationparallellocalandmultipleldap)
      * 4.1.1.17 [RQ.SRS-009.LDAP.ExternalUserDirectory.Authentication.Parallel.SameUser](#rqsrs-009ldapexternaluserdirectoryauthenticationparallelsameuser)
      * 4.1.1.18 [RQ.SRS-009.LDAP.ExternalUserDirectory.Authentication.Parallel.DynamicallyAddedAndRemovedUsers](#rqsrs-009ldapexternaluserdirectoryauthenticationparalleldynamicallyaddedandremovedusers)
    * 4.1.2 [Connection](#connection)
      * 4.1.2.1 [RQ.SRS-009.LDAP.ExternalUserDirectory.Connection.Protocol.PlainText](#rqsrs-009ldapexternaluserdirectoryconnectionprotocolplaintext)
      * 4.1.2.2 [RQ.SRS-009.LDAP.ExternalUserDirectory.Connection.Protocol.TLS](#rqsrs-009ldapexternaluserdirectoryconnectionprotocoltls)
      * 4.1.2.3 [RQ.SRS-009.LDAP.ExternalUserDirectory.Connection.Protocol.StartTLS](#rqsrs-009ldapexternaluserdirectoryconnectionprotocolstarttls)
      * 4.1.2.4 [RQ.SRS-009.LDAP.ExternalUserDirectory.Connection.Protocol.TLS.Certificate.Validation](#rqsrs-009ldapexternaluserdirectoryconnectionprotocoltlscertificatevalidation)
      * 4.1.2.5 [RQ.SRS-009.LDAP.ExternalUserDirectory.Connection.Protocol.TLS.Certificate.SelfSigned](#rqsrs-009ldapexternaluserdirectoryconnectionprotocoltlscertificateselfsigned)
      * 4.1.2.6 [RQ.SRS-009.LDAP.ExternalUserDirectory.Connection.Protocol.TLS.Certificate.SpecificCertificationAuthority](#rqsrs-009ldapexternaluserdirectoryconnectionprotocoltlscertificatespecificcertificationauthority)
      * 4.1.2.7 [RQ.SRS-009.LDAP.ExternalUserDirectory.Connection.Authentication.Mechanism.Anonymous](#rqsrs-009ldapexternaluserdirectoryconnectionauthenticationmechanismanonymous)
      * 4.1.2.8 [RQ.SRS-009.LDAP.ExternalUserDirectory.Connection.Authentication.Mechanism.Unauthenticated](#rqsrs-009ldapexternaluserdirectoryconnectionauthenticationmechanismunauthenticated)
      * 4.1.2.9 [RQ.SRS-009.LDAP.ExternalUserDirectory.Connection.Authentication.Mechanism.NamePassword](#rqsrs-009ldapexternaluserdirectoryconnectionauthenticationmechanismnamepassword)
      * 4.1.2.10 [RQ.SRS-009.LDAP.ExternalUserDirectory.Connection.Authentication.UnreachableServer](#rqsrs-009ldapexternaluserdirectoryconnectionauthenticationunreachableserver)
  * 4.2 [Specific](#specific)
    * 4.2.1 [User Discovery](#user-discovery)
      * 4.2.1.1 [RQ.SRS-009.LDAP.ExternalUserDirectory.Users.Lookup.Priority](#rqsrs-009ldapexternaluserdirectoryuserslookuppriority)
      * 4.2.1.2 [RQ.SRS-009.LDAP.ExternalUserDirectory.Restart.Server](#rqsrs-009ldapexternaluserdirectoryrestartserver)
      * 4.2.1.3 [RQ.SRS-009.LDAP.ExternalUserDirectory.Restart.Server.ParallelLogins](#rqsrs-009ldapexternaluserdirectoryrestartserverparallellogins)
    * 4.2.2 [Roles](#roles)
      * 4.2.2.1 [RQ.SRS-009.LDAP.ExternalUserDirectory.Role.Removed](#rqsrs-009ldapexternaluserdirectoryroleremoved)
      * 4.2.2.2 [RQ.SRS-009.LDAP.ExternalUserDirectory.Role.Removed.Privileges](#rqsrs-009ldapexternaluserdirectoryroleremovedprivileges)
      * 4.2.2.3 [RQ.SRS-009.LDAP.ExternalUserDirectory.Role.Readded.Privileges](#rqsrs-009ldapexternaluserdirectoryrolereaddedprivileges)
      * 4.2.2.4 [RQ.SRS-009.LDAP.ExternalUserDirectory.Role.New](#rqsrs-009ldapexternaluserdirectoryrolenew)
      * 4.2.2.5 [RQ.SRS-009.LDAP.ExternalUserDirectory.Role.NewPrivilege](#rqsrs-009ldapexternaluserdirectoryrolenewprivilege)
      * 4.2.2.6 [RQ.SRS-009.LDAP.ExternalUserDirectory.Role.RemovedPrivilege](#rqsrs-009ldapexternaluserdirectoryroleremovedprivilege)
      * 4.2.2.7 [RQ.SRS-009.LDAP.ExternalUserDirectory.Role.NotPresent.Added](#rqsrs-009ldapexternaluserdirectoryrolenotpresentadded)
    * 4.2.3 [Configuration](#configuration)
      * 4.2.3.1 [RQ.SRS-009.LDAP.ExternalUserDirectory.Configuration.Server.Invalid](#rqsrs-009ldapexternaluserdirectoryconfigurationserverinvalid)
      * 4.2.3.2 [RQ.SRS-009.LDAP.ExternalUserDirectory.Configuration.Server.Definition](#rqsrs-009ldapexternaluserdirectoryconfigurationserverdefinition)
      * 4.2.3.3 [RQ.SRS-009.LDAP.ExternalUserDirectory.Configuration.Server.Name](#rqsrs-009ldapexternaluserdirectoryconfigurationservername)
      * 4.2.3.4 [RQ.SRS-009.LDAP.ExternalUserDirectory.Configuration.Server.Host](#rqsrs-009ldapexternaluserdirectoryconfigurationserverhost)
      * 4.2.3.5 [RQ.SRS-009.LDAP.ExternalUserDirectory.Configuration.Server.Port](#rqsrs-009ldapexternaluserdirectoryconfigurationserverport)
      * 4.2.3.6 [RQ.SRS-009.LDAP.ExternalUserDirectory.Configuration.Server.Port.Default](#rqsrs-009ldapexternaluserdirectoryconfigurationserverportdefault)
      * 4.2.3.7 [RQ.SRS-009.LDAP.ExternalUserDirectory.Configuration.Server.AuthDN.Prefix](#rqsrs-009ldapexternaluserdirectoryconfigurationserverauthdnprefix)
      * 4.2.3.8 [RQ.SRS-009.LDAP.ExternalUserDirectory.Configuration.Server.AuthDN.Suffix](#rqsrs-009ldapexternaluserdirectoryconfigurationserverauthdnsuffix)
      * 4.2.3.9 [RQ.SRS-009.LDAP.ExternalUserDirectory.Configuration.Server.AuthDN.Value](#rqsrs-009ldapexternaluserdirectoryconfigurationserverauthdnvalue)
      * 4.2.3.10 [RQ.SRS-009.LDAP.ExternalUserDirectory.Configuration.Server.EnableTLS](#rqsrs-009ldapexternaluserdirectoryconfigurationserverenabletls)
      * 4.2.3.11 [RQ.SRS-009.LDAP.ExternalUserDirectory.Configuration.Server.EnableTLS.Options.Default](#rqsrs-009ldapexternaluserdirectoryconfigurationserverenabletlsoptionsdefault)
      * 4.2.3.12 [RQ.SRS-009.LDAP.ExternalUserDirectory.Configuration.Server.EnableTLS.Options.No](#rqsrs-009ldapexternaluserdirectoryconfigurationserverenabletlsoptionsno)
      * 4.2.3.13 [RQ.SRS-009.LDAP.ExternalUserDirectory.Configuration.Server.EnableTLS.Options.Yes](#rqsrs-009ldapexternaluserdirectoryconfigurationserverenabletlsoptionsyes)
      * 4.2.3.14 [RQ.SRS-009.LDAP.ExternalUserDirectory.Configuration.Server.EnableTLS.Options.StartTLS](#rqsrs-009ldapexternaluserdirectoryconfigurationserverenabletlsoptionsstarttls)
      * 4.2.3.15 [RQ.SRS-009.LDAP.ExternalUserDirectory.Configuration.Server.TLSMinimumProtocolVersion](#rqsrs-009ldapexternaluserdirectoryconfigurationservertlsminimumprotocolversion)
      * 4.2.3.16 [RQ.SRS-009.LDAP.ExternalUserDirectory.Configuration.Server.TLSMinimumProtocolVersion.Values](#rqsrs-009ldapexternaluserdirectoryconfigurationservertlsminimumprotocolversionvalues)
      * 4.2.3.17 [RQ.SRS-009.LDAP.ExternalUserDirectory.Configuration.Server.TLSMinimumProtocolVersion.Default](#rqsrs-009ldapexternaluserdirectoryconfigurationservertlsminimumprotocolversiondefault)
      * 4.2.3.18 [RQ.SRS-009.LDAP.ExternalUserDirectory.Configuration.Server.TLSRequireCert](#rqsrs-009ldapexternaluserdirectoryconfigurationservertlsrequirecert)
      * 4.2.3.19 [RQ.SRS-009.LDAP.ExternalUserDirectory.Configuration.Server.TLSRequireCert.Options.Default](#rqsrs-009ldapexternaluserdirectoryconfigurationservertlsrequirecertoptionsdefault)
      * 4.2.3.20 [RQ.SRS-009.LDAP.ExternalUserDirectory.Configuration.Server.TLSRequireCert.Options.Demand](#rqsrs-009ldapexternaluserdirectoryconfigurationservertlsrequirecertoptionsdemand)
      * 4.2.3.21 [RQ.SRS-009.LDAP.ExternalUserDirectory.Configuration.Server.TLSRequireCert.Options.Allow](#rqsrs-009ldapexternaluserdirectoryconfigurationservertlsrequirecertoptionsallow)
      * 4.2.3.22 [RQ.SRS-009.LDAP.ExternalUserDirectory.Configuration.Server.TLSRequireCert.Options.Try](#rqsrs-009ldapexternaluserdirectoryconfigurationservertlsrequirecertoptionstry)
      * 4.2.3.23 [RQ.SRS-009.LDAP.ExternalUserDirectory.Configuration.Server.TLSRequireCert.Options.Never](#rqsrs-009ldapexternaluserdirectoryconfigurationservertlsrequirecertoptionsnever)
      * 4.2.3.24 [RQ.SRS-009.LDAP.ExternalUserDirectory.Configuration.Server.TLSCertFile](#rqsrs-009ldapexternaluserdirectoryconfigurationservertlscertfile)
      * 4.2.3.25 [RQ.SRS-009.LDAP.ExternalUserDirectory.Configuration.Server.TLSKeyFile](#rqsrs-009ldapexternaluserdirectoryconfigurationservertlskeyfile)
      * 4.2.3.26 [RQ.SRS-009.LDAP.ExternalUserDirectory.Configuration.Server.TLSCACertDir](#rqsrs-009ldapexternaluserdirectoryconfigurationservertlscacertdir)
      * 4.2.3.27 [RQ.SRS-009.LDAP.ExternalUserDirectory.Configuration.Server.TLSCACertFile](#rqsrs-009ldapexternaluserdirectoryconfigurationservertlscacertfile)
      * 4.2.3.28 [RQ.SRS-009.LDAP.ExternalUserDirectory.Configuration.Server.TLSCipherSuite](#rqsrs-009ldapexternaluserdirectoryconfigurationservertlsciphersuite)
      * 4.2.3.29 [RQ.SRS-009.LDAP.ExternalUserDirectory.Configuration.Server.Syntax](#rqsrs-009ldapexternaluserdirectoryconfigurationserversyntax)
      * 4.2.3.30 [RQ.SRS-009.LDAP.ExternalUserDirectory.Configuration.Users.LDAPUserDirectory](#rqsrs-009ldapexternaluserdirectoryconfigurationusersldapuserdirectory)
      * 4.2.3.31 [RQ.SRS-009.LDAP.ExternalUserDirectory.Configuration.Users.LDAPUserDirectory.MoreThanOne](#rqsrs-009ldapexternaluserdirectoryconfigurationusersldapuserdirectorymorethanone)
      * 4.2.3.32 [RQ.SRS-009.LDAP.ExternalUserDirectory.Configuration.Users.Syntax](#rqsrs-009ldapexternaluserdirectoryconfigurationuserssyntax)
      * 4.2.3.33 [RQ.SRS-009.LDAP.ExternalUserDirectory.Configuration.Users.Parameters.Server](#rqsrs-009ldapexternaluserdirectoryconfigurationusersparametersserver)
      * 4.2.3.34 [RQ.SRS-009.LDAP.ExternalUserDirectory.Configuration.Users.Parameters.Server.Empty](#rqsrs-009ldapexternaluserdirectoryconfigurationusersparametersserverempty)
      * 4.2.3.35 [RQ.SRS-009.LDAP.ExternalUserDirectory.Configuration.Users.Parameters.Server.Missing](#rqsrs-009ldapexternaluserdirectoryconfigurationusersparametersservermissing)
      * 4.2.3.36 [RQ.SRS-009.LDAP.ExternalUserDirectory.Configuration.Users.Parameters.Server.MoreThanOne](#rqsrs-009ldapexternaluserdirectoryconfigurationusersparametersservermorethanone)
      * 4.2.3.37 [RQ.SRS-009.LDAP.ExternalUserDirectory.Configuration.Users.Parameters.Server.Invalid](#rqsrs-009ldapexternaluserdirectoryconfigurationusersparametersserverinvalid)
      * 4.2.3.38 [RQ.SRS-009.LDAP.ExternalUserDirectory.Configuration.Users.Parameters.Roles](#rqsrs-009ldapexternaluserdirectoryconfigurationusersparametersroles)
      * 4.2.3.39 [RQ.SRS-009.LDAP.ExternalUserDirectory.Configuration.Users.Parameters.Roles.MoreThanOne](#rqsrs-009ldapexternaluserdirectoryconfigurationusersparametersrolesmorethanone)
      * 4.2.3.40 [RQ.SRS-009.LDAP.ExternalUserDirectory.Configuration.Users.Parameters.Roles.Invalid](#rqsrs-009ldapexternaluserdirectoryconfigurationusersparametersrolesinvalid)
      * 4.2.3.41 [RQ.SRS-009.LDAP.ExternalUserDirectory.Configuration.Users.Parameters.Roles.Empty](#rqsrs-009ldapexternaluserdirectoryconfigurationusersparametersrolesempty)
      * 4.2.3.42 [RQ.SRS-009.LDAP.ExternalUserDirectory.Configuration.Users.Parameters.Roles.Missing](#rqsrs-009ldapexternaluserdirectoryconfigurationusersparametersrolesmissing)
    * 4.2.4 [Authentication](#authentication)
      * 4.2.4.1 [RQ.SRS-009.LDAP.ExternalUserDirectory.Authentication.Username.Empty](#rqsrs-009ldapexternaluserdirectoryauthenticationusernameempty)
      * 4.2.4.2 [RQ.SRS-009.LDAP.ExternalUserDirectory.Authentication.Username.Long](#rqsrs-009ldapexternaluserdirectoryauthenticationusernamelong)
      * 4.2.4.3 [RQ.SRS-009.LDAP.ExternalUserDirectory.Authentication.Username.UTF8](#rqsrs-009ldapexternaluserdirectoryauthenticationusernameutf8)
      * 4.2.4.4 [RQ.SRS-009.LDAP.ExternalUserDirectory.Authentication.Password.Empty](#rqsrs-009ldapexternaluserdirectoryauthenticationpasswordempty)
      * 4.2.4.5 [RQ.SRS-009.LDAP.ExternalUserDirectory.Authentication.Password.Long](#rqsrs-009ldapexternaluserdirectoryauthenticationpasswordlong)
      * 4.2.4.6 [RQ.SRS-009.LDAP.ExternalUserDirectory.Authentication.Password.UTF8](#rqsrs-009ldapexternaluserdirectoryauthenticationpasswordutf8)
* 5 [References](#references)

## Revision History

This document is stored in an electronic form using [Git] source control management software
hosted in a [GitHub Repository].
All the updates are tracked using the [Revision History].

## Introduction

The [QA-SRS007 ClickHouse Authentication of Users via LDAP] enables support for authenticating
users using an [LDAP] server. This requirements specifications add addition functionality
for integrating [LDAP] with [ClickHouse].

This document will cover requirements to allow authenticatoin of users stored in the
external user discovery using an [LDAP] server without having to explicitly define users in [ClickHouse]'s
`users.xml` configuration file.

## Terminology

### LDAP

* Lightweight Directory Access Protocol

## Requirements

### Generic

#### User Authentication

##### RQ.SRS-009.LDAP.ExternalUserDirectory.Authentication
version: 1.0

[ClickHouse] SHALL support authenticating users that are defined only on the [LDAP] server.

##### RQ.SRS-009.LDAP.ExternalUserDirectory.MultipleUserDirectories
version: 1.0

[ClickHouse] SHALL support authenticating users using multiple [LDAP] external user directories.

##### RQ.SRS-009.LDAP.ExternalUserDirectory.MultipleUserDirectories.Lookup
version: 1.0

[ClickHouse] SHALL attempt to authenticate external [LDAP] user
using [LDAP] external user directory in the same order
in which user directories are specified in the `config.xml` file.
If a user cannot be authenticated using the first [LDAP] external user directory
then the next user directory in the list SHALL be used.

##### RQ.SRS-009.LDAP.ExternalUserDirectory.Users.Authentication.NewUsers
version: 1.0

[ClickHouse] SHALL support authenticating users that are defined only on the [LDAP] server
as soon as they are added to the [LDAP] server.

##### RQ.SRS-009.LDAP.ExternalUserDirectory.Authentication.DeletedUsers
version: 1.0

[ClickHouse] SHALL not allow authentication of users that
were previously defined only on the [LDAP] server but were removed
from the [LDAP] server.

##### RQ.SRS-009.LDAP.ExternalUserDirectory.Authentication.Valid
version: 1.0

[ClickHouse] SHALL only allow user authentication using [LDAP] server if and only if
user name and password match [LDAP] server records for the user
when using [LDAP] external user directory.

##### RQ.SRS-009.LDAP.ExternalUserDirectory.Authentication.Invalid
version: 1.0

[ClickHouse] SHALL return an error and prohibit authentication if either user name or password
do not match [LDAP] server records for the user
when using [LDAP] external user directory.

##### RQ.SRS-009.LDAP.ExternalUserDirectory.Authentication.UsernameChanged
version: 1.0

[ClickHouse] SHALL return an error and prohibit authentication if the username is changed
on the [LDAP] server when using [LDAP] external user directory.

##### RQ.SRS-009.LDAP.ExternalUserDirectory.Authentication.PasswordChanged
version: 1.0

[ClickHouse] SHALL return an error and prohibit authentication if the password
for the user is changed on the [LDAP] server when using [LDAP] external user directory.

##### RQ.SRS-009.LDAP.ExternalUserDirectory.Authentication.LDAPServerRestart
version: 1.0

[ClickHouse] SHALL support authenticating users after [LDAP] server is restarted
when using [LDAP] external user directory.

##### RQ.SRS-009.LDAP.ExternalUserDirectory.Authentication.ClickHouseServerRestart
version: 1.0

[ClickHouse] SHALL support authenticating users after server is restarted
when using [LDAP] external user directory.

##### RQ.SRS-009.LDAP.ExternalUserDirectory.Authentication.Parallel
version: 1.0

[ClickHouse] SHALL support parallel authentication of users using [LDAP] server
when using [LDAP] external user directory.

##### RQ.SRS-009.LDAP.ExternalUserDirectory.Authentication.Parallel.ValidAndInvalid
version: 1.0

[ClickHouse] SHALL support authentication of valid users and
prohibit authentication of invalid users using [LDAP] server
in parallel without having invalid attempts affecting valid authentications
when using [LDAP] external user directory.

##### RQ.SRS-009.LDAP.ExternalUserDirectory.Authentication.Parallel.MultipleServers
version: 1.0

[ClickHouse] SHALL support parallel authentication of external [LDAP] users
authenticated using multiple [LDAP] external user directories.

##### RQ.SRS-009.LDAP.ExternalUserDirectory.Authentication.Parallel.LocalOnly
version: 1.0

[ClickHouse] SHALL support parallel authentication of users defined only locally
when one or more [LDAP] external user directories are specified in the configuration file.

##### RQ.SRS-009.LDAP.ExternalUserDirectory.Authentication.Parallel.LocalAndMultipleLDAP
version: 1.0

[ClickHouse] SHALL support parallel authentication of local and external [LDAP] users
authenticated using multiple [LDAP] external user directories.

##### RQ.SRS-009.LDAP.ExternalUserDirectory.Authentication.Parallel.SameUser
version: 1.0

[ClickHouse] SHALL support parallel authentication of the same external [LDAP] user
authenticated using the same [LDAP] external user directory.

##### RQ.SRS-009.LDAP.ExternalUserDirectory.Authentication.Parallel.DynamicallyAddedAndRemovedUsers
version: 1.0

[ClickHouse] SHALL support parallel authentication of users using
[LDAP] external user directory when [LDAP] users are dynamically added and
removed.

#### Connection

##### RQ.SRS-009.LDAP.ExternalUserDirectory.Connection.Protocol.PlainText
version: 1.0

[ClickHouse] SHALL support user authentication using plain text `ldap://` non secure protocol
while connecting to the [LDAP] server when using [LDAP] external user directory.

##### RQ.SRS-009.LDAP.ExternalUserDirectory.Connection.Protocol.TLS
version: 1.0

[ClickHouse] SHALL support user authentication using `SSL/TLS` `ldaps://` secure protocol
while connecting to the [LDAP] server when using [LDAP] external user directory.

##### RQ.SRS-009.LDAP.ExternalUserDirectory.Connection.Protocol.StartTLS
version: 1.0

[ClickHouse] SHALL support user authentication using legacy `StartTLS` protocol which is a
plain text `ldap://` protocol that is upgraded to [TLS] when connecting to the [LDAP] server
when using [LDAP] external user directory.

##### RQ.SRS-009.LDAP.ExternalUserDirectory.Connection.Protocol.TLS.Certificate.Validation
version: 1.0

[ClickHouse] SHALL support certificate validation used for [TLS] connections
to the [LDAP] server when using [LDAP] external user directory.

##### RQ.SRS-009.LDAP.ExternalUserDirectory.Connection.Protocol.TLS.Certificate.SelfSigned
version: 1.0

[ClickHouse] SHALL support self-signed certificates for [TLS] connections
to the [LDAP] server when using [LDAP] external user directory.

##### RQ.SRS-009.LDAP.ExternalUserDirectory.Connection.Protocol.TLS.Certificate.SpecificCertificationAuthority
version: 1.0

[ClickHouse] SHALL support certificates signed by specific Certification Authority for [TLS] connections
to the [LDAP] server when using [LDAP] external user directory.

##### RQ.SRS-009.LDAP.ExternalUserDirectory.Connection.Authentication.Mechanism.Anonymous
version: 1.0

[ClickHouse] SHALL return an error and prohibit authentication using [Anonymous Authentication Mechanism of Simple Bind]
authentication mechanism when connecting to the [LDAP] server when using [LDAP] external server directory.

##### RQ.SRS-009.LDAP.ExternalUserDirectory.Connection.Authentication.Mechanism.Unauthenticated
version: 1.0

[ClickHouse] SHALL return an error and prohibit authentication using [Unauthenticated Authentication Mechanism of Simple Bind]
authentication mechanism when connecting to the [LDAP] server when using [LDAP] external server directory.

##### RQ.SRS-009.LDAP.ExternalUserDirectory.Connection.Authentication.Mechanism.NamePassword
version: 1.0

[ClickHouse] SHALL allow authentication using only [Name/Password Authentication Mechanism of Simple Bind]
authentication mechanism when connecting to the [LDAP] server when using [LDAP] external server directory.

##### RQ.SRS-009.LDAP.ExternalUserDirectory.Connection.Authentication.UnreachableServer
version: 1.0

[ClickHouse] SHALL return an error and prohibit user login if [LDAP] server is unreachable
when using [LDAP] external user directory.

### Specific

#### User Discovery

##### RQ.SRS-009.LDAP.ExternalUserDirectory.Users.Lookup.Priority
version: 2.0

[ClickHouse] SHALL lookup user presence in the same order
as user directories are defined in the `config.xml`.

##### RQ.SRS-009.LDAP.ExternalUserDirectory.Restart.Server
version: 1.0

[ClickHouse] SHALL support restarting server when one or more LDAP external directories
are configured.

##### RQ.SRS-009.LDAP.ExternalUserDirectory.Restart.Server.ParallelLogins
version: 1.0

[ClickHouse] SHALL support restarting server when one or more LDAP external directories
are configured during parallel [LDAP] user logins.

#### Roles

##### RQ.SRS-009.LDAP.ExternalUserDirectory.Role.Removed
version: 2.0

[ClickHouse] SHALL allow authentication even if the roles that are specified in the configuration
of the external user directory are not defined at the time of the authentication attempt.

##### RQ.SRS-009.LDAP.ExternalUserDirectory.Role.Removed.Privileges
version: 1.0

[ClickHouse] SHALL remove the privileges provided by the role from all the LDAP
users authenticated using external user directory if it is removed
including currently cached users that are still able to authenticated where the removed
role is specified in the configuration of the external user directory.

##### RQ.SRS-009.LDAP.ExternalUserDirectory.Role.Readded.Privileges
version: 1.0

[ClickHouse] SHALL reassign the role and add the privileges provided by the role
when it is re-added after removal for all LDAP users authenticated using external user directory
including any cached users where the re-added role was specified in the configuration of the external user directory.

##### RQ.SRS-009.LDAP.ExternalUserDirectory.Role.New
version: 1.0

[ClickHouse] SHALL not allow any new roles to be assigned to any LDAP
users authenticated using external user directory unless the role is specified
in the configuration of the external user directory.

##### RQ.SRS-009.LDAP.ExternalUserDirectory.Role.NewPrivilege
version: 1.0

[ClickHouse] SHALL add new privilege to all the LDAP users authenticated using external user directory
including cached users when new privilege is added to one of the roles specified
in the configuration of the external user directory.

##### RQ.SRS-009.LDAP.ExternalUserDirectory.Role.RemovedPrivilege
version: 1.0

[ClickHouse] SHALL remove privilege from all the LDAP users authenticated using external user directory
including cached users when privilege is removed from all the roles specified
in the configuration of the external user directory.

##### RQ.SRS-009.LDAP.ExternalUserDirectory.Role.NotPresent.Added
version: 1.0

[ClickHouse] SHALL add a role to the users authenticated using LDAP external user directory
that did not exist during the time of authentication but are defined in the 
configuration file as soon as the role with that name becomes
available.

#### Configuration

##### RQ.SRS-009.LDAP.ExternalUserDirectory.Configuration.Server.Invalid
version: 1.0

[ClickHouse] SHALL return an error and prohibit user login if [LDAP] server configuration is not valid.

##### RQ.SRS-009.LDAP.ExternalUserDirectory.Configuration.Server.Definition
version: 1.0

[ClickHouse] SHALL support using the [LDAP] servers defined in the
`ldap_servers` section of the `config.xml` as the server to be used
for a external user directory that uses an [LDAP] server as a source of user definitions.

##### RQ.SRS-009.LDAP.ExternalUserDirectory.Configuration.Server.Name
version: 1.0

[ClickHouse] SHALL not support empty string as a server name.

##### RQ.SRS-009.LDAP.ExternalUserDirectory.Configuration.Server.Host
version: 1.0

[ClickHouse] SHALL support `<host>` parameter to specify [LDAP]
server hostname or IP, this parameter SHALL be mandatory and SHALL not be empty.

##### RQ.SRS-009.LDAP.ExternalUserDirectory.Configuration.Server.Port
version: 1.0

[ClickHouse] SHALL support `<port>` parameter to specify [LDAP] server port.

##### RQ.SRS-009.LDAP.ExternalUserDirectory.Configuration.Server.Port.Default
version: 1.0

[ClickHouse] SHALL use default port number `636` if `enable_tls` is set to `yes` or `389` otherwise.

##### RQ.SRS-009.LDAP.ExternalUserDirectory.Configuration.Server.AuthDN.Prefix
version: 1.0

[ClickHouse] SHALL support `<auth_dn_prefix>` parameter to specify the prefix
of value used to construct the DN to bound to during authentication via [LDAP] server.

##### RQ.SRS-009.LDAP.ExternalUserDirectory.Configuration.Server.AuthDN.Suffix
version: 1.0

[ClickHouse] SHALL support `<auth_dn_suffix>` parameter to specify the suffix
of value used to construct the DN to bound to during authentication via [LDAP] server.

##### RQ.SRS-009.LDAP.ExternalUserDirectory.Configuration.Server.AuthDN.Value
version: 1.0

[ClickHouse] SHALL construct DN as  `auth_dn_prefix + escape(user_name) + auth_dn_suffix` string.

> This implies that auth_dn_suffix should usually have comma ',' as its first non-space character.

##### RQ.SRS-009.LDAP.ExternalUserDirectory.Configuration.Server.EnableTLS
version: 1.0

[ClickHouse] SHALL support `<enable_tls>` parameter to trigger the use of secure connection to the [LDAP] server.

##### RQ.SRS-009.LDAP.ExternalUserDirectory.Configuration.Server.EnableTLS.Options.Default
version: 1.0

[ClickHouse] SHALL use `yes` value as the default for `<enable_tls>` parameter
to enable SSL/TLS `ldaps://` protocol.

##### RQ.SRS-009.LDAP.ExternalUserDirectory.Configuration.Server.EnableTLS.Options.No
version: 1.0

[ClickHouse] SHALL support specifying `no` as the value of `<enable_tls>` parameter to enable
plain text `ldap://` protocol.

##### RQ.SRS-009.LDAP.ExternalUserDirectory.Configuration.Server.EnableTLS.Options.Yes
version: 1.0

[ClickHouse] SHALL support specifying `yes` as the value of `<enable_tls>` parameter to enable
SSL/TLS `ldaps://` protocol.

##### RQ.SRS-009.LDAP.ExternalUserDirectory.Configuration.Server.EnableTLS.Options.StartTLS
version: 1.0

[ClickHouse] SHALL support specifying `starttls` as the value of `<enable_tls>` parameter to enable
legacy `StartTLS` protocol that used plain text `ldap://` protocol, upgraded to [TLS].

##### RQ.SRS-009.LDAP.ExternalUserDirectory.Configuration.Server.TLSMinimumProtocolVersion
version: 1.0

[ClickHouse] SHALL support `<tls_minimum_protocol_version>` parameter to specify
the minimum protocol version of SSL/TLS.

##### RQ.SRS-009.LDAP.ExternalUserDirectory.Configuration.Server.TLSMinimumProtocolVersion.Values
version: 1.0

[ClickHouse] SHALL support specifying `ssl2`, `ssl3`, `tls1.0`, `tls1.1`, and `tls1.2`
as a value of the `<tls_minimum_protocol_version>` parameter.

##### RQ.SRS-009.LDAP.ExternalUserDirectory.Configuration.Server.TLSMinimumProtocolVersion.Default
version: 1.0

[ClickHouse] SHALL set `tls1.2` as the default value of the `<tls_minimum_protocol_version>` parameter.

##### RQ.SRS-009.LDAP.ExternalUserDirectory.Configuration.Server.TLSRequireCert
version: 1.0

[ClickHouse] SHALL support `<tls_require_cert>` parameter to specify [TLS] peer
certificate verification behavior.

##### RQ.SRS-009.LDAP.ExternalUserDirectory.Configuration.Server.TLSRequireCert.Options.Default
version: 1.0

[ClickHouse] SHALL use `demand` value as the default for the `<tls_require_cert>` parameter.

##### RQ.SRS-009.LDAP.ExternalUserDirectory.Configuration.Server.TLSRequireCert.Options.Demand
version: 1.0

[ClickHouse] SHALL support specifying `demand` as the value of `<tls_require_cert>` parameter to
enable requesting of client certificate.  If no certificate  is  provided,  or  a  bad   certificate   is
provided, the session SHALL be immediately terminated.

##### RQ.SRS-009.LDAP.ExternalUserDirectory.Configuration.Server.TLSRequireCert.Options.Allow
version: 1.0

[ClickHouse] SHALL support specifying `allow` as the value of `<tls_require_cert>` parameter to
enable requesting of client certificate. If no
certificate is provided, the session SHALL proceed normally.
If a bad certificate is provided, it SHALL be ignored and the session SHALL proceed normally.

##### RQ.SRS-009.LDAP.ExternalUserDirectory.Configuration.Server.TLSRequireCert.Options.Try
version: 1.0

[ClickHouse] SHALL support specifying `try` as the value of `<tls_require_cert>` parameter to
enable requesting of client certificate. If no certificate is provided, the session
SHALL proceed  normally.  If a bad certificate is provided, the session SHALL be
immediately terminated.

##### RQ.SRS-009.LDAP.ExternalUserDirectory.Configuration.Server.TLSRequireCert.Options.Never
version: 1.0

[ClickHouse] SHALL support specifying `never` as the value of `<tls_require_cert>` parameter to
disable requesting of client certificate.

##### RQ.SRS-009.LDAP.ExternalUserDirectory.Configuration.Server.TLSCertFile
version: 1.0

[ClickHouse] SHALL support `<tls_cert_file>` to specify the path to certificate file used by
[ClickHouse] to establish connection with the [LDAP] server.

##### RQ.SRS-009.LDAP.ExternalUserDirectory.Configuration.Server.TLSKeyFile
version: 1.0

[ClickHouse] SHALL support `<tls_key_file>` to specify the path to key file for the certificate
specified by the `<tls_cert_file>` parameter.

##### RQ.SRS-009.LDAP.ExternalUserDirectory.Configuration.Server.TLSCACertDir
version: 1.0

[ClickHouse] SHALL support `<tls_ca_cert_dir>` parameter to specify to a path to
the directory containing [CA] certificates used to verify certificates provided by the [LDAP] server.

##### RQ.SRS-009.LDAP.ExternalUserDirectory.Configuration.Server.TLSCACertFile
version: 1.0

[ClickHouse] SHALL support `<tls_ca_cert_file>` parameter to specify a path to a specific
[CA] certificate file used to verify certificates provided by the [LDAP] server.

##### RQ.SRS-009.LDAP.ExternalUserDirectory.Configuration.Server.TLSCipherSuite
version: 1.0

[ClickHouse] SHALL support `tls_cipher_suite` parameter to specify allowed cipher suites.
The value SHALL use the same format as the `ciphersuites` in the [OpenSSL Ciphers].

For example,

```xml
<tls_cipher_suite>ECDHE-ECDSA-AES256-GCM-SHA384:ECDHE-RSA-AES256-GCM-SHA384:AES256-GCM-SHA384</tls_cipher_suite>
```

The available suites SHALL depend on the [OpenSSL] library version and variant used to build
[ClickHouse] and therefore might change.

##### RQ.SRS-009.LDAP.ExternalUserDirectory.Configuration.Server.Syntax
version: 1.0

[ClickHouse] SHALL support the following example syntax to create an entry for an [LDAP] server inside the `config.xml`
configuration file or of any configuration file inside the `config.d` directory.

```xml
<yandex>
    <my_ldap_server>
        <host>localhost</host>
        <port>636</port>
        <auth_dn_prefix>cn=</auth_dn_prefix>
        <auth_dn_suffix>, ou=users, dc=example, dc=com</auth_dn_suffix>
        <enable_tls>yes</enable_tls>
        <tls_minimum_protocol_version>tls1.2</tls_minimum_protocol_version>
        <tls_require_cert>demand</tls_require_cert>
        <tls_cert_file>/path/to/tls_cert_file</tls_cert_file>
        <tls_key_file>/path/to/tls_key_file</tls_key_file>
        <tls_ca_cert_file>/path/to/tls_ca_cert_file</tls_ca_cert_file>
        <tls_ca_cert_dir>/path/to/tls_ca_cert_dir</tls_ca_cert_dir>
        <tls_cipher_suite>ECDHE-ECDSA-AES256-GCM-SHA384:ECDHE-RSA-AES256-GCM-SHA384:AES256-GCM-SHA384</tls_cipher_suite>
    </my_ldap_server>
</yandex>
```

##### RQ.SRS-009.LDAP.ExternalUserDirectory.Configuration.Users.LDAPUserDirectory
version: 1.0

[ClickHouse] SHALL support `<ldap>` sub-section in the `<user_directories>` section of the `config.xml`
that SHALL define a external user directory that uses an [LDAP] server as a source of user definitions.

##### RQ.SRS-009.LDAP.ExternalUserDirectory.Configuration.Users.LDAPUserDirectory.MoreThanOne
version: 2.0

[ClickHouse] SHALL support more than one `<ldap>` sub-sections in the `<user_directories>` section of the `config.xml`
that SHALL allow to define more than one external user directory that use an [LDAP] server as a source
of user definitions.

##### RQ.SRS-009.LDAP.ExternalUserDirectory.Configuration.Users.Syntax
version: 1.0

[ClickHouse] SHALL support `<ldap>` section with the following syntax

```xml
<yandex>
    <user_directories>
        <ldap>
            <server>my_ldap_server</server>
            <roles>
                <my_local_role1 />
                <my_local_role2 />
            </roles>
        </ldap>
    </user_directories>
</yandex>
```

##### RQ.SRS-009.LDAP.ExternalUserDirectory.Configuration.Users.Parameters.Server
version: 1.0

[ClickHouse] SHALL support `server` parameter in the `<ldap>` sub-section in the `<user_directories>`
section of the `config.xml` that SHALL specify one of LDAP server names
defined in `<ldap_servers>` section.

##### RQ.SRS-009.LDAP.ExternalUserDirectory.Configuration.Users.Parameters.Server.Empty
version: 1.0

[ClickHouse] SHALL return an error if the `server` parameter in the `<ldap>` sub-section in the `<user_directories>`
is empty.

##### RQ.SRS-009.LDAP.ExternalUserDirectory.Configuration.Users.Parameters.Server.Missing
version: 1.0

[ClickHouse] SHALL return an error if the `server` parameter in the `<ldap>` sub-section in the `<user_directories>`
is missing.

##### RQ.SRS-009.LDAP.ExternalUserDirectory.Configuration.Users.Parameters.Server.MoreThanOne
version: 1.0

[ClickHouse] SHALL only use the first definitition of the `server` parameter in the `<ldap>` sub-section in the `<user_directories>`
if more than one `server` parameter is defined in the configuration.

##### RQ.SRS-009.LDAP.ExternalUserDirectory.Configuration.Users.Parameters.Server.Invalid
version: 1.0

[ClickHouse] SHALL return an error if the server specified as the value of the `<server>`
parameter is not defined.

##### RQ.SRS-009.LDAP.ExternalUserDirectory.Configuration.Users.Parameters.Roles
version: 1.0

[ClickHouse] SHALL support `roles` parameter in the `<ldap>` sub-section in the `<user_directories>`
section of the `config.xml` that SHALL specify the names of a locally defined roles that SHALL
be assigned to all users retrieved from the [LDAP] server.

##### RQ.SRS-009.LDAP.ExternalUserDirectory.Configuration.Users.Parameters.Roles.MoreThanOne
version: 1.0

[ClickHouse] SHALL only use the first definitition of the `roles` parameter
in the `<ldap>` sub-section in the `<user_directories>`
if more than one `roles` parameter is defined in the configuration.

##### RQ.SRS-009.LDAP.ExternalUserDirectory.Configuration.Users.Parameters.Roles.Invalid
version: 2.0

[ClickHouse] SHALL not return an error if the role specified in the `<roles>`
parameter does not exist locally. 

##### RQ.SRS-009.LDAP.ExternalUserDirectory.Configuration.Users.Parameters.Roles.Empty
version: 1.0

[ClickHouse] SHALL not allow users authenticated using LDAP external user directory
to perform any action if the `roles` parameter in the `<ldap>` sub-section in the `<user_directories>`
section is empty.

##### RQ.SRS-009.LDAP.ExternalUserDirectory.Configuration.Users.Parameters.Roles.Missing
version: 1.0

[ClickHouse] SHALL not allow users authenticated using LDAP external user directory
to perform any action if the `roles` parameter in the `<ldap>` sub-section in the `<user_directories>`
section is missing.

#### Authentication

##### RQ.SRS-009.LDAP.ExternalUserDirectory.Authentication.Username.Empty
version: 1.0

[ClickHouse] SHALL not support authenticating users with empty username
when using [LDAP] external user directory.

##### RQ.SRS-009.LDAP.ExternalUserDirectory.Authentication.Username.Long
version: 1.0

[ClickHouse] SHALL support authenticating users with a long username of at least 256 bytes
when using [LDAP] external user directory.

##### RQ.SRS-009.LDAP.ExternalUserDirectory.Authentication.Username.UTF8
version: 1.0

[ClickHouse] SHALL support authentication users with a username that contains [UTF-8] characters
when using [LDAP] external user directory.

##### RQ.SRS-009.LDAP.ExternalUserDirectory.Authentication.Password.Empty
version: 1.0

[ClickHouse] SHALL not support authenticating users with empty passwords
even if an empty password is valid for the user and
is allowed by the [LDAP] server when using [LDAP] external user directory.

##### RQ.SRS-009.LDAP.ExternalUserDirectory.Authentication.Password.Long
version: 1.0

[ClickHouse] SHALL support long password of at least 256 bytes
that can be used to authenticate users when using [LDAP] external user directory.

##### RQ.SRS-009.LDAP.ExternalUserDirectory.Authentication.Password.UTF8
version: 1.0

[ClickHouse] SHALL support [UTF-8] characters in passwords
used to authenticate users when using [LDAP] external user directory.

## References

* **Access Control and Account Management**: https://clickhouse.tech/docs/en/operations/access-rights/
* **LDAP**: https://en.wikipedia.org/wiki/Lightweight_Directory_Access_Protocol
* **ClickHouse:** https://clickhouse.tech

[SRS]: #srs
[Access Control and Account Management]: https://clickhouse.tech/docs/en/operations/access-rights/
[SRS-007 ClickHouse Authentication of Users via LDAP]: https://github.com/ClickHouse/ClickHouse/blob/master/tests/testflows/ldap/authentication/requirements/requirements.md
[LDAP]: https://en.wikipedia.org/wiki/Lightweight_Directory_Access_Protocol
[ClickHouse]: https://clickhouse.tech
[GitHub Repository]: https://github.com/ClickHouse/ClickHouse/blob/master/tests/testflows/ldap/external_user_directory/requirements/requirements.md
[Revision History]: https://github.com/ClickHouse/ClickHouse/commits/master/tests/testflows/ldap/external_user_directory/requirements/requirements.md
[Git]: https://git-scm.com/
[GitHub]: https://github.com
''')
=======
Heading = Specification.Heading
>>>>>>> 34b6b840

RQ_SRS_009_LDAP_ExternalUserDirectory_Authentication = Requirement(
    name='RQ.SRS-009.LDAP.ExternalUserDirectory.Authentication',
    version='1.0',
    priority=None,
    group=None,
    type=None,
    uid=None,
    description=(
        '[ClickHouse] SHALL support authenticating users that are defined only on the [LDAP] server.\n'
        '\n'
        ),
    link=None,
    level=4,
    num='4.1.1.1')

RQ_SRS_009_LDAP_ExternalUserDirectory_MultipleUserDirectories = Requirement(
    name='RQ.SRS-009.LDAP.ExternalUserDirectory.MultipleUserDirectories',
    version='1.0',
    priority=None,
    group=None,
    type=None,
    uid=None,
    description=(
        '[ClickHouse] SHALL support authenticating users using multiple [LDAP] external user directories.\n'
        '\n'
        ),
    link=None,
    level=4,
    num='4.1.1.2')

RQ_SRS_009_LDAP_ExternalUserDirectory_MultipleUserDirectories_Lookup = Requirement(
    name='RQ.SRS-009.LDAP.ExternalUserDirectory.MultipleUserDirectories.Lookup',
    version='1.0',
    priority=None,
    group=None,
    type=None,
    uid=None,
    description=(
        '[ClickHouse] SHALL attempt to authenticate external [LDAP] user\n'
        'using [LDAP] external user directory in the same order\n'
        'in which user directories are specified in the `config.xml` file.\n'
        'If a user cannot be authenticated using the first [LDAP] external user directory\n'
        'then the next user directory in the list SHALL be used.\n'
        '\n'
        ),
    link=None,
    level=4,
    num='4.1.1.3')

RQ_SRS_009_LDAP_ExternalUserDirectory_Users_Authentication_NewUsers = Requirement(
    name='RQ.SRS-009.LDAP.ExternalUserDirectory.Users.Authentication.NewUsers',
    version='1.0',
    priority=None,
    group=None,
    type=None,
    uid=None,
    description=(
        '[ClickHouse] SHALL support authenticating users that are defined only on the [LDAP] server\n'
        'as soon as they are added to the [LDAP] server.\n'
        '\n'
        ),
    link=None,
    level=4,
    num='4.1.1.4')

RQ_SRS_009_LDAP_ExternalUserDirectory_Authentication_DeletedUsers = Requirement(
    name='RQ.SRS-009.LDAP.ExternalUserDirectory.Authentication.DeletedUsers',
    version='1.0',
    priority=None,
    group=None,
    type=None,
    uid=None,
    description=(
        '[ClickHouse] SHALL not allow authentication of users that\n'
        'were previously defined only on the [LDAP] server but were removed\n'
        'from the [LDAP] server.\n'
        '\n'
        ),
    link=None,
    level=4,
    num='4.1.1.5')

RQ_SRS_009_LDAP_ExternalUserDirectory_Authentication_Valid = Requirement(
    name='RQ.SRS-009.LDAP.ExternalUserDirectory.Authentication.Valid',
    version='1.0',
    priority=None,
    group=None,
    type=None,
    uid=None,
    description=(
        '[ClickHouse] SHALL only allow user authentication using [LDAP] server if and only if\n'
        'user name and password match [LDAP] server records for the user\n'
        'when using [LDAP] external user directory.\n'
        '\n'
        ),
    link=None,
    level=4,
    num='4.1.1.6')

RQ_SRS_009_LDAP_ExternalUserDirectory_Authentication_Invalid = Requirement(
    name='RQ.SRS-009.LDAP.ExternalUserDirectory.Authentication.Invalid',
    version='1.0',
    priority=None,
    group=None,
    type=None,
    uid=None,
    description=(
        '[ClickHouse] SHALL return an error and prohibit authentication if either user name or password\n'
        'do not match [LDAP] server records for the user\n'
        'when using [LDAP] external user directory.\n'
        '\n'
        ),
    link=None,
    level=4,
    num='4.1.1.7')

RQ_SRS_009_LDAP_ExternalUserDirectory_Authentication_UsernameChanged = Requirement(
    name='RQ.SRS-009.LDAP.ExternalUserDirectory.Authentication.UsernameChanged',
    version='1.0',
    priority=None,
    group=None,
    type=None,
    uid=None,
    description=(
        '[ClickHouse] SHALL return an error and prohibit authentication if the username is changed\n'
        'on the [LDAP] server when using [LDAP] external user directory.\n'
        '\n'
        ),
    link=None,
    level=4,
    num='4.1.1.8')

RQ_SRS_009_LDAP_ExternalUserDirectory_Authentication_PasswordChanged = Requirement(
    name='RQ.SRS-009.LDAP.ExternalUserDirectory.Authentication.PasswordChanged',
    version='1.0',
    priority=None,
    group=None,
    type=None,
    uid=None,
    description=(
        '[ClickHouse] SHALL return an error and prohibit authentication if the password\n'
        'for the user is changed on the [LDAP] server when using [LDAP] external user directory.\n'
        '\n'
        ),
    link=None,
    level=4,
    num='4.1.1.9')

RQ_SRS_009_LDAP_ExternalUserDirectory_Authentication_LDAPServerRestart = Requirement(
    name='RQ.SRS-009.LDAP.ExternalUserDirectory.Authentication.LDAPServerRestart',
    version='1.0',
    priority=None,
    group=None,
    type=None,
    uid=None,
    description=(
        '[ClickHouse] SHALL support authenticating users after [LDAP] server is restarted\n'
        'when using [LDAP] external user directory.\n'
        '\n'
        ),
    link=None,
    level=4,
    num='4.1.1.10')

RQ_SRS_009_LDAP_ExternalUserDirectory_Authentication_ClickHouseServerRestart = Requirement(
    name='RQ.SRS-009.LDAP.ExternalUserDirectory.Authentication.ClickHouseServerRestart',
    version='1.0',
    priority=None,
    group=None,
    type=None,
    uid=None,
    description=(
        '[ClickHouse] SHALL support authenticating users after server is restarted\n'
        'when using [LDAP] external user directory.\n'
        '\n'
        ),
    link=None,
    level=4,
    num='4.1.1.11')

RQ_SRS_009_LDAP_ExternalUserDirectory_Authentication_Parallel = Requirement(
    name='RQ.SRS-009.LDAP.ExternalUserDirectory.Authentication.Parallel',
    version='1.0',
    priority=None,
    group=None,
    type=None,
    uid=None,
    description=(
        '[ClickHouse] SHALL support parallel authentication of users using [LDAP] server\n'
        'when using [LDAP] external user directory.\n'
        '\n'
        ),
    link=None,
    level=4,
    num='4.1.1.12')

RQ_SRS_009_LDAP_ExternalUserDirectory_Authentication_Parallel_ValidAndInvalid = Requirement(
    name='RQ.SRS-009.LDAP.ExternalUserDirectory.Authentication.Parallel.ValidAndInvalid',
    version='1.0',
    priority=None,
    group=None,
    type=None,
    uid=None,
    description=(
        '[ClickHouse] SHALL support authentication of valid users and\n'
        'prohibit authentication of invalid users using [LDAP] server\n'
        'in parallel without having invalid attempts affecting valid authentications\n'
        'when using [LDAP] external user directory.\n'
        '\n'
        ),
    link=None,
    level=4,
    num='4.1.1.13')

RQ_SRS_009_LDAP_ExternalUserDirectory_Authentication_Parallel_MultipleServers = Requirement(
    name='RQ.SRS-009.LDAP.ExternalUserDirectory.Authentication.Parallel.MultipleServers',
    version='1.0',
    priority=None,
    group=None,
    type=None,
    uid=None,
    description=(
        '[ClickHouse] SHALL support parallel authentication of external [LDAP] users\n'
        'authenticated using multiple [LDAP] external user directories.\n'
        '\n'
        ),
    link=None,
    level=4,
    num='4.1.1.14')

RQ_SRS_009_LDAP_ExternalUserDirectory_Authentication_Parallel_LocalOnly = Requirement(
    name='RQ.SRS-009.LDAP.ExternalUserDirectory.Authentication.Parallel.LocalOnly',
    version='1.0',
    priority=None,
    group=None,
    type=None,
    uid=None,
    description=(
        '[ClickHouse] SHALL support parallel authentication of users defined only locally\n'
        'when one or more [LDAP] external user directories are specified in the configuration file.\n'
        '\n'
        ),
    link=None,
    level=4,
    num='4.1.1.15')

RQ_SRS_009_LDAP_ExternalUserDirectory_Authentication_Parallel_LocalAndMultipleLDAP = Requirement(
    name='RQ.SRS-009.LDAP.ExternalUserDirectory.Authentication.Parallel.LocalAndMultipleLDAP',
    version='1.0',
    priority=None,
    group=None,
    type=None,
    uid=None,
    description=(
        '[ClickHouse] SHALL support parallel authentication of local and external [LDAP] users\n'
        'authenticated using multiple [LDAP] external user directories.\n'
        '\n'
        ),
    link=None,
    level=4,
    num='4.1.1.16')

RQ_SRS_009_LDAP_ExternalUserDirectory_Authentication_Parallel_SameUser = Requirement(
    name='RQ.SRS-009.LDAP.ExternalUserDirectory.Authentication.Parallel.SameUser',
    version='1.0',
    priority=None,
    group=None,
    type=None,
    uid=None,
    description=(
        '[ClickHouse] SHALL support parallel authentication of the same external [LDAP] user\n'
        'authenticated using the same [LDAP] external user directory.\n'
        '\n'
        ),
    link=None,
    level=4,
    num='4.1.1.17')

RQ_SRS_009_LDAP_ExternalUserDirectory_Authentication_Parallel_DynamicallyAddedAndRemovedUsers = Requirement(
    name='RQ.SRS-009.LDAP.ExternalUserDirectory.Authentication.Parallel.DynamicallyAddedAndRemovedUsers',
    version='1.0',
    priority=None,
    group=None,
    type=None,
    uid=None,
    description=(
        '[ClickHouse] SHALL support parallel authentication of users using\n'
        '[LDAP] external user directory when [LDAP] users are dynamically added and\n'
        'removed.\n'
        '\n'
        ),
    link=None,
    level=4,
    num='4.1.1.18')

RQ_SRS_009_LDAP_ExternalUserDirectory_Connection_Protocol_PlainText = Requirement(
    name='RQ.SRS-009.LDAP.ExternalUserDirectory.Connection.Protocol.PlainText',
    version='1.0',
    priority=None,
    group=None,
    type=None,
    uid=None,
    description=(
        '[ClickHouse] SHALL support user authentication using plain text `ldap://` non secure protocol\n'
        'while connecting to the [LDAP] server when using [LDAP] external user directory.\n'
        '\n'
        ),
    link=None,
    level=4,
    num='4.1.2.1')

RQ_SRS_009_LDAP_ExternalUserDirectory_Connection_Protocol_TLS = Requirement(
    name='RQ.SRS-009.LDAP.ExternalUserDirectory.Connection.Protocol.TLS',
    version='1.0',
    priority=None,
    group=None,
    type=None,
    uid=None,
    description=(
        '[ClickHouse] SHALL support user authentication using `SSL/TLS` `ldaps://` secure protocol\n'
        'while connecting to the [LDAP] server when using [LDAP] external user directory.\n'
        '\n'
        ),
    link=None,
    level=4,
    num='4.1.2.2')

RQ_SRS_009_LDAP_ExternalUserDirectory_Connection_Protocol_StartTLS = Requirement(
    name='RQ.SRS-009.LDAP.ExternalUserDirectory.Connection.Protocol.StartTLS',
    version='1.0',
    priority=None,
    group=None,
    type=None,
    uid=None,
    description=(
        '[ClickHouse] SHALL support user authentication using legacy `StartTLS` protocol which is a\n'
        'plain text `ldap://` protocol that is upgraded to [TLS] when connecting to the [LDAP] server\n'
        'when using [LDAP] external user directory.\n'
        '\n'
        ),
    link=None,
    level=4,
    num='4.1.2.3')

RQ_SRS_009_LDAP_ExternalUserDirectory_Connection_Protocol_TLS_Certificate_Validation = Requirement(
    name='RQ.SRS-009.LDAP.ExternalUserDirectory.Connection.Protocol.TLS.Certificate.Validation',
    version='1.0',
    priority=None,
    group=None,
    type=None,
    uid=None,
    description=(
        '[ClickHouse] SHALL support certificate validation used for [TLS] connections\n'
        'to the [LDAP] server when using [LDAP] external user directory.\n'
        '\n'
        ),
    link=None,
    level=4,
    num='4.1.2.4')

RQ_SRS_009_LDAP_ExternalUserDirectory_Connection_Protocol_TLS_Certificate_SelfSigned = Requirement(
    name='RQ.SRS-009.LDAP.ExternalUserDirectory.Connection.Protocol.TLS.Certificate.SelfSigned',
    version='1.0',
    priority=None,
    group=None,
    type=None,
    uid=None,
    description=(
        '[ClickHouse] SHALL support self-signed certificates for [TLS] connections\n'
        'to the [LDAP] server when using [LDAP] external user directory.\n'
        '\n'
        ),
    link=None,
    level=4,
    num='4.1.2.5')

RQ_SRS_009_LDAP_ExternalUserDirectory_Connection_Protocol_TLS_Certificate_SpecificCertificationAuthority = Requirement(
    name='RQ.SRS-009.LDAP.ExternalUserDirectory.Connection.Protocol.TLS.Certificate.SpecificCertificationAuthority',
    version='1.0',
    priority=None,
    group=None,
    type=None,
    uid=None,
    description=(
        '[ClickHouse] SHALL support certificates signed by specific Certification Authority for [TLS] connections\n'
        'to the [LDAP] server when using [LDAP] external user directory.\n'
        '\n'
        ),
    link=None,
    level=4,
    num='4.1.2.6')

RQ_SRS_009_LDAP_ExternalUserDirectory_Connection_Authentication_Mechanism_Anonymous = Requirement(
    name='RQ.SRS-009.LDAP.ExternalUserDirectory.Connection.Authentication.Mechanism.Anonymous',
    version='1.0',
    priority=None,
    group=None,
    type=None,
    uid=None,
    description=(
        '[ClickHouse] SHALL return an error and prohibit authentication using [Anonymous Authentication Mechanism of Simple Bind]\n'
        'authentication mechanism when connecting to the [LDAP] server when using [LDAP] external server directory.\n'
        '\n'
        ),
    link=None,
    level=4,
    num='4.1.2.7')

RQ_SRS_009_LDAP_ExternalUserDirectory_Connection_Authentication_Mechanism_Unauthenticated = Requirement(
    name='RQ.SRS-009.LDAP.ExternalUserDirectory.Connection.Authentication.Mechanism.Unauthenticated',
    version='1.0',
    priority=None,
    group=None,
    type=None,
    uid=None,
    description=(
        '[ClickHouse] SHALL return an error and prohibit authentication using [Unauthenticated Authentication Mechanism of Simple Bind]\n'
        'authentication mechanism when connecting to the [LDAP] server when using [LDAP] external server directory.\n'
        '\n'
        ),
    link=None,
    level=4,
    num='4.1.2.8')

RQ_SRS_009_LDAP_ExternalUserDirectory_Connection_Authentication_Mechanism_NamePassword = Requirement(
    name='RQ.SRS-009.LDAP.ExternalUserDirectory.Connection.Authentication.Mechanism.NamePassword',
    version='1.0',
    priority=None,
    group=None,
    type=None,
    uid=None,
    description=(
        '[ClickHouse] SHALL allow authentication using only [Name/Password Authentication Mechanism of Simple Bind]\n'
        'authentication mechanism when connecting to the [LDAP] server when using [LDAP] external server directory.\n'
        '\n'
        ),
    link=None,
    level=4,
    num='4.1.2.9')

RQ_SRS_009_LDAP_ExternalUserDirectory_Connection_Authentication_UnreachableServer = Requirement(
    name='RQ.SRS-009.LDAP.ExternalUserDirectory.Connection.Authentication.UnreachableServer',
    version='1.0',
    priority=None,
    group=None,
    type=None,
    uid=None,
    description=(
        '[ClickHouse] SHALL return an error and prohibit user login if [LDAP] server is unreachable\n'
        'when using [LDAP] external user directory.\n'
        '\n'
        ),
    link=None,
    level=4,
    num='4.1.2.10')

RQ_SRS_009_LDAP_ExternalUserDirectory_Users_Lookup_Priority = Requirement(
    name='RQ.SRS-009.LDAP.ExternalUserDirectory.Users.Lookup.Priority',
    version='2.0',
    priority=None,
    group=None,
    type=None,
    uid=None,
    description=(
        '[ClickHouse] SHALL lookup user presence in the same order\n'
        'as user directories are defined in the `config.xml`.\n'
        '\n'
        ),
    link=None,
    level=4,
    num='4.2.1.1')

RQ_SRS_009_LDAP_ExternalUserDirectory_Restart_Server = Requirement(
    name='RQ.SRS-009.LDAP.ExternalUserDirectory.Restart.Server',
    version='1.0',
    priority=None,
    group=None,
    type=None,
    uid=None,
    description=(
        '[ClickHouse] SHALL support restarting server when one or more LDAP external directories\n'
        'are configured.\n'
        '\n'
        ),
    link=None,
    level=4,
    num='4.2.1.2')

RQ_SRS_009_LDAP_ExternalUserDirectory_Restart_Server_ParallelLogins = Requirement(
    name='RQ.SRS-009.LDAP.ExternalUserDirectory.Restart.Server.ParallelLogins',
    version='1.0',
    priority=None,
    group=None,
    type=None,
    uid=None,
    description=(
        '[ClickHouse] SHALL support restarting server when one or more LDAP external directories\n'
        'are configured during parallel [LDAP] user logins.\n'
        '\n'
        ),
    link=None,
    level=4,
    num='4.2.1.3')

RQ_SRS_009_LDAP_ExternalUserDirectory_Role_Removed = Requirement(
<<<<<<< HEAD
        name='RQ.SRS-009.LDAP.ExternalUserDirectory.Role.Removed',
        version='2.0',
        priority=None,
        group=None,
        type=None,
        uid=None,
        description=(
        '[ClickHouse] SHALL allow authentication even if the roles that are specified in the configuration\n'
        'of the external user directory are not defined at the time of the authentication attempt.\n'
=======
    name='RQ.SRS-009.LDAP.ExternalUserDirectory.Role.Removed',
    version='1.0',
    priority=None,
    group=None,
    type=None,
    uid=None,
    description=(
        '[ClickHouse] SHALL reject authentication attempt if any of the roles that are specified in the configuration\n'
        'of the external user directory are not defined at the time of the authentication attempt\n'
        'with an exception that if a user was able to authenticate in past and its internal user object was created and cached\n'
        'then the user SHALL be able to authenticate again, even if one of the roles is missing.\n'
>>>>>>> 34b6b840
        '\n'
        ),
    link=None,
    level=4,
    num='4.2.2.1')

RQ_SRS_009_LDAP_ExternalUserDirectory_Role_Removed_Privileges = Requirement(
    name='RQ.SRS-009.LDAP.ExternalUserDirectory.Role.Removed.Privileges',
    version='1.0',
    priority=None,
    group=None,
    type=None,
    uid=None,
    description=(
        '[ClickHouse] SHALL remove the privileges provided by the role from all the LDAP\n'
        'users authenticated using external user directory if it is removed\n'
        'including currently cached users that are still able to authenticated where the removed\n'
        'role is specified in the configuration of the external user directory.\n'
        '\n'
        ),
    link=None,
    level=4,
    num='4.2.2.2')

RQ_SRS_009_LDAP_ExternalUserDirectory_Role_Readded_Privileges = Requirement(
    name='RQ.SRS-009.LDAP.ExternalUserDirectory.Role.Readded.Privileges',
    version='1.0',
    priority=None,
    group=None,
    type=None,
    uid=None,
    description=(
        '[ClickHouse] SHALL reassign the role and add the privileges provided by the role\n'
        'when it is re-added after removal for all LDAP users authenticated using external user directory\n'
        'including any cached users where the re-added role was specified in the configuration of the external user directory.\n'
        '\n'
        ),
    link=None,
    level=4,
    num='4.2.2.3')

RQ_SRS_009_LDAP_ExternalUserDirectory_Role_New = Requirement(
    name='RQ.SRS-009.LDAP.ExternalUserDirectory.Role.New',
    version='1.0',
    priority=None,
    group=None,
    type=None,
    uid=None,
    description=(
        '[ClickHouse] SHALL not allow any new roles to be assigned to any LDAP\n'
        'users authenticated using external user directory unless the role is specified\n'
        'in the configuration of the external user directory.\n'
        '\n'
        ),
    link=None,
    level=4,
    num='4.2.2.4')

RQ_SRS_009_LDAP_ExternalUserDirectory_Role_NewPrivilege = Requirement(
    name='RQ.SRS-009.LDAP.ExternalUserDirectory.Role.NewPrivilege',
    version='1.0',
    priority=None,
    group=None,
    type=None,
    uid=None,
    description=(
        '[ClickHouse] SHALL add new privilege to all the LDAP users authenticated using external user directory\n'
        'including cached users when new privilege is added to one of the roles specified\n'
        'in the configuration of the external user directory.\n'
        '\n'
        ),
    link=None,
    level=4,
    num='4.2.2.5')

RQ_SRS_009_LDAP_ExternalUserDirectory_Role_RemovedPrivilege = Requirement(
    name='RQ.SRS-009.LDAP.ExternalUserDirectory.Role.RemovedPrivilege',
    version='1.0',
    priority=None,
    group=None,
    type=None,
    uid=None,
    description=(
        '[ClickHouse] SHALL remove privilege from all the LDAP users authenticated using external user directory\n'
        'including cached users when privilege is removed from all the roles specified\n'
        'in the configuration of the external user directory.\n'
        '\n'
        ),
    link=None,
    level=4,
    num='4.2.2.6')

RQ_SRS_009_LDAP_ExternalUserDirectory_Role_NotPresent_Added = Requirement(
        name='RQ.SRS-009.LDAP.ExternalUserDirectory.Role.NotPresent.Added',
        version='1.0',
        priority=None,
        group=None,
        type=None,
        uid=None,
        description=(
        '[ClickHouse] SHALL add a role to the users authenticated using LDAP external user directory\n'
        'that did not exist during the time of authentication but are defined in the \n'
        'configuration file as soon as the role with that name becomes\n'
        'available.\n'
        '\n'
        ),
        link=None)

RQ_SRS_009_LDAP_ExternalUserDirectory_Configuration_Server_Invalid = Requirement(
    name='RQ.SRS-009.LDAP.ExternalUserDirectory.Configuration.Server.Invalid',
    version='1.0',
    priority=None,
    group=None,
    type=None,
    uid=None,
    description=(
        '[ClickHouse] SHALL return an error and prohibit user login if [LDAP] server configuration is not valid.\n'
        '\n'
        ),
    link=None,
    level=4,
    num='4.2.3.1')

RQ_SRS_009_LDAP_ExternalUserDirectory_Configuration_Server_Definition = Requirement(
    name='RQ.SRS-009.LDAP.ExternalUserDirectory.Configuration.Server.Definition',
    version='1.0',
    priority=None,
    group=None,
    type=None,
    uid=None,
    description=(
        '[ClickHouse] SHALL support using the [LDAP] servers defined in the\n'
        '`ldap_servers` section of the `config.xml` as the server to be used\n'
        'for a external user directory that uses an [LDAP] server as a source of user definitions.\n'
        '\n'
        ),
    link=None,
    level=4,
    num='4.2.3.2')

RQ_SRS_009_LDAP_ExternalUserDirectory_Configuration_Server_Name = Requirement(
    name='RQ.SRS-009.LDAP.ExternalUserDirectory.Configuration.Server.Name',
    version='1.0',
    priority=None,
    group=None,
    type=None,
    uid=None,
    description=(
        '[ClickHouse] SHALL not support empty string as a server name.\n'
        '\n'
        ),
    link=None,
    level=4,
    num='4.2.3.3')

RQ_SRS_009_LDAP_ExternalUserDirectory_Configuration_Server_Host = Requirement(
    name='RQ.SRS-009.LDAP.ExternalUserDirectory.Configuration.Server.Host',
    version='1.0',
    priority=None,
    group=None,
    type=None,
    uid=None,
    description=(
        '[ClickHouse] SHALL support `<host>` parameter to specify [LDAP]\n'
        'server hostname or IP, this parameter SHALL be mandatory and SHALL not be empty.\n'
        '\n'
        ),
    link=None,
    level=4,
    num='4.2.3.4')

RQ_SRS_009_LDAP_ExternalUserDirectory_Configuration_Server_Port = Requirement(
    name='RQ.SRS-009.LDAP.ExternalUserDirectory.Configuration.Server.Port',
    version='1.0',
    priority=None,
    group=None,
    type=None,
    uid=None,
    description=(
        '[ClickHouse] SHALL support `<port>` parameter to specify [LDAP] server port.\n'
        '\n'
        ),
    link=None,
    level=4,
    num='4.2.3.5')

RQ_SRS_009_LDAP_ExternalUserDirectory_Configuration_Server_Port_Default = Requirement(
    name='RQ.SRS-009.LDAP.ExternalUserDirectory.Configuration.Server.Port.Default',
    version='1.0',
    priority=None,
    group=None,
    type=None,
    uid=None,
    description=(
        '[ClickHouse] SHALL use default port number `636` if `enable_tls` is set to `yes` or `389` otherwise.\n'
        '\n'
        ),
    link=None,
    level=4,
    num='4.2.3.6')

RQ_SRS_009_LDAP_ExternalUserDirectory_Configuration_Server_AuthDN_Prefix = Requirement(
    name='RQ.SRS-009.LDAP.ExternalUserDirectory.Configuration.Server.AuthDN.Prefix',
    version='1.0',
    priority=None,
    group=None,
    type=None,
    uid=None,
    description=(
        '[ClickHouse] SHALL support `<auth_dn_prefix>` parameter to specify the prefix\n'
        'of value used to construct the DN to bound to during authentication via [LDAP] server.\n'
        '\n'
        ),
    link=None,
    level=4,
    num='4.2.3.7')

RQ_SRS_009_LDAP_ExternalUserDirectory_Configuration_Server_AuthDN_Suffix = Requirement(
    name='RQ.SRS-009.LDAP.ExternalUserDirectory.Configuration.Server.AuthDN.Suffix',
    version='1.0',
    priority=None,
    group=None,
    type=None,
    uid=None,
    description=(
        '[ClickHouse] SHALL support `<auth_dn_suffix>` parameter to specify the suffix\n'
        'of value used to construct the DN to bound to during authentication via [LDAP] server.\n'
        '\n'
        ),
    link=None,
    level=4,
    num='4.2.3.8')

RQ_SRS_009_LDAP_ExternalUserDirectory_Configuration_Server_AuthDN_Value = Requirement(
    name='RQ.SRS-009.LDAP.ExternalUserDirectory.Configuration.Server.AuthDN.Value',
    version='1.0',
    priority=None,
    group=None,
    type=None,
    uid=None,
    description=(
        '[ClickHouse] SHALL construct DN as  `auth_dn_prefix + escape(user_name) + auth_dn_suffix` string.\n'
        '\n'
        "> This implies that auth_dn_suffix should usually have comma ',' as its first non-space character.\n"
        '\n'
        ),
    link=None,
    level=4,
    num='4.2.3.9')

RQ_SRS_009_LDAP_ExternalUserDirectory_Configuration_Server_EnableTLS = Requirement(
    name='RQ.SRS-009.LDAP.ExternalUserDirectory.Configuration.Server.EnableTLS',
    version='1.0',
    priority=None,
    group=None,
    type=None,
    uid=None,
    description=(
        '[ClickHouse] SHALL support `<enable_tls>` parameter to trigger the use of secure connection to the [LDAP] server.\n'
        '\n'
        ),
    link=None,
    level=4,
    num='4.2.3.10')

RQ_SRS_009_LDAP_ExternalUserDirectory_Configuration_Server_EnableTLS_Options_Default = Requirement(
    name='RQ.SRS-009.LDAP.ExternalUserDirectory.Configuration.Server.EnableTLS.Options.Default',
    version='1.0',
    priority=None,
    group=None,
    type=None,
    uid=None,
    description=(
        '[ClickHouse] SHALL use `yes` value as the default for `<enable_tls>` parameter\n'
        'to enable SSL/TLS `ldaps://` protocol.\n'
        '\n'
        ),
    link=None,
    level=4,
    num='4.2.3.11')

RQ_SRS_009_LDAP_ExternalUserDirectory_Configuration_Server_EnableTLS_Options_No = Requirement(
    name='RQ.SRS-009.LDAP.ExternalUserDirectory.Configuration.Server.EnableTLS.Options.No',
    version='1.0',
    priority=None,
    group=None,
    type=None,
    uid=None,
    description=(
        '[ClickHouse] SHALL support specifying `no` as the value of `<enable_tls>` parameter to enable\n'
        'plain text `ldap://` protocol.\n'
        '\n'
        ),
    link=None,
    level=4,
    num='4.2.3.12')

RQ_SRS_009_LDAP_ExternalUserDirectory_Configuration_Server_EnableTLS_Options_Yes = Requirement(
    name='RQ.SRS-009.LDAP.ExternalUserDirectory.Configuration.Server.EnableTLS.Options.Yes',
    version='1.0',
    priority=None,
    group=None,
    type=None,
    uid=None,
    description=(
        '[ClickHouse] SHALL support specifying `yes` as the value of `<enable_tls>` parameter to enable\n'
        'SSL/TLS `ldaps://` protocol.\n'
        '\n'
        ),
    link=None,
    level=4,
    num='4.2.3.13')

RQ_SRS_009_LDAP_ExternalUserDirectory_Configuration_Server_EnableTLS_Options_StartTLS = Requirement(
    name='RQ.SRS-009.LDAP.ExternalUserDirectory.Configuration.Server.EnableTLS.Options.StartTLS',
    version='1.0',
    priority=None,
    group=None,
    type=None,
    uid=None,
    description=(
        '[ClickHouse] SHALL support specifying `starttls` as the value of `<enable_tls>` parameter to enable\n'
        'legacy `StartTLS` protocol that used plain text `ldap://` protocol, upgraded to [TLS].\n'
        '\n'
        ),
    link=None,
    level=4,
    num='4.2.3.14')

RQ_SRS_009_LDAP_ExternalUserDirectory_Configuration_Server_TLSMinimumProtocolVersion = Requirement(
    name='RQ.SRS-009.LDAP.ExternalUserDirectory.Configuration.Server.TLSMinimumProtocolVersion',
    version='1.0',
    priority=None,
    group=None,
    type=None,
    uid=None,
    description=(
        '[ClickHouse] SHALL support `<tls_minimum_protocol_version>` parameter to specify\n'
        'the minimum protocol version of SSL/TLS.\n'
        '\n'
        ),
    link=None,
    level=4,
    num='4.2.3.15')

RQ_SRS_009_LDAP_ExternalUserDirectory_Configuration_Server_TLSMinimumProtocolVersion_Values = Requirement(
    name='RQ.SRS-009.LDAP.ExternalUserDirectory.Configuration.Server.TLSMinimumProtocolVersion.Values',
    version='1.0',
    priority=None,
    group=None,
    type=None,
    uid=None,
    description=(
        '[ClickHouse] SHALL support specifying `ssl2`, `ssl3`, `tls1.0`, `tls1.1`, and `tls1.2`\n'
        'as a value of the `<tls_minimum_protocol_version>` parameter.\n'
        '\n'
        ),
    link=None,
    level=4,
    num='4.2.3.16')

RQ_SRS_009_LDAP_ExternalUserDirectory_Configuration_Server_TLSMinimumProtocolVersion_Default = Requirement(
    name='RQ.SRS-009.LDAP.ExternalUserDirectory.Configuration.Server.TLSMinimumProtocolVersion.Default',
    version='1.0',
    priority=None,
    group=None,
    type=None,
    uid=None,
    description=(
        '[ClickHouse] SHALL set `tls1.2` as the default value of the `<tls_minimum_protocol_version>` parameter.\n'
        '\n'
        ),
    link=None,
    level=4,
    num='4.2.3.17')

RQ_SRS_009_LDAP_ExternalUserDirectory_Configuration_Server_TLSRequireCert = Requirement(
    name='RQ.SRS-009.LDAP.ExternalUserDirectory.Configuration.Server.TLSRequireCert',
    version='1.0',
    priority=None,
    group=None,
    type=None,
    uid=None,
    description=(
        '[ClickHouse] SHALL support `<tls_require_cert>` parameter to specify [TLS] peer\n'
        'certificate verification behavior.\n'
        '\n'
        ),
    link=None,
    level=4,
    num='4.2.3.18')

RQ_SRS_009_LDAP_ExternalUserDirectory_Configuration_Server_TLSRequireCert_Options_Default = Requirement(
    name='RQ.SRS-009.LDAP.ExternalUserDirectory.Configuration.Server.TLSRequireCert.Options.Default',
    version='1.0',
    priority=None,
    group=None,
    type=None,
    uid=None,
    description=(
        '[ClickHouse] SHALL use `demand` value as the default for the `<tls_require_cert>` parameter.\n'
        '\n'
        ),
    link=None,
    level=4,
    num='4.2.3.19')

RQ_SRS_009_LDAP_ExternalUserDirectory_Configuration_Server_TLSRequireCert_Options_Demand = Requirement(
    name='RQ.SRS-009.LDAP.ExternalUserDirectory.Configuration.Server.TLSRequireCert.Options.Demand',
    version='1.0',
    priority=None,
    group=None,
    type=None,
    uid=None,
    description=(
        '[ClickHouse] SHALL support specifying `demand` as the value of `<tls_require_cert>` parameter to\n'
        'enable requesting of client certificate.  If no certificate  is  provided,  or  a  bad   certificate   is\n'
        'provided, the session SHALL be immediately terminated.\n'
        '\n'
        ),
    link=None,
    level=4,
    num='4.2.3.20')

RQ_SRS_009_LDAP_ExternalUserDirectory_Configuration_Server_TLSRequireCert_Options_Allow = Requirement(
    name='RQ.SRS-009.LDAP.ExternalUserDirectory.Configuration.Server.TLSRequireCert.Options.Allow',
    version='1.0',
    priority=None,
    group=None,
    type=None,
    uid=None,
    description=(
        '[ClickHouse] SHALL support specifying `allow` as the value of `<tls_require_cert>` parameter to\n'
        'enable requesting of client certificate. If no\n'
        'certificate is provided, the session SHALL proceed normally.\n'
        'If a bad certificate is provided, it SHALL be ignored and the session SHALL proceed normally.\n'
        '\n'
        ),
    link=None,
    level=4,
    num='4.2.3.21')

RQ_SRS_009_LDAP_ExternalUserDirectory_Configuration_Server_TLSRequireCert_Options_Try = Requirement(
    name='RQ.SRS-009.LDAP.ExternalUserDirectory.Configuration.Server.TLSRequireCert.Options.Try',
    version='1.0',
    priority=None,
    group=None,
    type=None,
    uid=None,
    description=(
        '[ClickHouse] SHALL support specifying `try` as the value of `<tls_require_cert>` parameter to\n'
        'enable requesting of client certificate. If no certificate is provided, the session\n'
        'SHALL proceed  normally.  If a bad certificate is provided, the session SHALL be\n'
        'immediately terminated.\n'
        '\n'
        ),
    link=None,
    level=4,
    num='4.2.3.22')

RQ_SRS_009_LDAP_ExternalUserDirectory_Configuration_Server_TLSRequireCert_Options_Never = Requirement(
    name='RQ.SRS-009.LDAP.ExternalUserDirectory.Configuration.Server.TLSRequireCert.Options.Never',
    version='1.0',
    priority=None,
    group=None,
    type=None,
    uid=None,
    description=(
        '[ClickHouse] SHALL support specifying `never` as the value of `<tls_require_cert>` parameter to\n'
        'disable requesting of client certificate.\n'
        '\n'
        ),
    link=None,
    level=4,
    num='4.2.3.23')

RQ_SRS_009_LDAP_ExternalUserDirectory_Configuration_Server_TLSCertFile = Requirement(
    name='RQ.SRS-009.LDAP.ExternalUserDirectory.Configuration.Server.TLSCertFile',
    version='1.0',
    priority=None,
    group=None,
    type=None,
    uid=None,
    description=(
        '[ClickHouse] SHALL support `<tls_cert_file>` to specify the path to certificate file used by\n'
        '[ClickHouse] to establish connection with the [LDAP] server.\n'
        '\n'
        ),
    link=None,
    level=4,
    num='4.2.3.24')

RQ_SRS_009_LDAP_ExternalUserDirectory_Configuration_Server_TLSKeyFile = Requirement(
    name='RQ.SRS-009.LDAP.ExternalUserDirectory.Configuration.Server.TLSKeyFile',
    version='1.0',
    priority=None,
    group=None,
    type=None,
    uid=None,
    description=(
        '[ClickHouse] SHALL support `<tls_key_file>` to specify the path to key file for the certificate\n'
        'specified by the `<tls_cert_file>` parameter.\n'
        '\n'
        ),
    link=None,
    level=4,
    num='4.2.3.25')

RQ_SRS_009_LDAP_ExternalUserDirectory_Configuration_Server_TLSCACertDir = Requirement(
    name='RQ.SRS-009.LDAP.ExternalUserDirectory.Configuration.Server.TLSCACertDir',
    version='1.0',
    priority=None,
    group=None,
    type=None,
    uid=None,
    description=(
        '[ClickHouse] SHALL support `<tls_ca_cert_dir>` parameter to specify to a path to\n'
        'the directory containing [CA] certificates used to verify certificates provided by the [LDAP] server.\n'
        '\n'
        ),
    link=None,
    level=4,
    num='4.2.3.26')

RQ_SRS_009_LDAP_ExternalUserDirectory_Configuration_Server_TLSCACertFile = Requirement(
    name='RQ.SRS-009.LDAP.ExternalUserDirectory.Configuration.Server.TLSCACertFile',
    version='1.0',
    priority=None,
    group=None,
    type=None,
    uid=None,
    description=(
        '[ClickHouse] SHALL support `<tls_ca_cert_file>` parameter to specify a path to a specific\n'
        '[CA] certificate file used to verify certificates provided by the [LDAP] server.\n'
        '\n'
        ),
    link=None,
    level=4,
    num='4.2.3.27')

RQ_SRS_009_LDAP_ExternalUserDirectory_Configuration_Server_TLSCipherSuite = Requirement(
    name='RQ.SRS-009.LDAP.ExternalUserDirectory.Configuration.Server.TLSCipherSuite',
    version='1.0',
    priority=None,
    group=None,
    type=None,
    uid=None,
    description=(
        '[ClickHouse] SHALL support `tls_cipher_suite` parameter to specify allowed cipher suites.\n'
        'The value SHALL use the same format as the `ciphersuites` in the [OpenSSL Ciphers].\n'
        '\n'
        'For example,\n'
        '\n'
        '```xml\n'
        '<tls_cipher_suite>ECDHE-ECDSA-AES256-GCM-SHA384:ECDHE-RSA-AES256-GCM-SHA384:AES256-GCM-SHA384</tls_cipher_suite>\n'
        '```\n'
        '\n'
        'The available suites SHALL depend on the [OpenSSL] library version and variant used to build\n'
        '[ClickHouse] and therefore might change.\n'
        '\n'
        ),
    link=None,
    level=4,
    num='4.2.3.28')

RQ_SRS_009_LDAP_ExternalUserDirectory_Configuration_Server_Syntax = Requirement(
    name='RQ.SRS-009.LDAP.ExternalUserDirectory.Configuration.Server.Syntax',
    version='1.0',
    priority=None,
    group=None,
    type=None,
    uid=None,
    description=(
        '[ClickHouse] SHALL support the following example syntax to create an entry for an [LDAP] server inside the `config.xml`\n'
        'configuration file or of any configuration file inside the `config.d` directory.\n'
        '\n'
        '```xml\n'
        '<yandex>\n'
        '    <my_ldap_server>\n'
        '        <host>localhost</host>\n'
        '        <port>636</port>\n'
        '        <auth_dn_prefix>cn=</auth_dn_prefix>\n'
        '        <auth_dn_suffix>, ou=users, dc=example, dc=com</auth_dn_suffix>\n'
        '        <enable_tls>yes</enable_tls>\n'
        '        <tls_minimum_protocol_version>tls1.2</tls_minimum_protocol_version>\n'
        '        <tls_require_cert>demand</tls_require_cert>\n'
        '        <tls_cert_file>/path/to/tls_cert_file</tls_cert_file>\n'
        '        <tls_key_file>/path/to/tls_key_file</tls_key_file>\n'
        '        <tls_ca_cert_file>/path/to/tls_ca_cert_file</tls_ca_cert_file>\n'
        '        <tls_ca_cert_dir>/path/to/tls_ca_cert_dir</tls_ca_cert_dir>\n'
        '        <tls_cipher_suite>ECDHE-ECDSA-AES256-GCM-SHA384:ECDHE-RSA-AES256-GCM-SHA384:AES256-GCM-SHA384</tls_cipher_suite>\n'
        '    </my_ldap_server>\n'
        '</yandex>\n'
        '```\n'
        '\n'
        ),
    link=None,
    level=4,
    num='4.2.3.29')

RQ_SRS_009_LDAP_ExternalUserDirectory_Configuration_Users_LDAPUserDirectory = Requirement(
    name='RQ.SRS-009.LDAP.ExternalUserDirectory.Configuration.Users.LDAPUserDirectory',
    version='1.0',
    priority=None,
    group=None,
    type=None,
    uid=None,
    description=(
        '[ClickHouse] SHALL support `<ldap>` sub-section in the `<user_directories>` section of the `config.xml`\n'
        'that SHALL define a external user directory that uses an [LDAP] server as a source of user definitions.\n'
        '\n'
        ),
    link=None,
    level=4,
    num='4.2.3.30')

RQ_SRS_009_LDAP_ExternalUserDirectory_Configuration_Users_LDAPUserDirectory_MoreThanOne = Requirement(
    name='RQ.SRS-009.LDAP.ExternalUserDirectory.Configuration.Users.LDAPUserDirectory.MoreThanOne',
    version='2.0',
    priority=None,
    group=None,
    type=None,
    uid=None,
    description=(
        '[ClickHouse] SHALL support more than one `<ldap>` sub-sections in the `<user_directories>` section of the `config.xml`\n'
        'that SHALL allow to define more than one external user directory that use an [LDAP] server as a source\n'
        'of user definitions.\n'
        '\n'
        ),
    link=None,
    level=4,
    num='4.2.3.31')

RQ_SRS_009_LDAP_ExternalUserDirectory_Configuration_Users_Syntax = Requirement(
    name='RQ.SRS-009.LDAP.ExternalUserDirectory.Configuration.Users.Syntax',
    version='1.0',
    priority=None,
    group=None,
    type=None,
    uid=None,
    description=(
        '[ClickHouse] SHALL support `<ldap>` section with the following syntax\n'
        '\n'
        '```xml\n'
        '<yandex>\n'
        '    <user_directories>\n'
        '        <ldap>\n'
        '            <server>my_ldap_server</server>\n'
        '            <roles>\n'
        '                <my_local_role1 />\n'
        '                <my_local_role2 />\n'
        '            </roles>\n'
        '        </ldap>\n'
        '    </user_directories>\n'
        '</yandex>\n'
        '```\n'
        '\n'
        ),
    link=None,
    level=4,
    num='4.2.3.32')

RQ_SRS_009_LDAP_ExternalUserDirectory_Configuration_Users_Parameters_Server = Requirement(
    name='RQ.SRS-009.LDAP.ExternalUserDirectory.Configuration.Users.Parameters.Server',
    version='1.0',
    priority=None,
    group=None,
    type=None,
    uid=None,
    description=(
        '[ClickHouse] SHALL support `server` parameter in the `<ldap>` sub-section in the `<user_directories>`\n'
        'section of the `config.xml` that SHALL specify one of LDAP server names\n'
        'defined in `<ldap_servers>` section.\n'
        '\n'
        ),
    link=None,
    level=4,
    num='4.2.3.33')

RQ_SRS_009_LDAP_ExternalUserDirectory_Configuration_Users_Parameters_Server_Empty = Requirement(
    name='RQ.SRS-009.LDAP.ExternalUserDirectory.Configuration.Users.Parameters.Server.Empty',
    version='1.0',
    priority=None,
    group=None,
    type=None,
    uid=None,
    description=(
        '[ClickHouse] SHALL return an error if the `server` parameter in the `<ldap>` sub-section in the `<user_directories>`\n'
        'is empty.\n'
        '\n'
        ),
    link=None,
    level=4,
    num='4.2.3.34')

RQ_SRS_009_LDAP_ExternalUserDirectory_Configuration_Users_Parameters_Server_Missing = Requirement(
    name='RQ.SRS-009.LDAP.ExternalUserDirectory.Configuration.Users.Parameters.Server.Missing',
    version='1.0',
    priority=None,
    group=None,
    type=None,
    uid=None,
    description=(
        '[ClickHouse] SHALL return an error if the `server` parameter in the `<ldap>` sub-section in the `<user_directories>`\n'
        'is missing.\n'
        '\n'
        ),
    link=None,
    level=4,
    num='4.2.3.35')

RQ_SRS_009_LDAP_ExternalUserDirectory_Configuration_Users_Parameters_Server_MoreThanOne = Requirement(
    name='RQ.SRS-009.LDAP.ExternalUserDirectory.Configuration.Users.Parameters.Server.MoreThanOne',
    version='1.0',
    priority=None,
    group=None,
    type=None,
    uid=None,
    description=(
        '[ClickHouse] SHALL only use the first definitition of the `server` parameter in the `<ldap>` sub-section in the `<user_directories>`\n'
        'if more than one `server` parameter is defined in the configuration.\n'
        '\n'
        ),
    link=None,
    level=4,
    num='4.2.3.36')

RQ_SRS_009_LDAP_ExternalUserDirectory_Configuration_Users_Parameters_Server_Invalid = Requirement(
    name='RQ.SRS-009.LDAP.ExternalUserDirectory.Configuration.Users.Parameters.Server.Invalid',
    version='1.0',
    priority=None,
    group=None,
    type=None,
    uid=None,
    description=(
        '[ClickHouse] SHALL return an error if the server specified as the value of the `<server>`\n'
        'parameter is not defined.\n'
        '\n'
        ),
    link=None,
    level=4,
    num='4.2.3.37')

RQ_SRS_009_LDAP_ExternalUserDirectory_Configuration_Users_Parameters_Roles = Requirement(
    name='RQ.SRS-009.LDAP.ExternalUserDirectory.Configuration.Users.Parameters.Roles',
    version='1.0',
    priority=None,
    group=None,
    type=None,
    uid=None,
    description=(
        '[ClickHouse] SHALL support `roles` parameter in the `<ldap>` sub-section in the `<user_directories>`\n'
        'section of the `config.xml` that SHALL specify the names of a locally defined roles that SHALL\n'
        'be assigned to all users retrieved from the [LDAP] server.\n'
        '\n'
        ),
    link=None,
    level=4,
    num='4.2.3.38')

RQ_SRS_009_LDAP_ExternalUserDirectory_Configuration_Users_Parameters_Roles_MoreThanOne = Requirement(
    name='RQ.SRS-009.LDAP.ExternalUserDirectory.Configuration.Users.Parameters.Roles.MoreThanOne',
    version='1.0',
    priority=None,
    group=None,
    type=None,
    uid=None,
    description=(
        '[ClickHouse] SHALL only use the first definitition of the `roles` parameter\n'
        'in the `<ldap>` sub-section in the `<user_directories>`\n'
        'if more than one `roles` parameter is defined in the configuration.\n'
        '\n'
        ),
    link=None,
    level=4,
    num='4.2.3.39')

RQ_SRS_009_LDAP_ExternalUserDirectory_Configuration_Users_Parameters_Roles_Invalid = Requirement(
<<<<<<< HEAD
        name='RQ.SRS-009.LDAP.ExternalUserDirectory.Configuration.Users.Parameters.Roles.Invalid',
        version='2.0',
        priority=None,
        group=None,
        type=None,
        uid=None,
        description=(
        '[ClickHouse] SHALL not return an error if the role specified in the `<roles>`\n'
        'parameter does not exist locally. \n'
=======
    name='RQ.SRS-009.LDAP.ExternalUserDirectory.Configuration.Users.Parameters.Roles.Invalid',
    version='1.0',
    priority=None,
    group=None,
    type=None,
    uid=None,
    description=(
        '[ClickHouse] SHALL return an error if the role specified in the `<roles>`\n'
        'parameter does not exist locally.\n'
>>>>>>> 34b6b840
        '\n'
        ),
    link=None,
    level=4,
    num='4.2.3.40')

RQ_SRS_009_LDAP_ExternalUserDirectory_Configuration_Users_Parameters_Roles_Empty = Requirement(
    name='RQ.SRS-009.LDAP.ExternalUserDirectory.Configuration.Users.Parameters.Roles.Empty',
    version='1.0',
    priority=None,
    group=None,
    type=None,
    uid=None,
    description=(
        '[ClickHouse] SHALL not allow users authenticated using LDAP external user directory\n'
        'to perform any action if the `roles` parameter in the `<ldap>` sub-section in the `<user_directories>`\n'
        'section is empty.\n'
        '\n'
        ),
    link=None,
    level=4,
    num='4.2.3.41')

RQ_SRS_009_LDAP_ExternalUserDirectory_Configuration_Users_Parameters_Roles_Missing = Requirement(
    name='RQ.SRS-009.LDAP.ExternalUserDirectory.Configuration.Users.Parameters.Roles.Missing',
    version='1.0',
    priority=None,
    group=None,
    type=None,
    uid=None,
    description=(
        '[ClickHouse] SHALL not allow users authenticated using LDAP external user directory\n'
        'to perform any action if the `roles` parameter in the `<ldap>` sub-section in the `<user_directories>`\n'
        'section is missing.\n'
        '\n'
        ),
    link=None,
    level=4,
    num='4.2.3.42')

RQ_SRS_009_LDAP_ExternalUserDirectory_Authentication_Username_Empty = Requirement(
    name='RQ.SRS-009.LDAP.ExternalUserDirectory.Authentication.Username.Empty',
    version='1.0',
    priority=None,
    group=None,
    type=None,
    uid=None,
    description=(
        '[ClickHouse] SHALL not support authenticating users with empty username\n'
        'when using [LDAP] external user directory.\n'
        '\n'
        ),
    link=None,
    level=4,
    num='4.2.4.1')

RQ_SRS_009_LDAP_ExternalUserDirectory_Authentication_Username_Long = Requirement(
    name='RQ.SRS-009.LDAP.ExternalUserDirectory.Authentication.Username.Long',
    version='1.0',
    priority=None,
    group=None,
    type=None,
    uid=None,
    description=(
        '[ClickHouse] SHALL support authenticating users with a long username of at least 256 bytes\n'
        'when using [LDAP] external user directory.\n'
        '\n'
        ),
    link=None,
    level=4,
    num='4.2.4.2')

RQ_SRS_009_LDAP_ExternalUserDirectory_Authentication_Username_UTF8 = Requirement(
    name='RQ.SRS-009.LDAP.ExternalUserDirectory.Authentication.Username.UTF8',
    version='1.0',
    priority=None,
    group=None,
    type=None,
    uid=None,
    description=(
        '[ClickHouse] SHALL support authentication users with a username that contains [UTF-8] characters\n'
        'when using [LDAP] external user directory.\n'
        '\n'
        ),
    link=None,
    level=4,
    num='4.2.4.3')

RQ_SRS_009_LDAP_ExternalUserDirectory_Authentication_Password_Empty = Requirement(
    name='RQ.SRS-009.LDAP.ExternalUserDirectory.Authentication.Password.Empty',
    version='1.0',
    priority=None,
    group=None,
    type=None,
    uid=None,
    description=(
        '[ClickHouse] SHALL not support authenticating users with empty passwords\n'
        'even if an empty password is valid for the user and\n'
        'is allowed by the [LDAP] server when using [LDAP] external user directory.\n'
        '\n'
        ),
    link=None,
    level=4,
    num='4.2.4.4')

RQ_SRS_009_LDAP_ExternalUserDirectory_Authentication_Password_Long = Requirement(
    name='RQ.SRS-009.LDAP.ExternalUserDirectory.Authentication.Password.Long',
    version='1.0',
    priority=None,
    group=None,
    type=None,
    uid=None,
    description=(
        '[ClickHouse] SHALL support long password of at least 256 bytes\n'
        'that can be used to authenticate users when using [LDAP] external user directory.\n'
        '\n'
        ),
    link=None,
    level=4,
    num='4.2.4.5')

RQ_SRS_009_LDAP_ExternalUserDirectory_Authentication_Password_UTF8 = Requirement(
    name='RQ.SRS-009.LDAP.ExternalUserDirectory.Authentication.Password.UTF8',
    version='1.0',
    priority=None,
    group=None,
    type=None,
    uid=None,
    description=(
        '[ClickHouse] SHALL support [UTF-8] characters in passwords\n'
        'used to authenticate users when using [LDAP] external user directory.\n'
        '\n'
        ),
    link=None,
    level=4,
    num='4.2.4.6')

SRS_009_ClickHouse_LDAP_External_User_Directory = Specification(
    name='SRS-009 ClickHouse LDAP External User Directory', 
    description=None,
    author=None,
    date=None, 
    status=None, 
    approved_by=None,
    approved_date=None,
    approved_version=None,
    version=None,
    group=None,
    type=None,
    link=None,
    uid=None,
    parent=None,
    children=None,
    headings=(
        Heading(name='Revision History', level=1, num='1'),
        Heading(name='Introduction', level=1, num='2'),
        Heading(name='Terminology', level=1, num='3'),
        Heading(name='LDAP', level=2, num='3.1'),
        Heading(name='Requirements', level=1, num='4'),
        Heading(name='Generic', level=2, num='4.1'),
        Heading(name='User Authentication', level=3, num='4.1.1'),
        Heading(name='RQ.SRS-009.LDAP.ExternalUserDirectory.Authentication', level=4, num='4.1.1.1'),
        Heading(name='RQ.SRS-009.LDAP.ExternalUserDirectory.MultipleUserDirectories', level=4, num='4.1.1.2'),
        Heading(name='RQ.SRS-009.LDAP.ExternalUserDirectory.MultipleUserDirectories.Lookup', level=4, num='4.1.1.3'),
        Heading(name='RQ.SRS-009.LDAP.ExternalUserDirectory.Users.Authentication.NewUsers', level=4, num='4.1.1.4'),
        Heading(name='RQ.SRS-009.LDAP.ExternalUserDirectory.Authentication.DeletedUsers', level=4, num='4.1.1.5'),
        Heading(name='RQ.SRS-009.LDAP.ExternalUserDirectory.Authentication.Valid', level=4, num='4.1.1.6'),
        Heading(name='RQ.SRS-009.LDAP.ExternalUserDirectory.Authentication.Invalid', level=4, num='4.1.1.7'),
        Heading(name='RQ.SRS-009.LDAP.ExternalUserDirectory.Authentication.UsernameChanged', level=4, num='4.1.1.8'),
        Heading(name='RQ.SRS-009.LDAP.ExternalUserDirectory.Authentication.PasswordChanged', level=4, num='4.1.1.9'),
        Heading(name='RQ.SRS-009.LDAP.ExternalUserDirectory.Authentication.LDAPServerRestart', level=4, num='4.1.1.10'),
        Heading(name='RQ.SRS-009.LDAP.ExternalUserDirectory.Authentication.ClickHouseServerRestart', level=4, num='4.1.1.11'),
        Heading(name='RQ.SRS-009.LDAP.ExternalUserDirectory.Authentication.Parallel', level=4, num='4.1.1.12'),
        Heading(name='RQ.SRS-009.LDAP.ExternalUserDirectory.Authentication.Parallel.ValidAndInvalid', level=4, num='4.1.1.13'),
        Heading(name='RQ.SRS-009.LDAP.ExternalUserDirectory.Authentication.Parallel.MultipleServers', level=4, num='4.1.1.14'),
        Heading(name='RQ.SRS-009.LDAP.ExternalUserDirectory.Authentication.Parallel.LocalOnly', level=4, num='4.1.1.15'),
        Heading(name='RQ.SRS-009.LDAP.ExternalUserDirectory.Authentication.Parallel.LocalAndMultipleLDAP', level=4, num='4.1.1.16'),
        Heading(name='RQ.SRS-009.LDAP.ExternalUserDirectory.Authentication.Parallel.SameUser', level=4, num='4.1.1.17'),
        Heading(name='RQ.SRS-009.LDAP.ExternalUserDirectory.Authentication.Parallel.DynamicallyAddedAndRemovedUsers', level=4, num='4.1.1.18'),
        Heading(name='Connection', level=3, num='4.1.2'),
        Heading(name='RQ.SRS-009.LDAP.ExternalUserDirectory.Connection.Protocol.PlainText', level=4, num='4.1.2.1'),
        Heading(name='RQ.SRS-009.LDAP.ExternalUserDirectory.Connection.Protocol.TLS', level=4, num='4.1.2.2'),
        Heading(name='RQ.SRS-009.LDAP.ExternalUserDirectory.Connection.Protocol.StartTLS', level=4, num='4.1.2.3'),
        Heading(name='RQ.SRS-009.LDAP.ExternalUserDirectory.Connection.Protocol.TLS.Certificate.Validation', level=4, num='4.1.2.4'),
        Heading(name='RQ.SRS-009.LDAP.ExternalUserDirectory.Connection.Protocol.TLS.Certificate.SelfSigned', level=4, num='4.1.2.5'),
        Heading(name='RQ.SRS-009.LDAP.ExternalUserDirectory.Connection.Protocol.TLS.Certificate.SpecificCertificationAuthority', level=4, num='4.1.2.6'),
        Heading(name='RQ.SRS-009.LDAP.ExternalUserDirectory.Connection.Authentication.Mechanism.Anonymous', level=4, num='4.1.2.7'),
        Heading(name='RQ.SRS-009.LDAP.ExternalUserDirectory.Connection.Authentication.Mechanism.Unauthenticated', level=4, num='4.1.2.8'),
        Heading(name='RQ.SRS-009.LDAP.ExternalUserDirectory.Connection.Authentication.Mechanism.NamePassword', level=4, num='4.1.2.9'),
        Heading(name='RQ.SRS-009.LDAP.ExternalUserDirectory.Connection.Authentication.UnreachableServer', level=4, num='4.1.2.10'),
        Heading(name='Specific', level=2, num='4.2'),
        Heading(name='User Discovery', level=3, num='4.2.1'),
        Heading(name='RQ.SRS-009.LDAP.ExternalUserDirectory.Users.Lookup.Priority', level=4, num='4.2.1.1'),
        Heading(name='RQ.SRS-009.LDAP.ExternalUserDirectory.Restart.Server', level=4, num='4.2.1.2'),
        Heading(name='RQ.SRS-009.LDAP.ExternalUserDirectory.Restart.Server.ParallelLogins', level=4, num='4.2.1.3'),
        Heading(name='Roles', level=3, num='4.2.2'),
        Heading(name='RQ.SRS-009.LDAP.ExternalUserDirectory.Role.Removed', level=4, num='4.2.2.1'),
        Heading(name='RQ.SRS-009.LDAP.ExternalUserDirectory.Role.Removed.Privileges', level=4, num='4.2.2.2'),
        Heading(name='RQ.SRS-009.LDAP.ExternalUserDirectory.Role.Readded.Privileges', level=4, num='4.2.2.3'),
        Heading(name='RQ.SRS-009.LDAP.ExternalUserDirectory.Role.New', level=4, num='4.2.2.4'),
        Heading(name='RQ.SRS-009.LDAP.ExternalUserDirectory.Role.NewPrivilege', level=4, num='4.2.2.5'),
        Heading(name='RQ.SRS-009.LDAP.ExternalUserDirectory.Role.RemovedPrivilege', level=4, num='4.2.2.6'),
        Heading(name='Configuration', level=3, num='4.2.3'),
        Heading(name='RQ.SRS-009.LDAP.ExternalUserDirectory.Configuration.Server.Invalid', level=4, num='4.2.3.1'),
        Heading(name='RQ.SRS-009.LDAP.ExternalUserDirectory.Configuration.Server.Definition', level=4, num='4.2.3.2'),
        Heading(name='RQ.SRS-009.LDAP.ExternalUserDirectory.Configuration.Server.Name', level=4, num='4.2.3.3'),
        Heading(name='RQ.SRS-009.LDAP.ExternalUserDirectory.Configuration.Server.Host', level=4, num='4.2.3.4'),
        Heading(name='RQ.SRS-009.LDAP.ExternalUserDirectory.Configuration.Server.Port', level=4, num='4.2.3.5'),
        Heading(name='RQ.SRS-009.LDAP.ExternalUserDirectory.Configuration.Server.Port.Default', level=4, num='4.2.3.6'),
        Heading(name='RQ.SRS-009.LDAP.ExternalUserDirectory.Configuration.Server.AuthDN.Prefix', level=4, num='4.2.3.7'),
        Heading(name='RQ.SRS-009.LDAP.ExternalUserDirectory.Configuration.Server.AuthDN.Suffix', level=4, num='4.2.3.8'),
        Heading(name='RQ.SRS-009.LDAP.ExternalUserDirectory.Configuration.Server.AuthDN.Value', level=4, num='4.2.3.9'),
        Heading(name='RQ.SRS-009.LDAP.ExternalUserDirectory.Configuration.Server.EnableTLS', level=4, num='4.2.3.10'),
        Heading(name='RQ.SRS-009.LDAP.ExternalUserDirectory.Configuration.Server.EnableTLS.Options.Default', level=4, num='4.2.3.11'),
        Heading(name='RQ.SRS-009.LDAP.ExternalUserDirectory.Configuration.Server.EnableTLS.Options.No', level=4, num='4.2.3.12'),
        Heading(name='RQ.SRS-009.LDAP.ExternalUserDirectory.Configuration.Server.EnableTLS.Options.Yes', level=4, num='4.2.3.13'),
        Heading(name='RQ.SRS-009.LDAP.ExternalUserDirectory.Configuration.Server.EnableTLS.Options.StartTLS', level=4, num='4.2.3.14'),
        Heading(name='RQ.SRS-009.LDAP.ExternalUserDirectory.Configuration.Server.TLSMinimumProtocolVersion', level=4, num='4.2.3.15'),
        Heading(name='RQ.SRS-009.LDAP.ExternalUserDirectory.Configuration.Server.TLSMinimumProtocolVersion.Values', level=4, num='4.2.3.16'),
        Heading(name='RQ.SRS-009.LDAP.ExternalUserDirectory.Configuration.Server.TLSMinimumProtocolVersion.Default', level=4, num='4.2.3.17'),
        Heading(name='RQ.SRS-009.LDAP.ExternalUserDirectory.Configuration.Server.TLSRequireCert', level=4, num='4.2.3.18'),
        Heading(name='RQ.SRS-009.LDAP.ExternalUserDirectory.Configuration.Server.TLSRequireCert.Options.Default', level=4, num='4.2.3.19'),
        Heading(name='RQ.SRS-009.LDAP.ExternalUserDirectory.Configuration.Server.TLSRequireCert.Options.Demand', level=4, num='4.2.3.20'),
        Heading(name='RQ.SRS-009.LDAP.ExternalUserDirectory.Configuration.Server.TLSRequireCert.Options.Allow', level=4, num='4.2.3.21'),
        Heading(name='RQ.SRS-009.LDAP.ExternalUserDirectory.Configuration.Server.TLSRequireCert.Options.Try', level=4, num='4.2.3.22'),
        Heading(name='RQ.SRS-009.LDAP.ExternalUserDirectory.Configuration.Server.TLSRequireCert.Options.Never', level=4, num='4.2.3.23'),
        Heading(name='RQ.SRS-009.LDAP.ExternalUserDirectory.Configuration.Server.TLSCertFile', level=4, num='4.2.3.24'),
        Heading(name='RQ.SRS-009.LDAP.ExternalUserDirectory.Configuration.Server.TLSKeyFile', level=4, num='4.2.3.25'),
        Heading(name='RQ.SRS-009.LDAP.ExternalUserDirectory.Configuration.Server.TLSCACertDir', level=4, num='4.2.3.26'),
        Heading(name='RQ.SRS-009.LDAP.ExternalUserDirectory.Configuration.Server.TLSCACertFile', level=4, num='4.2.3.27'),
        Heading(name='RQ.SRS-009.LDAP.ExternalUserDirectory.Configuration.Server.TLSCipherSuite', level=4, num='4.2.3.28'),
        Heading(name='RQ.SRS-009.LDAP.ExternalUserDirectory.Configuration.Server.Syntax', level=4, num='4.2.3.29'),
        Heading(name='RQ.SRS-009.LDAP.ExternalUserDirectory.Configuration.Users.LDAPUserDirectory', level=4, num='4.2.3.30'),
        Heading(name='RQ.SRS-009.LDAP.ExternalUserDirectory.Configuration.Users.LDAPUserDirectory.MoreThanOne', level=4, num='4.2.3.31'),
        Heading(name='RQ.SRS-009.LDAP.ExternalUserDirectory.Configuration.Users.Syntax', level=4, num='4.2.3.32'),
        Heading(name='RQ.SRS-009.LDAP.ExternalUserDirectory.Configuration.Users.Parameters.Server', level=4, num='4.2.3.33'),
        Heading(name='RQ.SRS-009.LDAP.ExternalUserDirectory.Configuration.Users.Parameters.Server.Empty', level=4, num='4.2.3.34'),
        Heading(name='RQ.SRS-009.LDAP.ExternalUserDirectory.Configuration.Users.Parameters.Server.Missing', level=4, num='4.2.3.35'),
        Heading(name='RQ.SRS-009.LDAP.ExternalUserDirectory.Configuration.Users.Parameters.Server.MoreThanOne', level=4, num='4.2.3.36'),
        Heading(name='RQ.SRS-009.LDAP.ExternalUserDirectory.Configuration.Users.Parameters.Server.Invalid', level=4, num='4.2.3.37'),
        Heading(name='RQ.SRS-009.LDAP.ExternalUserDirectory.Configuration.Users.Parameters.Roles', level=4, num='4.2.3.38'),
        Heading(name='RQ.SRS-009.LDAP.ExternalUserDirectory.Configuration.Users.Parameters.Roles.MoreThanOne', level=4, num='4.2.3.39'),
        Heading(name='RQ.SRS-009.LDAP.ExternalUserDirectory.Configuration.Users.Parameters.Roles.Invalid', level=4, num='4.2.3.40'),
        Heading(name='RQ.SRS-009.LDAP.ExternalUserDirectory.Configuration.Users.Parameters.Roles.Empty', level=4, num='4.2.3.41'),
        Heading(name='RQ.SRS-009.LDAP.ExternalUserDirectory.Configuration.Users.Parameters.Roles.Missing', level=4, num='4.2.3.42'),
        Heading(name='Authentication', level=3, num='4.2.4'),
        Heading(name='RQ.SRS-009.LDAP.ExternalUserDirectory.Authentication.Username.Empty', level=4, num='4.2.4.1'),
        Heading(name='RQ.SRS-009.LDAP.ExternalUserDirectory.Authentication.Username.Long', level=4, num='4.2.4.2'),
        Heading(name='RQ.SRS-009.LDAP.ExternalUserDirectory.Authentication.Username.UTF8', level=4, num='4.2.4.3'),
        Heading(name='RQ.SRS-009.LDAP.ExternalUserDirectory.Authentication.Password.Empty', level=4, num='4.2.4.4'),
        Heading(name='RQ.SRS-009.LDAP.ExternalUserDirectory.Authentication.Password.Long', level=4, num='4.2.4.5'),
        Heading(name='RQ.SRS-009.LDAP.ExternalUserDirectory.Authentication.Password.UTF8', level=4, num='4.2.4.6'),
        Heading(name='References', level=1, num='5'),
        ),
    requirements=(
        RQ_SRS_009_LDAP_ExternalUserDirectory_Authentication,
        RQ_SRS_009_LDAP_ExternalUserDirectory_MultipleUserDirectories,
        RQ_SRS_009_LDAP_ExternalUserDirectory_MultipleUserDirectories_Lookup,
        RQ_SRS_009_LDAP_ExternalUserDirectory_Users_Authentication_NewUsers,
        RQ_SRS_009_LDAP_ExternalUserDirectory_Authentication_DeletedUsers,
        RQ_SRS_009_LDAP_ExternalUserDirectory_Authentication_Valid,
        RQ_SRS_009_LDAP_ExternalUserDirectory_Authentication_Invalid,
        RQ_SRS_009_LDAP_ExternalUserDirectory_Authentication_UsernameChanged,
        RQ_SRS_009_LDAP_ExternalUserDirectory_Authentication_PasswordChanged,
        RQ_SRS_009_LDAP_ExternalUserDirectory_Authentication_LDAPServerRestart,
        RQ_SRS_009_LDAP_ExternalUserDirectory_Authentication_ClickHouseServerRestart,
        RQ_SRS_009_LDAP_ExternalUserDirectory_Authentication_Parallel,
        RQ_SRS_009_LDAP_ExternalUserDirectory_Authentication_Parallel_ValidAndInvalid,
        RQ_SRS_009_LDAP_ExternalUserDirectory_Authentication_Parallel_MultipleServers,
        RQ_SRS_009_LDAP_ExternalUserDirectory_Authentication_Parallel_LocalOnly,
        RQ_SRS_009_LDAP_ExternalUserDirectory_Authentication_Parallel_LocalAndMultipleLDAP,
        RQ_SRS_009_LDAP_ExternalUserDirectory_Authentication_Parallel_SameUser,
        RQ_SRS_009_LDAP_ExternalUserDirectory_Authentication_Parallel_DynamicallyAddedAndRemovedUsers,
        RQ_SRS_009_LDAP_ExternalUserDirectory_Connection_Protocol_PlainText,
        RQ_SRS_009_LDAP_ExternalUserDirectory_Connection_Protocol_TLS,
        RQ_SRS_009_LDAP_ExternalUserDirectory_Connection_Protocol_StartTLS,
        RQ_SRS_009_LDAP_ExternalUserDirectory_Connection_Protocol_TLS_Certificate_Validation,
        RQ_SRS_009_LDAP_ExternalUserDirectory_Connection_Protocol_TLS_Certificate_SelfSigned,
        RQ_SRS_009_LDAP_ExternalUserDirectory_Connection_Protocol_TLS_Certificate_SpecificCertificationAuthority,
        RQ_SRS_009_LDAP_ExternalUserDirectory_Connection_Authentication_Mechanism_Anonymous,
        RQ_SRS_009_LDAP_ExternalUserDirectory_Connection_Authentication_Mechanism_Unauthenticated,
        RQ_SRS_009_LDAP_ExternalUserDirectory_Connection_Authentication_Mechanism_NamePassword,
        RQ_SRS_009_LDAP_ExternalUserDirectory_Connection_Authentication_UnreachableServer,
        RQ_SRS_009_LDAP_ExternalUserDirectory_Users_Lookup_Priority,
        RQ_SRS_009_LDAP_ExternalUserDirectory_Restart_Server,
        RQ_SRS_009_LDAP_ExternalUserDirectory_Restart_Server_ParallelLogins,
        RQ_SRS_009_LDAP_ExternalUserDirectory_Role_Removed,
        RQ_SRS_009_LDAP_ExternalUserDirectory_Role_Removed_Privileges,
        RQ_SRS_009_LDAP_ExternalUserDirectory_Role_Readded_Privileges,
        RQ_SRS_009_LDAP_ExternalUserDirectory_Role_New,
        RQ_SRS_009_LDAP_ExternalUserDirectory_Role_NewPrivilege,
        RQ_SRS_009_LDAP_ExternalUserDirectory_Role_RemovedPrivilege,
        RQ_SRS_009_LDAP_ExternalUserDirectory_Configuration_Server_Invalid,
        RQ_SRS_009_LDAP_ExternalUserDirectory_Configuration_Server_Definition,
        RQ_SRS_009_LDAP_ExternalUserDirectory_Configuration_Server_Name,
        RQ_SRS_009_LDAP_ExternalUserDirectory_Configuration_Server_Host,
        RQ_SRS_009_LDAP_ExternalUserDirectory_Configuration_Server_Port,
        RQ_SRS_009_LDAP_ExternalUserDirectory_Configuration_Server_Port_Default,
        RQ_SRS_009_LDAP_ExternalUserDirectory_Configuration_Server_AuthDN_Prefix,
        RQ_SRS_009_LDAP_ExternalUserDirectory_Configuration_Server_AuthDN_Suffix,
        RQ_SRS_009_LDAP_ExternalUserDirectory_Configuration_Server_AuthDN_Value,
        RQ_SRS_009_LDAP_ExternalUserDirectory_Configuration_Server_EnableTLS,
        RQ_SRS_009_LDAP_ExternalUserDirectory_Configuration_Server_EnableTLS_Options_Default,
        RQ_SRS_009_LDAP_ExternalUserDirectory_Configuration_Server_EnableTLS_Options_No,
        RQ_SRS_009_LDAP_ExternalUserDirectory_Configuration_Server_EnableTLS_Options_Yes,
        RQ_SRS_009_LDAP_ExternalUserDirectory_Configuration_Server_EnableTLS_Options_StartTLS,
        RQ_SRS_009_LDAP_ExternalUserDirectory_Configuration_Server_TLSMinimumProtocolVersion,
        RQ_SRS_009_LDAP_ExternalUserDirectory_Configuration_Server_TLSMinimumProtocolVersion_Values,
        RQ_SRS_009_LDAP_ExternalUserDirectory_Configuration_Server_TLSMinimumProtocolVersion_Default,
        RQ_SRS_009_LDAP_ExternalUserDirectory_Configuration_Server_TLSRequireCert,
        RQ_SRS_009_LDAP_ExternalUserDirectory_Configuration_Server_TLSRequireCert_Options_Default,
        RQ_SRS_009_LDAP_ExternalUserDirectory_Configuration_Server_TLSRequireCert_Options_Demand,
        RQ_SRS_009_LDAP_ExternalUserDirectory_Configuration_Server_TLSRequireCert_Options_Allow,
        RQ_SRS_009_LDAP_ExternalUserDirectory_Configuration_Server_TLSRequireCert_Options_Try,
        RQ_SRS_009_LDAP_ExternalUserDirectory_Configuration_Server_TLSRequireCert_Options_Never,
        RQ_SRS_009_LDAP_ExternalUserDirectory_Configuration_Server_TLSCertFile,
        RQ_SRS_009_LDAP_ExternalUserDirectory_Configuration_Server_TLSKeyFile,
        RQ_SRS_009_LDAP_ExternalUserDirectory_Configuration_Server_TLSCACertDir,
        RQ_SRS_009_LDAP_ExternalUserDirectory_Configuration_Server_TLSCACertFile,
        RQ_SRS_009_LDAP_ExternalUserDirectory_Configuration_Server_TLSCipherSuite,
        RQ_SRS_009_LDAP_ExternalUserDirectory_Configuration_Server_Syntax,
        RQ_SRS_009_LDAP_ExternalUserDirectory_Configuration_Users_LDAPUserDirectory,
        RQ_SRS_009_LDAP_ExternalUserDirectory_Configuration_Users_LDAPUserDirectory_MoreThanOne,
        RQ_SRS_009_LDAP_ExternalUserDirectory_Configuration_Users_Syntax,
        RQ_SRS_009_LDAP_ExternalUserDirectory_Configuration_Users_Parameters_Server,
        RQ_SRS_009_LDAP_ExternalUserDirectory_Configuration_Users_Parameters_Server_Empty,
        RQ_SRS_009_LDAP_ExternalUserDirectory_Configuration_Users_Parameters_Server_Missing,
        RQ_SRS_009_LDAP_ExternalUserDirectory_Configuration_Users_Parameters_Server_MoreThanOne,
        RQ_SRS_009_LDAP_ExternalUserDirectory_Configuration_Users_Parameters_Server_Invalid,
        RQ_SRS_009_LDAP_ExternalUserDirectory_Configuration_Users_Parameters_Roles,
        RQ_SRS_009_LDAP_ExternalUserDirectory_Configuration_Users_Parameters_Roles_MoreThanOne,
        RQ_SRS_009_LDAP_ExternalUserDirectory_Configuration_Users_Parameters_Roles_Invalid,
        RQ_SRS_009_LDAP_ExternalUserDirectory_Configuration_Users_Parameters_Roles_Empty,
        RQ_SRS_009_LDAP_ExternalUserDirectory_Configuration_Users_Parameters_Roles_Missing,
        RQ_SRS_009_LDAP_ExternalUserDirectory_Authentication_Username_Empty,
        RQ_SRS_009_LDAP_ExternalUserDirectory_Authentication_Username_Long,
        RQ_SRS_009_LDAP_ExternalUserDirectory_Authentication_Username_UTF8,
        RQ_SRS_009_LDAP_ExternalUserDirectory_Authentication_Password_Empty,
        RQ_SRS_009_LDAP_ExternalUserDirectory_Authentication_Password_Long,
        RQ_SRS_009_LDAP_ExternalUserDirectory_Authentication_Password_UTF8,
        ),
    content='''
# SRS-009 ClickHouse LDAP External User Directory
# Software Requirements Specification

## Table of Contents

* 1 [Revision History](#revision-history)
* 2 [Introduction](#introduction)
* 3 [Terminology](#terminology)
  * 3.1 [LDAP](#ldap)
* 4 [Requirements](#requirements)
  * 4.1 [Generic](#generic)
    * 4.1.1 [User Authentication](#user-authentication)
      * 4.1.1.1 [RQ.SRS-009.LDAP.ExternalUserDirectory.Authentication](#rqsrs-009ldapexternaluserdirectoryauthentication)
      * 4.1.1.2 [RQ.SRS-009.LDAP.ExternalUserDirectory.MultipleUserDirectories](#rqsrs-009ldapexternaluserdirectorymultipleuserdirectories)
      * 4.1.1.3 [RQ.SRS-009.LDAP.ExternalUserDirectory.MultipleUserDirectories.Lookup](#rqsrs-009ldapexternaluserdirectorymultipleuserdirectorieslookup)
      * 4.1.1.4 [RQ.SRS-009.LDAP.ExternalUserDirectory.Users.Authentication.NewUsers](#rqsrs-009ldapexternaluserdirectoryusersauthenticationnewusers)
      * 4.1.1.5 [RQ.SRS-009.LDAP.ExternalUserDirectory.Authentication.DeletedUsers](#rqsrs-009ldapexternaluserdirectoryauthenticationdeletedusers)
      * 4.1.1.6 [RQ.SRS-009.LDAP.ExternalUserDirectory.Authentication.Valid](#rqsrs-009ldapexternaluserdirectoryauthenticationvalid)
      * 4.1.1.7 [RQ.SRS-009.LDAP.ExternalUserDirectory.Authentication.Invalid](#rqsrs-009ldapexternaluserdirectoryauthenticationinvalid)
      * 4.1.1.8 [RQ.SRS-009.LDAP.ExternalUserDirectory.Authentication.UsernameChanged](#rqsrs-009ldapexternaluserdirectoryauthenticationusernamechanged)
      * 4.1.1.9 [RQ.SRS-009.LDAP.ExternalUserDirectory.Authentication.PasswordChanged](#rqsrs-009ldapexternaluserdirectoryauthenticationpasswordchanged)
      * 4.1.1.10 [RQ.SRS-009.LDAP.ExternalUserDirectory.Authentication.LDAPServerRestart](#rqsrs-009ldapexternaluserdirectoryauthenticationldapserverrestart)
      * 4.1.1.11 [RQ.SRS-009.LDAP.ExternalUserDirectory.Authentication.ClickHouseServerRestart](#rqsrs-009ldapexternaluserdirectoryauthenticationclickhouseserverrestart)
      * 4.1.1.12 [RQ.SRS-009.LDAP.ExternalUserDirectory.Authentication.Parallel](#rqsrs-009ldapexternaluserdirectoryauthenticationparallel)
      * 4.1.1.13 [RQ.SRS-009.LDAP.ExternalUserDirectory.Authentication.Parallel.ValidAndInvalid](#rqsrs-009ldapexternaluserdirectoryauthenticationparallelvalidandinvalid)
      * 4.1.1.14 [RQ.SRS-009.LDAP.ExternalUserDirectory.Authentication.Parallel.MultipleServers](#rqsrs-009ldapexternaluserdirectoryauthenticationparallelmultipleservers)
      * 4.1.1.15 [RQ.SRS-009.LDAP.ExternalUserDirectory.Authentication.Parallel.LocalOnly](#rqsrs-009ldapexternaluserdirectoryauthenticationparallellocalonly)
      * 4.1.1.16 [RQ.SRS-009.LDAP.ExternalUserDirectory.Authentication.Parallel.LocalAndMultipleLDAP](#rqsrs-009ldapexternaluserdirectoryauthenticationparallellocalandmultipleldap)
      * 4.1.1.17 [RQ.SRS-009.LDAP.ExternalUserDirectory.Authentication.Parallel.SameUser](#rqsrs-009ldapexternaluserdirectoryauthenticationparallelsameuser)
      * 4.1.1.18 [RQ.SRS-009.LDAP.ExternalUserDirectory.Authentication.Parallel.DynamicallyAddedAndRemovedUsers](#rqsrs-009ldapexternaluserdirectoryauthenticationparalleldynamicallyaddedandremovedusers)
    * 4.1.2 [Connection](#connection)
      * 4.1.2.1 [RQ.SRS-009.LDAP.ExternalUserDirectory.Connection.Protocol.PlainText](#rqsrs-009ldapexternaluserdirectoryconnectionprotocolplaintext)
      * 4.1.2.2 [RQ.SRS-009.LDAP.ExternalUserDirectory.Connection.Protocol.TLS](#rqsrs-009ldapexternaluserdirectoryconnectionprotocoltls)
      * 4.1.2.3 [RQ.SRS-009.LDAP.ExternalUserDirectory.Connection.Protocol.StartTLS](#rqsrs-009ldapexternaluserdirectoryconnectionprotocolstarttls)
      * 4.1.2.4 [RQ.SRS-009.LDAP.ExternalUserDirectory.Connection.Protocol.TLS.Certificate.Validation](#rqsrs-009ldapexternaluserdirectoryconnectionprotocoltlscertificatevalidation)
      * 4.1.2.5 [RQ.SRS-009.LDAP.ExternalUserDirectory.Connection.Protocol.TLS.Certificate.SelfSigned](#rqsrs-009ldapexternaluserdirectoryconnectionprotocoltlscertificateselfsigned)
      * 4.1.2.6 [RQ.SRS-009.LDAP.ExternalUserDirectory.Connection.Protocol.TLS.Certificate.SpecificCertificationAuthority](#rqsrs-009ldapexternaluserdirectoryconnectionprotocoltlscertificatespecificcertificationauthority)
      * 4.1.2.7 [RQ.SRS-009.LDAP.ExternalUserDirectory.Connection.Authentication.Mechanism.Anonymous](#rqsrs-009ldapexternaluserdirectoryconnectionauthenticationmechanismanonymous)
      * 4.1.2.8 [RQ.SRS-009.LDAP.ExternalUserDirectory.Connection.Authentication.Mechanism.Unauthenticated](#rqsrs-009ldapexternaluserdirectoryconnectionauthenticationmechanismunauthenticated)
      * 4.1.2.9 [RQ.SRS-009.LDAP.ExternalUserDirectory.Connection.Authentication.Mechanism.NamePassword](#rqsrs-009ldapexternaluserdirectoryconnectionauthenticationmechanismnamepassword)
      * 4.1.2.10 [RQ.SRS-009.LDAP.ExternalUserDirectory.Connection.Authentication.UnreachableServer](#rqsrs-009ldapexternaluserdirectoryconnectionauthenticationunreachableserver)
  * 4.2 [Specific](#specific)
    * 4.2.1 [User Discovery](#user-discovery)
      * 4.2.1.1 [RQ.SRS-009.LDAP.ExternalUserDirectory.Users.Lookup.Priority](#rqsrs-009ldapexternaluserdirectoryuserslookuppriority)
      * 4.2.1.2 [RQ.SRS-009.LDAP.ExternalUserDirectory.Restart.Server](#rqsrs-009ldapexternaluserdirectoryrestartserver)
      * 4.2.1.3 [RQ.SRS-009.LDAP.ExternalUserDirectory.Restart.Server.ParallelLogins](#rqsrs-009ldapexternaluserdirectoryrestartserverparallellogins)
    * 4.2.2 [Roles](#roles)
      * 4.2.2.1 [RQ.SRS-009.LDAP.ExternalUserDirectory.Role.Removed](#rqsrs-009ldapexternaluserdirectoryroleremoved)
      * 4.2.2.2 [RQ.SRS-009.LDAP.ExternalUserDirectory.Role.Removed.Privileges](#rqsrs-009ldapexternaluserdirectoryroleremovedprivileges)
      * 4.2.2.3 [RQ.SRS-009.LDAP.ExternalUserDirectory.Role.Readded.Privileges](#rqsrs-009ldapexternaluserdirectoryrolereaddedprivileges)
      * 4.2.2.4 [RQ.SRS-009.LDAP.ExternalUserDirectory.Role.New](#rqsrs-009ldapexternaluserdirectoryrolenew)
      * 4.2.2.5 [RQ.SRS-009.LDAP.ExternalUserDirectory.Role.NewPrivilege](#rqsrs-009ldapexternaluserdirectoryrolenewprivilege)
      * 4.2.2.6 [RQ.SRS-009.LDAP.ExternalUserDirectory.Role.RemovedPrivilege](#rqsrs-009ldapexternaluserdirectoryroleremovedprivilege)
    * 4.2.3 [Configuration](#configuration)
      * 4.2.3.1 [RQ.SRS-009.LDAP.ExternalUserDirectory.Configuration.Server.Invalid](#rqsrs-009ldapexternaluserdirectoryconfigurationserverinvalid)
      * 4.2.3.2 [RQ.SRS-009.LDAP.ExternalUserDirectory.Configuration.Server.Definition](#rqsrs-009ldapexternaluserdirectoryconfigurationserverdefinition)
      * 4.2.3.3 [RQ.SRS-009.LDAP.ExternalUserDirectory.Configuration.Server.Name](#rqsrs-009ldapexternaluserdirectoryconfigurationservername)
      * 4.2.3.4 [RQ.SRS-009.LDAP.ExternalUserDirectory.Configuration.Server.Host](#rqsrs-009ldapexternaluserdirectoryconfigurationserverhost)
      * 4.2.3.5 [RQ.SRS-009.LDAP.ExternalUserDirectory.Configuration.Server.Port](#rqsrs-009ldapexternaluserdirectoryconfigurationserverport)
      * 4.2.3.6 [RQ.SRS-009.LDAP.ExternalUserDirectory.Configuration.Server.Port.Default](#rqsrs-009ldapexternaluserdirectoryconfigurationserverportdefault)
      * 4.2.3.7 [RQ.SRS-009.LDAP.ExternalUserDirectory.Configuration.Server.AuthDN.Prefix](#rqsrs-009ldapexternaluserdirectoryconfigurationserverauthdnprefix)
      * 4.2.3.8 [RQ.SRS-009.LDAP.ExternalUserDirectory.Configuration.Server.AuthDN.Suffix](#rqsrs-009ldapexternaluserdirectoryconfigurationserverauthdnsuffix)
      * 4.2.3.9 [RQ.SRS-009.LDAP.ExternalUserDirectory.Configuration.Server.AuthDN.Value](#rqsrs-009ldapexternaluserdirectoryconfigurationserverauthdnvalue)
      * 4.2.3.10 [RQ.SRS-009.LDAP.ExternalUserDirectory.Configuration.Server.EnableTLS](#rqsrs-009ldapexternaluserdirectoryconfigurationserverenabletls)
      * 4.2.3.11 [RQ.SRS-009.LDAP.ExternalUserDirectory.Configuration.Server.EnableTLS.Options.Default](#rqsrs-009ldapexternaluserdirectoryconfigurationserverenabletlsoptionsdefault)
      * 4.2.3.12 [RQ.SRS-009.LDAP.ExternalUserDirectory.Configuration.Server.EnableTLS.Options.No](#rqsrs-009ldapexternaluserdirectoryconfigurationserverenabletlsoptionsno)
      * 4.2.3.13 [RQ.SRS-009.LDAP.ExternalUserDirectory.Configuration.Server.EnableTLS.Options.Yes](#rqsrs-009ldapexternaluserdirectoryconfigurationserverenabletlsoptionsyes)
      * 4.2.3.14 [RQ.SRS-009.LDAP.ExternalUserDirectory.Configuration.Server.EnableTLS.Options.StartTLS](#rqsrs-009ldapexternaluserdirectoryconfigurationserverenabletlsoptionsstarttls)
      * 4.2.3.15 [RQ.SRS-009.LDAP.ExternalUserDirectory.Configuration.Server.TLSMinimumProtocolVersion](#rqsrs-009ldapexternaluserdirectoryconfigurationservertlsminimumprotocolversion)
      * 4.2.3.16 [RQ.SRS-009.LDAP.ExternalUserDirectory.Configuration.Server.TLSMinimumProtocolVersion.Values](#rqsrs-009ldapexternaluserdirectoryconfigurationservertlsminimumprotocolversionvalues)
      * 4.2.3.17 [RQ.SRS-009.LDAP.ExternalUserDirectory.Configuration.Server.TLSMinimumProtocolVersion.Default](#rqsrs-009ldapexternaluserdirectoryconfigurationservertlsminimumprotocolversiondefault)
      * 4.2.3.18 [RQ.SRS-009.LDAP.ExternalUserDirectory.Configuration.Server.TLSRequireCert](#rqsrs-009ldapexternaluserdirectoryconfigurationservertlsrequirecert)
      * 4.2.3.19 [RQ.SRS-009.LDAP.ExternalUserDirectory.Configuration.Server.TLSRequireCert.Options.Default](#rqsrs-009ldapexternaluserdirectoryconfigurationservertlsrequirecertoptionsdefault)
      * 4.2.3.20 [RQ.SRS-009.LDAP.ExternalUserDirectory.Configuration.Server.TLSRequireCert.Options.Demand](#rqsrs-009ldapexternaluserdirectoryconfigurationservertlsrequirecertoptionsdemand)
      * 4.2.3.21 [RQ.SRS-009.LDAP.ExternalUserDirectory.Configuration.Server.TLSRequireCert.Options.Allow](#rqsrs-009ldapexternaluserdirectoryconfigurationservertlsrequirecertoptionsallow)
      * 4.2.3.22 [RQ.SRS-009.LDAP.ExternalUserDirectory.Configuration.Server.TLSRequireCert.Options.Try](#rqsrs-009ldapexternaluserdirectoryconfigurationservertlsrequirecertoptionstry)
      * 4.2.3.23 [RQ.SRS-009.LDAP.ExternalUserDirectory.Configuration.Server.TLSRequireCert.Options.Never](#rqsrs-009ldapexternaluserdirectoryconfigurationservertlsrequirecertoptionsnever)
      * 4.2.3.24 [RQ.SRS-009.LDAP.ExternalUserDirectory.Configuration.Server.TLSCertFile](#rqsrs-009ldapexternaluserdirectoryconfigurationservertlscertfile)
      * 4.2.3.25 [RQ.SRS-009.LDAP.ExternalUserDirectory.Configuration.Server.TLSKeyFile](#rqsrs-009ldapexternaluserdirectoryconfigurationservertlskeyfile)
      * 4.2.3.26 [RQ.SRS-009.LDAP.ExternalUserDirectory.Configuration.Server.TLSCACertDir](#rqsrs-009ldapexternaluserdirectoryconfigurationservertlscacertdir)
      * 4.2.3.27 [RQ.SRS-009.LDAP.ExternalUserDirectory.Configuration.Server.TLSCACertFile](#rqsrs-009ldapexternaluserdirectoryconfigurationservertlscacertfile)
      * 4.2.3.28 [RQ.SRS-009.LDAP.ExternalUserDirectory.Configuration.Server.TLSCipherSuite](#rqsrs-009ldapexternaluserdirectoryconfigurationservertlsciphersuite)
      * 4.2.3.29 [RQ.SRS-009.LDAP.ExternalUserDirectory.Configuration.Server.Syntax](#rqsrs-009ldapexternaluserdirectoryconfigurationserversyntax)
      * 4.2.3.30 [RQ.SRS-009.LDAP.ExternalUserDirectory.Configuration.Users.LDAPUserDirectory](#rqsrs-009ldapexternaluserdirectoryconfigurationusersldapuserdirectory)
      * 4.2.3.31 [RQ.SRS-009.LDAP.ExternalUserDirectory.Configuration.Users.LDAPUserDirectory.MoreThanOne](#rqsrs-009ldapexternaluserdirectoryconfigurationusersldapuserdirectorymorethanone)
      * 4.2.3.32 [RQ.SRS-009.LDAP.ExternalUserDirectory.Configuration.Users.Syntax](#rqsrs-009ldapexternaluserdirectoryconfigurationuserssyntax)
      * 4.2.3.33 [RQ.SRS-009.LDAP.ExternalUserDirectory.Configuration.Users.Parameters.Server](#rqsrs-009ldapexternaluserdirectoryconfigurationusersparametersserver)
      * 4.2.3.34 [RQ.SRS-009.LDAP.ExternalUserDirectory.Configuration.Users.Parameters.Server.Empty](#rqsrs-009ldapexternaluserdirectoryconfigurationusersparametersserverempty)
      * 4.2.3.35 [RQ.SRS-009.LDAP.ExternalUserDirectory.Configuration.Users.Parameters.Server.Missing](#rqsrs-009ldapexternaluserdirectoryconfigurationusersparametersservermissing)
      * 4.2.3.36 [RQ.SRS-009.LDAP.ExternalUserDirectory.Configuration.Users.Parameters.Server.MoreThanOne](#rqsrs-009ldapexternaluserdirectoryconfigurationusersparametersservermorethanone)
      * 4.2.3.37 [RQ.SRS-009.LDAP.ExternalUserDirectory.Configuration.Users.Parameters.Server.Invalid](#rqsrs-009ldapexternaluserdirectoryconfigurationusersparametersserverinvalid)
      * 4.2.3.38 [RQ.SRS-009.LDAP.ExternalUserDirectory.Configuration.Users.Parameters.Roles](#rqsrs-009ldapexternaluserdirectoryconfigurationusersparametersroles)
      * 4.2.3.39 [RQ.SRS-009.LDAP.ExternalUserDirectory.Configuration.Users.Parameters.Roles.MoreThanOne](#rqsrs-009ldapexternaluserdirectoryconfigurationusersparametersrolesmorethanone)
      * 4.2.3.40 [RQ.SRS-009.LDAP.ExternalUserDirectory.Configuration.Users.Parameters.Roles.Invalid](#rqsrs-009ldapexternaluserdirectoryconfigurationusersparametersrolesinvalid)
      * 4.2.3.41 [RQ.SRS-009.LDAP.ExternalUserDirectory.Configuration.Users.Parameters.Roles.Empty](#rqsrs-009ldapexternaluserdirectoryconfigurationusersparametersrolesempty)
      * 4.2.3.42 [RQ.SRS-009.LDAP.ExternalUserDirectory.Configuration.Users.Parameters.Roles.Missing](#rqsrs-009ldapexternaluserdirectoryconfigurationusersparametersrolesmissing)
    * 4.2.4 [Authentication](#authentication)
      * 4.2.4.1 [RQ.SRS-009.LDAP.ExternalUserDirectory.Authentication.Username.Empty](#rqsrs-009ldapexternaluserdirectoryauthenticationusernameempty)
      * 4.2.4.2 [RQ.SRS-009.LDAP.ExternalUserDirectory.Authentication.Username.Long](#rqsrs-009ldapexternaluserdirectoryauthenticationusernamelong)
      * 4.2.4.3 [RQ.SRS-009.LDAP.ExternalUserDirectory.Authentication.Username.UTF8](#rqsrs-009ldapexternaluserdirectoryauthenticationusernameutf8)
      * 4.2.4.4 [RQ.SRS-009.LDAP.ExternalUserDirectory.Authentication.Password.Empty](#rqsrs-009ldapexternaluserdirectoryauthenticationpasswordempty)
      * 4.2.4.5 [RQ.SRS-009.LDAP.ExternalUserDirectory.Authentication.Password.Long](#rqsrs-009ldapexternaluserdirectoryauthenticationpasswordlong)
      * 4.2.4.6 [RQ.SRS-009.LDAP.ExternalUserDirectory.Authentication.Password.UTF8](#rqsrs-009ldapexternaluserdirectoryauthenticationpasswordutf8)
* 5 [References](#references)

## Revision History

This document is stored in an electronic form using [Git] source control management software
hosted in a [GitHub Repository].
All the updates are tracked using the [Revision History].

## Introduction

The [QA-SRS007 ClickHouse Authentication of Users via LDAP] enables support for authenticating
users using an [LDAP] server. This requirements specifications add addition functionality
for integrating [LDAP] with [ClickHouse].

This document will cover requirements to allow authenticatoin of users stored in the
external user discovery using an [LDAP] server without having to explicitly define users in [ClickHouse]'s
`users.xml` configuration file.

## Terminology

### LDAP

* Lightweight Directory Access Protocol

## Requirements

### Generic

#### User Authentication

##### RQ.SRS-009.LDAP.ExternalUserDirectory.Authentication
version: 1.0

[ClickHouse] SHALL support authenticating users that are defined only on the [LDAP] server.

##### RQ.SRS-009.LDAP.ExternalUserDirectory.MultipleUserDirectories
version: 1.0

[ClickHouse] SHALL support authenticating users using multiple [LDAP] external user directories.

##### RQ.SRS-009.LDAP.ExternalUserDirectory.MultipleUserDirectories.Lookup
version: 1.0

[ClickHouse] SHALL attempt to authenticate external [LDAP] user
using [LDAP] external user directory in the same order
in which user directories are specified in the `config.xml` file.
If a user cannot be authenticated using the first [LDAP] external user directory
then the next user directory in the list SHALL be used.

##### RQ.SRS-009.LDAP.ExternalUserDirectory.Users.Authentication.NewUsers
version: 1.0

[ClickHouse] SHALL support authenticating users that are defined only on the [LDAP] server
as soon as they are added to the [LDAP] server.

##### RQ.SRS-009.LDAP.ExternalUserDirectory.Authentication.DeletedUsers
version: 1.0

[ClickHouse] SHALL not allow authentication of users that
were previously defined only on the [LDAP] server but were removed
from the [LDAP] server.

##### RQ.SRS-009.LDAP.ExternalUserDirectory.Authentication.Valid
version: 1.0

[ClickHouse] SHALL only allow user authentication using [LDAP] server if and only if
user name and password match [LDAP] server records for the user
when using [LDAP] external user directory.

##### RQ.SRS-009.LDAP.ExternalUserDirectory.Authentication.Invalid
version: 1.0

[ClickHouse] SHALL return an error and prohibit authentication if either user name or password
do not match [LDAP] server records for the user
when using [LDAP] external user directory.

##### RQ.SRS-009.LDAP.ExternalUserDirectory.Authentication.UsernameChanged
version: 1.0

[ClickHouse] SHALL return an error and prohibit authentication if the username is changed
on the [LDAP] server when using [LDAP] external user directory.

##### RQ.SRS-009.LDAP.ExternalUserDirectory.Authentication.PasswordChanged
version: 1.0

[ClickHouse] SHALL return an error and prohibit authentication if the password
for the user is changed on the [LDAP] server when using [LDAP] external user directory.

##### RQ.SRS-009.LDAP.ExternalUserDirectory.Authentication.LDAPServerRestart
version: 1.0

[ClickHouse] SHALL support authenticating users after [LDAP] server is restarted
when using [LDAP] external user directory.

##### RQ.SRS-009.LDAP.ExternalUserDirectory.Authentication.ClickHouseServerRestart
version: 1.0

[ClickHouse] SHALL support authenticating users after server is restarted
when using [LDAP] external user directory.

##### RQ.SRS-009.LDAP.ExternalUserDirectory.Authentication.Parallel
version: 1.0

[ClickHouse] SHALL support parallel authentication of users using [LDAP] server
when using [LDAP] external user directory.

##### RQ.SRS-009.LDAP.ExternalUserDirectory.Authentication.Parallel.ValidAndInvalid
version: 1.0

[ClickHouse] SHALL support authentication of valid users and
prohibit authentication of invalid users using [LDAP] server
in parallel without having invalid attempts affecting valid authentications
when using [LDAP] external user directory.

##### RQ.SRS-009.LDAP.ExternalUserDirectory.Authentication.Parallel.MultipleServers
version: 1.0

[ClickHouse] SHALL support parallel authentication of external [LDAP] users
authenticated using multiple [LDAP] external user directories.

##### RQ.SRS-009.LDAP.ExternalUserDirectory.Authentication.Parallel.LocalOnly
version: 1.0

[ClickHouse] SHALL support parallel authentication of users defined only locally
when one or more [LDAP] external user directories are specified in the configuration file.

##### RQ.SRS-009.LDAP.ExternalUserDirectory.Authentication.Parallel.LocalAndMultipleLDAP
version: 1.0

[ClickHouse] SHALL support parallel authentication of local and external [LDAP] users
authenticated using multiple [LDAP] external user directories.

##### RQ.SRS-009.LDAP.ExternalUserDirectory.Authentication.Parallel.SameUser
version: 1.0

[ClickHouse] SHALL support parallel authentication of the same external [LDAP] user
authenticated using the same [LDAP] external user directory.

##### RQ.SRS-009.LDAP.ExternalUserDirectory.Authentication.Parallel.DynamicallyAddedAndRemovedUsers
version: 1.0

[ClickHouse] SHALL support parallel authentication of users using
[LDAP] external user directory when [LDAP] users are dynamically added and
removed.

#### Connection

##### RQ.SRS-009.LDAP.ExternalUserDirectory.Connection.Protocol.PlainText
version: 1.0

[ClickHouse] SHALL support user authentication using plain text `ldap://` non secure protocol
while connecting to the [LDAP] server when using [LDAP] external user directory.

##### RQ.SRS-009.LDAP.ExternalUserDirectory.Connection.Protocol.TLS
version: 1.0

[ClickHouse] SHALL support user authentication using `SSL/TLS` `ldaps://` secure protocol
while connecting to the [LDAP] server when using [LDAP] external user directory.

##### RQ.SRS-009.LDAP.ExternalUserDirectory.Connection.Protocol.StartTLS
version: 1.0

[ClickHouse] SHALL support user authentication using legacy `StartTLS` protocol which is a
plain text `ldap://` protocol that is upgraded to [TLS] when connecting to the [LDAP] server
when using [LDAP] external user directory.

##### RQ.SRS-009.LDAP.ExternalUserDirectory.Connection.Protocol.TLS.Certificate.Validation
version: 1.0

[ClickHouse] SHALL support certificate validation used for [TLS] connections
to the [LDAP] server when using [LDAP] external user directory.

##### RQ.SRS-009.LDAP.ExternalUserDirectory.Connection.Protocol.TLS.Certificate.SelfSigned
version: 1.0

[ClickHouse] SHALL support self-signed certificates for [TLS] connections
to the [LDAP] server when using [LDAP] external user directory.

##### RQ.SRS-009.LDAP.ExternalUserDirectory.Connection.Protocol.TLS.Certificate.SpecificCertificationAuthority
version: 1.0

[ClickHouse] SHALL support certificates signed by specific Certification Authority for [TLS] connections
to the [LDAP] server when using [LDAP] external user directory.

##### RQ.SRS-009.LDAP.ExternalUserDirectory.Connection.Authentication.Mechanism.Anonymous
version: 1.0

[ClickHouse] SHALL return an error and prohibit authentication using [Anonymous Authentication Mechanism of Simple Bind]
authentication mechanism when connecting to the [LDAP] server when using [LDAP] external server directory.

##### RQ.SRS-009.LDAP.ExternalUserDirectory.Connection.Authentication.Mechanism.Unauthenticated
version: 1.0

[ClickHouse] SHALL return an error and prohibit authentication using [Unauthenticated Authentication Mechanism of Simple Bind]
authentication mechanism when connecting to the [LDAP] server when using [LDAP] external server directory.

##### RQ.SRS-009.LDAP.ExternalUserDirectory.Connection.Authentication.Mechanism.NamePassword
version: 1.0

[ClickHouse] SHALL allow authentication using only [Name/Password Authentication Mechanism of Simple Bind]
authentication mechanism when connecting to the [LDAP] server when using [LDAP] external server directory.

##### RQ.SRS-009.LDAP.ExternalUserDirectory.Connection.Authentication.UnreachableServer
version: 1.0

[ClickHouse] SHALL return an error and prohibit user login if [LDAP] server is unreachable
when using [LDAP] external user directory.

### Specific

#### User Discovery

##### RQ.SRS-009.LDAP.ExternalUserDirectory.Users.Lookup.Priority
version: 2.0

[ClickHouse] SHALL lookup user presence in the same order
as user directories are defined in the `config.xml`.

##### RQ.SRS-009.LDAP.ExternalUserDirectory.Restart.Server
version: 1.0

[ClickHouse] SHALL support restarting server when one or more LDAP external directories
are configured.

##### RQ.SRS-009.LDAP.ExternalUserDirectory.Restart.Server.ParallelLogins
version: 1.0

[ClickHouse] SHALL support restarting server when one or more LDAP external directories
are configured during parallel [LDAP] user logins.

#### Roles

##### RQ.SRS-009.LDAP.ExternalUserDirectory.Role.Removed
version: 1.0

[ClickHouse] SHALL reject authentication attempt if any of the roles that are specified in the configuration
of the external user directory are not defined at the time of the authentication attempt
with an exception that if a user was able to authenticate in past and its internal user object was created and cached
then the user SHALL be able to authenticate again, even if one of the roles is missing.

##### RQ.SRS-009.LDAP.ExternalUserDirectory.Role.Removed.Privileges
version: 1.0

[ClickHouse] SHALL remove the privileges provided by the role from all the LDAP
users authenticated using external user directory if it is removed
including currently cached users that are still able to authenticated where the removed
role is specified in the configuration of the external user directory.

##### RQ.SRS-009.LDAP.ExternalUserDirectory.Role.Readded.Privileges
version: 1.0

[ClickHouse] SHALL reassign the role and add the privileges provided by the role
when it is re-added after removal for all LDAP users authenticated using external user directory
including any cached users where the re-added role was specified in the configuration of the external user directory.

##### RQ.SRS-009.LDAP.ExternalUserDirectory.Role.New
version: 1.0

[ClickHouse] SHALL not allow any new roles to be assigned to any LDAP
users authenticated using external user directory unless the role is specified
in the configuration of the external user directory.

##### RQ.SRS-009.LDAP.ExternalUserDirectory.Role.NewPrivilege
version: 1.0

[ClickHouse] SHALL add new privilege to all the LDAP users authenticated using external user directory
including cached users when new privilege is added to one of the roles specified
in the configuration of the external user directory.

##### RQ.SRS-009.LDAP.ExternalUserDirectory.Role.RemovedPrivilege
version: 1.0

[ClickHouse] SHALL remove privilege from all the LDAP users authenticated using external user directory
including cached users when privilege is removed from all the roles specified
in the configuration of the external user directory.

#### Configuration

##### RQ.SRS-009.LDAP.ExternalUserDirectory.Configuration.Server.Invalid
version: 1.0

[ClickHouse] SHALL return an error and prohibit user login if [LDAP] server configuration is not valid.

##### RQ.SRS-009.LDAP.ExternalUserDirectory.Configuration.Server.Definition
version: 1.0

[ClickHouse] SHALL support using the [LDAP] servers defined in the
`ldap_servers` section of the `config.xml` as the server to be used
for a external user directory that uses an [LDAP] server as a source of user definitions.

##### RQ.SRS-009.LDAP.ExternalUserDirectory.Configuration.Server.Name
version: 1.0

[ClickHouse] SHALL not support empty string as a server name.

##### RQ.SRS-009.LDAP.ExternalUserDirectory.Configuration.Server.Host
version: 1.0

[ClickHouse] SHALL support `<host>` parameter to specify [LDAP]
server hostname or IP, this parameter SHALL be mandatory and SHALL not be empty.

##### RQ.SRS-009.LDAP.ExternalUserDirectory.Configuration.Server.Port
version: 1.0

[ClickHouse] SHALL support `<port>` parameter to specify [LDAP] server port.

##### RQ.SRS-009.LDAP.ExternalUserDirectory.Configuration.Server.Port.Default
version: 1.0

[ClickHouse] SHALL use default port number `636` if `enable_tls` is set to `yes` or `389` otherwise.

##### RQ.SRS-009.LDAP.ExternalUserDirectory.Configuration.Server.AuthDN.Prefix
version: 1.0

[ClickHouse] SHALL support `<auth_dn_prefix>` parameter to specify the prefix
of value used to construct the DN to bound to during authentication via [LDAP] server.

##### RQ.SRS-009.LDAP.ExternalUserDirectory.Configuration.Server.AuthDN.Suffix
version: 1.0

[ClickHouse] SHALL support `<auth_dn_suffix>` parameter to specify the suffix
of value used to construct the DN to bound to during authentication via [LDAP] server.

##### RQ.SRS-009.LDAP.ExternalUserDirectory.Configuration.Server.AuthDN.Value
version: 1.0

[ClickHouse] SHALL construct DN as  `auth_dn_prefix + escape(user_name) + auth_dn_suffix` string.

> This implies that auth_dn_suffix should usually have comma ',' as its first non-space character.

##### RQ.SRS-009.LDAP.ExternalUserDirectory.Configuration.Server.EnableTLS
version: 1.0

[ClickHouse] SHALL support `<enable_tls>` parameter to trigger the use of secure connection to the [LDAP] server.

##### RQ.SRS-009.LDAP.ExternalUserDirectory.Configuration.Server.EnableTLS.Options.Default
version: 1.0

[ClickHouse] SHALL use `yes` value as the default for `<enable_tls>` parameter
to enable SSL/TLS `ldaps://` protocol.

##### RQ.SRS-009.LDAP.ExternalUserDirectory.Configuration.Server.EnableTLS.Options.No
version: 1.0

[ClickHouse] SHALL support specifying `no` as the value of `<enable_tls>` parameter to enable
plain text `ldap://` protocol.

##### RQ.SRS-009.LDAP.ExternalUserDirectory.Configuration.Server.EnableTLS.Options.Yes
version: 1.0

[ClickHouse] SHALL support specifying `yes` as the value of `<enable_tls>` parameter to enable
SSL/TLS `ldaps://` protocol.

##### RQ.SRS-009.LDAP.ExternalUserDirectory.Configuration.Server.EnableTLS.Options.StartTLS
version: 1.0

[ClickHouse] SHALL support specifying `starttls` as the value of `<enable_tls>` parameter to enable
legacy `StartTLS` protocol that used plain text `ldap://` protocol, upgraded to [TLS].

##### RQ.SRS-009.LDAP.ExternalUserDirectory.Configuration.Server.TLSMinimumProtocolVersion
version: 1.0

[ClickHouse] SHALL support `<tls_minimum_protocol_version>` parameter to specify
the minimum protocol version of SSL/TLS.

##### RQ.SRS-009.LDAP.ExternalUserDirectory.Configuration.Server.TLSMinimumProtocolVersion.Values
version: 1.0

[ClickHouse] SHALL support specifying `ssl2`, `ssl3`, `tls1.0`, `tls1.1`, and `tls1.2`
as a value of the `<tls_minimum_protocol_version>` parameter.

##### RQ.SRS-009.LDAP.ExternalUserDirectory.Configuration.Server.TLSMinimumProtocolVersion.Default
version: 1.0

[ClickHouse] SHALL set `tls1.2` as the default value of the `<tls_minimum_protocol_version>` parameter.

##### RQ.SRS-009.LDAP.ExternalUserDirectory.Configuration.Server.TLSRequireCert
version: 1.0

[ClickHouse] SHALL support `<tls_require_cert>` parameter to specify [TLS] peer
certificate verification behavior.

##### RQ.SRS-009.LDAP.ExternalUserDirectory.Configuration.Server.TLSRequireCert.Options.Default
version: 1.0

[ClickHouse] SHALL use `demand` value as the default for the `<tls_require_cert>` parameter.

##### RQ.SRS-009.LDAP.ExternalUserDirectory.Configuration.Server.TLSRequireCert.Options.Demand
version: 1.0

[ClickHouse] SHALL support specifying `demand` as the value of `<tls_require_cert>` parameter to
enable requesting of client certificate.  If no certificate  is  provided,  or  a  bad   certificate   is
provided, the session SHALL be immediately terminated.

##### RQ.SRS-009.LDAP.ExternalUserDirectory.Configuration.Server.TLSRequireCert.Options.Allow
version: 1.0

[ClickHouse] SHALL support specifying `allow` as the value of `<tls_require_cert>` parameter to
enable requesting of client certificate. If no
certificate is provided, the session SHALL proceed normally.
If a bad certificate is provided, it SHALL be ignored and the session SHALL proceed normally.

##### RQ.SRS-009.LDAP.ExternalUserDirectory.Configuration.Server.TLSRequireCert.Options.Try
version: 1.0

[ClickHouse] SHALL support specifying `try` as the value of `<tls_require_cert>` parameter to
enable requesting of client certificate. If no certificate is provided, the session
SHALL proceed  normally.  If a bad certificate is provided, the session SHALL be
immediately terminated.

##### RQ.SRS-009.LDAP.ExternalUserDirectory.Configuration.Server.TLSRequireCert.Options.Never
version: 1.0

[ClickHouse] SHALL support specifying `never` as the value of `<tls_require_cert>` parameter to
disable requesting of client certificate.

##### RQ.SRS-009.LDAP.ExternalUserDirectory.Configuration.Server.TLSCertFile
version: 1.0

[ClickHouse] SHALL support `<tls_cert_file>` to specify the path to certificate file used by
[ClickHouse] to establish connection with the [LDAP] server.

##### RQ.SRS-009.LDAP.ExternalUserDirectory.Configuration.Server.TLSKeyFile
version: 1.0

[ClickHouse] SHALL support `<tls_key_file>` to specify the path to key file for the certificate
specified by the `<tls_cert_file>` parameter.

##### RQ.SRS-009.LDAP.ExternalUserDirectory.Configuration.Server.TLSCACertDir
version: 1.0

[ClickHouse] SHALL support `<tls_ca_cert_dir>` parameter to specify to a path to
the directory containing [CA] certificates used to verify certificates provided by the [LDAP] server.

##### RQ.SRS-009.LDAP.ExternalUserDirectory.Configuration.Server.TLSCACertFile
version: 1.0

[ClickHouse] SHALL support `<tls_ca_cert_file>` parameter to specify a path to a specific
[CA] certificate file used to verify certificates provided by the [LDAP] server.

##### RQ.SRS-009.LDAP.ExternalUserDirectory.Configuration.Server.TLSCipherSuite
version: 1.0

[ClickHouse] SHALL support `tls_cipher_suite` parameter to specify allowed cipher suites.
The value SHALL use the same format as the `ciphersuites` in the [OpenSSL Ciphers].

For example,

```xml
<tls_cipher_suite>ECDHE-ECDSA-AES256-GCM-SHA384:ECDHE-RSA-AES256-GCM-SHA384:AES256-GCM-SHA384</tls_cipher_suite>
```

The available suites SHALL depend on the [OpenSSL] library version and variant used to build
[ClickHouse] and therefore might change.

##### RQ.SRS-009.LDAP.ExternalUserDirectory.Configuration.Server.Syntax
version: 1.0

[ClickHouse] SHALL support the following example syntax to create an entry for an [LDAP] server inside the `config.xml`
configuration file or of any configuration file inside the `config.d` directory.

```xml
<yandex>
    <my_ldap_server>
        <host>localhost</host>
        <port>636</port>
        <auth_dn_prefix>cn=</auth_dn_prefix>
        <auth_dn_suffix>, ou=users, dc=example, dc=com</auth_dn_suffix>
        <enable_tls>yes</enable_tls>
        <tls_minimum_protocol_version>tls1.2</tls_minimum_protocol_version>
        <tls_require_cert>demand</tls_require_cert>
        <tls_cert_file>/path/to/tls_cert_file</tls_cert_file>
        <tls_key_file>/path/to/tls_key_file</tls_key_file>
        <tls_ca_cert_file>/path/to/tls_ca_cert_file</tls_ca_cert_file>
        <tls_ca_cert_dir>/path/to/tls_ca_cert_dir</tls_ca_cert_dir>
        <tls_cipher_suite>ECDHE-ECDSA-AES256-GCM-SHA384:ECDHE-RSA-AES256-GCM-SHA384:AES256-GCM-SHA384</tls_cipher_suite>
    </my_ldap_server>
</yandex>
```

##### RQ.SRS-009.LDAP.ExternalUserDirectory.Configuration.Users.LDAPUserDirectory
version: 1.0

[ClickHouse] SHALL support `<ldap>` sub-section in the `<user_directories>` section of the `config.xml`
that SHALL define a external user directory that uses an [LDAP] server as a source of user definitions.

##### RQ.SRS-009.LDAP.ExternalUserDirectory.Configuration.Users.LDAPUserDirectory.MoreThanOne
version: 2.0

[ClickHouse] SHALL support more than one `<ldap>` sub-sections in the `<user_directories>` section of the `config.xml`
that SHALL allow to define more than one external user directory that use an [LDAP] server as a source
of user definitions.

##### RQ.SRS-009.LDAP.ExternalUserDirectory.Configuration.Users.Syntax
version: 1.0

[ClickHouse] SHALL support `<ldap>` section with the following syntax

```xml
<yandex>
    <user_directories>
        <ldap>
            <server>my_ldap_server</server>
            <roles>
                <my_local_role1 />
                <my_local_role2 />
            </roles>
        </ldap>
    </user_directories>
</yandex>
```

##### RQ.SRS-009.LDAP.ExternalUserDirectory.Configuration.Users.Parameters.Server
version: 1.0

[ClickHouse] SHALL support `server` parameter in the `<ldap>` sub-section in the `<user_directories>`
section of the `config.xml` that SHALL specify one of LDAP server names
defined in `<ldap_servers>` section.

##### RQ.SRS-009.LDAP.ExternalUserDirectory.Configuration.Users.Parameters.Server.Empty
version: 1.0

[ClickHouse] SHALL return an error if the `server` parameter in the `<ldap>` sub-section in the `<user_directories>`
is empty.

##### RQ.SRS-009.LDAP.ExternalUserDirectory.Configuration.Users.Parameters.Server.Missing
version: 1.0

[ClickHouse] SHALL return an error if the `server` parameter in the `<ldap>` sub-section in the `<user_directories>`
is missing.

##### RQ.SRS-009.LDAP.ExternalUserDirectory.Configuration.Users.Parameters.Server.MoreThanOne
version: 1.0

[ClickHouse] SHALL only use the first definitition of the `server` parameter in the `<ldap>` sub-section in the `<user_directories>`
if more than one `server` parameter is defined in the configuration.

##### RQ.SRS-009.LDAP.ExternalUserDirectory.Configuration.Users.Parameters.Server.Invalid
version: 1.0

[ClickHouse] SHALL return an error if the server specified as the value of the `<server>`
parameter is not defined.

##### RQ.SRS-009.LDAP.ExternalUserDirectory.Configuration.Users.Parameters.Roles
version: 1.0

[ClickHouse] SHALL support `roles` parameter in the `<ldap>` sub-section in the `<user_directories>`
section of the `config.xml` that SHALL specify the names of a locally defined roles that SHALL
be assigned to all users retrieved from the [LDAP] server.

##### RQ.SRS-009.LDAP.ExternalUserDirectory.Configuration.Users.Parameters.Roles.MoreThanOne
version: 1.0

[ClickHouse] SHALL only use the first definitition of the `roles` parameter
in the `<ldap>` sub-section in the `<user_directories>`
if more than one `roles` parameter is defined in the configuration.

##### RQ.SRS-009.LDAP.ExternalUserDirectory.Configuration.Users.Parameters.Roles.Invalid
version: 1.0

[ClickHouse] SHALL return an error if the role specified in the `<roles>`
parameter does not exist locally.

##### RQ.SRS-009.LDAP.ExternalUserDirectory.Configuration.Users.Parameters.Roles.Empty
version: 1.0

[ClickHouse] SHALL not allow users authenticated using LDAP external user directory
to perform any action if the `roles` parameter in the `<ldap>` sub-section in the `<user_directories>`
section is empty.

##### RQ.SRS-009.LDAP.ExternalUserDirectory.Configuration.Users.Parameters.Roles.Missing
version: 1.0

[ClickHouse] SHALL not allow users authenticated using LDAP external user directory
to perform any action if the `roles` parameter in the `<ldap>` sub-section in the `<user_directories>`
section is missing.

#### Authentication

##### RQ.SRS-009.LDAP.ExternalUserDirectory.Authentication.Username.Empty
version: 1.0

[ClickHouse] SHALL not support authenticating users with empty username
when using [LDAP] external user directory.

##### RQ.SRS-009.LDAP.ExternalUserDirectory.Authentication.Username.Long
version: 1.0

[ClickHouse] SHALL support authenticating users with a long username of at least 256 bytes
when using [LDAP] external user directory.

##### RQ.SRS-009.LDAP.ExternalUserDirectory.Authentication.Username.UTF8
version: 1.0

[ClickHouse] SHALL support authentication users with a username that contains [UTF-8] characters
when using [LDAP] external user directory.

##### RQ.SRS-009.LDAP.ExternalUserDirectory.Authentication.Password.Empty
version: 1.0

[ClickHouse] SHALL not support authenticating users with empty passwords
even if an empty password is valid for the user and
is allowed by the [LDAP] server when using [LDAP] external user directory.

##### RQ.SRS-009.LDAP.ExternalUserDirectory.Authentication.Password.Long
version: 1.0

[ClickHouse] SHALL support long password of at least 256 bytes
that can be used to authenticate users when using [LDAP] external user directory.

##### RQ.SRS-009.LDAP.ExternalUserDirectory.Authentication.Password.UTF8
version: 1.0

[ClickHouse] SHALL support [UTF-8] characters in passwords
used to authenticate users when using [LDAP] external user directory.

## References

* **Access Control and Account Management**: https://clickhouse.tech/docs/en/operations/access-rights/
* **LDAP**: https://en.wikipedia.org/wiki/Lightweight_Directory_Access_Protocol
* **ClickHouse:** https://clickhouse.tech

[SRS]: #srs
[Access Control and Account Management]: https://clickhouse.tech/docs/en/operations/access-rights/
[SRS-007 ClickHouse Authentication of Users via LDAP]: https://github.com/ClickHouse/ClickHouse/blob/master/tests/testflows/ldap/authentication/requirements/requirements.md
[LDAP]: https://en.wikipedia.org/wiki/Lightweight_Directory_Access_Protocol
[ClickHouse]: https://clickhouse.tech
[GitHub Repository]: https://github.com/ClickHouse/ClickHouse/blob/master/tests/testflows/ldap/external_user_directory/requirements/requirements.md
[Revision History]: https://github.com/ClickHouse/ClickHouse/commits/master/tests/testflows/ldap/external_user_directory/requirements/requirements.md
[Git]: https://git-scm.com/
[GitHub]: https://github.com
''')<|MERGE_RESOLUTION|>--- conflicted
+++ resolved
@@ -1,778 +1,12 @@
 # These requirements were auto generated
 # from software requirements specification (SRS)
-<<<<<<< HEAD
-# document by TestFlows v1.6.201124.1002350.
-=======
 # document by TestFlows v1.6.201216.1172002.
->>>>>>> 34b6b840
 # Do not edit by hand but re-generate instead
 # using 'tfs requirements generate' command.
 from testflows.core import Specification
 from testflows.core import Requirement
 
-<<<<<<< HEAD
-SRS_009_ClickHouse_LDAP_External_User_Directory = Specification(
-        name='SRS-009 ClickHouse LDAP External User Directory', 
-        description=None,
-        author=None,
-        date=None, 
-        status=None, 
-        approved_by=None,
-        approved_date=None,
-        approved_version=None,
-        version=None,
-        group=None,
-        type=None,
-        link=None,
-        uid=None,
-        parent=None,
-        children=None,
-        content='''
-# SRS-009 ClickHouse LDAP External User Directory
-# Software Requirements Specification
-
-## Table of Contents
-
-* 1 [Revision History](#revision-history)
-* 2 [Introduction](#introduction)
-* 3 [Terminology](#terminology)
-  * 3.1 [LDAP](#ldap)
-* 4 [Requirements](#requirements)
-  * 4.1 [Generic](#generic)
-    * 4.1.1 [User Authentication](#user-authentication)
-      * 4.1.1.1 [RQ.SRS-009.LDAP.ExternalUserDirectory.Authentication](#rqsrs-009ldapexternaluserdirectoryauthentication)
-      * 4.1.1.2 [RQ.SRS-009.LDAP.ExternalUserDirectory.MultipleUserDirectories](#rqsrs-009ldapexternaluserdirectorymultipleuserdirectories)
-      * 4.1.1.3 [RQ.SRS-009.LDAP.ExternalUserDirectory.MultipleUserDirectories.Lookup](#rqsrs-009ldapexternaluserdirectorymultipleuserdirectorieslookup)
-      * 4.1.1.4 [RQ.SRS-009.LDAP.ExternalUserDirectory.Users.Authentication.NewUsers](#rqsrs-009ldapexternaluserdirectoryusersauthenticationnewusers)
-      * 4.1.1.5 [RQ.SRS-009.LDAP.ExternalUserDirectory.Authentication.DeletedUsers](#rqsrs-009ldapexternaluserdirectoryauthenticationdeletedusers)
-      * 4.1.1.6 [RQ.SRS-009.LDAP.ExternalUserDirectory.Authentication.Valid](#rqsrs-009ldapexternaluserdirectoryauthenticationvalid)
-      * 4.1.1.7 [RQ.SRS-009.LDAP.ExternalUserDirectory.Authentication.Invalid](#rqsrs-009ldapexternaluserdirectoryauthenticationinvalid)
-      * 4.1.1.8 [RQ.SRS-009.LDAP.ExternalUserDirectory.Authentication.UsernameChanged](#rqsrs-009ldapexternaluserdirectoryauthenticationusernamechanged)
-      * 4.1.1.9 [RQ.SRS-009.LDAP.ExternalUserDirectory.Authentication.PasswordChanged](#rqsrs-009ldapexternaluserdirectoryauthenticationpasswordchanged)
-      * 4.1.1.10 [RQ.SRS-009.LDAP.ExternalUserDirectory.Authentication.LDAPServerRestart](#rqsrs-009ldapexternaluserdirectoryauthenticationldapserverrestart)
-      * 4.1.1.11 [RQ.SRS-009.LDAP.ExternalUserDirectory.Authentication.ClickHouseServerRestart](#rqsrs-009ldapexternaluserdirectoryauthenticationclickhouseserverrestart)
-      * 4.1.1.12 [RQ.SRS-009.LDAP.ExternalUserDirectory.Authentication.Parallel](#rqsrs-009ldapexternaluserdirectoryauthenticationparallel)
-      * 4.1.1.13 [RQ.SRS-009.LDAP.ExternalUserDirectory.Authentication.Parallel.ValidAndInvalid](#rqsrs-009ldapexternaluserdirectoryauthenticationparallelvalidandinvalid)
-      * 4.1.1.14 [RQ.SRS-009.LDAP.ExternalUserDirectory.Authentication.Parallel.MultipleServers](#rqsrs-009ldapexternaluserdirectoryauthenticationparallelmultipleservers)
-      * 4.1.1.15 [RQ.SRS-009.LDAP.ExternalUserDirectory.Authentication.Parallel.LocalOnly](#rqsrs-009ldapexternaluserdirectoryauthenticationparallellocalonly)
-      * 4.1.1.16 [RQ.SRS-009.LDAP.ExternalUserDirectory.Authentication.Parallel.LocalAndMultipleLDAP](#rqsrs-009ldapexternaluserdirectoryauthenticationparallellocalandmultipleldap)
-      * 4.1.1.17 [RQ.SRS-009.LDAP.ExternalUserDirectory.Authentication.Parallel.SameUser](#rqsrs-009ldapexternaluserdirectoryauthenticationparallelsameuser)
-      * 4.1.1.18 [RQ.SRS-009.LDAP.ExternalUserDirectory.Authentication.Parallel.DynamicallyAddedAndRemovedUsers](#rqsrs-009ldapexternaluserdirectoryauthenticationparalleldynamicallyaddedandremovedusers)
-    * 4.1.2 [Connection](#connection)
-      * 4.1.2.1 [RQ.SRS-009.LDAP.ExternalUserDirectory.Connection.Protocol.PlainText](#rqsrs-009ldapexternaluserdirectoryconnectionprotocolplaintext)
-      * 4.1.2.2 [RQ.SRS-009.LDAP.ExternalUserDirectory.Connection.Protocol.TLS](#rqsrs-009ldapexternaluserdirectoryconnectionprotocoltls)
-      * 4.1.2.3 [RQ.SRS-009.LDAP.ExternalUserDirectory.Connection.Protocol.StartTLS](#rqsrs-009ldapexternaluserdirectoryconnectionprotocolstarttls)
-      * 4.1.2.4 [RQ.SRS-009.LDAP.ExternalUserDirectory.Connection.Protocol.TLS.Certificate.Validation](#rqsrs-009ldapexternaluserdirectoryconnectionprotocoltlscertificatevalidation)
-      * 4.1.2.5 [RQ.SRS-009.LDAP.ExternalUserDirectory.Connection.Protocol.TLS.Certificate.SelfSigned](#rqsrs-009ldapexternaluserdirectoryconnectionprotocoltlscertificateselfsigned)
-      * 4.1.2.6 [RQ.SRS-009.LDAP.ExternalUserDirectory.Connection.Protocol.TLS.Certificate.SpecificCertificationAuthority](#rqsrs-009ldapexternaluserdirectoryconnectionprotocoltlscertificatespecificcertificationauthority)
-      * 4.1.2.7 [RQ.SRS-009.LDAP.ExternalUserDirectory.Connection.Authentication.Mechanism.Anonymous](#rqsrs-009ldapexternaluserdirectoryconnectionauthenticationmechanismanonymous)
-      * 4.1.2.8 [RQ.SRS-009.LDAP.ExternalUserDirectory.Connection.Authentication.Mechanism.Unauthenticated](#rqsrs-009ldapexternaluserdirectoryconnectionauthenticationmechanismunauthenticated)
-      * 4.1.2.9 [RQ.SRS-009.LDAP.ExternalUserDirectory.Connection.Authentication.Mechanism.NamePassword](#rqsrs-009ldapexternaluserdirectoryconnectionauthenticationmechanismnamepassword)
-      * 4.1.2.10 [RQ.SRS-009.LDAP.ExternalUserDirectory.Connection.Authentication.UnreachableServer](#rqsrs-009ldapexternaluserdirectoryconnectionauthenticationunreachableserver)
-  * 4.2 [Specific](#specific)
-    * 4.2.1 [User Discovery](#user-discovery)
-      * 4.2.1.1 [RQ.SRS-009.LDAP.ExternalUserDirectory.Users.Lookup.Priority](#rqsrs-009ldapexternaluserdirectoryuserslookuppriority)
-      * 4.2.1.2 [RQ.SRS-009.LDAP.ExternalUserDirectory.Restart.Server](#rqsrs-009ldapexternaluserdirectoryrestartserver)
-      * 4.2.1.3 [RQ.SRS-009.LDAP.ExternalUserDirectory.Restart.Server.ParallelLogins](#rqsrs-009ldapexternaluserdirectoryrestartserverparallellogins)
-    * 4.2.2 [Roles](#roles)
-      * 4.2.2.1 [RQ.SRS-009.LDAP.ExternalUserDirectory.Role.Removed](#rqsrs-009ldapexternaluserdirectoryroleremoved)
-      * 4.2.2.2 [RQ.SRS-009.LDAP.ExternalUserDirectory.Role.Removed.Privileges](#rqsrs-009ldapexternaluserdirectoryroleremovedprivileges)
-      * 4.2.2.3 [RQ.SRS-009.LDAP.ExternalUserDirectory.Role.Readded.Privileges](#rqsrs-009ldapexternaluserdirectoryrolereaddedprivileges)
-      * 4.2.2.4 [RQ.SRS-009.LDAP.ExternalUserDirectory.Role.New](#rqsrs-009ldapexternaluserdirectoryrolenew)
-      * 4.2.2.5 [RQ.SRS-009.LDAP.ExternalUserDirectory.Role.NewPrivilege](#rqsrs-009ldapexternaluserdirectoryrolenewprivilege)
-      * 4.2.2.6 [RQ.SRS-009.LDAP.ExternalUserDirectory.Role.RemovedPrivilege](#rqsrs-009ldapexternaluserdirectoryroleremovedprivilege)
-      * 4.2.2.7 [RQ.SRS-009.LDAP.ExternalUserDirectory.Role.NotPresent.Added](#rqsrs-009ldapexternaluserdirectoryrolenotpresentadded)
-    * 4.2.3 [Configuration](#configuration)
-      * 4.2.3.1 [RQ.SRS-009.LDAP.ExternalUserDirectory.Configuration.Server.Invalid](#rqsrs-009ldapexternaluserdirectoryconfigurationserverinvalid)
-      * 4.2.3.2 [RQ.SRS-009.LDAP.ExternalUserDirectory.Configuration.Server.Definition](#rqsrs-009ldapexternaluserdirectoryconfigurationserverdefinition)
-      * 4.2.3.3 [RQ.SRS-009.LDAP.ExternalUserDirectory.Configuration.Server.Name](#rqsrs-009ldapexternaluserdirectoryconfigurationservername)
-      * 4.2.3.4 [RQ.SRS-009.LDAP.ExternalUserDirectory.Configuration.Server.Host](#rqsrs-009ldapexternaluserdirectoryconfigurationserverhost)
-      * 4.2.3.5 [RQ.SRS-009.LDAP.ExternalUserDirectory.Configuration.Server.Port](#rqsrs-009ldapexternaluserdirectoryconfigurationserverport)
-      * 4.2.3.6 [RQ.SRS-009.LDAP.ExternalUserDirectory.Configuration.Server.Port.Default](#rqsrs-009ldapexternaluserdirectoryconfigurationserverportdefault)
-      * 4.2.3.7 [RQ.SRS-009.LDAP.ExternalUserDirectory.Configuration.Server.AuthDN.Prefix](#rqsrs-009ldapexternaluserdirectoryconfigurationserverauthdnprefix)
-      * 4.2.3.8 [RQ.SRS-009.LDAP.ExternalUserDirectory.Configuration.Server.AuthDN.Suffix](#rqsrs-009ldapexternaluserdirectoryconfigurationserverauthdnsuffix)
-      * 4.2.3.9 [RQ.SRS-009.LDAP.ExternalUserDirectory.Configuration.Server.AuthDN.Value](#rqsrs-009ldapexternaluserdirectoryconfigurationserverauthdnvalue)
-      * 4.2.3.10 [RQ.SRS-009.LDAP.ExternalUserDirectory.Configuration.Server.EnableTLS](#rqsrs-009ldapexternaluserdirectoryconfigurationserverenabletls)
-      * 4.2.3.11 [RQ.SRS-009.LDAP.ExternalUserDirectory.Configuration.Server.EnableTLS.Options.Default](#rqsrs-009ldapexternaluserdirectoryconfigurationserverenabletlsoptionsdefault)
-      * 4.2.3.12 [RQ.SRS-009.LDAP.ExternalUserDirectory.Configuration.Server.EnableTLS.Options.No](#rqsrs-009ldapexternaluserdirectoryconfigurationserverenabletlsoptionsno)
-      * 4.2.3.13 [RQ.SRS-009.LDAP.ExternalUserDirectory.Configuration.Server.EnableTLS.Options.Yes](#rqsrs-009ldapexternaluserdirectoryconfigurationserverenabletlsoptionsyes)
-      * 4.2.3.14 [RQ.SRS-009.LDAP.ExternalUserDirectory.Configuration.Server.EnableTLS.Options.StartTLS](#rqsrs-009ldapexternaluserdirectoryconfigurationserverenabletlsoptionsstarttls)
-      * 4.2.3.15 [RQ.SRS-009.LDAP.ExternalUserDirectory.Configuration.Server.TLSMinimumProtocolVersion](#rqsrs-009ldapexternaluserdirectoryconfigurationservertlsminimumprotocolversion)
-      * 4.2.3.16 [RQ.SRS-009.LDAP.ExternalUserDirectory.Configuration.Server.TLSMinimumProtocolVersion.Values](#rqsrs-009ldapexternaluserdirectoryconfigurationservertlsminimumprotocolversionvalues)
-      * 4.2.3.17 [RQ.SRS-009.LDAP.ExternalUserDirectory.Configuration.Server.TLSMinimumProtocolVersion.Default](#rqsrs-009ldapexternaluserdirectoryconfigurationservertlsminimumprotocolversiondefault)
-      * 4.2.3.18 [RQ.SRS-009.LDAP.ExternalUserDirectory.Configuration.Server.TLSRequireCert](#rqsrs-009ldapexternaluserdirectoryconfigurationservertlsrequirecert)
-      * 4.2.3.19 [RQ.SRS-009.LDAP.ExternalUserDirectory.Configuration.Server.TLSRequireCert.Options.Default](#rqsrs-009ldapexternaluserdirectoryconfigurationservertlsrequirecertoptionsdefault)
-      * 4.2.3.20 [RQ.SRS-009.LDAP.ExternalUserDirectory.Configuration.Server.TLSRequireCert.Options.Demand](#rqsrs-009ldapexternaluserdirectoryconfigurationservertlsrequirecertoptionsdemand)
-      * 4.2.3.21 [RQ.SRS-009.LDAP.ExternalUserDirectory.Configuration.Server.TLSRequireCert.Options.Allow](#rqsrs-009ldapexternaluserdirectoryconfigurationservertlsrequirecertoptionsallow)
-      * 4.2.3.22 [RQ.SRS-009.LDAP.ExternalUserDirectory.Configuration.Server.TLSRequireCert.Options.Try](#rqsrs-009ldapexternaluserdirectoryconfigurationservertlsrequirecertoptionstry)
-      * 4.2.3.23 [RQ.SRS-009.LDAP.ExternalUserDirectory.Configuration.Server.TLSRequireCert.Options.Never](#rqsrs-009ldapexternaluserdirectoryconfigurationservertlsrequirecertoptionsnever)
-      * 4.2.3.24 [RQ.SRS-009.LDAP.ExternalUserDirectory.Configuration.Server.TLSCertFile](#rqsrs-009ldapexternaluserdirectoryconfigurationservertlscertfile)
-      * 4.2.3.25 [RQ.SRS-009.LDAP.ExternalUserDirectory.Configuration.Server.TLSKeyFile](#rqsrs-009ldapexternaluserdirectoryconfigurationservertlskeyfile)
-      * 4.2.3.26 [RQ.SRS-009.LDAP.ExternalUserDirectory.Configuration.Server.TLSCACertDir](#rqsrs-009ldapexternaluserdirectoryconfigurationservertlscacertdir)
-      * 4.2.3.27 [RQ.SRS-009.LDAP.ExternalUserDirectory.Configuration.Server.TLSCACertFile](#rqsrs-009ldapexternaluserdirectoryconfigurationservertlscacertfile)
-      * 4.2.3.28 [RQ.SRS-009.LDAP.ExternalUserDirectory.Configuration.Server.TLSCipherSuite](#rqsrs-009ldapexternaluserdirectoryconfigurationservertlsciphersuite)
-      * 4.2.3.29 [RQ.SRS-009.LDAP.ExternalUserDirectory.Configuration.Server.Syntax](#rqsrs-009ldapexternaluserdirectoryconfigurationserversyntax)
-      * 4.2.3.30 [RQ.SRS-009.LDAP.ExternalUserDirectory.Configuration.Users.LDAPUserDirectory](#rqsrs-009ldapexternaluserdirectoryconfigurationusersldapuserdirectory)
-      * 4.2.3.31 [RQ.SRS-009.LDAP.ExternalUserDirectory.Configuration.Users.LDAPUserDirectory.MoreThanOne](#rqsrs-009ldapexternaluserdirectoryconfigurationusersldapuserdirectorymorethanone)
-      * 4.2.3.32 [RQ.SRS-009.LDAP.ExternalUserDirectory.Configuration.Users.Syntax](#rqsrs-009ldapexternaluserdirectoryconfigurationuserssyntax)
-      * 4.2.3.33 [RQ.SRS-009.LDAP.ExternalUserDirectory.Configuration.Users.Parameters.Server](#rqsrs-009ldapexternaluserdirectoryconfigurationusersparametersserver)
-      * 4.2.3.34 [RQ.SRS-009.LDAP.ExternalUserDirectory.Configuration.Users.Parameters.Server.Empty](#rqsrs-009ldapexternaluserdirectoryconfigurationusersparametersserverempty)
-      * 4.2.3.35 [RQ.SRS-009.LDAP.ExternalUserDirectory.Configuration.Users.Parameters.Server.Missing](#rqsrs-009ldapexternaluserdirectoryconfigurationusersparametersservermissing)
-      * 4.2.3.36 [RQ.SRS-009.LDAP.ExternalUserDirectory.Configuration.Users.Parameters.Server.MoreThanOne](#rqsrs-009ldapexternaluserdirectoryconfigurationusersparametersservermorethanone)
-      * 4.2.3.37 [RQ.SRS-009.LDAP.ExternalUserDirectory.Configuration.Users.Parameters.Server.Invalid](#rqsrs-009ldapexternaluserdirectoryconfigurationusersparametersserverinvalid)
-      * 4.2.3.38 [RQ.SRS-009.LDAP.ExternalUserDirectory.Configuration.Users.Parameters.Roles](#rqsrs-009ldapexternaluserdirectoryconfigurationusersparametersroles)
-      * 4.2.3.39 [RQ.SRS-009.LDAP.ExternalUserDirectory.Configuration.Users.Parameters.Roles.MoreThanOne](#rqsrs-009ldapexternaluserdirectoryconfigurationusersparametersrolesmorethanone)
-      * 4.2.3.40 [RQ.SRS-009.LDAP.ExternalUserDirectory.Configuration.Users.Parameters.Roles.Invalid](#rqsrs-009ldapexternaluserdirectoryconfigurationusersparametersrolesinvalid)
-      * 4.2.3.41 [RQ.SRS-009.LDAP.ExternalUserDirectory.Configuration.Users.Parameters.Roles.Empty](#rqsrs-009ldapexternaluserdirectoryconfigurationusersparametersrolesempty)
-      * 4.2.3.42 [RQ.SRS-009.LDAP.ExternalUserDirectory.Configuration.Users.Parameters.Roles.Missing](#rqsrs-009ldapexternaluserdirectoryconfigurationusersparametersrolesmissing)
-    * 4.2.4 [Authentication](#authentication)
-      * 4.2.4.1 [RQ.SRS-009.LDAP.ExternalUserDirectory.Authentication.Username.Empty](#rqsrs-009ldapexternaluserdirectoryauthenticationusernameempty)
-      * 4.2.4.2 [RQ.SRS-009.LDAP.ExternalUserDirectory.Authentication.Username.Long](#rqsrs-009ldapexternaluserdirectoryauthenticationusernamelong)
-      * 4.2.4.3 [RQ.SRS-009.LDAP.ExternalUserDirectory.Authentication.Username.UTF8](#rqsrs-009ldapexternaluserdirectoryauthenticationusernameutf8)
-      * 4.2.4.4 [RQ.SRS-009.LDAP.ExternalUserDirectory.Authentication.Password.Empty](#rqsrs-009ldapexternaluserdirectoryauthenticationpasswordempty)
-      * 4.2.4.5 [RQ.SRS-009.LDAP.ExternalUserDirectory.Authentication.Password.Long](#rqsrs-009ldapexternaluserdirectoryauthenticationpasswordlong)
-      * 4.2.4.6 [RQ.SRS-009.LDAP.ExternalUserDirectory.Authentication.Password.UTF8](#rqsrs-009ldapexternaluserdirectoryauthenticationpasswordutf8)
-* 5 [References](#references)
-
-## Revision History
-
-This document is stored in an electronic form using [Git] source control management software
-hosted in a [GitHub Repository].
-All the updates are tracked using the [Revision History].
-
-## Introduction
-
-The [QA-SRS007 ClickHouse Authentication of Users via LDAP] enables support for authenticating
-users using an [LDAP] server. This requirements specifications add addition functionality
-for integrating [LDAP] with [ClickHouse].
-
-This document will cover requirements to allow authenticatoin of users stored in the
-external user discovery using an [LDAP] server without having to explicitly define users in [ClickHouse]'s
-`users.xml` configuration file.
-
-## Terminology
-
-### LDAP
-
-* Lightweight Directory Access Protocol
-
-## Requirements
-
-### Generic
-
-#### User Authentication
-
-##### RQ.SRS-009.LDAP.ExternalUserDirectory.Authentication
-version: 1.0
-
-[ClickHouse] SHALL support authenticating users that are defined only on the [LDAP] server.
-
-##### RQ.SRS-009.LDAP.ExternalUserDirectory.MultipleUserDirectories
-version: 1.0
-
-[ClickHouse] SHALL support authenticating users using multiple [LDAP] external user directories.
-
-##### RQ.SRS-009.LDAP.ExternalUserDirectory.MultipleUserDirectories.Lookup
-version: 1.0
-
-[ClickHouse] SHALL attempt to authenticate external [LDAP] user
-using [LDAP] external user directory in the same order
-in which user directories are specified in the `config.xml` file.
-If a user cannot be authenticated using the first [LDAP] external user directory
-then the next user directory in the list SHALL be used.
-
-##### RQ.SRS-009.LDAP.ExternalUserDirectory.Users.Authentication.NewUsers
-version: 1.0
-
-[ClickHouse] SHALL support authenticating users that are defined only on the [LDAP] server
-as soon as they are added to the [LDAP] server.
-
-##### RQ.SRS-009.LDAP.ExternalUserDirectory.Authentication.DeletedUsers
-version: 1.0
-
-[ClickHouse] SHALL not allow authentication of users that
-were previously defined only on the [LDAP] server but were removed
-from the [LDAP] server.
-
-##### RQ.SRS-009.LDAP.ExternalUserDirectory.Authentication.Valid
-version: 1.0
-
-[ClickHouse] SHALL only allow user authentication using [LDAP] server if and only if
-user name and password match [LDAP] server records for the user
-when using [LDAP] external user directory.
-
-##### RQ.SRS-009.LDAP.ExternalUserDirectory.Authentication.Invalid
-version: 1.0
-
-[ClickHouse] SHALL return an error and prohibit authentication if either user name or password
-do not match [LDAP] server records for the user
-when using [LDAP] external user directory.
-
-##### RQ.SRS-009.LDAP.ExternalUserDirectory.Authentication.UsernameChanged
-version: 1.0
-
-[ClickHouse] SHALL return an error and prohibit authentication if the username is changed
-on the [LDAP] server when using [LDAP] external user directory.
-
-##### RQ.SRS-009.LDAP.ExternalUserDirectory.Authentication.PasswordChanged
-version: 1.0
-
-[ClickHouse] SHALL return an error and prohibit authentication if the password
-for the user is changed on the [LDAP] server when using [LDAP] external user directory.
-
-##### RQ.SRS-009.LDAP.ExternalUserDirectory.Authentication.LDAPServerRestart
-version: 1.0
-
-[ClickHouse] SHALL support authenticating users after [LDAP] server is restarted
-when using [LDAP] external user directory.
-
-##### RQ.SRS-009.LDAP.ExternalUserDirectory.Authentication.ClickHouseServerRestart
-version: 1.0
-
-[ClickHouse] SHALL support authenticating users after server is restarted
-when using [LDAP] external user directory.
-
-##### RQ.SRS-009.LDAP.ExternalUserDirectory.Authentication.Parallel
-version: 1.0
-
-[ClickHouse] SHALL support parallel authentication of users using [LDAP] server
-when using [LDAP] external user directory.
-
-##### RQ.SRS-009.LDAP.ExternalUserDirectory.Authentication.Parallel.ValidAndInvalid
-version: 1.0
-
-[ClickHouse] SHALL support authentication of valid users and
-prohibit authentication of invalid users using [LDAP] server
-in parallel without having invalid attempts affecting valid authentications
-when using [LDAP] external user directory.
-
-##### RQ.SRS-009.LDAP.ExternalUserDirectory.Authentication.Parallel.MultipleServers
-version: 1.0
-
-[ClickHouse] SHALL support parallel authentication of external [LDAP] users
-authenticated using multiple [LDAP] external user directories.
-
-##### RQ.SRS-009.LDAP.ExternalUserDirectory.Authentication.Parallel.LocalOnly
-version: 1.0
-
-[ClickHouse] SHALL support parallel authentication of users defined only locally
-when one or more [LDAP] external user directories are specified in the configuration file.
-
-##### RQ.SRS-009.LDAP.ExternalUserDirectory.Authentication.Parallel.LocalAndMultipleLDAP
-version: 1.0
-
-[ClickHouse] SHALL support parallel authentication of local and external [LDAP] users
-authenticated using multiple [LDAP] external user directories.
-
-##### RQ.SRS-009.LDAP.ExternalUserDirectory.Authentication.Parallel.SameUser
-version: 1.0
-
-[ClickHouse] SHALL support parallel authentication of the same external [LDAP] user
-authenticated using the same [LDAP] external user directory.
-
-##### RQ.SRS-009.LDAP.ExternalUserDirectory.Authentication.Parallel.DynamicallyAddedAndRemovedUsers
-version: 1.0
-
-[ClickHouse] SHALL support parallel authentication of users using
-[LDAP] external user directory when [LDAP] users are dynamically added and
-removed.
-
-#### Connection
-
-##### RQ.SRS-009.LDAP.ExternalUserDirectory.Connection.Protocol.PlainText
-version: 1.0
-
-[ClickHouse] SHALL support user authentication using plain text `ldap://` non secure protocol
-while connecting to the [LDAP] server when using [LDAP] external user directory.
-
-##### RQ.SRS-009.LDAP.ExternalUserDirectory.Connection.Protocol.TLS
-version: 1.0
-
-[ClickHouse] SHALL support user authentication using `SSL/TLS` `ldaps://` secure protocol
-while connecting to the [LDAP] server when using [LDAP] external user directory.
-
-##### RQ.SRS-009.LDAP.ExternalUserDirectory.Connection.Protocol.StartTLS
-version: 1.0
-
-[ClickHouse] SHALL support user authentication using legacy `StartTLS` protocol which is a
-plain text `ldap://` protocol that is upgraded to [TLS] when connecting to the [LDAP] server
-when using [LDAP] external user directory.
-
-##### RQ.SRS-009.LDAP.ExternalUserDirectory.Connection.Protocol.TLS.Certificate.Validation
-version: 1.0
-
-[ClickHouse] SHALL support certificate validation used for [TLS] connections
-to the [LDAP] server when using [LDAP] external user directory.
-
-##### RQ.SRS-009.LDAP.ExternalUserDirectory.Connection.Protocol.TLS.Certificate.SelfSigned
-version: 1.0
-
-[ClickHouse] SHALL support self-signed certificates for [TLS] connections
-to the [LDAP] server when using [LDAP] external user directory.
-
-##### RQ.SRS-009.LDAP.ExternalUserDirectory.Connection.Protocol.TLS.Certificate.SpecificCertificationAuthority
-version: 1.0
-
-[ClickHouse] SHALL support certificates signed by specific Certification Authority for [TLS] connections
-to the [LDAP] server when using [LDAP] external user directory.
-
-##### RQ.SRS-009.LDAP.ExternalUserDirectory.Connection.Authentication.Mechanism.Anonymous
-version: 1.0
-
-[ClickHouse] SHALL return an error and prohibit authentication using [Anonymous Authentication Mechanism of Simple Bind]
-authentication mechanism when connecting to the [LDAP] server when using [LDAP] external server directory.
-
-##### RQ.SRS-009.LDAP.ExternalUserDirectory.Connection.Authentication.Mechanism.Unauthenticated
-version: 1.0
-
-[ClickHouse] SHALL return an error and prohibit authentication using [Unauthenticated Authentication Mechanism of Simple Bind]
-authentication mechanism when connecting to the [LDAP] server when using [LDAP] external server directory.
-
-##### RQ.SRS-009.LDAP.ExternalUserDirectory.Connection.Authentication.Mechanism.NamePassword
-version: 1.0
-
-[ClickHouse] SHALL allow authentication using only [Name/Password Authentication Mechanism of Simple Bind]
-authentication mechanism when connecting to the [LDAP] server when using [LDAP] external server directory.
-
-##### RQ.SRS-009.LDAP.ExternalUserDirectory.Connection.Authentication.UnreachableServer
-version: 1.0
-
-[ClickHouse] SHALL return an error and prohibit user login if [LDAP] server is unreachable
-when using [LDAP] external user directory.
-
-### Specific
-
-#### User Discovery
-
-##### RQ.SRS-009.LDAP.ExternalUserDirectory.Users.Lookup.Priority
-version: 2.0
-
-[ClickHouse] SHALL lookup user presence in the same order
-as user directories are defined in the `config.xml`.
-
-##### RQ.SRS-009.LDAP.ExternalUserDirectory.Restart.Server
-version: 1.0
-
-[ClickHouse] SHALL support restarting server when one or more LDAP external directories
-are configured.
-
-##### RQ.SRS-009.LDAP.ExternalUserDirectory.Restart.Server.ParallelLogins
-version: 1.0
-
-[ClickHouse] SHALL support restarting server when one or more LDAP external directories
-are configured during parallel [LDAP] user logins.
-
-#### Roles
-
-##### RQ.SRS-009.LDAP.ExternalUserDirectory.Role.Removed
-version: 2.0
-
-[ClickHouse] SHALL allow authentication even if the roles that are specified in the configuration
-of the external user directory are not defined at the time of the authentication attempt.
-
-##### RQ.SRS-009.LDAP.ExternalUserDirectory.Role.Removed.Privileges
-version: 1.0
-
-[ClickHouse] SHALL remove the privileges provided by the role from all the LDAP
-users authenticated using external user directory if it is removed
-including currently cached users that are still able to authenticated where the removed
-role is specified in the configuration of the external user directory.
-
-##### RQ.SRS-009.LDAP.ExternalUserDirectory.Role.Readded.Privileges
-version: 1.0
-
-[ClickHouse] SHALL reassign the role and add the privileges provided by the role
-when it is re-added after removal for all LDAP users authenticated using external user directory
-including any cached users where the re-added role was specified in the configuration of the external user directory.
-
-##### RQ.SRS-009.LDAP.ExternalUserDirectory.Role.New
-version: 1.0
-
-[ClickHouse] SHALL not allow any new roles to be assigned to any LDAP
-users authenticated using external user directory unless the role is specified
-in the configuration of the external user directory.
-
-##### RQ.SRS-009.LDAP.ExternalUserDirectory.Role.NewPrivilege
-version: 1.0
-
-[ClickHouse] SHALL add new privilege to all the LDAP users authenticated using external user directory
-including cached users when new privilege is added to one of the roles specified
-in the configuration of the external user directory.
-
-##### RQ.SRS-009.LDAP.ExternalUserDirectory.Role.RemovedPrivilege
-version: 1.0
-
-[ClickHouse] SHALL remove privilege from all the LDAP users authenticated using external user directory
-including cached users when privilege is removed from all the roles specified
-in the configuration of the external user directory.
-
-##### RQ.SRS-009.LDAP.ExternalUserDirectory.Role.NotPresent.Added
-version: 1.0
-
-[ClickHouse] SHALL add a role to the users authenticated using LDAP external user directory
-that did not exist during the time of authentication but are defined in the 
-configuration file as soon as the role with that name becomes
-available.
-
-#### Configuration
-
-##### RQ.SRS-009.LDAP.ExternalUserDirectory.Configuration.Server.Invalid
-version: 1.0
-
-[ClickHouse] SHALL return an error and prohibit user login if [LDAP] server configuration is not valid.
-
-##### RQ.SRS-009.LDAP.ExternalUserDirectory.Configuration.Server.Definition
-version: 1.0
-
-[ClickHouse] SHALL support using the [LDAP] servers defined in the
-`ldap_servers` section of the `config.xml` as the server to be used
-for a external user directory that uses an [LDAP] server as a source of user definitions.
-
-##### RQ.SRS-009.LDAP.ExternalUserDirectory.Configuration.Server.Name
-version: 1.0
-
-[ClickHouse] SHALL not support empty string as a server name.
-
-##### RQ.SRS-009.LDAP.ExternalUserDirectory.Configuration.Server.Host
-version: 1.0
-
-[ClickHouse] SHALL support `<host>` parameter to specify [LDAP]
-server hostname or IP, this parameter SHALL be mandatory and SHALL not be empty.
-
-##### RQ.SRS-009.LDAP.ExternalUserDirectory.Configuration.Server.Port
-version: 1.0
-
-[ClickHouse] SHALL support `<port>` parameter to specify [LDAP] server port.
-
-##### RQ.SRS-009.LDAP.ExternalUserDirectory.Configuration.Server.Port.Default
-version: 1.0
-
-[ClickHouse] SHALL use default port number `636` if `enable_tls` is set to `yes` or `389` otherwise.
-
-##### RQ.SRS-009.LDAP.ExternalUserDirectory.Configuration.Server.AuthDN.Prefix
-version: 1.0
-
-[ClickHouse] SHALL support `<auth_dn_prefix>` parameter to specify the prefix
-of value used to construct the DN to bound to during authentication via [LDAP] server.
-
-##### RQ.SRS-009.LDAP.ExternalUserDirectory.Configuration.Server.AuthDN.Suffix
-version: 1.0
-
-[ClickHouse] SHALL support `<auth_dn_suffix>` parameter to specify the suffix
-of value used to construct the DN to bound to during authentication via [LDAP] server.
-
-##### RQ.SRS-009.LDAP.ExternalUserDirectory.Configuration.Server.AuthDN.Value
-version: 1.0
-
-[ClickHouse] SHALL construct DN as  `auth_dn_prefix + escape(user_name) + auth_dn_suffix` string.
-
-> This implies that auth_dn_suffix should usually have comma ',' as its first non-space character.
-
-##### RQ.SRS-009.LDAP.ExternalUserDirectory.Configuration.Server.EnableTLS
-version: 1.0
-
-[ClickHouse] SHALL support `<enable_tls>` parameter to trigger the use of secure connection to the [LDAP] server.
-
-##### RQ.SRS-009.LDAP.ExternalUserDirectory.Configuration.Server.EnableTLS.Options.Default
-version: 1.0
-
-[ClickHouse] SHALL use `yes` value as the default for `<enable_tls>` parameter
-to enable SSL/TLS `ldaps://` protocol.
-
-##### RQ.SRS-009.LDAP.ExternalUserDirectory.Configuration.Server.EnableTLS.Options.No
-version: 1.0
-
-[ClickHouse] SHALL support specifying `no` as the value of `<enable_tls>` parameter to enable
-plain text `ldap://` protocol.
-
-##### RQ.SRS-009.LDAP.ExternalUserDirectory.Configuration.Server.EnableTLS.Options.Yes
-version: 1.0
-
-[ClickHouse] SHALL support specifying `yes` as the value of `<enable_tls>` parameter to enable
-SSL/TLS `ldaps://` protocol.
-
-##### RQ.SRS-009.LDAP.ExternalUserDirectory.Configuration.Server.EnableTLS.Options.StartTLS
-version: 1.0
-
-[ClickHouse] SHALL support specifying `starttls` as the value of `<enable_tls>` parameter to enable
-legacy `StartTLS` protocol that used plain text `ldap://` protocol, upgraded to [TLS].
-
-##### RQ.SRS-009.LDAP.ExternalUserDirectory.Configuration.Server.TLSMinimumProtocolVersion
-version: 1.0
-
-[ClickHouse] SHALL support `<tls_minimum_protocol_version>` parameter to specify
-the minimum protocol version of SSL/TLS.
-
-##### RQ.SRS-009.LDAP.ExternalUserDirectory.Configuration.Server.TLSMinimumProtocolVersion.Values
-version: 1.0
-
-[ClickHouse] SHALL support specifying `ssl2`, `ssl3`, `tls1.0`, `tls1.1`, and `tls1.2`
-as a value of the `<tls_minimum_protocol_version>` parameter.
-
-##### RQ.SRS-009.LDAP.ExternalUserDirectory.Configuration.Server.TLSMinimumProtocolVersion.Default
-version: 1.0
-
-[ClickHouse] SHALL set `tls1.2` as the default value of the `<tls_minimum_protocol_version>` parameter.
-
-##### RQ.SRS-009.LDAP.ExternalUserDirectory.Configuration.Server.TLSRequireCert
-version: 1.0
-
-[ClickHouse] SHALL support `<tls_require_cert>` parameter to specify [TLS] peer
-certificate verification behavior.
-
-##### RQ.SRS-009.LDAP.ExternalUserDirectory.Configuration.Server.TLSRequireCert.Options.Default
-version: 1.0
-
-[ClickHouse] SHALL use `demand` value as the default for the `<tls_require_cert>` parameter.
-
-##### RQ.SRS-009.LDAP.ExternalUserDirectory.Configuration.Server.TLSRequireCert.Options.Demand
-version: 1.0
-
-[ClickHouse] SHALL support specifying `demand` as the value of `<tls_require_cert>` parameter to
-enable requesting of client certificate.  If no certificate  is  provided,  or  a  bad   certificate   is
-provided, the session SHALL be immediately terminated.
-
-##### RQ.SRS-009.LDAP.ExternalUserDirectory.Configuration.Server.TLSRequireCert.Options.Allow
-version: 1.0
-
-[ClickHouse] SHALL support specifying `allow` as the value of `<tls_require_cert>` parameter to
-enable requesting of client certificate. If no
-certificate is provided, the session SHALL proceed normally.
-If a bad certificate is provided, it SHALL be ignored and the session SHALL proceed normally.
-
-##### RQ.SRS-009.LDAP.ExternalUserDirectory.Configuration.Server.TLSRequireCert.Options.Try
-version: 1.0
-
-[ClickHouse] SHALL support specifying `try` as the value of `<tls_require_cert>` parameter to
-enable requesting of client certificate. If no certificate is provided, the session
-SHALL proceed  normally.  If a bad certificate is provided, the session SHALL be
-immediately terminated.
-
-##### RQ.SRS-009.LDAP.ExternalUserDirectory.Configuration.Server.TLSRequireCert.Options.Never
-version: 1.0
-
-[ClickHouse] SHALL support specifying `never` as the value of `<tls_require_cert>` parameter to
-disable requesting of client certificate.
-
-##### RQ.SRS-009.LDAP.ExternalUserDirectory.Configuration.Server.TLSCertFile
-version: 1.0
-
-[ClickHouse] SHALL support `<tls_cert_file>` to specify the path to certificate file used by
-[ClickHouse] to establish connection with the [LDAP] server.
-
-##### RQ.SRS-009.LDAP.ExternalUserDirectory.Configuration.Server.TLSKeyFile
-version: 1.0
-
-[ClickHouse] SHALL support `<tls_key_file>` to specify the path to key file for the certificate
-specified by the `<tls_cert_file>` parameter.
-
-##### RQ.SRS-009.LDAP.ExternalUserDirectory.Configuration.Server.TLSCACertDir
-version: 1.0
-
-[ClickHouse] SHALL support `<tls_ca_cert_dir>` parameter to specify to a path to
-the directory containing [CA] certificates used to verify certificates provided by the [LDAP] server.
-
-##### RQ.SRS-009.LDAP.ExternalUserDirectory.Configuration.Server.TLSCACertFile
-version: 1.0
-
-[ClickHouse] SHALL support `<tls_ca_cert_file>` parameter to specify a path to a specific
-[CA] certificate file used to verify certificates provided by the [LDAP] server.
-
-##### RQ.SRS-009.LDAP.ExternalUserDirectory.Configuration.Server.TLSCipherSuite
-version: 1.0
-
-[ClickHouse] SHALL support `tls_cipher_suite` parameter to specify allowed cipher suites.
-The value SHALL use the same format as the `ciphersuites` in the [OpenSSL Ciphers].
-
-For example,
-
-```xml
-<tls_cipher_suite>ECDHE-ECDSA-AES256-GCM-SHA384:ECDHE-RSA-AES256-GCM-SHA384:AES256-GCM-SHA384</tls_cipher_suite>
-```
-
-The available suites SHALL depend on the [OpenSSL] library version and variant used to build
-[ClickHouse] and therefore might change.
-
-##### RQ.SRS-009.LDAP.ExternalUserDirectory.Configuration.Server.Syntax
-version: 1.0
-
-[ClickHouse] SHALL support the following example syntax to create an entry for an [LDAP] server inside the `config.xml`
-configuration file or of any configuration file inside the `config.d` directory.
-
-```xml
-<yandex>
-    <my_ldap_server>
-        <host>localhost</host>
-        <port>636</port>
-        <auth_dn_prefix>cn=</auth_dn_prefix>
-        <auth_dn_suffix>, ou=users, dc=example, dc=com</auth_dn_suffix>
-        <enable_tls>yes</enable_tls>
-        <tls_minimum_protocol_version>tls1.2</tls_minimum_protocol_version>
-        <tls_require_cert>demand</tls_require_cert>
-        <tls_cert_file>/path/to/tls_cert_file</tls_cert_file>
-        <tls_key_file>/path/to/tls_key_file</tls_key_file>
-        <tls_ca_cert_file>/path/to/tls_ca_cert_file</tls_ca_cert_file>
-        <tls_ca_cert_dir>/path/to/tls_ca_cert_dir</tls_ca_cert_dir>
-        <tls_cipher_suite>ECDHE-ECDSA-AES256-GCM-SHA384:ECDHE-RSA-AES256-GCM-SHA384:AES256-GCM-SHA384</tls_cipher_suite>
-    </my_ldap_server>
-</yandex>
-```
-
-##### RQ.SRS-009.LDAP.ExternalUserDirectory.Configuration.Users.LDAPUserDirectory
-version: 1.0
-
-[ClickHouse] SHALL support `<ldap>` sub-section in the `<user_directories>` section of the `config.xml`
-that SHALL define a external user directory that uses an [LDAP] server as a source of user definitions.
-
-##### RQ.SRS-009.LDAP.ExternalUserDirectory.Configuration.Users.LDAPUserDirectory.MoreThanOne
-version: 2.0
-
-[ClickHouse] SHALL support more than one `<ldap>` sub-sections in the `<user_directories>` section of the `config.xml`
-that SHALL allow to define more than one external user directory that use an [LDAP] server as a source
-of user definitions.
-
-##### RQ.SRS-009.LDAP.ExternalUserDirectory.Configuration.Users.Syntax
-version: 1.0
-
-[ClickHouse] SHALL support `<ldap>` section with the following syntax
-
-```xml
-<yandex>
-    <user_directories>
-        <ldap>
-            <server>my_ldap_server</server>
-            <roles>
-                <my_local_role1 />
-                <my_local_role2 />
-            </roles>
-        </ldap>
-    </user_directories>
-</yandex>
-```
-
-##### RQ.SRS-009.LDAP.ExternalUserDirectory.Configuration.Users.Parameters.Server
-version: 1.0
-
-[ClickHouse] SHALL support `server` parameter in the `<ldap>` sub-section in the `<user_directories>`
-section of the `config.xml` that SHALL specify one of LDAP server names
-defined in `<ldap_servers>` section.
-
-##### RQ.SRS-009.LDAP.ExternalUserDirectory.Configuration.Users.Parameters.Server.Empty
-version: 1.0
-
-[ClickHouse] SHALL return an error if the `server` parameter in the `<ldap>` sub-section in the `<user_directories>`
-is empty.
-
-##### RQ.SRS-009.LDAP.ExternalUserDirectory.Configuration.Users.Parameters.Server.Missing
-version: 1.0
-
-[ClickHouse] SHALL return an error if the `server` parameter in the `<ldap>` sub-section in the `<user_directories>`
-is missing.
-
-##### RQ.SRS-009.LDAP.ExternalUserDirectory.Configuration.Users.Parameters.Server.MoreThanOne
-version: 1.0
-
-[ClickHouse] SHALL only use the first definitition of the `server` parameter in the `<ldap>` sub-section in the `<user_directories>`
-if more than one `server` parameter is defined in the configuration.
-
-##### RQ.SRS-009.LDAP.ExternalUserDirectory.Configuration.Users.Parameters.Server.Invalid
-version: 1.0
-
-[ClickHouse] SHALL return an error if the server specified as the value of the `<server>`
-parameter is not defined.
-
-##### RQ.SRS-009.LDAP.ExternalUserDirectory.Configuration.Users.Parameters.Roles
-version: 1.0
-
-[ClickHouse] SHALL support `roles` parameter in the `<ldap>` sub-section in the `<user_directories>`
-section of the `config.xml` that SHALL specify the names of a locally defined roles that SHALL
-be assigned to all users retrieved from the [LDAP] server.
-
-##### RQ.SRS-009.LDAP.ExternalUserDirectory.Configuration.Users.Parameters.Roles.MoreThanOne
-version: 1.0
-
-[ClickHouse] SHALL only use the first definitition of the `roles` parameter
-in the `<ldap>` sub-section in the `<user_directories>`
-if more than one `roles` parameter is defined in the configuration.
-
-##### RQ.SRS-009.LDAP.ExternalUserDirectory.Configuration.Users.Parameters.Roles.Invalid
-version: 2.0
-
-[ClickHouse] SHALL not return an error if the role specified in the `<roles>`
-parameter does not exist locally. 
-
-##### RQ.SRS-009.LDAP.ExternalUserDirectory.Configuration.Users.Parameters.Roles.Empty
-version: 1.0
-
-[ClickHouse] SHALL not allow users authenticated using LDAP external user directory
-to perform any action if the `roles` parameter in the `<ldap>` sub-section in the `<user_directories>`
-section is empty.
-
-##### RQ.SRS-009.LDAP.ExternalUserDirectory.Configuration.Users.Parameters.Roles.Missing
-version: 1.0
-
-[ClickHouse] SHALL not allow users authenticated using LDAP external user directory
-to perform any action if the `roles` parameter in the `<ldap>` sub-section in the `<user_directories>`
-section is missing.
-
-#### Authentication
-
-##### RQ.SRS-009.LDAP.ExternalUserDirectory.Authentication.Username.Empty
-version: 1.0
-
-[ClickHouse] SHALL not support authenticating users with empty username
-when using [LDAP] external user directory.
-
-##### RQ.SRS-009.LDAP.ExternalUserDirectory.Authentication.Username.Long
-version: 1.0
-
-[ClickHouse] SHALL support authenticating users with a long username of at least 256 bytes
-when using [LDAP] external user directory.
-
-##### RQ.SRS-009.LDAP.ExternalUserDirectory.Authentication.Username.UTF8
-version: 1.0
-
-[ClickHouse] SHALL support authentication users with a username that contains [UTF-8] characters
-when using [LDAP] external user directory.
-
-##### RQ.SRS-009.LDAP.ExternalUserDirectory.Authentication.Password.Empty
-version: 1.0
-
-[ClickHouse] SHALL not support authenticating users with empty passwords
-even if an empty password is valid for the user and
-is allowed by the [LDAP] server when using [LDAP] external user directory.
-
-##### RQ.SRS-009.LDAP.ExternalUserDirectory.Authentication.Password.Long
-version: 1.0
-
-[ClickHouse] SHALL support long password of at least 256 bytes
-that can be used to authenticate users when using [LDAP] external user directory.
-
-##### RQ.SRS-009.LDAP.ExternalUserDirectory.Authentication.Password.UTF8
-version: 1.0
-
-[ClickHouse] SHALL support [UTF-8] characters in passwords
-used to authenticate users when using [LDAP] external user directory.
-
-## References
-
-* **Access Control and Account Management**: https://clickhouse.tech/docs/en/operations/access-rights/
-* **LDAP**: https://en.wikipedia.org/wiki/Lightweight_Directory_Access_Protocol
-* **ClickHouse:** https://clickhouse.tech
-
-[SRS]: #srs
-[Access Control and Account Management]: https://clickhouse.tech/docs/en/operations/access-rights/
-[SRS-007 ClickHouse Authentication of Users via LDAP]: https://github.com/ClickHouse/ClickHouse/blob/master/tests/testflows/ldap/authentication/requirements/requirements.md
-[LDAP]: https://en.wikipedia.org/wiki/Lightweight_Directory_Access_Protocol
-[ClickHouse]: https://clickhouse.tech
-[GitHub Repository]: https://github.com/ClickHouse/ClickHouse/blob/master/tests/testflows/ldap/external_user_directory/requirements/requirements.md
-[Revision History]: https://github.com/ClickHouse/ClickHouse/commits/master/tests/testflows/ldap/external_user_directory/requirements/requirements.md
-[Git]: https://git-scm.com/
-[GitHub]: https://github.com
-''')
-=======
 Heading = Specification.Heading
->>>>>>> 34b6b840
 
 RQ_SRS_009_LDAP_ExternalUserDirectory_Authentication = Requirement(
     name='RQ.SRS-009.LDAP.ExternalUserDirectory.Authentication',
@@ -1279,17 +513,6 @@
     num='4.2.1.3')
 
 RQ_SRS_009_LDAP_ExternalUserDirectory_Role_Removed = Requirement(
-<<<<<<< HEAD
-        name='RQ.SRS-009.LDAP.ExternalUserDirectory.Role.Removed',
-        version='2.0',
-        priority=None,
-        group=None,
-        type=None,
-        uid=None,
-        description=(
-        '[ClickHouse] SHALL allow authentication even if the roles that are specified in the configuration\n'
-        'of the external user directory are not defined at the time of the authentication attempt.\n'
-=======
     name='RQ.SRS-009.LDAP.ExternalUserDirectory.Role.Removed',
     version='1.0',
     priority=None,
@@ -1301,7 +524,6 @@
         'of the external user directory are not defined at the time of the authentication attempt\n'
         'with an exception that if a user was able to authenticate in past and its internal user object was created and cached\n'
         'then the user SHALL be able to authenticate again, even if one of the roles is missing.\n'
->>>>>>> 34b6b840
         '\n'
         ),
     link=None,
@@ -1393,22 +615,6 @@
     link=None,
     level=4,
     num='4.2.2.6')
-
-RQ_SRS_009_LDAP_ExternalUserDirectory_Role_NotPresent_Added = Requirement(
-        name='RQ.SRS-009.LDAP.ExternalUserDirectory.Role.NotPresent.Added',
-        version='1.0',
-        priority=None,
-        group=None,
-        type=None,
-        uid=None,
-        description=(
-        '[ClickHouse] SHALL add a role to the users authenticated using LDAP external user directory\n'
-        'that did not exist during the time of authentication but are defined in the \n'
-        'configuration file as soon as the role with that name becomes\n'
-        'available.\n'
-        '\n'
-        ),
-        link=None)
 
 RQ_SRS_009_LDAP_ExternalUserDirectory_Configuration_Server_Invalid = Requirement(
     name='RQ.SRS-009.LDAP.ExternalUserDirectory.Configuration.Server.Invalid',
@@ -2080,17 +1286,6 @@
     num='4.2.3.39')
 
 RQ_SRS_009_LDAP_ExternalUserDirectory_Configuration_Users_Parameters_Roles_Invalid = Requirement(
-<<<<<<< HEAD
-        name='RQ.SRS-009.LDAP.ExternalUserDirectory.Configuration.Users.Parameters.Roles.Invalid',
-        version='2.0',
-        priority=None,
-        group=None,
-        type=None,
-        uid=None,
-        description=(
-        '[ClickHouse] SHALL not return an error if the role specified in the `<roles>`\n'
-        'parameter does not exist locally. \n'
-=======
     name='RQ.SRS-009.LDAP.ExternalUserDirectory.Configuration.Users.Parameters.Roles.Invalid',
     version='1.0',
     priority=None,
@@ -2100,7 +1295,6 @@
     description=(
         '[ClickHouse] SHALL return an error if the role specified in the `<roles>`\n'
         'parameter does not exist locally.\n'
->>>>>>> 34b6b840
         '\n'
         ),
     link=None,
