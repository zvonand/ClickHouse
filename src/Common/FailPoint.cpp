--- conflicted
+++ resolved
@@ -116,12 +116,9 @@
     ONCE(iceberg_writes_cleanup) \
     ONCE(backup_add_empty_memory_table) \
     REGULAR(refresh_task_delay_update_coordination_state_running) \
-<<<<<<< HEAD
     REGULAR(sleep_in_logs_flush) \
-=======
     ONCE(smt_commit_exception_before_op) \
     ONCE(disk_object_storage_fail_commit_metadata_transaction) \
->>>>>>> 86759e71
 
 
 namespace FailPoints
