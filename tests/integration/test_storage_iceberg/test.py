import glob
import json
import logging
import os
import time
import uuid
from datetime import datetime, timezone

import pyspark
import pytest
from azure.storage.blob import BlobServiceClient
from minio.deleteobjects import DeleteObject
from pyspark.sql.functions import (
    current_timestamp,
    monotonically_increasing_id,
    row_number,
)
from pyspark.sql.readwriter import DataFrameWriter, DataFrameWriterV2
from pyspark.sql.types import (
    ArrayType,
    BooleanType,
    DateType,
    IntegerType,
    StringType,
    StructField,
    StructType,
    TimestampType,
)
from pyspark.sql.window import Window

import helpers.client
from helpers.cluster import ClickHouseCluster, ClickHouseInstance, is_arm
from helpers.s3_tools import (
    AzureUploader,
    LocalUploader,
    S3Uploader,
    get_file_contents,
    list_s3_objects,
    prepare_s3_bucket,
)
from helpers.test_tools import TSV

SCRIPT_DIR = os.path.dirname(os.path.realpath(__file__))


def get_spark():
    builder = (
        pyspark.sql.SparkSession.builder.appName("spark_test")
        .config(
            "spark.sql.catalog.spark_catalog",
            "org.apache.iceberg.spark.SparkSessionCatalog",
        )
        .config("spark.sql.catalog.local", "org.apache.iceberg.spark.SparkCatalog")
        .config("spark.sql.catalog.spark_catalog.type", "hadoop")
        .config("spark.sql.catalog.spark_catalog.warehouse", "/iceberg_data")
        .config(
            "spark.sql.extensions",
            "org.apache.iceberg.spark.extensions.IcebergSparkSessionExtensions",
        )
        .master("local")
    )
    return builder.master("local").getOrCreate()


@pytest.fixture(scope="module")
def started_cluster():
    try:
        cluster = ClickHouseCluster(__file__, with_spark=True)
        cluster.add_instance(
            "node1",
            main_configs=[
                "configs/config.d/query_log.xml",
                "configs/config.d/cluster.xml",
                "configs/config.d/named_collections.xml",
                "configs/config.d/filesystem_caches.xml",
            ],
            user_configs=["configs/users.d/users.xml"],
            with_minio=True,
            with_azurite=True,
            stay_alive=True,
        )
        cluster.add_instance(
            "node2",
            main_configs=[
                "configs/config.d/query_log.xml",
                "configs/config.d/cluster.xml",
                "configs/config.d/named_collections.xml",
                "configs/config.d/filesystem_caches.xml",
            ],
            user_configs=["configs/users.d/users.xml"],
            stay_alive=True,
        )
        cluster.add_instance(
            "node3",
            main_configs=[
                "configs/config.d/query_log.xml",
                "configs/config.d/cluster.xml",
                "configs/config.d/named_collections.xml",
                "configs/config.d/filesystem_caches.xml",
            ],
            user_configs=["configs/users.d/users.xml"],
            stay_alive=True,
        )

        logging.info("Starting cluster...")
        cluster.start()

        prepare_s3_bucket(cluster)
        logging.info("S3 bucket created")

        cluster.spark_session = get_spark()
        cluster.default_s3_uploader = S3Uploader(
            cluster.minio_client, cluster.minio_bucket
        )

        cluster.azure_container_name = "mycontainer"

        cluster.blob_service_client = cluster.blob_service_client

        container_client = cluster.blob_service_client.create_container(
            cluster.azure_container_name
        )

        cluster.container_client = container_client

        cluster.default_azure_uploader = AzureUploader(
            cluster.blob_service_client, cluster.azure_container_name
        )

        cluster.default_local_uploader = LocalUploader(cluster.instances["node1"])

        yield cluster

    finally:
        cluster.shutdown()


def run_query(instance, query, stdin=None, settings=None):
    # type: (ClickHouseInstance, str, object, dict) -> str

    logging.info("Running query '{}'...".format(query))
    result = instance.query(query, stdin=stdin, settings=settings)
    logging.info("Query finished")

    return result


def write_iceberg_from_file(
    spark, path, table_name, mode="overwrite", format_version="1", partition_by=None
):
    if mode == "overwrite":
        if partition_by is None:
            spark.read.load(f"file://{path}").writeTo(table_name).tableProperty(
                "format-version", format_version
            ).using("iceberg").create()
        else:
            spark.read.load(f"file://{path}").writeTo(table_name).partitionedBy(
                partition_by
            ).tableProperty("format-version", format_version).using("iceberg").create()
    else:
        spark.read.load(f"file://{path}").writeTo(table_name).append()


def write_iceberg_from_df(
    spark, df, table_name, mode="overwrite", format_version="1", partition_by=None
):
    if mode == "overwrite":
        if partition_by is None:
            df.writeTo(table_name).tableProperty(
                "format-version", format_version
            ).using("iceberg").create()
        else:
            df.writeTo(table_name).tableProperty(
                "format-version", format_version
            ).partitionedBy(partition_by).using("iceberg").create()
    else:
        df.writeTo(table_name).append()


def generate_data(spark, start, end):
    a = spark.range(start, end, 1).toDF("a")
    b = spark.range(start + 1, end + 1, 1).toDF("b")
    b = b.withColumn("b", b["b"].cast(StringType()))

    a = a.withColumn(
        "row_index", row_number().over(Window.orderBy(monotonically_increasing_id()))
    )
    b = b.withColumn(
        "row_index", row_number().over(Window.orderBy(monotonically_increasing_id()))
    )

    df = a.join(b, on=["row_index"]).drop("row_index")
    return df


def get_creation_expression(
    storage_type,
    table_name,
    cluster,
    format="Parquet",
    table_function=False,
    allow_dynamic_metadata_for_data_lakes=False,
    run_on_cluster=False,
    explicit_metadata_path="",
    **kwargs,
):

    settings_array = []
    if allow_dynamic_metadata_for_data_lakes:
        settings_array.append("allow_dynamic_metadata_for_data_lakes = 1")

    if explicit_metadata_path:
        settings_array.append(f"iceberg_metadata_file_path = '{explicit_metadata_path}'")

    if settings_array:
        settings_expression = " SETTINGS " + ",".join(settings_array)
    else:
        settings_expression = ""

    if storage_type == "s3":
        if "bucket" in kwargs:
            bucket = kwargs["bucket"]
        else:
            bucket = cluster.minio_bucket

        if run_on_cluster:
            assert table_function
            return f"icebergS3Cluster('cluster_simple', s3, filename = 'iceberg_data/default/{table_name}/', format={format}, url = 'http://minio1:9001/{bucket}/')"
        else:
            if table_function:
                return f"icebergS3(s3, filename = 'iceberg_data/default/{table_name}/', format={format}, url = 'http://minio1:9001/{bucket}/')"
            else:
                return (
                    f"""
                    DROP TABLE IF EXISTS {table_name};
                    CREATE TABLE {table_name}
                    ENGINE=IcebergS3(s3, filename = 'iceberg_data/default/{table_name}/', format={format}, url = 'http://minio1:9001/{bucket}/')"""
                    + settings_expression
                )

    elif storage_type == "azure":
        if run_on_cluster:
            assert table_function
            return f"""
                icebergAzureCluster('cluster_simple', azure, container = '{cluster.azure_container_name}', storage_account_url = '{cluster.env_variables["AZURITE_STORAGE_ACCOUNT_URL"]}', blob_path = '/iceberg_data/default/{table_name}/', format={format})
            """
        else:
            if table_function:
                return f"""
                    icebergAzure(azure, container = '{cluster.azure_container_name}', storage_account_url = '{cluster.env_variables["AZURITE_STORAGE_ACCOUNT_URL"]}', blob_path = '/iceberg_data/default/{table_name}/', format={format})
                """
            else:
                return (
                    f"""
                    DROP TABLE IF EXISTS {table_name};
                    CREATE TABLE {table_name}
                    ENGINE=IcebergAzure(azure, container = {cluster.azure_container_name}, storage_account_url = '{cluster.env_variables["AZURITE_STORAGE_ACCOUNT_URL"]}', blob_path = '/iceberg_data/default/{table_name}/', format={format})"""
                    + settings_expression
                )

    elif storage_type == "local":
        assert not run_on_cluster

        if table_function:
            return f"""
                icebergLocal(local, path = '/iceberg_data/default/{table_name}/', format={format})
            """
        else:
            return (
                f"""
                DROP TABLE IF EXISTS {table_name};
                CREATE TABLE {table_name}
                ENGINE=IcebergLocal(local, path = '/iceberg_data/default/{table_name}/', format={format})"""
                + settings_expression
            )

    else:
        raise Exception(f"Unknown iceberg storage type: {storage_type}")


def check_schema_and_data(instance, table_expression, expected_schema, expected_data):
    schema = instance.query(f"DESC {table_expression}")
    data = instance.query(f"SELECT * FROM {table_expression} ORDER BY ALL")
    schema = list(
        map(
            lambda x: x.split("\t")[:2],
            filter(lambda x: len(x) > 0, schema.strip().split("\n")),
        )
    )
    data = list(
        map(
            lambda x: x.split("\t"),
            filter(lambda x: len(x) > 0, data.strip().split("\n")),
        )
    )
    assert expected_schema == schema
    assert expected_data == data


def get_uuid_str():
    return str(uuid.uuid4()).replace("-", "_")


def create_iceberg_table(
    storage_type,
    node,
    table_name,
    cluster,
    format="Parquet",
    **kwargs,
):
    node.query(
        get_creation_expression(storage_type, table_name, cluster, format, **kwargs)
    )


def create_initial_data_file(
    cluster, node, query, table_name, compression_method="none"
):
    node.query(
        f"""
        INSERT INTO TABLE FUNCTION
            file('{table_name}.parquet')
        SETTINGS
            output_format_parquet_compression_method='{compression_method}',
            s3_truncate_on_insert=1 {query}
        FORMAT Parquet"""
    )
    user_files_path = os.path.join(
        SCRIPT_DIR, f"{cluster.instances_dir_name}/node1/database/user_files"
    )
    result_path = f"{user_files_path}/{table_name}.parquet"
    return result_path


def default_upload_directory(
    started_cluster, storage_type, local_path, remote_path, **kwargs
):
    if storage_type == "local":
        return started_cluster.default_local_uploader.upload_directory(
            local_path, remote_path, **kwargs
        )
    elif storage_type == "s3":
        print(kwargs)
        return started_cluster.default_s3_uploader.upload_directory(
            local_path, remote_path, **kwargs
        )
    elif storage_type == "azure":
        return started_cluster.default_azure_uploader.upload_directory(
            local_path, remote_path, **kwargs
        )
    else:
        raise Exception(f"Unknown iceberg storage type: {storage_type}")


@pytest.mark.parametrize("format_version", ["1", "2"])
@pytest.mark.parametrize("storage_type", ["s3", "azure", "local"])
def test_single_iceberg_file(started_cluster, format_version, storage_type):
    instance = started_cluster.instances["node1"]
    spark = started_cluster.spark_session
    TABLE_NAME = (
        "test_single_iceberg_file_"
        + format_version
        + "_"
        + storage_type
        + "_"
        + get_uuid_str()
    )

    write_iceberg_from_df(spark, generate_data(spark, 0, 100), TABLE_NAME)

    default_upload_directory(
        started_cluster,
        storage_type,
        f"/iceberg_data/default/{TABLE_NAME}/",
        f"/iceberg_data/default/{TABLE_NAME}/",
    )

    create_iceberg_table(storage_type, instance, TABLE_NAME, started_cluster)

    assert instance.query(f"SELECT * FROM {TABLE_NAME}") == instance.query(
        "SELECT number, toString(number + 1) FROM numbers(100)"
    )


@pytest.mark.parametrize("format_version", ["1", "2"])
@pytest.mark.parametrize("storage_type", ["s3", "azure", "local"])
def test_partition_by(started_cluster, format_version, storage_type):
    instance = started_cluster.instances["node1"]
    spark = started_cluster.spark_session
    TABLE_NAME = (
        "test_partition_by_"
        + format_version
        + "_"
        + storage_type
        + "_"
        + get_uuid_str()
    )

    write_iceberg_from_df(
        spark,
        generate_data(spark, 0, 10),
        TABLE_NAME,
        mode="overwrite",
        format_version=format_version,
        partition_by="a",
    )

    files = default_upload_directory(
        started_cluster,
        storage_type,
        f"/iceberg_data/default/{TABLE_NAME}/",
        f"/iceberg_data/default/{TABLE_NAME}/",
    )
    assert len(files) == 14  # 10 partitiions + 4 metadata files

    create_iceberg_table(storage_type, instance, TABLE_NAME, started_cluster)
    assert int(instance.query(f"SELECT count() FROM {TABLE_NAME}")) == 10


@pytest.mark.parametrize("format_version", ["1", "2"])
@pytest.mark.parametrize("storage_type", ["s3", "azure", "local"])
def test_multiple_iceberg_files(started_cluster, format_version, storage_type):
    instance = started_cluster.instances["node1"]
    spark = started_cluster.spark_session
    TABLE_NAME = (
        "test_multiple_iceberg_files_"
        + format_version
        + "_"
        + storage_type
        + "_"
        + get_uuid_str()
    )

    write_iceberg_from_df(
        spark,
        generate_data(spark, 0, 100),
        TABLE_NAME,
        mode="overwrite",
        format_version=format_version,
    )

    files = default_upload_directory(
        started_cluster,
        storage_type,
        f"/iceberg_data/default/{TABLE_NAME}/",
        f"/iceberg_data/default/{TABLE_NAME}/",
    )

    # ['/iceberg_data/default/test_multiple_iceberg_files/data/00000-1-35302d56-f1ed-494e-a85b-fbf85c05ab39-00001.parquet',
    # '/iceberg_data/default/test_multiple_iceberg_files/metadata/version-hint.text',
    # '/iceberg_data/default/test_multiple_iceberg_files/metadata/3127466b-299d-48ca-a367-6b9b1df1e78c-m0.avro',
    # '/iceberg_data/default/test_multiple_iceberg_files/metadata/snap-5220855582621066285-1-3127466b-299d-48ca-a367-6b9b1df1e78c.avro',
    # '/iceberg_data/default/test_multiple_iceberg_files/metadata/v1.metadata.json']
    assert len(files) == 5

    create_iceberg_table(storage_type, instance, TABLE_NAME, started_cluster)
    assert int(instance.query(f"SELECT count() FROM {TABLE_NAME}")) == 100

    write_iceberg_from_df(
        spark,
        generate_data(spark, 100, 200),
        TABLE_NAME,
        mode="append",
        format_version=format_version,
    )
    files = default_upload_directory(
        started_cluster,
        storage_type,
        f"/iceberg_data/default/{TABLE_NAME}/",
        "",
    )
    assert len(files) == 9

    assert int(instance.query(f"SELECT count() FROM {TABLE_NAME}")) == 200
    assert instance.query(f"SELECT * FROM {TABLE_NAME} ORDER BY 1") == instance.query(
        "SELECT number, toString(number + 1) FROM numbers(200)"
    )


@pytest.mark.parametrize("format_version", ["1", "2"])
@pytest.mark.parametrize("storage_type", ["s3", "azure", "local"])
def test_types(started_cluster, format_version, storage_type):
    instance = started_cluster.instances["node1"]
    spark = started_cluster.spark_session
    TABLE_NAME = (
        "test_types_" + format_version + "_" + storage_type + "_" + get_uuid_str()
    )

    data = [
        (
            123,
            "string",
            datetime.strptime("2000-01-01", "%Y-%m-%d"),
            ["str1", "str2"],
            True,
        )
    ]
    schema = StructType(
        [
            StructField("a", IntegerType()),
            StructField("b", StringType()),
            StructField("c", DateType()),
            StructField("d", ArrayType(StringType())),
            StructField("e", BooleanType()),
        ]
    )
    df = spark.createDataFrame(data=data, schema=schema)
    df.printSchema()
    write_iceberg_from_df(
        spark, df, TABLE_NAME, mode="overwrite", format_version=format_version
    )

    default_upload_directory(
        started_cluster,
        storage_type,
        f"/iceberg_data/default/{TABLE_NAME}/",
        f"/iceberg_data/default/{TABLE_NAME}/",
    )

    create_iceberg_table(storage_type, instance, TABLE_NAME, started_cluster)
    assert int(instance.query(f"SELECT count() FROM {TABLE_NAME}")) == 1
    assert (
        instance.query(f"SELECT a, b, c, d, e FROM {TABLE_NAME}").strip()
        == "123\tstring\t2000-01-01\t['str1','str2']\ttrue"
    )

    table_function_expr = get_creation_expression(
        storage_type, TABLE_NAME, started_cluster, table_function=True
    )
    assert (
        instance.query(f"SELECT a, b, c, d, e FROM {table_function_expr}").strip()
        == "123\tstring\t2000-01-01\t['str1','str2']\ttrue"
    )

    assert instance.query(f"DESCRIBE {table_function_expr} FORMAT TSV") == TSV(
        [
            ["a", "Nullable(Int32)"],
            ["b", "Nullable(String)"],
            ["c", "Nullable(Date)"],
            ["d", "Array(Nullable(String))"],
            ["e", "Nullable(Bool)"],
        ]
    )


@pytest.mark.parametrize("format_version", ["1", "2"])
@pytest.mark.parametrize("storage_type", ["s3", "azure"])
def test_cluster_table_function(started_cluster, format_version, storage_type):

    instance = started_cluster.instances["node1"]
    spark = started_cluster.spark_session

    TABLE_NAME = (
        "test_iceberg_cluster_"
        + format_version
        + "_"
        + storage_type
        + "_"
        + get_uuid_str()
    )

    def add_df(mode):
        write_iceberg_from_df(
            spark,
            generate_data(spark, 0, 100),
            TABLE_NAME,
            mode=mode,
            format_version=format_version,
        )

        files = default_upload_directory(
            started_cluster,
            storage_type,
            f"/iceberg_data/default/{TABLE_NAME}/",
            f"/iceberg_data/default/{TABLE_NAME}/",
        )

        logging.info(f"Adding another dataframe. result files: {files}")

        return files

    files = add_df(mode="overwrite")
    for i in range(1, len(started_cluster.instances)):
        files = add_df(mode="append")

    logging.info(f"Setup complete. files: {files}")
    assert len(files) == 5 + 4 * (len(started_cluster.instances) - 1)

    clusters = instance.query(f"SELECT * FROM system.clusters")
    logging.info(f"Clusters setup: {clusters}")

    # Regular Query only node1
    table_function_expr = get_creation_expression(
        storage_type, TABLE_NAME, started_cluster, table_function=True
    )
    select_regular = (
        instance.query(f"SELECT * FROM {table_function_expr}").strip().split()
    )

    # Cluster Query with node1 as coordinator
    table_function_expr_cluster = get_creation_expression(
        storage_type,
        TABLE_NAME,
        started_cluster,
        table_function=True,
        run_on_cluster=True,
    )
    select_cluster = (
        instance.query(f"SELECT * FROM {table_function_expr_cluster}").strip().split()
    )

    # Simple size check
    assert len(select_regular) == 600
    assert len(select_cluster) == 600

    # Actual check
    assert select_cluster == select_regular

    # Check query_log
    for replica in started_cluster.instances.values():
        replica.query("SYSTEM FLUSH LOGS")

    for node_name, replica in started_cluster.instances.items():
        cluster_secondary_queries = (
            replica.query(
                f"""
                SELECT query, type, is_initial_query, read_rows, read_bytes FROM system.query_log
                WHERE
                    type = 'QueryStart' AND
                    positionCaseInsensitive(query, '{storage_type}Cluster') != 0 AND
                    position(query, '{TABLE_NAME}') != 0 AND
                    position(query, 'system.query_log') = 0 AND
                    NOT is_initial_query
            """
            )
            .strip()
            .split("\n")
        )

        logging.info(
            f"[{node_name}] cluster_secondary_queries: {cluster_secondary_queries}"
        )
        assert len(cluster_secondary_queries) == 1


@pytest.mark.parametrize("format_version", ["1", "2"])
@pytest.mark.parametrize("storage_type", ["s3", "azure", "local"])
def test_delete_files(started_cluster, format_version, storage_type):
    instance = started_cluster.instances["node1"]
    spark = started_cluster.spark_session
    TABLE_NAME = (
        "test_delete_files_"
        + format_version
        + "_"
        + storage_type
        + "_"
        + get_uuid_str()
    )

    write_iceberg_from_df(
        spark,
        generate_data(spark, 0, 100),
        TABLE_NAME,
        mode="overwrite",
        format_version=format_version,
    )

    default_upload_directory(
        started_cluster,
        storage_type,
        f"/iceberg_data/default/{TABLE_NAME}/",
        f"/iceberg_data/default/{TABLE_NAME}/",
    )
    create_iceberg_table(storage_type, instance, TABLE_NAME, started_cluster)

    assert int(instance.query(f"SELECT count() FROM {TABLE_NAME}")) == 100

    spark.sql(f"DELETE FROM {TABLE_NAME} WHERE a >= 0")
    default_upload_directory(
        started_cluster,
        storage_type,
        f"/iceberg_data/default/{TABLE_NAME}/",
        "",
    )

    assert int(instance.query(f"SELECT count() FROM {TABLE_NAME}")) == 0

    write_iceberg_from_df(
        spark,
        generate_data(spark, 100, 200),
        TABLE_NAME,
        mode="upsert",
        format_version=format_version,
    )

    default_upload_directory(
        started_cluster,
        storage_type,
        f"/iceberg_data/default/{TABLE_NAME}/",
        "",
    )

    assert int(instance.query(f"SELECT count() FROM {TABLE_NAME}")) == 100

    spark.sql(f"DELETE FROM {TABLE_NAME} WHERE a >= 150")
    default_upload_directory(
        started_cluster,
        storage_type,
        f"/iceberg_data/default/{TABLE_NAME}/",
        "",
    )

    assert int(instance.query(f"SELECT count() FROM {TABLE_NAME}")) == 50


@pytest.mark.parametrize("format_version", ["1", "2"])
@pytest.mark.parametrize("storage_type", ["s3", "azure", "local"])
@pytest.mark.parametrize("is_table_function", [False, True])
def test_evolved_schema_simple(
    started_cluster, format_version, storage_type, is_table_function
):
    instance = started_cluster.instances["node1"]
    spark = started_cluster.spark_session
    TABLE_NAME = (
        "test_evolved_schema_simple_"
        + format_version
        + "_"
        + storage_type
        + "_"
        + get_uuid_str()
    )

    def execute_spark_query(query: str):
        spark.sql(query)
        default_upload_directory(
            started_cluster,
            storage_type,
            f"/iceberg_data/default/{TABLE_NAME}/",
            f"/iceberg_data/default/{TABLE_NAME}/",
        )
        return

    execute_spark_query(
        f"""
            DROP TABLE IF EXISTS {TABLE_NAME};
        """
    )

    execute_spark_query(
        f"""
            CREATE TABLE IF NOT EXISTS {TABLE_NAME} (
                a int NOT NULL, 
                b float, 
                c decimal(9,2) NOT NULL,
                d array<int>
            )
            USING iceberg 
            OPTIONS ('format-version'='{format_version}')
        """
    )

    table_creation_expression = get_creation_expression(
        storage_type,
        TABLE_NAME,
        started_cluster,
        table_function=is_table_function,
        allow_dynamic_metadata_for_data_lakes=True,
    )

    table_select_expression = (
        TABLE_NAME if not is_table_function else table_creation_expression
    )

    if not is_table_function:
        instance.query(table_creation_expression)

    check_schema_and_data(
        instance,
        table_select_expression,
        [
            ["a", "Int32"],
            ["b", "Nullable(Float32)"],
            ["c", "Decimal(9, 2)"],
            ["d", "Array(Nullable(Int32))"],
        ],
        [],
    )

    execute_spark_query(
        f"""
            INSERT INTO {TABLE_NAME} VALUES (4, NULL, 7.12, ARRAY(5, 6, 7));
        """
    )

    check_schema_and_data(
        instance,
        table_select_expression,
        [
            ["a", "Int32"],
            ["b", "Nullable(Float32)"],
            ["c", "Decimal(9, 2)"],
            ["d", "Array(Nullable(Int32))"],
        ],
        [["4", "\\N", "7.12", "[5,6,7]"]],
    )

    execute_spark_query(
        f"""
            ALTER TABLE {TABLE_NAME} ALTER COLUMN b TYPE double;
        """
    )

    check_schema_and_data(
        instance,
        table_select_expression,
        [
            ["a", "Int32"],
            ["b", "Nullable(Float64)"],
            ["c", "Decimal(9, 2)"],
            ["d", "Array(Nullable(Int32))"],
        ],
        [["4", "\\N", "7.12", "[5,6,7]"]],
    )

    execute_spark_query(
        f"""
            INSERT INTO {TABLE_NAME} VALUES (7, 5.0, 18.1, ARRAY(6, 7, 9));
        """
    )

    check_schema_and_data(
        instance,
        table_select_expression,
        [
            ["a", "Int32"],
            ["b", "Nullable(Float64)"],
            ["c", "Decimal(9, 2)"],
            ["d", "Array(Nullable(Int32))"],
        ],
        [["4", "\\N", "7.12", "[5,6,7]"], ["7", "5", "18.1", "[6,7,9]"]],
    )

    execute_spark_query(
        f"""
            ALTER TABLE {TABLE_NAME} ALTER COLUMN d FIRST;
        """
    )

    check_schema_and_data(
        instance,
        table_select_expression,
        [
            ["d", "Array(Nullable(Int32))"],
            ["a", "Int32"],
            ["b", "Nullable(Float64)"],
            ["c", "Decimal(9, 2)"],
        ],
        [["[5,6,7]", "4", "\\N", "7.12"], ["[6,7,9]", "7", "5", "18.1"]],
    )

    execute_spark_query(
        f"""
            ALTER TABLE {TABLE_NAME} ALTER COLUMN b AFTER d;
        """
    )

    check_schema_and_data(
        instance,
        table_select_expression,
        [
            ["d", "Array(Nullable(Int32))"],
            ["b", "Nullable(Float64)"],
            ["a", "Int32"],
            ["c", "Decimal(9, 2)"],
        ],
        [["[5,6,7]", "\\N", "4", "7.12"], ["[6,7,9]", "5", "7", "18.1"]],
    )

    execute_spark_query(
        f"""
            ALTER TABLE {TABLE_NAME}
            ADD COLUMNS (
                e string
            );
        """
    )

    check_schema_and_data(
        instance,
        table_select_expression,
        [
            ["d", "Array(Nullable(Int32))"],
            ["b", "Nullable(Float64)"],
            ["a", "Int32"],
            ["c", "Decimal(9, 2)"],
            ["e", "Nullable(String)"],
        ],
        [
            ["[5,6,7]", "\\N", "4", "7.12", "\\N"],
            ["[6,7,9]", "5", "7", "18.1", "\\N"],
        ],
    )

    execute_spark_query(
        f"""
            ALTER TABLE {TABLE_NAME} ALTER COLUMN c TYPE decimal(12, 2);
        """
    )

    check_schema_and_data(
        instance,
        table_select_expression,
        [
            ["d", "Array(Nullable(Int32))"],
            ["b", "Nullable(Float64)"],
            ["a", "Int32"],
            ["c", "Decimal(12, 2)"],
            ["e", "Nullable(String)"],
        ],
        [
            ["[5,6,7]", "\\N", "4", "7.12", "\\N"],
            ["[6,7,9]", "5", "7", "18.1", "\\N"],
        ],
    )

    execute_spark_query(
        f"""
            INSERT INTO {TABLE_NAME} VALUES (ARRAY(5, 6, 7), 3, -30, 7.12, 'AAA');
        """
    )

    check_schema_and_data(
        instance,
        table_select_expression,
        [
            ["d", "Array(Nullable(Int32))"],
            ["b", "Nullable(Float64)"],
            ["a", "Int32"],
            ["c", "Decimal(12, 2)"],
            ["e", "Nullable(String)"],
        ],
        [
            ["[5,6,7]", "3", "-30", "7.12", "AAA"],
            ["[5,6,7]", "\\N", "4", "7.12", "\\N"],
            ["[6,7,9]", "5", "7", "18.1", "\\N"],
        ],
    )

    execute_spark_query(
        f"""
            ALTER TABLE {TABLE_NAME} ALTER COLUMN a TYPE BIGINT;
        """
    )

    check_schema_and_data(
        instance,
        table_select_expression,
        [
            ["d", "Array(Nullable(Int32))"],
            ["b", "Nullable(Float64)"],
            ["a", "Int64"],
            ["c", "Decimal(12, 2)"],
            ["e", "Nullable(String)"],
        ],
        [
            ["[5,6,7]", "3", "-30", "7.12", "AAA"],
            ["[5,6,7]", "\\N", "4", "7.12", "\\N"],
            ["[6,7,9]", "5", "7", "18.1", "\\N"],
        ],
    )

    execute_spark_query(
        f"""
            INSERT INTO {TABLE_NAME} VALUES (ARRAY(), 3.0, 12, -9.13, 'BBB');
        """
    )

    check_schema_and_data(
        instance,
        table_select_expression,
        [
            ["d", "Array(Nullable(Int32))"],
            ["b", "Nullable(Float64)"],
            ["a", "Int64"],
            ["c", "Decimal(12, 2)"],
            ["e", "Nullable(String)"],
        ],
        [
            ["[]", "3", "12", "-9.13", "BBB"],
            ["[5,6,7]", "3", "-30", "7.12", "AAA"],
            ["[5,6,7]", "\\N", "4", "7.12", "\\N"],
            ["[6,7,9]", "5", "7", "18.1", "\\N"],
        ],
    )

    execute_spark_query(
        f"""
            ALTER TABLE {TABLE_NAME} ALTER COLUMN a DROP NOT NULL;
        """
    )

    check_schema_and_data(
        instance,
        table_select_expression,
        [
            ["d", "Array(Nullable(Int32))"],
            ["b", "Nullable(Float64)"],
            ["a", "Nullable(Int64)"],
            ["c", "Decimal(12, 2)"],
            ["e", "Nullable(String)"],
        ],
        [
            ["[]", "3", "12", "-9.13", "BBB"],
            ["[5,6,7]", "3", "-30", "7.12", "AAA"],
            ["[5,6,7]", "\\N", "4", "7.12", "\\N"],
            ["[6,7,9]", "5", "7", "18.1", "\\N"],
        ],
    )

    execute_spark_query(
        f"""
            INSERT INTO {TABLE_NAME} VALUES (NULL, 3.4, NULL, -9.13, NULL);
        """
    )

    check_schema_and_data(
        instance,
        table_select_expression,
        [
            ["d", "Array(Nullable(Int32))"],
            ["b", "Nullable(Float64)"],
            ["a", "Nullable(Int64)"],
            ["c", "Decimal(12, 2)"],
            ["e", "Nullable(String)"],
        ],
        [
            ["[]", "3", "12", "-9.13", "BBB"],
            ["[]", "3.4", "\\N", "-9.13", "\\N"],
            ["[5,6,7]", "3", "-30", "7.12", "AAA"],
            ["[5,6,7]", "\\N", "4", "7.12", "\\N"],
            ["[6,7,9]", "5", "7", "18.1", "\\N"],
        ],
    )

    execute_spark_query(
        f"""
            ALTER TABLE {TABLE_NAME} DROP COLUMN d;
        """
    )

    check_schema_and_data(
        instance,
        table_select_expression,
        [
            ["b", "Nullable(Float64)"],
            ["a", "Nullable(Int64)"],
            ["c", "Decimal(12, 2)"],
            ["e", "Nullable(String)"],
        ],
        [
            ["3", "-30", "7.12", "AAA"],
            ["3", "12", "-9.13", "BBB"],
            ["3.4", "\\N", "-9.13", "\\N"],
            ["5", "7", "18.1", "\\N"],
            ["\\N", "4", "7.12", "\\N"],
        ],
    )

    execute_spark_query(
        f"""
            ALTER TABLE {TABLE_NAME} RENAME COLUMN a TO f;
        """
    )

    check_schema_and_data(
        instance,
        table_select_expression,
        [
            ["b", "Nullable(Float64)"],
            ["f", "Nullable(Int64)"],
            ["c", "Decimal(12, 2)"],
            ["e", "Nullable(String)"],
        ],
        [
            ["3", "-30", "7.12", "AAA"],
            ["3", "12", "-9.13", "BBB"],
            ["3.4", "\\N", "-9.13", "\\N"],
            ["5", "7", "18.1", "\\N"],
            ["\\N", "4", "7.12", "\\N"],
        ],
    )


@pytest.mark.parametrize("format_version", ["1", "2"])
@pytest.mark.parametrize("storage_type", ["s3", "azure", "local"])
def test_not_evolved_schema(started_cluster, format_version, storage_type):
    instance = started_cluster.instances["node1"]
    spark = started_cluster.spark_session
    TABLE_NAME = (
        "test_evolved_schema_simple_"
        + format_version
        + "_"
        + storage_type
        + "_"
        + get_uuid_str()
    )

    def execute_spark_query(query: str):
        spark.sql(query)
        default_upload_directory(
            started_cluster,
            storage_type,
            f"/iceberg_data/default/{TABLE_NAME}/",
            f"/iceberg_data/default/{TABLE_NAME}/",
        )
        return

    execute_spark_query(
        f"""
            DROP TABLE IF EXISTS {TABLE_NAME};
        """
    )

    execute_spark_query(
        f"""
            CREATE TABLE IF NOT EXISTS {TABLE_NAME} (
                a int NOT NULL, 
                b float, 
                c decimal(9,2) NOT NULL,
                d array<int>
            )
            USING iceberg 
            OPTIONS ('format-version'='{format_version}')
        """
    )

    instance.query(
        get_creation_expression(
            storage_type,
            TABLE_NAME,
            started_cluster,
            table_function=False,
            allow_dynamic_metadata_for_data_lakes=False,
        )
    )

    check_schema_and_data(
        instance,
        TABLE_NAME,
        [
            ["a", "Int32"],
            ["b", "Nullable(Float32)"],
            ["c", "Decimal(9, 2)"],
            ["d", "Array(Nullable(Int32))"],
        ],
        [],
    )

    execute_spark_query(
        f"""
            INSERT INTO {TABLE_NAME} VALUES (4, 3.0, 7.12, ARRAY(5, 6, 7));
        """
    )

    check_schema_and_data(
        instance,
        TABLE_NAME,
        [
            ["a", "Int32"],
            ["b", "Nullable(Float32)"],
            ["c", "Decimal(9, 2)"],
            ["d", "Array(Nullable(Int32))"],
        ],
        [["4", "3", "7.12", "[5,6,7]"]],
    )

    execute_spark_query(
        f"""
            ALTER TABLE {TABLE_NAME} ALTER COLUMN b TYPE double;
        """
    )

    check_schema_and_data(
        instance,
        TABLE_NAME,
        [
            ["a", "Int32"],
            ["b", "Nullable(Float32)"],
            ["c", "Decimal(9, 2)"],
            ["d", "Array(Nullable(Int32))"],
        ],
        [["4", "3", "7.12", "[5,6,7]"]],
    )

    execute_spark_query(
        f"""
            INSERT INTO {TABLE_NAME} VALUES (7, 5.0, 18.1, ARRAY(6, 7, 9));
        """
    )

    check_schema_and_data(
        instance,
        TABLE_NAME,
        [
            ["a", "Int32"],
            ["b", "Nullable(Float32)"],
            ["c", "Decimal(9, 2)"],
            ["d", "Array(Nullable(Int32))"],
        ],
        [["4", "3", "7.12", "[5,6,7]"], ["7", "5", "18.1", "[6,7,9]"]],
    )

    execute_spark_query(
        f"""
            ALTER TABLE {TABLE_NAME} ALTER COLUMN d FIRST;
        """
    )

    check_schema_and_data(
        instance,
        TABLE_NAME,
        [
            ["a", "Int32"],
            ["b", "Nullable(Float32)"],
            ["c", "Decimal(9, 2)"],
            ["d", "Array(Nullable(Int32))"],
        ],
        [["4", "3", "7.12", "[5,6,7]"], ["7", "5", "18.1", "[6,7,9]"]],
    )

    execute_spark_query(
        f"""
            ALTER TABLE {TABLE_NAME} ALTER COLUMN b AFTER d;
        """
    )

    check_schema_and_data(
        instance,
        TABLE_NAME,
        [
            ["a", "Int32"],
            ["b", "Nullable(Float32)"],
            ["c", "Decimal(9, 2)"],
            ["d", "Array(Nullable(Int32))"],
        ],
        [["4", "3", "7.12", "[5,6,7]"], ["7", "5", "18.1", "[6,7,9]"]],
    )

    execute_spark_query(
        f"""
            ALTER TABLE {TABLE_NAME}
            ADD COLUMNS (
                e string
            );
        """
    )

    check_schema_and_data(
        instance,
        TABLE_NAME,
        [
            ["a", "Int32"],
            ["b", "Nullable(Float32)"],
            ["c", "Decimal(9, 2)"],
            ["d", "Array(Nullable(Int32))"],
        ],
        [["4", "3", "7.12", "[5,6,7]"], ["7", "5", "18.1", "[6,7,9]"]],
    )

    execute_spark_query(
        f"""
            ALTER TABLE {TABLE_NAME} ALTER COLUMN c TYPE decimal(12, 2);
        """
    )

    check_schema_and_data(
        instance,
        TABLE_NAME,
        [
            ["a", "Int32"],
            ["b", "Nullable(Float32)"],
            ["c", "Decimal(9, 2)"],
            ["d", "Array(Nullable(Int32))"],
        ],
        [["4", "3", "7.12", "[5,6,7]"], ["7", "5", "18.1", "[6,7,9]"]],
    )

    execute_spark_query(
        f"""
            INSERT INTO {TABLE_NAME} VALUES (ARRAY(5, 6, 7), 3, -30, 7.12, 'AAA');
        """
    )

    check_schema_and_data(
        instance,
        TABLE_NAME,
        [
            ["a", "Int32"],
            ["b", "Nullable(Float32)"],
            ["c", "Decimal(9, 2)"],
            ["d", "Array(Nullable(Int32))"],
        ],
        [
            ["-30", "3", "7.12", "[5,6,7]"],
            ["4", "3", "7.12", "[5,6,7]"],
            ["7", "5", "18.1", "[6,7,9]"],
        ],
    )

    execute_spark_query(
        f"""
            ALTER TABLE {TABLE_NAME} ALTER COLUMN a TYPE BIGINT;
        """
    )

    check_schema_and_data(
        instance,
        TABLE_NAME,
        [
            ["a", "Int32"],
            ["b", "Nullable(Float32)"],
            ["c", "Decimal(9, 2)"],
            ["d", "Array(Nullable(Int32))"],
        ],
        [
            ["-30", "3", "7.12", "[5,6,7]"],
            ["4", "3", "7.12", "[5,6,7]"],
            ["7", "5", "18.1", "[6,7,9]"],
        ],
    )

    execute_spark_query(
        f"""
            INSERT INTO {TABLE_NAME} VALUES (ARRAY(), 3.0, 12, -9.13, 'BBB');
        """
    )

    check_schema_and_data(
        instance,
        TABLE_NAME,
        [
            ["a", "Int32"],
            ["b", "Nullable(Float32)"],
            ["c", "Decimal(9, 2)"],
            ["d", "Array(Nullable(Int32))"],
        ],
        [
            ["-30", "3", "7.12", "[5,6,7]"],
            ["4", "3", "7.12", "[5,6,7]"],
            ["7", "5", "18.1", "[6,7,9]"],
            ["12", "3", "-9.13", "[]"],
        ],
    )

    execute_spark_query(
        f"""
            ALTER TABLE {TABLE_NAME} ALTER COLUMN a DROP NOT NULL;
        """
    )

    check_schema_and_data(
        instance,
        TABLE_NAME,
        [
            ["a", "Int32"],
            ["b", "Nullable(Float32)"],
            ["c", "Decimal(9, 2)"],
            ["d", "Array(Nullable(Int32))"],
        ],
        [
            ["-30", "3", "7.12", "[5,6,7]"],
            ["4", "3", "7.12", "[5,6,7]"],
            ["7", "5", "18.1", "[6,7,9]"],
            ["12", "3", "-9.13", "[]"],
        ],
    )

    execute_spark_query(
        f"""
            INSERT INTO {TABLE_NAME} VALUES (NULL, 3.4, NULL, -9.13, NULL);
        """
    )

    check_schema_and_data(
        instance,
        TABLE_NAME,
        [
            ["a", "Int32"],
            ["b", "Nullable(Float32)"],
            ["c", "Decimal(9, 2)"],
            ["d", "Array(Nullable(Int32))"],
        ],
        [
            ["-30", "3", "7.12", "[5,6,7]"],
            ["0", "3.4", "-9.13", "[]"],
            ["4", "3", "7.12", "[5,6,7]"],
            ["7", "5", "18.1", "[6,7,9]"],
            ["12", "3", "-9.13", "[]"],
        ],
    )

    execute_spark_query(
        f"""
            ALTER TABLE {TABLE_NAME} DROP COLUMN d;
        """
    )

    error = instance.query_and_get_error(f"SELECT * FROM {TABLE_NAME} ORDER BY ALL")

    assert "Not found column" in error


@pytest.mark.parametrize("format_version", ["1", "2"])
@pytest.mark.parametrize("storage_type", ["s3", "azure", "local"])
def test_evolved_schema_complex(started_cluster, format_version, storage_type):
    instance = started_cluster.instances["node1"]
    spark = started_cluster.spark_session
    TABLE_NAME = (
        "test_evolved_schema_complex_"
        + format_version
        + "_"
        + storage_type
        + "_"
        + get_uuid_str()
    )

    def execute_spark_query(query: str):
        spark.sql(query)
        default_upload_directory(
            started_cluster,
            storage_type,
            f"/iceberg_data/default/{TABLE_NAME}/",
            f"/iceberg_data/default/{TABLE_NAME}/",
        )
        return

    execute_spark_query(
        f"""
            DROP TABLE IF EXISTS {TABLE_NAME};
        """
    )

    execute_spark_query(
        f"""
            CREATE TABLE {TABLE_NAME}   (
                address STRUCT<
                    house_number : DOUBLE,
                    city: STRING,
                    zip: INT
                >,
                animals ARRAY<INT>
            )
            USING iceberg
            OPTIONS ('format-version'='{format_version}')
        """
    )

    execute_spark_query(
        f"""
            INSERT INTO {TABLE_NAME} VALUES (named_struct('house_number', 3, 'city', 'Singapore', 'zip', 12345), ARRAY(4, 7));
        """
    )

    table_function = get_creation_expression(
        storage_type, TABLE_NAME, started_cluster, table_function=True
    )
    execute_spark_query(
        f"""
            ALTER TABLE {TABLE_NAME} ADD COLUMNS ( address.appartment INT );
        """
    )

    error = instance.query_and_get_error(f"SELECT * FROM {table_function} ORDER BY ALL")

    assert "UNSUPPORTED_METHOD" in error

    execute_spark_query(
        f"""
            ALTER TABLE {TABLE_NAME} DROP COLUMN address.appartment;
        """
    )

    check_schema_and_data(
        instance,
        table_function,
        [
            [
                "address",
                "Tuple(\\n    house_number Nullable(Float64),\\n    city Nullable(String),\\n    zip Nullable(Int32))",
            ],
            ["animals", "Array(Nullable(Int32))"],
        ],
        [["(3,'Singapore',12345)", "[4,7]"]],
    )

    execute_spark_query(
        f"""
            ALTER TABLE {TABLE_NAME} ALTER COLUMN animals.element TYPE BIGINT
        """
    )

    error = instance.query_and_get_error(f"SELECT * FROM {table_function} ORDER BY ALL")

    assert "UNSUPPORTED_METHOD" in error


@pytest.mark.parametrize("storage_type", ["s3", "azure", "local"])
def test_row_based_deletes(started_cluster, storage_type):
    instance = started_cluster.instances["node1"]
    spark = started_cluster.spark_session
    TABLE_NAME = "test_row_based_deletes_" + storage_type + "_" + get_uuid_str()

    spark.sql(
        f"CREATE TABLE {TABLE_NAME} (id bigint, data string) USING iceberg TBLPROPERTIES ('format-version' = '2', 'write.update.mode'='merge-on-read', 'write.delete.mode'='merge-on-read', 'write.merge.mode'='merge-on-read')"
    )
    spark.sql(
        f"INSERT INTO {TABLE_NAME} select id, char(id + ascii('a')) from range(100)"
    )

    default_upload_directory(
        started_cluster,
        storage_type,
        f"/iceberg_data/default/{TABLE_NAME}/",
        f"/iceberg_data/default/{TABLE_NAME}/",
    )

    create_iceberg_table(storage_type, instance, TABLE_NAME, started_cluster)

    assert int(instance.query(f"SELECT count() FROM {TABLE_NAME}")) == 100

    spark.sql(f"DELETE FROM {TABLE_NAME} WHERE id < 10")
    default_upload_directory(
        started_cluster,
        storage_type,
        f"/iceberg_data/default/{TABLE_NAME}/",
        "",
    )

    error = instance.query_and_get_error(f"SELECT * FROM {TABLE_NAME}")
    assert "UNSUPPORTED_METHOD" in error


@pytest.mark.parametrize("format_version", ["1", "2"])
@pytest.mark.parametrize("storage_type", ["s3", "azure", "local"])
def test_schema_inference(started_cluster, format_version, storage_type):
    instance = started_cluster.instances["node1"]
    spark = started_cluster.spark_session
    for format in ["Parquet", "ORC", "Avro"]:
        TABLE_NAME = (
            "test_schema_inference_"
            + format
            + "_"
            + format_version
            + "_"
            + storage_type
            + "_"
            + get_uuid_str()
        )

        # Types time, timestamptz, fixed are not supported in Spark.
        spark.sql(
            f"CREATE TABLE {TABLE_NAME} (intC int, longC long, floatC float, doubleC double, decimalC1 decimal(10, 3), decimalC2 decimal(20, 10), decimalC3 decimal(38, 30), dateC date,  timestampC timestamp, stringC string, binaryC binary, arrayC1 array<int>, mapC1 map<string, string>, structC1 struct<field1: int, field2: string>, complexC array<struct<field1: map<string, array<map<string, int>>>, field2: struct<field3: int, field4: string>>>) USING iceberg TBLPROPERTIES ('format-version' = '{format_version}', 'write.format.default' = '{format}')"
        )

        spark.sql(
            f"insert into {TABLE_NAME} select 42, 4242, 42.42, 4242.4242, decimal(42.42), decimal(42.42), decimal(42.42), date('2020-01-01'), timestamp('2020-01-01 20:00:00'), 'hello', binary('hello'), array(1,2,3), map('key', 'value'), struct(42, 'hello'), array(struct(map('key', array(map('key', 42))), struct(42, 'hello')))"
        )
        default_upload_directory(
            started_cluster,
            storage_type,
            f"/iceberg_data/default/{TABLE_NAME}/",
            f"/iceberg_data/default/{TABLE_NAME}/",
        )

        create_iceberg_table(
            storage_type, instance, TABLE_NAME, started_cluster, format=format
        )

        res = instance.query(
            f"DESC {TABLE_NAME} FORMAT TSVRaw", settings={"print_pretty_type_names": 0}
        )
        expected = TSV(
            [
                ["intC", "Nullable(Int32)"],
                ["longC", "Nullable(Int64)"],
                ["floatC", "Nullable(Float32)"],
                ["doubleC", "Nullable(Float64)"],
                ["decimalC1", "Nullable(Decimal(10, 3))"],
                ["decimalC2", "Nullable(Decimal(20, 10))"],
                ["decimalC3", "Nullable(Decimal(38, 30))"],
                ["dateC", "Nullable(Date)"],
                ["timestampC", "Nullable(DateTime64(6, 'UTC'))"],
                ["stringC", "Nullable(String)"],
                ["binaryC", "Nullable(String)"],
                ["arrayC1", "Array(Nullable(Int32))"],
                ["mapC1", "Map(String, Nullable(String))"],
                ["structC1", "Tuple(field1 Nullable(Int32), field2 Nullable(String))"],
                [
                    "complexC",
                    "Array(Tuple(field1 Map(String, Array(Map(String, Nullable(Int32)))), field2 Tuple(field3 Nullable(Int32), field4 Nullable(String))))",
                ],
            ]
        )

        assert res == expected

        # Check that we can parse data
        instance.query(f"SELECT * FROM {TABLE_NAME}")


@pytest.mark.parametrize("format_version", ["1", "2"])
@pytest.mark.parametrize("storage_type", ["s3", "azure", "local"])
def test_explanation(started_cluster, format_version, storage_type):
    instance = started_cluster.instances["node1"]
    spark = started_cluster.spark_session
    for format in ["Parquet", "ORC", "Avro"]:
        TABLE_NAME = (
            "test_explanation_"
            + format
            + "_"
            + format_version
            + "_"
            + storage_type
            + "_"
            + get_uuid_str()
        )

        # Types time, timestamptz, fixed are not supported in Spark.
        spark.sql(
            f"CREATE TABLE {TABLE_NAME} (x int) USING iceberg TBLPROPERTIES ('format-version' = '{format_version}', 'write.format.default' = '{format}')"
        )

        spark.sql(f"insert into {TABLE_NAME} select 42")
        default_upload_directory(
            started_cluster,
            storage_type,
            f"/iceberg_data/default/{TABLE_NAME}/",
            f"/iceberg_data/default/{TABLE_NAME}/",
        )

        create_iceberg_table(
            storage_type, instance, TABLE_NAME, started_cluster, format=format
        )

        res = instance.query(f"EXPLAIN SELECT * FROM {TABLE_NAME}")
        res = list(
            map(
                lambda x: x.split("\t"),
                filter(lambda x: len(x) > 0, res.strip().split("\n")),
            )
        )

        expected = [
            [
                "Expression ((Project names + (Projection + Change column names to column identifiers)))"
            ],
            [f"  Iceberg{storage_type.title()}(default.{TABLE_NAME})Source"],
        ]

        assert res == expected

        # Check that we can parse data
        instance.query(f"SELECT * FROM {TABLE_NAME}")


@pytest.mark.parametrize("format_version", ["1", "2"])
@pytest.mark.parametrize("storage_type", ["s3", "azure", "local"])
def test_metadata_file_selection(started_cluster, format_version, storage_type):
    instance = started_cluster.instances["node1"]
    spark = started_cluster.spark_session
    TABLE_NAME = (
        "test_metadata_selection_"
        + format_version
        + "_"
        + storage_type
        + "_"
        + get_uuid_str()
    )

    spark.sql(
        f"CREATE TABLE {TABLE_NAME} (id bigint, data string) USING iceberg TBLPROPERTIES ('format-version' = '2', 'write.update.mode'='merge-on-read', 'write.delete.mode'='merge-on-read', 'write.merge.mode'='merge-on-read')"
    )

    for i in range(50):
        spark.sql(
            f"INSERT INTO {TABLE_NAME} select id, char(id + ascii('a')) from range(10)"
        )

    default_upload_directory(
        started_cluster,
        storage_type,
        f"/iceberg_data/default/{TABLE_NAME}/",
        f"/iceberg_data/default/{TABLE_NAME}/",
    )

    create_iceberg_table(storage_type, instance, TABLE_NAME, started_cluster)

    assert int(instance.query(f"SELECT count() FROM {TABLE_NAME}")) == 500


@pytest.mark.parametrize("format_version", ["1", "2"])
@pytest.mark.parametrize("storage_type", ["s3", "azure", "local"])
def test_metadata_file_format_with_uuid(started_cluster, format_version, storage_type):
    instance = started_cluster.instances["node1"]
    spark = started_cluster.spark_session
    TABLE_NAME = (
        "test_metadata_selection_with_uuid_"
        + format_version
        + "_"
        + storage_type
        + "_"
        + get_uuid_str()
    )

    spark.sql(
        f"CREATE TABLE {TABLE_NAME} (id bigint, data string) USING iceberg TBLPROPERTIES ('format-version' = '2', 'write.update.mode'='merge-on-read', 'write.delete.mode'='merge-on-read', 'write.merge.mode'='merge-on-read')"
    )

    for i in range(50):
        spark.sql(
            f"INSERT INTO {TABLE_NAME} select id, char(id + ascii('a')) from range(10)"
        )

    for i in range(50):
        os.rename(
            f"/iceberg_data/default/{TABLE_NAME}/metadata/v{i + 1}.metadata.json",
            f"/iceberg_data/default/{TABLE_NAME}/metadata/{str(i).zfill(5)}-{get_uuid_str()}.metadata.json",
        )

    default_upload_directory(
        started_cluster,
        storage_type,
        f"/iceberg_data/default/{TABLE_NAME}/",
        f"/iceberg_data/default/{TABLE_NAME}/",
    )

    create_iceberg_table(storage_type, instance, TABLE_NAME, started_cluster)

    assert int(instance.query(f"SELECT count() FROM {TABLE_NAME}")) == 500


def test_restart_broken_s3(started_cluster):
    instance = started_cluster.instances["node1"]
    spark = started_cluster.spark_session
    TABLE_NAME = "test_restart_broken_table_function_s3" + "_" + get_uuid_str()

    minio_client = started_cluster.minio_client
    bucket = "broken2"

    if not minio_client.bucket_exists(bucket):
        minio_client.make_bucket(bucket)

    write_iceberg_from_df(
        spark,
        generate_data(spark, 0, 100),
        TABLE_NAME,
        mode="overwrite",
        format_version="1",
    )

    files = default_upload_directory(
        started_cluster,
        "s3",
        f"/iceberg_data/default/{TABLE_NAME}/",
        f"/iceberg_data/default/{TABLE_NAME}/",
        bucket=bucket,
    )
    create_iceberg_table("s3", instance, TABLE_NAME, started_cluster, bucket=bucket)
    assert int(instance.query(f"SELECT count() FROM {TABLE_NAME}")) == 100

    s3_objects = list_s3_objects(minio_client, bucket, prefix="")
    assert (
        len(
            list(
                minio_client.remove_objects(
                    bucket,
                    [DeleteObject(obj) for obj in s3_objects],
                )
            )
        )
        == 0
    )
    minio_client.remove_bucket(bucket)

    instance.restart_clickhouse()

    assert "NoSuchBucket" in instance.query_and_get_error(
        f"SELECT count() FROM {TABLE_NAME}"
    )

    minio_client.make_bucket(bucket)

    files = default_upload_directory(
        started_cluster,
        "s3",
        f"/iceberg_data/default/{TABLE_NAME}/",
        f"/iceberg_data/default/{TABLE_NAME}/",
        bucket=bucket,
    )

    assert int(instance.query(f"SELECT count() FROM {TABLE_NAME}")) == 100


@pytest.mark.parametrize("storage_type", ["s3"])
def test_filesystem_cache(started_cluster, storage_type):
    instance = started_cluster.instances["node1"]
    spark = started_cluster.spark_session
    TABLE_NAME = "test_filesystem_cache_" + storage_type + "_" + get_uuid_str()

    write_iceberg_from_df(
        spark,
        generate_data(spark, 0, 10),
        TABLE_NAME,
        mode="overwrite",
        format_version="1",
        partition_by="a",
    )

    default_upload_directory(
        started_cluster,
        storage_type,
        f"/iceberg_data/default/{TABLE_NAME}/",
        f"/iceberg_data/default/{TABLE_NAME}/",
    )

    create_iceberg_table(storage_type, instance, TABLE_NAME, started_cluster)

    query_id = f"{TABLE_NAME}-{uuid.uuid4()}"
    instance.query(
        f"SELECT * FROM {TABLE_NAME} SETTINGS filesystem_cache_name = 'cache1'",
        query_id=query_id,
    )

    instance.query("SYSTEM FLUSH LOGS")

    written_to_cache_first_select = int(
        instance.query(
            f"SELECT ProfileEvents['CachedReadBufferCacheWriteBytes'] FROM system.query_log WHERE query_id = '{query_id}' AND type = 'QueryFinish'"
        )
    )

    read_from_cache_first_select = int(
        instance.query(
            f"SELECT ProfileEvents['CachedReadBufferReadFromCacheBytes'] FROM system.query_log WHERE query_id = '{query_id}' AND type = 'QueryFinish'"
        )
    )

    assert 0 < int(
        instance.query(
            f"SELECT ProfileEvents['S3GetObject'] FROM system.query_log WHERE query_id = '{query_id}' AND type = 'QueryFinish'"
        )
    )

    query_id = f"{TABLE_NAME}-{uuid.uuid4()}"
    instance.query(
        f"SELECT * FROM {TABLE_NAME} SETTINGS filesystem_cache_name = 'cache1'",
        query_id=query_id,
    )

    instance.query("SYSTEM FLUSH LOGS")

    read_from_cache_second_select = int(
        instance.query(
            f"SELECT ProfileEvents['CachedReadBufferReadFromCacheBytes'] FROM system.query_log WHERE query_id = '{query_id}' AND type = 'QueryFinish'"
        )
    )

    assert (
        read_from_cache_second_select
        == read_from_cache_first_select + written_to_cache_first_select
    )

    assert 0 == int(
        instance.query(
            f"SELECT ProfileEvents['S3GetObject'] FROM system.query_log WHERE query_id = '{query_id}' AND type = 'QueryFinish'"
        )
    )


@pytest.mark.parametrize("storage_type", ["s3", "azure", "local"])
def test_partition_pruning(started_cluster, storage_type):
    instance = started_cluster.instances["node1"]
    spark = started_cluster.spark_session
    TABLE_NAME = "test_partition_pruning_" + storage_type + "_" + get_uuid_str()

    def execute_spark_query(query: str):
        spark.sql(query)
        default_upload_directory(
            started_cluster,
            storage_type,
            f"/iceberg_data/default/{TABLE_NAME}/",
            f"/iceberg_data/default/{TABLE_NAME}/",
        )
        return

    execute_spark_query(
        f"""
            CREATE TABLE {TABLE_NAME} (
                tag INT,
                date DATE,
                date2 DATE,
                ts TIMESTAMP,
                ts2 TIMESTAMP,
                time_struct struct<a : DATE, b : TIMESTAMP>

            )
            USING iceberg
            PARTITIONED BY (identity(tag), days(date), years(date2), hours(ts), months(ts2))
            OPTIONS('format-version'='2')
        """
    )

    execute_spark_query(
        f"""
        INSERT INTO {TABLE_NAME} VALUES
        (1, DATE '2024-01-20', DATE '2024-01-20',
        TIMESTAMP '2024-02-20 10:00:00', TIMESTAMP '2024-02-20 10:00:00', named_struct('a', DATE '2024-01-20', 'b', TIMESTAMP '2024-02-20 10:00:00')),
        (2, DATE '2024-01-30', DATE '2024-01-30',
        TIMESTAMP '2024-03-20 15:00:00', TIMESTAMP '2024-03-20 15:00:00', named_struct('a', DATE '2024-03-20', 'b', TIMESTAMP '2024-03-20 14:00:00')),
        (1, DATE '2024-02-20', DATE '2024-02-20',
        TIMESTAMP '2024-03-20 20:00:00', TIMESTAMP '2024-03-20 20:00:00', named_struct('a', DATE '2024-02-20', 'b', TIMESTAMP '2024-02-20 10:00:00')),
        (2, DATE '2025-01-20', DATE '2025-01-20',
        TIMESTAMP '2024-04-30 14:00:00', TIMESTAMP '2024-04-30 14:00:00', named_struct('a', DATE '2024-04-30', 'b', TIMESTAMP '2024-04-30 14:00:00'));
    """
    )

    creation_expression = get_creation_expression(
        storage_type, TABLE_NAME, started_cluster, table_function=True
    )

    def check_validity_and_get_prunned_files(select_expression):
        query_id1 = f"{TABLE_NAME}-{uuid.uuid4()}"
        query_id2 = f"{TABLE_NAME}-{uuid.uuid4()}"

        data1 = instance.query(
            select_expression,
            query_id=query_id1,
            settings={"use_iceberg_partition_pruning": 0},
        )
        data1 = list(
            map(
                lambda x: x.split("\t"),
                filter(lambda x: len(x) > 0, data1.strip().split("\n")),
            )
        )

        data2 = instance.query(
            select_expression,
            query_id=query_id2,
            settings={"use_iceberg_partition_pruning": 1},
        )
        data2 = list(
            map(
                lambda x: x.split("\t"),
                filter(lambda x: len(x) > 0, data2.strip().split("\n")),
            )
        )

        assert data1 == data2

        instance.query("SYSTEM FLUSH LOGS")

        print(
            "Unprunned: ",
            instance.query(
                f"SELECT ProfileEvents['IcebergPartitionPrunnedFiles'] FROM system.query_log WHERE query_id = '{query_id1}' AND type = 'QueryFinish'"
            ),
        )
        print(
            "Prunned: ",
            instance.query(
                f"SELECT ProfileEvents['IcebergPartitionPrunnedFiles'] FROM system.query_log WHERE query_id = '{query_id2}' AND type = 'QueryFinish'"
            ),
        )

        assert 0 == int(
            instance.query(
                f"SELECT ProfileEvents['IcebergPartitionPrunnedFiles'] FROM system.query_log WHERE query_id = '{query_id1}' AND type = 'QueryFinish'"
            )
        )
        return int(
            instance.query(
                f"SELECT ProfileEvents['IcebergPartitionPrunnedFiles'] FROM system.query_log WHERE query_id = '{query_id2}' AND type = 'QueryFinish'"
            )
        )

    assert (
        check_validity_and_get_prunned_files(
            f"SELECT * FROM {creation_expression} ORDER BY ALL"
        )
        == 0
    )
    assert (
        check_validity_and_get_prunned_files(
            f"SELECT * FROM {creation_expression} WHERE date <= '2024-01-25' ORDER BY ALL"
        )
        == 3
    )
    assert (
        check_validity_and_get_prunned_files(
            f"SELECT * FROM {creation_expression} WHERE date2 <= '2024-01-25' ORDER BY ALL"
        )
        == 1
    )
    assert (
        check_validity_and_get_prunned_files(
            f"SELECT * FROM {creation_expression} WHERE ts <= timestamp('2024-03-20 14:00:00.000000') ORDER BY ALL"
        )
        == 3
    )
    assert (
        check_validity_and_get_prunned_files(
            f"SELECT * FROM {creation_expression} WHERE ts2 <= timestamp('2024-03-20 14:00:00.000000') ORDER BY ALL"
        )
        == 1
    )

    assert (
        check_validity_and_get_prunned_files(
            f"SELECT * FROM {creation_expression} WHERE tag == 1 ORDER BY ALL"
        )
        == 2
    )

    assert (
        check_validity_and_get_prunned_files(
            f"SELECT * FROM {creation_expression} WHERE tag <= 1 ORDER BY ALL"
        )
        == 2
    )

    execute_spark_query(f"ALTER TABLE {TABLE_NAME} RENAME COLUMN date TO date3")

    assert (
        check_validity_and_get_prunned_files(
            f"SELECT * FROM {creation_expression} WHERE date3 <= '2024-01-25' ORDER BY ALL"
        )
        == 3
    )

    execute_spark_query(f"ALTER TABLE {TABLE_NAME} ALTER COLUMN tag TYPE BIGINT")

    assert (
        check_validity_and_get_prunned_files(
            f"SELECT * FROM {creation_expression} WHERE tag <= 1 ORDER BY ALL"
        )
        == 2
    )

    execute_spark_query(f"ALTER TABLE {TABLE_NAME} ADD PARTITION FIELD time_struct.a")

    assert (
        check_validity_and_get_prunned_files(
            f"SELECT * FROM {creation_expression} WHERE time_struct.a <= '2024-02-01' ORDER BY ALL"
        )
        == 0
    )

    execute_spark_query(
        f"INSERT INTO {TABLE_NAME} VALUES (1, DATE '2024-01-20', DATE '2024-01-20', TIMESTAMP '2024-02-20 10:00:00', TIMESTAMP '2024-02-20 10:00:00', named_struct('a', DATE '2024-03-15', 'b', TIMESTAMP '2024-02-20 10:00:00'))"
    )

    assert (
        check_validity_and_get_prunned_files(
            f"SELECT * FROM {creation_expression} WHERE time_struct.a <= '2024-02-01' ORDER BY ALL"
        )
        == 1
    )

<<<<<<< HEAD

@pytest.mark.parametrize("format_version", ["1", "2"])
@pytest.mark.parametrize("storage_type", ["s3", "azure", "local"])
def test_schema_evolution_with_time_travel(
    started_cluster, format_version, storage_type
):
    instance = started_cluster.instances["node1"]
    spark = started_cluster.spark_session
    TABLE_NAME = (
        "test_schema_evolution_with_time_travel_"
        + format_version
        + "_"
=======
@pytest.mark.parametrize("storage_type", ["s3", "azure", "local"])
def test_explicit_metadata_file(started_cluster, storage_type):
    instance = started_cluster.instances["node1"]
    spark = started_cluster.spark_session
    TABLE_NAME = (
        "test_explicit_metadata_file_"
>>>>>>> 16382c4c
        + storage_type
        + "_"
        + get_uuid_str()
    )

<<<<<<< HEAD
    def execute_spark_query(query: str):
        spark.sql(query)
        default_upload_directory(
            started_cluster,
            storage_type,
            f"/iceberg_data/default/{TABLE_NAME}/",
            f"/iceberg_data/default/{TABLE_NAME}/",
        )
        return

    execute_spark_query(
        f"""
            DROP TABLE IF EXISTS {TABLE_NAME};
        """
    )

    execute_spark_query(
        f"""
            CREATE TABLE IF NOT EXISTS {TABLE_NAME} (
                a int NOT NULL
            )
            USING iceberg 
            OPTIONS ('format-version'='{format_version}')
        """
    )

    table_creation_expression = get_creation_expression(
        storage_type,
        TABLE_NAME,
        started_cluster,
        table_function=True,
        allow_dynamic_metadata_for_data_lakes=True,
    )

    table_select_expression =  table_creation_expression

    check_schema_and_data(
        instance,
        table_select_expression,
        [
            ["a", "Int32"]
        ],
        [],
    )

    first_timestamp_ms = int(datetime.now().timestamp() * 1000)

    time.sleep(0.5)

    execute_spark_query(
        f"""
            INSERT INTO {TABLE_NAME} VALUES (4);
        """
    )

    check_schema_and_data(
        instance,
        table_select_expression,
        [
            ["a", "Int32"],
        ],
        [["4"]],
    )

    check_schema_and_data(
        instance,
        table_select_expression,
        [
            ["a", "Int32"]
        ],
        [],
        timestamp_ms=first_timestamp_ms,
    )

    second_timestamp_ms = int(datetime.now().timestamp() * 1000)

    time.sleep(0.5)

    execute_spark_query(
        f"""
            ALTER TABLE {TABLE_NAME} ADD COLUMNS (
                b double
            );
        """
    )

    check_schema_and_data(
        instance,
        table_select_expression,
        [
            ["a", "Int32"],
            ["b", "Nullable(Float64)"]
        ],
        [["4", "\\N"]],
    )

    check_schema_and_data(
        instance,
        table_select_expression,
        [
            ["a", "Int32"]
        ],
        [],
        timestamp_ms=first_timestamp_ms,
    )

    check_schema_and_data(
        instance,
        table_select_expression,
        [
            ["a", "Int32"],
        ],
        [["4"]],
        timestamp_ms=second_timestamp_ms,
    )

    third_timestamp_ms = int(datetime.now().timestamp() * 1000)

    time.sleep(0.5)


    execute_spark_query(
        f"""
            INSERT INTO {TABLE_NAME} VALUES (7, 5.0);
        """
    )

    check_schema_and_data(
        instance,
        table_select_expression,
        [
            ["a", "Int32"],
            ["b", "Nullable(Float64)"]
        ],
        [["4", "\\N"], ["7", "5"]],
    )

    check_schema_and_data(
        instance,
        table_select_expression,
        [
            ["a", "Int32"]
        ],
        [],
        timestamp_ms=first_timestamp_ms,
    )

    check_schema_and_data(
        instance,
        table_select_expression,
        [
            ["a", "Int32"],
        ],
        [["4"]],
        timestamp_ms=second_timestamp_ms,
    )

    check_schema_and_data(
        instance,
        table_select_expression,
        [
            ["a", "Int32"],
            ["b", "Nullable(Float64)"]
        ],
        [["4", "\\N"]],
        timestamp_ms=third_timestamp_ms,
    )

@pytest.mark.parametrize("format_version", ["1", "2"])
@pytest.mark.parametrize("storage_type", ["s3", "azure", "local"])
def test_iceberg_snapshot_reads(started_cluster, format_version, storage_type):
    instance = started_cluster.instances["node1"]
    spark = started_cluster.spark_session
    TABLE_NAME = (
        "test_iceberg_snapshot_reads"
        + format_version
        + "_"
        + storage_type
        + "_"
        + get_uuid_str()
    )

    write_iceberg_from_df(
        spark,
        generate_data(spark, 0, 100),
        TABLE_NAME,
        mode="overwrite",
        format_version=format_version,
    )
=======
    spark.sql(
        f"CREATE TABLE {TABLE_NAME} (id bigint, data string) USING iceberg TBLPROPERTIES ('format-version' = '2', 'write.update.mode'='merge-on-read', 'write.delete.mode'='merge-on-read', 'write.merge.mode'='merge-on-read')"
    )

    for i in range(50):
        spark.sql(
            f"INSERT INTO {TABLE_NAME} select id, char(id + ascii('a')) from range(10)"
        )

>>>>>>> 16382c4c
    default_upload_directory(
        started_cluster,
        storage_type,
        f"/iceberg_data/default/{TABLE_NAME}/",
<<<<<<< HEAD
        "",
    )

    create_iceberg_table(storage_type, instance, TABLE_NAME, started_cluster)
    assert int(instance.query(f"SELECT count() FROM {TABLE_NAME}")) == 100
    snapshot1_timestamp = datetime.now(timezone.utc)
    time.sleep(0.1)

    write_iceberg_from_df(
        spark,
        generate_data(spark, 100, 200),
        TABLE_NAME,
        mode="append",
        format_version=format_version,
    )
    default_upload_directory(
        started_cluster,
        storage_type,
        f"/iceberg_data/default/{TABLE_NAME}/",
        "",
    )
    snapshot2_timestamp = datetime.now(timezone.utc)
    time.sleep(0.1)

    write_iceberg_from_df(
        spark,
        generate_data(spark, 200, 300),
        TABLE_NAME,
        mode="append",
        format_version=format_version,
    )
    default_upload_directory(
        started_cluster,
        storage_type,
        f"/iceberg_data/default/{TABLE_NAME}/",
        "",
    )
    snapshot3_timestamp = datetime.now(timezone.utc)

    assert int(instance.query(f"SELECT count() FROM {TABLE_NAME}")) == 300
    assert instance.query(f"SELECT * FROM {TABLE_NAME} ORDER BY 1") == instance.query(
        "SELECT number, toString(number + 1) FROM numbers(300)"
    )

    # Validate that each snapshot timestamp only sees the data inserted by that time.
    assert (
        instance.query(
            f"""
                          SELECT * FROM {TABLE_NAME} ORDER BY 1
                          SETTINGS iceberg_timestamp_ms = {int(snapshot1_timestamp.timestamp() * 1000)}"""
        )
        == instance.query("SELECT number, toString(number + 1) FROM numbers(100)")
    )

    assert (
        instance.query(
            f"""
                          SELECT * FROM {TABLE_NAME} ORDER BY 1
                          SETTINGS iceberg_timestamp_ms = {int(snapshot2_timestamp.timestamp() * 1000)}"""
        )
        == instance.query("SELECT number, toString(number + 1) FROM numbers(200)")
    )

    assert (
        instance.query(
            f"""SELECT * FROM {TABLE_NAME} ORDER BY 1
                          SETTINGS iceberg_timestamp_ms = {int(snapshot3_timestamp.timestamp() * 1000)}"""
        )
        == instance.query("SELECT number, toString(number + 1) FROM numbers(300)")
    )
=======
        f"/iceberg_data/default/{TABLE_NAME}/",
    )

    create_iceberg_table(storage_type, instance, TABLE_NAME, started_cluster, explicit_metadata_path="")

    assert int(instance.query(f"SELECT count() FROM {TABLE_NAME}")) == 500

    create_iceberg_table(storage_type, instance, TABLE_NAME, started_cluster, explicit_metadata_path="metadata/v31.metadata.json")

    assert int(instance.query(f"SELECT count() FROM {TABLE_NAME}")) == 300

    create_iceberg_table(storage_type, instance, TABLE_NAME, started_cluster, explicit_metadata_path="metadata/v11.metadata.json")

    assert int(instance.query(f"SELECT count() FROM {TABLE_NAME}")) == 100
>>>>>>> 16382c4c
<|MERGE_RESOLUTION|>--- conflicted
+++ resolved
@@ -201,21 +201,13 @@
     table_function=False,
     allow_dynamic_metadata_for_data_lakes=False,
     run_on_cluster=False,
-    explicit_metadata_path="",
     **kwargs,
 ):
-
-    settings_array = []
-    if allow_dynamic_metadata_for_data_lakes:
-        settings_array.append("allow_dynamic_metadata_for_data_lakes = 1")
-
-    if explicit_metadata_path:
-        settings_array.append(f"iceberg_metadata_file_path = '{explicit_metadata_path}'")
-
-    if settings_array:
-        settings_expression = " SETTINGS " + ",".join(settings_array)
-    else:
-        settings_expression = ""
+    allow_dynamic_metadata_for_datalakes_suffix = (
+        " SETTINGS allow_dynamic_metadata_for_data_lakes = 1"
+        if allow_dynamic_metadata_for_data_lakes
+        else ""
+    )
 
     if storage_type == "s3":
         if "bucket" in kwargs:
@@ -235,7 +227,7 @@
                     DROP TABLE IF EXISTS {table_name};
                     CREATE TABLE {table_name}
                     ENGINE=IcebergS3(s3, filename = 'iceberg_data/default/{table_name}/', format={format}, url = 'http://minio1:9001/{bucket}/')"""
-                    + settings_expression
+                    + allow_dynamic_metadata_for_datalakes_suffix
                 )
 
     elif storage_type == "azure":
@@ -255,7 +247,7 @@
                     DROP TABLE IF EXISTS {table_name};
                     CREATE TABLE {table_name}
                     ENGINE=IcebergAzure(azure, container = {cluster.azure_container_name}, storage_account_url = '{cluster.env_variables["AZURITE_STORAGE_ACCOUNT_URL"]}', blob_path = '/iceberg_data/default/{table_name}/', format={format})"""
-                    + settings_expression
+                    + allow_dynamic_metadata_for_datalakes_suffix
                 )
 
     elif storage_type == "local":
@@ -271,16 +263,20 @@
                 DROP TABLE IF EXISTS {table_name};
                 CREATE TABLE {table_name}
                 ENGINE=IcebergLocal(local, path = '/iceberg_data/default/{table_name}/', format={format})"""
-                + settings_expression
+                + allow_dynamic_metadata_for_datalakes_suffix
             )
 
     else:
         raise Exception(f"Unknown iceberg storage type: {storage_type}")
 
 
-def check_schema_and_data(instance, table_expression, expected_schema, expected_data):
-    schema = instance.query(f"DESC {table_expression}")
-    data = instance.query(f"SELECT * FROM {table_expression} ORDER BY ALL")
+def check_schema_and_data(instance, table_expression, expected_schema, expected_data, timestamp_ms=None):
+    if timestamp_ms:
+        schema = instance.query(f"DESC {table_expression} SETTINGS iceberg_timestamp_ms = {timestamp_ms}")
+        data = instance.query(f"SELECT * FROM {table_expression} ORDER BY ALL SETTINGS iceberg_timestamp_ms = {timestamp_ms}")
+    else:
+        schema = instance.query(f"DESC {table_expression}")
+        data = instance.query(f"SELECT * FROM {table_expression} ORDER BY ALL")
     schema = list(
         map(
             lambda x: x.split("\t")[:2],
@@ -295,7 +291,6 @@
     )
     assert expected_schema == schema
     assert expected_data == data
-
 
 def get_uuid_str():
     return str(uuid.uuid4()).replace("-", "_")
@@ -2068,7 +2063,6 @@
         == 1
     )
 
-<<<<<<< HEAD
 
 @pytest.mark.parametrize("format_version", ["1", "2"])
 @pytest.mark.parametrize("storage_type", ["s3", "azure", "local"])
@@ -2081,20 +2075,11 @@
         "test_schema_evolution_with_time_travel_"
         + format_version
         + "_"
-=======
-@pytest.mark.parametrize("storage_type", ["s3", "azure", "local"])
-def test_explicit_metadata_file(started_cluster, storage_type):
-    instance = started_cluster.instances["node1"]
-    spark = started_cluster.spark_session
-    TABLE_NAME = (
-        "test_explicit_metadata_file_"
->>>>>>> 16382c4c
         + storage_type
         + "_"
         + get_uuid_str()
     )
 
-<<<<<<< HEAD
     def execute_spark_query(query: str):
         spark.sql(query)
         default_upload_directory(
@@ -2159,15 +2144,9 @@
         [["4"]],
     )
 
-    check_schema_and_data(
-        instance,
-        table_select_expression,
-        [
-            ["a", "Int32"]
-        ],
-        [],
-        timestamp_ms=first_timestamp_ms,
-    )
+    error_message = instance.query_and_get_error(f"SELECT * FROM {table_select_expression} ORDER BY ALL SETTINGS iceberg_timestamp_ms = {first_timestamp_ms}")
+    assert "No snapshot found in snapshot log before requested timestamp" in error_message
+
 
     second_timestamp_ms = int(datetime.now().timestamp() * 1000)
 
@@ -2195,16 +2174,6 @@
         instance,
         table_select_expression,
         [
-            ["a", "Int32"]
-        ],
-        [],
-        timestamp_ms=first_timestamp_ms,
-    )
-
-    check_schema_and_data(
-        instance,
-        table_select_expression,
-        [
             ["a", "Int32"],
         ],
         [["4"]],
@@ -2236,16 +2205,6 @@
         instance,
         table_select_expression,
         [
-            ["a", "Int32"]
-        ],
-        [],
-        timestamp_ms=first_timestamp_ms,
-    )
-
-    check_schema_and_data(
-        instance,
-        table_select_expression,
-        [
             ["a", "Int32"],
         ],
         [["4"]],
@@ -2256,12 +2215,63 @@
         instance,
         table_select_expression,
         [
+            ["a", "Int32"],        ],
+        [["4"]],
+        timestamp_ms=third_timestamp_ms,
+    )
+
+    execute_spark_query(
+        f"""
+            ALTER TABLE {TABLE_NAME} ADD COLUMNS (
+                c double
+            );
+        """
+    )
+
+    time.sleep(0.5)
+    fourth_timestamp_ms = int(datetime.now().timestamp() * 1000)
+
+    check_schema_and_data(
+        instance,
+        table_select_expression,
+        [
             ["a", "Int32"],
             ["b", "Nullable(Float64)"]
         ],
-        [["4", "\\N"]],
-        timestamp_ms=third_timestamp_ms,
-    )
+        [["4", "\\N"], ["7", "5"]],
+        timestamp_ms=fourth_timestamp_ms,
+    )
+
+    check_schema_and_data(
+        instance,
+        table_select_expression,
+        [
+            ["a", "Int32"],
+            ["b", "Nullable(Float64)"],
+            ["c", "Nullable(Float64)"]
+        ],
+        [["4", "\\N", "\\N"], ["7", "5", "\\N"]],
+    )
+
+def get_last_snapshot(path_to_table):
+    import json
+    import os
+
+    metadata_dir = f"{path_to_table}/metadata/"
+    last_timestamp = 0
+    last_snapshot_id = -1
+    for filename in os.listdir(metadata_dir):
+        if filename.endswith('.json'):
+            filepath = os.path.join(metadata_dir, filename)
+            with open(filepath, 'r') as f:
+                data = json.load(f)
+                print(data)
+                timestamp = data.get('last-updated-ms')
+                if (timestamp > last_timestamp):
+                    last_timestamp = timestamp
+                    last_snapshot_id = data.get('current-snapshot-id')
+    return last_snapshot_id
+    
 
 @pytest.mark.parametrize("format_version", ["1", "2"])
 @pytest.mark.parametrize("storage_type", ["s3", "azure", "local"])
@@ -2284,28 +2294,17 @@
         mode="overwrite",
         format_version=format_version,
     )
-=======
-    spark.sql(
-        f"CREATE TABLE {TABLE_NAME} (id bigint, data string) USING iceberg TBLPROPERTIES ('format-version' = '2', 'write.update.mode'='merge-on-read', 'write.delete.mode'='merge-on-read', 'write.merge.mode'='merge-on-read')"
-    )
-
-    for i in range(50):
-        spark.sql(
-            f"INSERT INTO {TABLE_NAME} select id, char(id + ascii('a')) from range(10)"
-        )
-
->>>>>>> 16382c4c
     default_upload_directory(
         started_cluster,
         storage_type,
         f"/iceberg_data/default/{TABLE_NAME}/",
-<<<<<<< HEAD
         "",
     )
 
     create_iceberg_table(storage_type, instance, TABLE_NAME, started_cluster)
     assert int(instance.query(f"SELECT count() FROM {TABLE_NAME}")) == 100
     snapshot1_timestamp = datetime.now(timezone.utc)
+    snapshot1_id = get_last_snapshot(f"/iceberg_data/default/{TABLE_NAME}/")
     time.sleep(0.1)
 
     write_iceberg_from_df(
@@ -2322,6 +2321,7 @@
         "",
     )
     snapshot2_timestamp = datetime.now(timezone.utc)
+    snapshot2_id = get_last_snapshot(f"/iceberg_data/default/{TABLE_NAME}/")
     time.sleep(0.1)
 
     write_iceberg_from_df(
@@ -2338,7 +2338,7 @@
         "",
     )
     snapshot3_timestamp = datetime.now(timezone.utc)
-
+    snapshot3_id = get_last_snapshot(f"/iceberg_data/default/{TABLE_NAME}/")
     assert int(instance.query(f"SELECT count() FROM {TABLE_NAME}")) == 300
     assert instance.query(f"SELECT * FROM {TABLE_NAME} ORDER BY 1") == instance.query(
         "SELECT number, toString(number + 1) FROM numbers(300)"
@@ -2358,10 +2358,30 @@
         instance.query(
             f"""
                           SELECT * FROM {TABLE_NAME} ORDER BY 1
+                          SETTINGS iceberg_snapshot_id = {snapshot1_id}"""
+        )
+        == instance.query("SELECT number, toString(number + 1) FROM numbers(100)")
+    )
+
+
+    assert (
+        instance.query(
+            f"""
+                          SELECT * FROM {TABLE_NAME} ORDER BY 1
                           SETTINGS iceberg_timestamp_ms = {int(snapshot2_timestamp.timestamp() * 1000)}"""
         )
         == instance.query("SELECT number, toString(number + 1) FROM numbers(200)")
     )
+
+    assert (
+        instance.query(
+            f"""
+                          SELECT * FROM {TABLE_NAME} ORDER BY 1
+                          SETTINGS iceberg_snapshot_id = {snapshot2_id}"""
+        )
+        == instance.query("SELECT number, toString(number + 1) FROM numbers(200)")
+    )
+
 
     assert (
         instance.query(
@@ -2370,19 +2390,12 @@
         )
         == instance.query("SELECT number, toString(number + 1) FROM numbers(300)")
     )
-=======
-        f"/iceberg_data/default/{TABLE_NAME}/",
-    )
-
-    create_iceberg_table(storage_type, instance, TABLE_NAME, started_cluster, explicit_metadata_path="")
-
-    assert int(instance.query(f"SELECT count() FROM {TABLE_NAME}")) == 500
-
-    create_iceberg_table(storage_type, instance, TABLE_NAME, started_cluster, explicit_metadata_path="metadata/v31.metadata.json")
-
-    assert int(instance.query(f"SELECT count() FROM {TABLE_NAME}")) == 300
-
-    create_iceberg_table(storage_type, instance, TABLE_NAME, started_cluster, explicit_metadata_path="metadata/v11.metadata.json")
-
-    assert int(instance.query(f"SELECT count() FROM {TABLE_NAME}")) == 100
->>>>>>> 16382c4c
+
+    assert (
+        instance.query(
+            f"""
+                          SELECT * FROM {TABLE_NAME} ORDER BY 1
+                          SETTINGS iceberg_snapshot_id = {snapshot3_id}"""
+        )
+        == instance.query("SELECT number, toString(number + 1) FROM numbers(300)")
+    )
