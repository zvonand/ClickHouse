#include <Core/SettingsChangesHistory.h>

#include <Core/SettingsEnums.h>

#include <Common/Exception.h>

namespace DB
{

namespace ErrorCodes
{
    extern const int LOGICAL_ERROR;
}

static void addSettingsChanges(
    VersionToSettingsChangesMap & settings_changes_history,
    std::string_view version,
    SettingsChangesHistory::SettingsChanges && changes)
{
    /// Forbid duplicate versions
    auto [_, inserted] = settings_changes_history.emplace(ClickHouseVersion(version), std::move(changes));
    if (!inserted)
        throw Exception{ErrorCodes::LOGICAL_ERROR, "Detected duplicate version '{}'", ClickHouseVersion(version).toString()};
}

const VersionToSettingsChangesMap & getSettingsChangesHistory()
{
    static VersionToSettingsChangesMap settings_changes_history;
    static std::once_flag initialized_flag;
    std::call_once(initialized_flag, [&]
    {
        // clang-format off
        /// History of settings changes that controls some backward incompatible changes
        /// across all ClickHouse versions. It maps ClickHouse version to settings changes that were done
        /// in this version. This history contains both changes to existing settings and newly added settings.
        /// Settings changes is a vector of structs
        ///     {setting_name, previous_value, new_value, reason}.
        /// For newly added setting choose the most appropriate previous_value (for example, if new setting
        /// controls new feature and it's 'true' by default, use 'false' as previous_value).
        /// It's used to implement `compatibility` setting (see https://github.com/ClickHouse/ClickHouse/issues/35972)
        /// Note: please check if the key already exists to prevent duplicate entries.
        addSettingsChanges(settings_changes_history, "25.10",
        {
            {"enable_join_runtime_filters", false, false, "New setting"},
            {"join_runtime_bloom_filter_bytes", 512_KiB, 512_KiB, "New setting"},
            {"join_runtime_bloom_filter_hash_functions", 3, 3, "New setting"},
        });
        addSettingsChanges(settings_changes_history, "25.9",
        {
            {"delta_lake_log_metadata", false, false, "New setting."},
            {"datalake_disk_name", "", "", "New setting."},
            {"input_format_protobuf_oneof_presence", false, false, "New setting"},
            {"iceberg_delete_data_on_drop", false, false, "New setting"},
            {"use_skip_indexes_on_data_read", false, false, "New setting"},
            {"query_condition_cache_selectivity_threshold", 1.0, 1.0, "New setting."},
            {"s3_slow_all_threads_after_retryable_error", true, true, "Added an alias for setting `backup_slow_all_threads_after_retryable_s3_error`"},
            {"iceberg_metadata_log_level", "none", "none", "New setting."},
            {"max_iceberg_data_file_rows", 100000, 100000, "New setting."},
            {"max_iceberg_data_file_bytes", 100000000, 100000000, "New setting."},
            {"query_plan_optimize_join_order_limit", 1, 1, "New setting"},
            {"query_plan_display_internal_aliases", false, false, "New setting"},
            {"query_plan_max_step_description_length", 1000000000, 500, "New setting"},
            {"allow_experimental_delta_lake_writes", false, false, "New setting."},
<<<<<<< HEAD
            {"rewrite_in_to_join", false, false, "New experimental setting"},
=======
            {"query_plan_convert_any_join_to_semi_or_anti_join", true, true, "New setting."},
>>>>>>> 20e3560d
            {"text_index_use_bloom_filter", true, true, "New setting."},
            {"query_plan_direct_read_from_text_index", true, true, "New setting."},
            {"enable_producing_buckets_out_of_order_in_aggregation", false, true, "New setting"},
            {"jemalloc_enable_profiler", false, false, "New setting"},
            {"jemalloc_collect_profile_samples_in_trace_log", false, false, "New setting"},
            {"delta_lake_insert_max_bytes_in_data_file", 1_GiB, 1_GiB, "New setting."},
            {"delta_lake_insert_max_rows_in_data_file", 100000, 100000, "New setting."},
            {"promql_evaluation_time", Field{"auto"}, Field{"auto"}, "The setting was renamed. The previous name is `evaluation_time`."},
            {"evaluation_time", 0, 0, "Old setting which popped up here being renamed."},
            {"os_threads_nice_value_query", 0, 0, "New setting."},
            {"os_threads_nice_value_materialized_view", 0, 0, "New setting."},
            {"os_thread_priority", 0, 0, "Obsolete setting."},
        });
        addSettingsChanges(settings_changes_history, "25.8",
        {
            {"output_format_json_quote_64bit_integers", true, false, "Disable quoting of the 64 bit integers in JSON by default"},
            {"show_data_lake_catalogs_in_system_tables", true, true, "New setting"},
            {"optimize_rewrite_regexp_functions", false, true, "A new setting"},
            {"max_joined_block_size_bytes", 0, 4 * 1024 * 1024, "New setting"},
            {"azure_max_single_part_upload_size", 100 * 1024 * 1024, 32 * 1024 * 1024, "Align with S3"},
            {"azure_max_redirects", 10, 10, "New setting"},
            {"azure_max_get_rps", 0, 0, "New setting"},
            {"azure_max_get_burst", 0, 0, "New setting"},
            {"azure_max_put_rps", 0, 0, "New setting"},
            {"azure_max_put_burst", 0, 0, "New setting"},
            {"azure_use_adaptive_timeouts", true, true, "New setting"},
            {"azure_request_timeout_ms", 30000, 30000, "New setting"},
            {"azure_connect_timeout_ms", 1000, 1000, "New setting"},
            {"azure_sdk_use_native_client", false, true, "New setting"},
            {"analyzer_compatibility_allow_compound_identifiers_in_unflatten_nested", false, true, "New setting."},
            {"distributed_cache_connect_backoff_min_ms", 0, 0, "New setting"},
            {"distributed_cache_connect_backoff_max_ms", 50, 50, "New setting"},
            {"distributed_cache_read_request_max_tries", 20, 10, "Changed setting value"},
            {"distributed_cache_connect_max_tries", 20, 5, "Changed setting value"},
            {"opentelemetry_trace_cpu_scheduling", false, false, "New setting to trace `cpu_slot_preemption` feature."},
            {"output_format_parquet_max_dictionary_size", 1024 * 1024, 1024 * 1024, "New setting"},
            {"input_format_parquet_use_native_reader_v3", false, true, "New setting"},
            {"input_format_parquet_memory_low_watermark", 2ul << 20, 2ul << 20, "New setting"},
            {"input_format_parquet_memory_high_watermark", 4ul << 30, 4ul << 30, "New setting"},
            {"input_format_parquet_page_filter_push_down", true, true, "New setting (no effect when input_format_parquet_use_native_reader_v3 is disabled)"},
            {"input_format_parquet_use_offset_index", true, true, "New setting (no effect when input_format_parquet_use_native_reader_v3 is disabled)"},
            {"output_format_parquet_enum_as_byte_array", false, true, "Enable writing Enum as byte array in Parquet by default"},
            {"json_type_escape_dots_in_keys", false, false, "Add new setting that allows to escape dots in JSON keys during JSON type parsing"},
            {"parallel_replicas_support_projection", false, true, "New setting. Optimization of projections can be applied in parallel replicas. Effective only with enabled parallel_replicas_local_plan and aggregation_in_order is inactive."},
            {"input_format_json_infer_array_of_dynamic_from_array_of_different_types", false, true, "Infer Array(Dynamic) for JSON arrays with different values types by default"},
            {"enable_add_distinct_to_in_subqueries", false, false, "New setting to reduce the size of temporary tables transferred for distributed IN subqueries."},
            {"enable_vector_similarity_index", false, true, "Vector similarity indexes are GA."},
            {"execute_exists_as_scalar_subquery", false, true, "New setting"},
            {"allow_experimental_vector_similarity_index", false, true, "Vector similarity indexes are GA."},
            {"vector_search_with_rescoring", true, false, "New setting."},
            {"delta_lake_enable_expression_visitor_logging", false, false, "New setting"},
            {"write_full_path_in_iceberg_metadata", false, false, "New setting."},
            {"output_format_orc_compression_block_size", 65536, 262144, "New setting"},
            {"allow_database_iceberg", false, false, "Added an alias for setting `allow_experimental_database_iceberg`"},
            {"allow_database_unity_catalog", false, false, "Added an alias for setting `allow_experimental_database_unity_catalog`"},
            {"allow_database_glue_catalog", false, false, "Added an alias for setting `allow_experimental_database_glue_catalog`"},
            {"apply_patch_parts_join_cache_buckets", 8, 8, "New setting"},
            {"delta_lake_throw_on_engine_predicate_error", false, false, "New setting"},
            {"delta_lake_enable_engine_predicate", true, true, "New setting"},
            {"backup_restore_s3_retry_initial_backoff_ms", 25, 25, "New setting"},
            {"backup_restore_s3_retry_max_backoff_ms", 5000, 5000, "New setting"},
            {"backup_restore_s3_retry_jitter_factor", 0.0, 0.1, "New setting"},
            {"vector_search_index_fetch_multiplier", 1.0, 1.0, "Alias for setting 'vector_search_postfilter_multiplier'"},
            {"backup_slow_all_threads_after_retryable_s3_error", true, true, "New setting"},
            {"allow_experimental_ytsaurus_table_engine", false, false, "New setting."},
            {"allow_experimental_ytsaurus_table_function", false, false, "New setting."},
            {"allow_experimental_ytsaurus_dictionary_source", false, false, "New setting."},
            {"per_part_index_stats", false, false, "New setting."},
            {"allow_experimental_iceberg_compaction", 0, 0, "New setting "},
            {"delta_lake_snapshot_version", -1, -1, "New setting"},
            {"use_roaring_bitmap_iceberg_positional_deletes", false, false, "New setting"},
            {"iceberg_metadata_compression_method", "", "", "New setting"},
            {"allow_experimental_correlated_subqueries", false, true, "Mark correlated subqueries support as Beta."},
            {"promql_database", "", "", "New experimental setting"},
            {"promql_table", "", "", "New experimental setting"},
            {"evaluation_time", 0, 0, "New experimental setting"},
            {"output_format_parquet_date_as_uint16", false, false, "Added a compatibility setting for a minor compatibility-breaking change introduced back in 24.12."},
            {"enable_lightweight_update", false, true, "Lightweight updates were moved to Beta. Added an alias for setting 'allow_experimental_lightweight_update'."},
            {"allow_experimental_lightweight_update", false, true, "Lightweight updates were moved to Beta."},
            {"s3_slow_all_threads_after_retryable_error", true, true, "Added an alias for setting `backup_slow_all_threads_after_retryable_s3_error`"},
        });
        addSettingsChanges(settings_changes_history, "25.7",
        {
            /// RELEASE CLOSED
            {"correlated_subqueries_substitute_equivalent_expressions", false, true, "New setting to correlated subquery planning optimization."},
            {"function_date_trunc_return_type_behavior", 0, 0, "Add new setting to preserve old behaviour of dateTrunc function"},
            {"output_format_parquet_geometadata", false, true, "A new setting to allow to write information about geo columns in parquet metadata and encode columns in WKB format."},
            {"cluster_function_process_archive_on_multiple_nodes", false, true, "New setting"},
            {"enable_vector_similarity_index", false, false, "Added an alias for setting `allow_experimental_vector_similarity_index`"},
            {"distributed_plan_max_rows_to_broadcast", 20000, 20000, "New experimental setting."},
            {"output_format_json_map_as_array_of_tuples", false, false, "New setting"},
            {"input_format_json_map_as_array_of_tuples", false, false, "New setting"},
            {"parallel_distributed_insert_select", 0, 2, "Enable parallel distributed insert select by default"},
            {"write_through_distributed_cache_buffer_size", 0, 0, "New cloud setting"},
            {"min_joined_block_size_rows", 0, DEFAULT_BLOCK_SIZE, "New setting."},
            {"table_engine_read_through_distributed_cache", false, false, "New setting"},
            {"distributed_cache_alignment", 0, 0, "Rename of distributed_cache_read_alignment"},
            {"enable_scopes_for_with_statement", true, true, "New setting for backward compatibility with the old analyzer."},
            {"output_format_parquet_enum_as_byte_array", false, false, "Write enum using parquet physical type: BYTE_ARRAY and logical type: ENUM"},
            {"distributed_plan_force_shuffle_aggregation", 0, 0, "New experimental setting"},
            {"allow_experimental_insert_into_iceberg", false, false, "New setting."},
            /// RELEASE CLOSED
        });
        addSettingsChanges(settings_changes_history, "25.6",
        {
            /// RELEASE CLOSED
            {"output_format_native_use_flattened_dynamic_and_json_serialization", false, false, "Add flattened Dynamic/JSON serializations to Native format"},
            {"cast_string_to_date_time_mode", "basic", "basic", "Allow to use different DateTime parsing mode in String to DateTime cast"},
            {"parallel_replicas_connect_timeout_ms", 1000, 300, "Separate connection timeout for parallel replicas queries"},
            {"use_iceberg_partition_pruning", false, true, "Enable Iceberg partition pruning by default."},
            {"distributed_cache_credentials_refresh_period_seconds", 5, 5, "New private setting"},
            {"enable_shared_storage_snapshot_in_query", false, false, "A new setting to share storage snapshot in query"},
            {"merge_tree_storage_snapshot_sleep_ms", 0, 0, "A new setting to debug storage snapshot consistency in query"},
            {"enable_job_stack_trace", false, false, "The setting was disabled by default to avoid performance overhead."},
            {"use_legacy_to_time", true, true, "New setting. Allows for user to use the old function logic for toTime, which works as toTimeWithFixedDate."},
            {"allow_experimental_time_time64_type", false, false, "New settings. Allows to use a new experimental Time and Time64 data types."},
            {"enable_time_time64_type", false, false, "New settings. Allows to use a new experimental Time and Time64 data types."},
            {"optimize_use_projection_filtering", false, true, "New setting"},
            {"input_format_parquet_enable_json_parsing", false, true, "When reading Parquet files, parse JSON columns as ClickHouse JSON Column."},
            {"use_skip_indexes_if_final", 0, 1, "Change in default value of setting"},
            {"use_skip_indexes_if_final_exact_mode", 0, 1, "Change in default value of setting"},
            {"allow_experimental_time_series_aggregate_functions", false, false, "New setting to enable experimental timeSeries* aggregate functions."},
            {"min_outstreams_per_resize_after_split", 0, 24, "New setting."},
            {"count_matches_stop_at_empty_match", true, false, "New setting."},
            {"enable_parallel_blocks_marshalling", "false", "true", "A new setting"},
            {"format_schema_source", "file", "file", "New setting"},
            {"format_schema_message_name", "", "", "New setting"},
            {"enable_scopes_for_with_statement", true, true, "New setting for backward compatibility with the old analyzer."},
            {"backup_slow_all_threads_after_retryable_s3_error", true, true, "New setting"},
            {"s3_slow_all_threads_after_retryable_error", true, true, "Added an alias for setting `backup_slow_all_threads_after_retryable_s3_error`"},
            /// RELEASE CLOSED
        });
        addSettingsChanges(settings_changes_history, "25.5",
        {
            /// Release closed. Please use 25.6
            {"geotoh3_argument_order", "lon_lat", "lat_lon", "A new setting for legacy behaviour to set lon and lat argument order"},
            {"secondary_indices_enable_bulk_filtering", false, true, "A new algorithm for filtering by data skipping indices"},
            {"implicit_table_at_top_level", "", "", "A new setting, used in clickhouse-local"},
            {"use_skip_indexes_if_final_exact_mode", 0, 0, "This setting was introduced to help FINAL query return correct results with skip indexes"},
            {"parsedatetime_e_requires_space_padding", true, false, "Improved compatibility with MySQL DATE_FORMAT/STR_TO_DATE"},
            {"formatdatetime_e_with_space_padding", true, false, "Improved compatibility with MySQL DATE_FORMAT/STR_TO_DATE"},
            {"input_format_max_block_size_bytes", 0, 0, "New setting to limit bytes size if blocks created by input format"},
            {"parallel_replicas_insert_select_local_pipeline", false, true, "Use local pipeline during distributed INSERT SELECT with parallel replicas. Currently disabled due to performance issues"},
            {"page_cache_block_size", 1048576, 1048576, "Made this setting adjustable on a per-query level."},
            {"page_cache_lookahead_blocks", 16, 16, "Made this setting adjustable on a per-query level."},
            {"output_format_pretty_glue_chunks", "0", "auto", "A new setting to make Pretty formats prettier."},
            {"distributed_cache_read_only_from_current_az", true, true, "New setting"},
            {"parallel_hash_join_threshold", 0, 100'000, "New setting"},
            {"max_limit_for_ann_queries", 1'000, 0, "Obsolete setting"},
            {"max_limit_for_vector_search_queries", 1'000, 1'000, "New setting"},
            {"min_os_cpu_wait_time_ratio_to_throw", 0, 0, "Setting values were changed and backported to 25.4"},
            {"max_os_cpu_wait_time_ratio_to_throw", 0, 0, "Setting values were changed and backported to 25.4"},
            {"make_distributed_plan", 0, 0, "New experimental setting."},
            {"distributed_plan_execute_locally", 0, 0, "New experimental setting."},
            {"distributed_plan_default_shuffle_join_bucket_count", 8, 8, "New experimental setting."},
            {"distributed_plan_default_reader_bucket_count", 8, 8, "New experimental setting."},
            {"distributed_plan_optimize_exchanges", true, true, "New experimental setting."},
            {"distributed_plan_force_exchange_kind", "", "", "New experimental setting."},
            {"update_sequential_consistency", true, true, "A new setting"},
            {"update_parallel_mode", "auto", "auto", "A new setting"},
            {"lightweight_delete_mode", "alter_update", "alter_update", "A new setting"},
            {"alter_update_mode", "heavy", "heavy", "A new setting"},
            {"apply_patch_parts", true, true, "A new setting"},
            {"allow_experimental_lightweight_update", false, false, "A new setting"},
            {"allow_experimental_delta_kernel_rs", false, true, "New setting"},
            {"allow_experimental_database_hms_catalog", false, false, "Allow experimental database engine DataLakeCatalog with catalog_type = 'hive'"},
            {"vector_search_filter_strategy", "auto", "auto", "New setting"},
            {"vector_search_postfilter_multiplier", 1.0, 1.0, "New setting"},
            {"compile_expressions", false, true, "We believe that the LLVM infrastructure behind the JIT compiler is stable enough to enable this setting by default."},
            {"input_format_parquet_bloom_filter_push_down", false, true, "When reading Parquet files, skip whole row groups based on the WHERE/PREWHERE expressions and bloom filter in the Parquet metadata."},
            {"input_format_parquet_allow_geoparquet_parser", false, true, "A new setting to use geo columns in parquet file"},
            {"enable_url_encoding", true, false, "Changed existing setting's default value"},
            {"s3_slow_all_threads_after_network_error", false, true, "New setting"},
            {"enable_scopes_for_with_statement", true, true, "New setting for backward compatibility with the old analyzer."},
            /// Release closed. Please use 25.6
        });
        addSettingsChanges(settings_changes_history, "25.4",
        {
            /// Release closed. Please use 25.5
            {"use_query_condition_cache", false, true, "A new optimization"},
            {"allow_materialized_view_with_bad_select", true, false, "Don't allow creating MVs referencing nonexistent columns or tables"},
            {"query_plan_optimize_lazy_materialization", false, true, "Added new setting to use query plan for lazy materialization optimisation"},
            {"query_plan_max_limit_for_lazy_materialization", 10, 10, "Added new setting to control maximum limit value that allows to use query plan for lazy materialization optimisation. If zero, there is no limit"},
            {"query_plan_convert_join_to_in", false, false, "New setting"},
            {"enable_hdfs_pread", true, true, "New setting."},
            {"low_priority_query_wait_time_ms", 1000, 1000, "New setting."},
            {"allow_experimental_correlated_subqueries", false, false, "Added new setting to allow correlated subqueries execution."},
            {"serialize_query_plan", false, false, "NewSetting"},
            {"allow_experimental_shared_set_join", 0, 1, "A setting for ClickHouse Cloud to enable SharedSet and SharedJoin"},
            {"allow_special_bool_values_inside_variant", true, false, "Don't allow special bool values during Variant type parsing"},
            {"cast_string_to_variant_use_inference", true, true, "New setting to enable/disable types inference during CAST from String to Variant"},
            {"distributed_cache_read_request_max_tries", 20, 20, "New setting"},
            {"query_condition_cache_store_conditions_as_plaintext", false, false, "New setting"},
            {"min_os_cpu_wait_time_ratio_to_throw", 0, 0, "New setting"},
            {"max_os_cpu_wait_time_ratio_to_throw", 0, 0, "New setting"},
            {"query_plan_merge_filter_into_join_condition", false, true, "Added new setting to merge filter into join condition"},
            {"use_local_cache_for_remote_storage", true, false, "Obsolete setting."},
            {"iceberg_timestamp_ms", 0, 0, "New setting."},
            {"iceberg_snapshot_id", 0, 0, "New setting."},
            {"use_iceberg_metadata_files_cache", true, true, "New setting"},
            {"query_plan_join_shard_by_pk_ranges", false, false, "New setting"},
            {"parallel_replicas_insert_select_local_pipeline", false, false, "Use local pipeline during distributed INSERT SELECT with parallel replicas. Currently disabled due to performance issues"},
            {"parallel_hash_join_threshold", 0, 0, "New setting"},
            {"function_date_trunc_return_type_behavior", 1, 0, "Change the result type for dateTrunc function for DateTime64/Date32 arguments to DateTime64/Date32 regardless of time unit to get correct result for negative values"},
            {"enable_scopes_for_with_statement", true, true, "New setting for backward compatibility with the old analyzer."},
            /// Release closed. Please use 25.5
        });
        addSettingsChanges(settings_changes_history, "25.3",
        {
            /// Release closed. Please use 25.4
            {"enable_json_type", false, true, "JSON data type is production-ready"},
            {"enable_dynamic_type", false, true, "Dynamic data type is production-ready"},
            {"enable_variant_type", false, true, "Variant data type is production-ready"},
            {"allow_experimental_json_type", false, true, "JSON data type is production-ready"},
            {"allow_experimental_dynamic_type", false, true, "Dynamic data type is production-ready"},
            {"allow_experimental_variant_type", false, true, "Variant data type is production-ready"},
            {"allow_experimental_database_unity_catalog", false, false, "Allow experimental database engine DataLakeCatalog with catalog_type = 'unity'"},
            {"allow_experimental_database_glue_catalog", false, false, "Allow experimental database engine DataLakeCatalog with catalog_type = 'glue'"},
            {"use_page_cache_with_distributed_cache", false, false, "New setting"},
            {"use_query_condition_cache", false, false, "New setting."},
            {"parallel_replicas_for_cluster_engines", false, true, "New setting."},
            {"parallel_hash_join_threshold", 0, 0, "New setting"},
            /// Release closed. Please use 25.4
        });
        addSettingsChanges(settings_changes_history, "25.2",
        {
            /// Release closed. Please use 25.3
            {"schema_inference_make_json_columns_nullable", false, false, "Allow to infer Nullable(JSON) during schema inference"},
            {"query_plan_use_new_logical_join_step", false, true, "Enable new step"},
            {"postgresql_fault_injection_probability", 0., 0., "New setting"},
            {"apply_settings_from_server", false, true, "Client-side code (e.g. INSERT input parsing and query output formatting) will use the same settings as the server, including settings from server config."},
            {"merge_tree_use_deserialization_prefixes_cache", true, true, "A new setting to control the usage of deserialization prefixes cache in MergeTree"},
            {"merge_tree_use_prefixes_deserialization_thread_pool", true, true, "A new setting controlling the usage of the thread pool for parallel prefixes deserialization in MergeTree"},
            {"optimize_and_compare_chain", false, true, "A new setting"},
            {"enable_adaptive_memory_spill_scheduler", false, false, "New setting. Enable spill memory data into external storage adaptively."},
            {"output_format_parquet_write_bloom_filter", false, true, "Added support for writing Parquet bloom filters."},
            {"output_format_parquet_bloom_filter_bits_per_value", 10.5, 10.5, "New setting."},
            {"output_format_parquet_bloom_filter_flush_threshold_bytes", 128 * 1024 * 1024, 128 * 1024 * 1024, "New setting."},
            {"output_format_pretty_max_rows", 10000, 1000, "It is better for usability - less amount to scroll."},
            {"restore_replicated_merge_tree_to_shared_merge_tree", false, false, "New setting."},
            {"parallel_replicas_only_with_analyzer", true, true, "Parallel replicas is supported only with analyzer enabled"},
            {"s3_allow_multipart_copy", true, true, "New setting."},
        });
        addSettingsChanges(settings_changes_history, "25.1",
        {
            /// Release closed. Please use 25.2
            {"allow_not_comparable_types_in_order_by", true, false, "Don't allow not comparable types in order by by default"},
            {"allow_not_comparable_types_in_comparison_functions", true, false, "Don't allow not comparable types in comparison functions by default"},
            {"output_format_json_pretty_print", false, true, "Print values in a pretty format in JSON output format by default"},
            {"allow_experimental_ts_to_grid_aggregate_function", false, false, "Cloud only"},
            {"formatdatetime_f_prints_scale_number_of_digits", true, false, "New setting."},
            {"distributed_cache_connect_max_tries", 20, 20, "Cloud only"},
            {"query_plan_use_new_logical_join_step", false, false, "New join step, internal change"},
            {"distributed_cache_min_bytes_for_seek", 0, 0, "New private setting."},
            {"use_iceberg_partition_pruning", false, false, "New setting for Iceberg partition pruning."},
            {"max_bytes_ratio_before_external_group_by", 0.0, 0.5, "Enable automatic spilling to disk by default."},
            {"max_bytes_ratio_before_external_sort", 0.0, 0.5, "Enable automatic spilling to disk by default."},
            {"min_external_sort_block_bytes", 0., 100_MiB, "New setting."},
            {"s3queue_migrate_old_metadata_to_buckets", false, false, "New setting."},
            {"distributed_cache_pool_behaviour_on_limit", "allocate_bypassing_pool", "wait", "Cloud only"},
            {"use_hive_partitioning", false, true, "Enabled the setting by default."},
            {"query_plan_try_use_vector_search", false, true, "New setting."},
            {"short_circuit_function_evaluation_for_nulls", false, true, "Allow to execute functions with Nullable arguments only on rows with non-NULL values in all arguments"},
            {"short_circuit_function_evaluation_for_nulls_threshold", 1.0, 1.0, "Ratio threshold of NULL values to execute functions with Nullable arguments only on rows with non-NULL values in all arguments. Applies when setting short_circuit_function_evaluation_for_nulls is enabled."},
            {"output_format_orc_writer_time_zone_name", "GMT", "GMT", "The time zone name for ORC writer, the default ORC writer's time zone is GMT."},
            {"output_format_pretty_highlight_trailing_spaces", false, true, "A new setting."},
            {"allow_experimental_bfloat16_type", false, true, "Add new BFloat16 type"},
            {"allow_push_predicate_ast_for_distributed_subqueries", false, true, "A new setting"},
            {"output_format_pretty_squash_consecutive_ms", 0, 50, "Add new setting"},
            {"output_format_pretty_squash_max_wait_ms", 0, 1000, "Add new setting"},
            {"output_format_pretty_max_column_name_width_cut_to", 0, 24, "A new setting"},
            {"output_format_pretty_max_column_name_width_min_chars_to_cut", 0, 4, "A new setting"},
            {"output_format_pretty_multiline_fields", false, true, "A new setting"},
            {"output_format_pretty_fallback_to_vertical", false, true, "A new setting"},
            {"output_format_pretty_fallback_to_vertical_max_rows_per_chunk", 0, 100, "A new setting"},
            {"output_format_pretty_fallback_to_vertical_min_columns", 0, 5, "A new setting"},
            {"output_format_pretty_fallback_to_vertical_min_table_width", 0, 250, "A new setting"},
            {"merge_table_max_tables_to_look_for_schema_inference", 1, 1000, "A new setting"},
            {"max_autoincrement_series", 1000, 1000, "A new setting"},
            {"validate_enum_literals_in_operators", false, false, "A new setting"},
            {"allow_experimental_kusto_dialect", true, false, "A new setting"},
            {"allow_experimental_prql_dialect", true, false, "A new setting"},
            {"h3togeo_lon_lat_result_order", true, false, "A new setting"},
            {"max_parallel_replicas", 1, 1000, "Use up to 1000 parallel replicas by default."},
            {"allow_general_join_planning", false, true, "Allow more general join planning algorithm when hash join algorithm is enabled."},
            {"optimize_extract_common_expressions", false, true, "Optimize WHERE, PREWHERE, ON, HAVING and QUALIFY expressions by extracting common expressions out from disjunction of conjunctions."},
            /// Release closed. Please use 25.2
        });
        addSettingsChanges(settings_changes_history, "24.12",
        {
            /// Release closed. Please use 25.1
            {"allow_experimental_database_iceberg", false, false, "New setting."},
            {"shared_merge_tree_sync_parts_on_partition_operations", 1, 1, "New setting. By default parts are always synchronized"},
            {"query_plan_join_swap_table", "false", "auto", "New setting. Right table was always chosen before."},
            {"max_size_to_preallocate_for_aggregation", 100'000'000, 1'000'000'000'000, "Enable optimisation for bigger tables."},
            {"max_size_to_preallocate_for_joins", 100'000'000, 1'000'000'000'000, "Enable optimisation for bigger tables."},
            {"max_bytes_ratio_before_external_group_by", 0., 0., "New setting."},
            {"optimize_extract_common_expressions", false, false, "Introduce setting to optimize WHERE, PREWHERE, ON, HAVING and QUALIFY expressions by extracting common expressions out from disjunction of conjunctions."},
            {"max_bytes_ratio_before_external_sort", 0., 0., "New setting."},
            {"use_async_executor_for_materialized_views", false, false, "New setting."},
            {"http_response_headers", "", "", "New setting."},
            {"output_format_parquet_datetime_as_uint32", true, false, "Write DateTime as DateTime64(3) instead of UInt32 (these are the two Parquet types closest to DateTime)."},
            {"output_format_parquet_date_as_uint16", true, false, "Write Date as Date32 instead of plain UInt16 (these are the two Parquet types closest to Date)."},
            {"skip_redundant_aliases_in_udf", false, false, "When enabled, this allows you to use the same user defined function several times for several materialized columns in the same table."},
            {"parallel_replicas_index_analysis_only_on_coordinator", true, true, "Index analysis done only on replica-coordinator and skipped on other replicas. Effective only with enabled parallel_replicas_local_plan"}, // enabling it was moved to 24.10
            {"least_greatest_legacy_null_behavior", true, false, "New setting"},
            {"use_concurrency_control", false, true, "Enable concurrency control by default"},
            {"join_algorithm", "default", "direct,parallel_hash,hash", "'default' was deprecated in favor of explicitly specified join algorithms, also parallel_hash is now preferred over hash"},
            /// Release closed. Please use 25.1
        });
        addSettingsChanges(settings_changes_history, "24.11",
        {
            {"validate_mutation_query", false, true, "New setting to validate mutation queries by default."},
            {"enable_job_stack_trace", false, false, "Enables collecting stack traces from job's scheduling. Disabled by default to avoid performance overhead."},
            {"allow_suspicious_types_in_group_by", true, false, "Don't allow Variant/Dynamic types in GROUP BY by default"},
            {"allow_suspicious_types_in_order_by", true, false, "Don't allow Variant/Dynamic types in ORDER BY by default"},
            {"distributed_cache_discard_connection_if_unread_data", true, true, "New setting"},
            {"filesystem_cache_enable_background_download_for_metadata_files_in_packed_storage", true, true, "New setting"},
            {"filesystem_cache_enable_background_download_during_fetch", true, true, "New setting"},
            {"azure_check_objects_after_upload", false, false, "Check each uploaded object in azure blob storage to be sure that upload was successful"},
            {"backup_restore_keeper_max_retries", 20, 1000, "Should be big enough so the whole operation BACKUP or RESTORE operation won't fail because of a temporary [Zoo]Keeper failure in the middle of it."},
            {"backup_restore_failure_after_host_disconnected_for_seconds", 0, 3600, "New setting."},
            {"backup_restore_keeper_max_retries_while_initializing", 0, 20, "New setting."},
            {"backup_restore_keeper_max_retries_while_handling_error", 0, 20, "New setting."},
            {"backup_restore_finish_timeout_after_error_sec", 0, 180, "New setting."},
            {"query_plan_merge_filters", false, true, "Allow to merge filters in the query plan. This is required to properly support filter-push-down with a new analyzer."},
            {"parallel_replicas_local_plan", false, true, "Use local plan for local replica in a query with parallel replicas"},
            {"merge_tree_use_v1_object_and_dynamic_serialization", true, false, "Add new serialization V2 version for JSON and Dynamic types"},
            {"min_joined_block_size_bytes", 524288, 524288, "New setting."},
            {"allow_experimental_bfloat16_type", false, false, "Add new experimental BFloat16 type"},
            {"filesystem_cache_skip_download_if_exceeds_per_query_cache_write_limit", 1, 1, "Rename of setting skip_download_if_exceeds_query_cache_limit"},
            {"filesystem_cache_prefer_bigger_buffer_size", true, true, "New setting"},
            {"read_in_order_use_virtual_row", false, false, "Use virtual row while reading in order of primary key or its monotonic function fashion. It is useful when searching over multiple parts as only relevant ones are touched."},
            {"s3_skip_empty_files", false, true, "We hope it will provide better UX"},
            {"filesystem_cache_boundary_alignment", 0, 0, "New setting"},
            {"push_external_roles_in_interserver_queries", false, true, "New setting."},
            {"enable_variant_type", false, false, "Add alias to allow_experimental_variant_type"},
            {"enable_dynamic_type", false, false, "Add alias to allow_experimental_dynamic_type"},
            {"enable_json_type", false, false, "Add alias to allow_experimental_json_type"},
        });
        addSettingsChanges(settings_changes_history, "24.10",
        {
            {"query_metric_log_interval", 0, -1, "New setting."},
            {"enforce_strict_identifier_format", false, false, "New setting."},
            {"enable_parsing_to_custom_serialization", false, true, "New setting"},
            {"mongodb_throw_on_unsupported_query", false, true, "New setting."},
            {"enable_parallel_replicas", false, false, "Parallel replicas with read tasks became the Beta tier feature."},
            {"parallel_replicas_mode", "read_tasks", "read_tasks", "This setting was introduced as a part of making parallel replicas feature Beta"},
            {"filesystem_cache_name", "", "", "Filesystem cache name to use for stateless table engines or data lakes"},
            {"restore_replace_external_dictionary_source_to_null", false, false, "New setting."},
            {"show_create_query_identifier_quoting_rule", "when_necessary", "when_necessary", "New setting."},
            {"show_create_query_identifier_quoting_style", "Backticks", "Backticks", "New setting."},
            {"merge_tree_min_read_task_size", 8, 8, "New setting"},
            {"merge_tree_min_rows_for_concurrent_read_for_remote_filesystem", (20 * 8192), 0, "Setting is deprecated"},
            {"merge_tree_min_bytes_for_concurrent_read_for_remote_filesystem", (24 * 10 * 1024 * 1024), 0, "Setting is deprecated"},
            {"implicit_select", false, false, "A new setting."},
            {"output_format_native_write_json_as_string", false, false, "Add new setting to allow write JSON column as single String column in Native format"},
            {"output_format_binary_write_json_as_string", false, false, "Add new setting to write values of JSON type as JSON string in RowBinary output format"},
            {"input_format_binary_read_json_as_string", false, false, "Add new setting to read values of JSON type as JSON string in RowBinary input format"},
            {"min_free_disk_bytes_to_perform_insert", 0, 0, "New setting."},
            {"min_free_disk_ratio_to_perform_insert", 0.0, 0.0, "New setting."},
            {"parallel_replicas_local_plan", false, true, "Use local plan for local replica in a query with parallel replicas"},
            {"enable_named_columns_in_function_tuple", false, false, "Disabled pending usability improvements"},
            {"cloud_mode_database_engine", 1, 1, "A setting for ClickHouse Cloud"},
            {"allow_experimental_shared_set_join", 0, 0, "A setting for ClickHouse Cloud"},
            {"read_through_distributed_cache", 0, 0, "A setting for ClickHouse Cloud"},
            {"write_through_distributed_cache", 0, 0, "A setting for ClickHouse Cloud"},
            {"distributed_cache_throw_on_error", 0, 0, "A setting for ClickHouse Cloud"},
            {"distributed_cache_log_mode", "on_error", "on_error", "A setting for ClickHouse Cloud"},
            {"distributed_cache_fetch_metrics_only_from_current_az", 1, 1, "A setting for ClickHouse Cloud"},
            {"distributed_cache_connect_max_tries", 20, 20, "A setting for ClickHouse Cloud"},
            {"distributed_cache_receive_response_wait_milliseconds", 60000, 60000, "A setting for ClickHouse Cloud"},
            {"distributed_cache_receive_timeout_milliseconds", 10000, 10000, "A setting for ClickHouse Cloud"},
            {"distributed_cache_wait_connection_from_pool_milliseconds", 100, 100, "A setting for ClickHouse Cloud"},
            {"distributed_cache_bypass_connection_pool", 0, 0, "A setting for ClickHouse Cloud"},
            {"distributed_cache_pool_behaviour_on_limit", "allocate_bypassing_pool", "allocate_bypassing_pool", "A setting for ClickHouse Cloud"},
            {"distributed_cache_read_alignment", 0, 0, "A setting for ClickHouse Cloud"},
            {"distributed_cache_max_unacked_inflight_packets", 10, 10, "A setting for ClickHouse Cloud"},
            {"distributed_cache_data_packet_ack_window", 5, 5, "A setting for ClickHouse Cloud"},
            {"input_format_parquet_enable_row_group_prefetch", false, true, "Enable row group prefetching during parquet parsing. Currently, only single-threaded parsing can prefetch."},
            {"input_format_orc_dictionary_as_low_cardinality", false, true, "Treat ORC dictionary encoded columns as LowCardinality columns while reading ORC files"},
            {"allow_experimental_refreshable_materialized_view", false, true, "Not experimental anymore"},
            {"max_parts_to_move", 0, 1000, "New setting"},
            {"hnsw_candidate_list_size_for_search", 64, 256, "New setting. Previously, the value was optionally specified in CREATE INDEX and 64 by default."},
            {"allow_reorder_prewhere_conditions", true, true, "New setting"},
            {"input_format_parquet_bloom_filter_push_down", false, false, "When reading Parquet files, skip whole row groups based on the WHERE/PREWHERE expressions and bloom filter in the Parquet metadata."},
            {"date_time_64_output_format_cut_trailing_zeros_align_to_groups_of_thousands", false, false, "Dynamically trim the trailing zeros of datetime64 values to adjust the output scale to (0, 3, 6), corresponding to 'seconds', 'milliseconds', and 'microseconds'."},
            {"parallel_replicas_index_analysis_only_on_coordinator", false, true, "Index analysis done only on replica-coordinator and skipped on other replicas. Effective only with enabled parallel_replicas_local_plan"},
            {"distributed_cache_discard_connection_if_unread_data", true, true, "New setting"},
            {"azure_check_objects_after_upload", false, false, "Check each uploaded object in azure blob storage to be sure that upload was successful"},
            {"backup_restore_keeper_max_retries", 20, 1000, "Should be big enough so the whole operation BACKUP or RESTORE operation won't fail because of a temporary [Zoo]Keeper failure in the middle of it."},
            {"backup_restore_failure_after_host_disconnected_for_seconds", 0, 3600, "New setting."},
            {"backup_restore_keeper_max_retries_while_initializing", 0, 20, "New setting."},
            {"backup_restore_keeper_max_retries_while_handling_error", 0, 20, "New setting."},
            {"backup_restore_finish_timeout_after_error_sec", 0, 180, "New setting."},
        });
        addSettingsChanges(settings_changes_history, "24.9",
        {
            {"output_format_orc_dictionary_key_size_threshold", 0.0, 0.0, "For a string column in ORC output format, if the number of distinct values is greater than this fraction of the total number of non-null rows, turn off dictionary encoding. Otherwise dictionary encoding is enabled"},
            {"input_format_json_empty_as_default", false, false, "Added new setting to allow to treat empty fields in JSON input as default values."},
            {"input_format_try_infer_variants", false, false, "Try to infer Variant type in text formats when there is more than one possible type for column/array elements"},
            {"join_output_by_rowlist_perkey_rows_threshold", 0, 5, "The lower limit of per-key average rows in the right table to determine whether to output by row list in hash join."},
            {"create_if_not_exists", false, false, "New setting."},
            {"allow_materialized_view_with_bad_select", true, true, "Support (but not enable yet) stricter validation in CREATE MATERIALIZED VIEW"},
            {"parallel_replicas_mark_segment_size", 128, 0, "Value for this setting now determined automatically"},
            {"database_replicated_allow_replicated_engine_arguments", 1, 0, "Don't allow explicit arguments by default"},
            {"database_replicated_allow_explicit_uuid", 1, 0, "Added a new setting to disallow explicitly specifying table UUID"},
            {"parallel_replicas_local_plan", false, false, "Use local plan for local replica in a query with parallel replicas"},
            {"join_to_sort_minimum_perkey_rows", 0, 40, "The lower limit of per-key average rows in the right table to determine whether to rerange the right table by key in left or inner join. This setting ensures that the optimization is not applied for sparse table keys"},
            {"join_to_sort_maximum_table_rows", 0, 10000, "The maximum number of rows in the right table to determine whether to rerange the right table by key in left or inner join"},
            {"allow_experimental_join_right_table_sorting", false, false, "If it is set to true, and the conditions of `join_to_sort_minimum_perkey_rows` and `join_to_sort_maximum_table_rows` are met, rerange the right table by key to improve the performance in left or inner hash join"},
            {"mongodb_throw_on_unsupported_query", false, true, "New setting."},
            {"min_free_disk_bytes_to_perform_insert", 0, 0, "Maintain some free disk space bytes from inserts while still allowing for temporary writing."},
            {"min_free_disk_ratio_to_perform_insert", 0.0, 0.0, "Maintain some free disk space bytes expressed as ratio to total disk space from inserts while still allowing for temporary writing."},
        });
        addSettingsChanges(settings_changes_history, "24.8",
        {
            {"rows_before_aggregation", false, false, "Provide exact value for rows_before_aggregation statistic, represents the number of rows read before aggregation"},
            {"restore_replace_external_table_functions_to_null", false, false, "New setting."},
            {"restore_replace_external_engines_to_null", false, false, "New setting."},
            {"input_format_json_max_depth", 1000000, 1000, "It was unlimited in previous versions, but that was unsafe."},
            {"merge_tree_min_bytes_per_task_for_remote_reading", 4194304, 2097152, "Value is unified with `filesystem_prefetch_min_bytes_for_single_read_task`"},
            {"use_hive_partitioning", false, false, "Allows to use hive partitioning for File, URL, S3, AzureBlobStorage and HDFS engines."},
            {"allow_experimental_kafka_offsets_storage_in_keeper", false, false, "Allow the usage of experimental Kafka storage engine that stores the committed offsets in ClickHouse Keeper"},
            {"allow_archive_path_syntax", true, true, "Added new setting to allow disabling archive path syntax."},
            {"query_cache_tag", "", "", "New setting for labeling query cache settings."},
            {"allow_experimental_time_series_table", false, false, "Added new setting to allow the TimeSeries table engine"},
            {"enable_analyzer", 1, 1, "Added an alias to a setting `allow_experimental_analyzer`."},
            {"optimize_functions_to_subcolumns", false, true, "Enabled settings by default"},
            {"allow_experimental_json_type", false, false, "Add new experimental JSON type"},
            {"use_json_alias_for_old_object_type", true, false, "Use JSON type alias to create new JSON type"},
            {"type_json_skip_duplicated_paths", false, false, "Allow to skip duplicated paths during JSON parsing"},
            {"allow_experimental_vector_similarity_index", false, false, "Added new setting to allow experimental vector similarity indexes"},
            {"input_format_try_infer_datetimes_only_datetime64", true, false, "Allow to infer DateTime instead of DateTime64 in data formats"},
        });
        addSettingsChanges(settings_changes_history, "24.7",
        {
            {"output_format_parquet_write_page_index", false, true, "Add a possibility to write page index into parquet files."},
            {"output_format_binary_encode_types_in_binary_format", false, false, "Added new setting to allow to write type names in binary format in RowBinaryWithNamesAndTypes output format"},
            {"input_format_binary_decode_types_in_binary_format", false, false, "Added new setting to allow to read type names in binary format in RowBinaryWithNamesAndTypes input format"},
            {"output_format_native_encode_types_in_binary_format", false, false, "Added new setting to allow to write type names in binary format in Native output format"},
            {"input_format_native_decode_types_in_binary_format", false, false, "Added new setting to allow to read type names in binary format in Native output format"},
            {"read_in_order_use_buffering", false, true, "Use buffering before merging while reading in order of primary key"},
            {"enable_named_columns_in_function_tuple", false, false, "Generate named tuples in function tuple() when all names are unique and can be treated as unquoted identifiers."},
            {"optimize_trivial_insert_select", true, false, "The optimization does not make sense in many cases."},
            {"dictionary_validate_primary_key_type", false, false, "Validate primary key type for dictionaries. By default id type for simple layouts will be implicitly converted to UInt64."},
            {"collect_hash_table_stats_during_joins", false, true, "New setting."},
            {"max_size_to_preallocate_for_joins", 0, 100'000'000, "New setting."},
            {"input_format_orc_reader_time_zone_name", "GMT", "GMT", "The time zone name for ORC row reader, the default ORC row reader's time zone is GMT."},
            {"database_replicated_allow_heavy_create", true, false, "Long-running DDL queries (CREATE AS SELECT and POPULATE) for Replicated database engine was forbidden"},
            {"query_plan_merge_filters", false, false, "Allow to merge filters in the query plan"},
            {"azure_sdk_max_retries", 10, 10, "Maximum number of retries in azure sdk"},
            {"azure_sdk_retry_initial_backoff_ms", 10, 10, "Minimal backoff between retries in azure sdk"},
            {"azure_sdk_retry_max_backoff_ms", 1000, 1000, "Maximal backoff between retries in azure sdk"},
            {"ignore_on_cluster_for_replicated_named_collections_queries", false, false, "Ignore ON CLUSTER clause for replicated named collections management queries."},
            {"backup_restore_s3_retry_attempts", 1000,1000, "Setting for Aws::Client::RetryStrategy, Aws::Client does retries itself, 0 means no retries. It takes place only for backup/restore."},
            {"postgresql_connection_attempt_timeout", 2, 2, "Allow to control 'connect_timeout' parameter of PostgreSQL connection."},
            {"postgresql_connection_pool_retries", 2, 2, "Allow to control the number of retries in PostgreSQL connection pool."}
        });
        addSettingsChanges(settings_changes_history, "24.6",
        {
            {"materialize_skip_indexes_on_insert", true, true, "Added new setting to allow to disable materialization of skip indexes on insert"},
            {"materialize_statistics_on_insert", true, true, "Added new setting to allow to disable materialization of statistics on insert"},
            {"input_format_parquet_use_native_reader", false, false, "When reading Parquet files, to use native reader instead of arrow reader."},
            {"hdfs_throw_on_zero_files_match", false, false, "Allow to throw an error when ListObjects request cannot match any files in HDFS engine instead of empty query result"},
            {"azure_throw_on_zero_files_match", false, false, "Allow to throw an error when ListObjects request cannot match any files in AzureBlobStorage engine instead of empty query result"},
            {"s3_validate_request_settings", true, true, "Allow to disable S3 request settings validation"},
            {"allow_experimental_full_text_index", false, false, "Enable experimental text index"},
            {"azure_skip_empty_files", false, false, "Allow to skip empty files in azure table engine"},
            {"hdfs_ignore_file_doesnt_exist", false, false, "Allow to return 0 rows when the requested files don't exist instead of throwing an exception in HDFS table engine"},
            {"azure_ignore_file_doesnt_exist", false, false, "Allow to return 0 rows when the requested files don't exist instead of throwing an exception in AzureBlobStorage table engine"},
            {"s3_ignore_file_doesnt_exist", false, false, "Allow to return 0 rows when the requested files don't exist instead of throwing an exception in S3 table engine"},
            {"s3_max_part_number", 10000, 10000, "Maximum part number number for s3 upload part"},
            {"s3_max_single_operation_copy_size", 32 * 1024 * 1024, 32 * 1024 * 1024, "Maximum size for a single copy operation in s3"},
            {"input_format_parquet_max_block_size", 8192, DEFAULT_BLOCK_SIZE, "Increase block size for parquet reader."},
            {"input_format_parquet_prefer_block_bytes", 0, DEFAULT_BLOCK_SIZE * 256, "Average block bytes output by parquet reader."},
            {"enable_blob_storage_log", true, true, "Write information about blob storage operations to system.blob_storage_log table"},
            {"allow_deprecated_snowflake_conversion_functions", true, false, "Disabled deprecated functions snowflakeToDateTime[64] and dateTime[64]ToSnowflake."},
            {"allow_statistic_optimize", false, false, "Old setting which popped up here being renamed."},
            {"allow_experimental_statistic", false, false, "Old setting which popped up here being renamed."},
            {"allow_statistics_optimize", false, false, "The setting was renamed. The previous name is `allow_statistic_optimize`."},
            {"allow_experimental_statistics", false, false, "The setting was renamed. The previous name is `allow_experimental_statistic`."},
            {"enable_vertical_final", false, true, "Enable vertical final by default again after fixing bug"},
            {"parallel_replicas_custom_key_range_lower", 0, 0, "Add settings to control the range filter when using parallel replicas with dynamic shards"},
            {"parallel_replicas_custom_key_range_upper", 0, 0, "Add settings to control the range filter when using parallel replicas with dynamic shards. A value of 0 disables the upper limit"},
            {"output_format_pretty_display_footer_column_names", 0, 1, "Add a setting to display column names in the footer if there are many rows. Threshold value is controlled by output_format_pretty_display_footer_column_names_min_rows."},
            {"output_format_pretty_display_footer_column_names_min_rows", 0, 50, "Add a setting to control the threshold value for setting output_format_pretty_display_footer_column_names_min_rows. Default 50."},
            {"output_format_csv_serialize_tuple_into_separate_columns", true, true, "A new way of how interpret tuples in CSV format was added."},
            {"input_format_csv_deserialize_separate_columns_into_tuple", true, true, "A new way of how interpret tuples in CSV format was added."},
            {"input_format_csv_try_infer_strings_from_quoted_tuples", true, true, "A new way of how interpret tuples in CSV format was added."},
        });
        addSettingsChanges(settings_changes_history, "24.5",
        {
            {"allow_deprecated_error_prone_window_functions", true, false, "Allow usage of deprecated error prone window functions (neighbor, runningAccumulate, runningDifferenceStartingWithFirstValue, runningDifference)"},
            {"allow_experimental_join_condition", false, false, "Support join with inequal conditions which involve columns from both left and right table. e.g. t1.y < t2.y."},
            {"input_format_tsv_crlf_end_of_line", false, false, "Enables reading of CRLF line endings with TSV formats"},
            {"output_format_parquet_use_custom_encoder", false, true, "Enable custom Parquet encoder."},
            {"cross_join_min_rows_to_compress", 0, 10000000, "Minimal count of rows to compress block in CROSS JOIN. Zero value means - disable this threshold. This block is compressed when any of the two thresholds (by rows or by bytes) are reached."},
            {"cross_join_min_bytes_to_compress", 0, 1_GiB, "Minimal size of block to compress in CROSS JOIN. Zero value means - disable this threshold. This block is compressed when any of the two thresholds (by rows or by bytes) are reached."},
            {"http_max_chunk_size", 0, 0, "Internal limitation"},
            {"prefer_external_sort_block_bytes", 0, DEFAULT_BLOCK_SIZE * 256, "Prefer maximum block bytes for external sort, reduce the memory usage during merging."},
            {"input_format_force_null_for_omitted_fields", false, false, "Disable type-defaults for omitted fields when needed"},
            {"cast_string_to_dynamic_use_inference", false, false, "Add setting to allow converting String to Dynamic through parsing"},
            {"allow_experimental_dynamic_type", false, false, "Add new experimental Dynamic type"},
            {"azure_max_blocks_in_multipart_upload", 50000, 50000, "Maximum number of blocks in multipart upload for Azure."},
            {"allow_archive_path_syntax", false, true, "Added new setting to allow disabling archive path syntax."},
        });
        addSettingsChanges(settings_changes_history, "24.4",
        {
            {"input_format_json_throw_on_bad_escape_sequence", true, true, "Allow to save JSON strings with bad escape sequences"},
            {"max_parsing_threads", 0, 0, "Add a separate setting to control number of threads in parallel parsing from files"},
            {"ignore_drop_queries_probability", 0, 0, "Allow to ignore drop queries in server with specified probability for testing purposes"},
            {"lightweight_deletes_sync", 2, 2, "The same as 'mutation_sync', but controls only execution of lightweight deletes"},
            {"query_cache_system_table_handling", "save", "throw", "The query cache no longer caches results of queries against system tables"},
            {"input_format_json_ignore_unnecessary_fields", false, true, "Ignore unnecessary fields and not parse them. Enabling this may not throw exceptions on json strings of invalid format or with duplicated fields"},
            {"input_format_hive_text_allow_variable_number_of_columns", false, true, "Ignore extra columns in Hive Text input (if file has more columns than expected) and treat missing fields in Hive Text input as default values."},
            {"allow_experimental_database_replicated", false, true, "Database engine Replicated is now in Beta stage"},
            {"temporary_data_in_cache_reserve_space_wait_lock_timeout_milliseconds", (10 * 60 * 1000), (10 * 60 * 1000), "Wait time to lock cache for sapce reservation in temporary data in filesystem cache"},
            {"optimize_rewrite_sum_if_to_count_if", false, true, "Only available for the analyzer, where it works correctly"},
            {"azure_allow_parallel_part_upload", "true", "true", "Use multiple threads for azure multipart upload."},
            {"max_recursive_cte_evaluation_depth", DBMS_RECURSIVE_CTE_MAX_EVALUATION_DEPTH, DBMS_RECURSIVE_CTE_MAX_EVALUATION_DEPTH, "Maximum limit on recursive CTE evaluation depth"},
            {"query_plan_convert_outer_join_to_inner_join", false, true, "Allow to convert OUTER JOIN to INNER JOIN if filter after JOIN always filters default values"},
        });
        addSettingsChanges(settings_changes_history, "24.3",
        {
            {"s3_connect_timeout_ms", 1000, 1000, "Introduce new dedicated setting for s3 connection timeout"},
            {"allow_experimental_shared_merge_tree", false, true, "The setting is obsolete"},
            {"use_page_cache_for_disks_without_file_cache", false, false, "Added userspace page cache"},
            {"read_from_page_cache_if_exists_otherwise_bypass_cache", false, false, "Added userspace page cache"},
            {"page_cache_inject_eviction", false, false, "Added userspace page cache"},
            {"default_table_engine", "None", "MergeTree", "Set default table engine to MergeTree for better usability"},
            {"input_format_json_use_string_type_for_ambiguous_paths_in_named_tuples_inference_from_objects", false, false, "Allow to use String type for ambiguous paths during named tuple inference from JSON objects"},
            {"traverse_shadow_remote_data_paths", false, false, "Traverse shadow directory when query system.remote_data_paths."},
            {"throw_if_deduplication_in_dependent_materialized_views_enabled_with_async_insert", false, true, "Deduplication in dependent materialized view cannot work together with async inserts."},
            {"parallel_replicas_allow_in_with_subquery", false, true, "If true, subquery for IN will be executed on every follower replica"},
            {"log_processors_profiles", false, true, "Enable by default"},
            {"function_locate_has_mysql_compatible_argument_order", false, true, "Increase compatibility with MySQL's locate function."},
            {"allow_suspicious_primary_key", true, false, "Forbid suspicious PRIMARY KEY/ORDER BY for MergeTree (i.e. SimpleAggregateFunction)"},
            {"filesystem_cache_reserve_space_wait_lock_timeout_milliseconds", 1000, 1000, "Wait time to lock cache for sapce reservation in filesystem cache"},
            {"max_parser_backtracks", 0, 1000000, "Limiting the complexity of parsing"},
            {"analyzer_compatibility_join_using_top_level_identifier", false, false, "Force to resolve identifier in JOIN USING from projection"},
            {"distributed_insert_skip_read_only_replicas", false, false, "If true, INSERT into Distributed will skip read-only replicas"},
            {"keeper_max_retries", 10, 10, "Max retries for general keeper operations"},
            {"keeper_retry_initial_backoff_ms", 100, 100, "Initial backoff timeout for general keeper operations"},
            {"keeper_retry_max_backoff_ms", 5000, 5000, "Max backoff timeout for general keeper operations"},
            {"s3queue_allow_experimental_sharded_mode", false, false, "Enable experimental sharded mode of S3Queue table engine. It is experimental because it will be rewritten"},
            {"allow_experimental_analyzer", false, true, "Enable analyzer and planner by default."},
            {"merge_tree_read_split_ranges_into_intersecting_and_non_intersecting_injection_probability", 0.0, 0.0, "For testing of `PartsSplitter` - split read ranges into intersecting and non intersecting every time you read from MergeTree with the specified probability."},
            {"allow_get_client_http_header", false, false, "Introduced a new function."},
            {"output_format_pretty_row_numbers", false, true, "It is better for usability."},
            {"output_format_pretty_max_value_width_apply_for_single_value", true, false, "Single values in Pretty formats won't be cut."},
            {"output_format_parquet_string_as_string", false, true, "ClickHouse allows arbitrary binary data in the String data type, which is typically UTF-8. Parquet/ORC/Arrow Strings only support UTF-8. That's why you can choose which Arrow's data type to use for the ClickHouse String data type - String or Binary. While Binary would be more correct and compatible, using String by default will correspond to user expectations in most cases."},
            {"output_format_orc_string_as_string", false, true, "ClickHouse allows arbitrary binary data in the String data type, which is typically UTF-8. Parquet/ORC/Arrow Strings only support UTF-8. That's why you can choose which Arrow's data type to use for the ClickHouse String data type - String or Binary. While Binary would be more correct and compatible, using String by default will correspond to user expectations in most cases."},
            {"output_format_arrow_string_as_string", false, true, "ClickHouse allows arbitrary binary data in the String data type, which is typically UTF-8. Parquet/ORC/Arrow Strings only support UTF-8. That's why you can choose which Arrow's data type to use for the ClickHouse String data type - String or Binary. While Binary would be more correct and compatible, using String by default will correspond to user expectations in most cases."},
            {"output_format_parquet_compression_method", "lz4", "zstd", "Parquet/ORC/Arrow support many compression methods, including lz4 and zstd. ClickHouse supports each and every compression method. Some inferior tools, such as 'duckdb', lack support for the faster `lz4` compression method, that's why we set zstd by default."},
            {"output_format_orc_compression_method", "lz4", "zstd", "Parquet/ORC/Arrow support many compression methods, including lz4 and zstd. ClickHouse supports each and every compression method. Some inferior tools, such as 'duckdb', lack support for the faster `lz4` compression method, that's why we set zstd by default."},
            {"output_format_pretty_highlight_digit_groups", false, true, "If enabled and if output is a terminal, highlight every digit corresponding to the number of thousands, millions, etc. with underline."},
            {"geo_distance_returns_float64_on_float64_arguments", false, true, "Increase the default precision."},
            {"azure_max_inflight_parts_for_one_file", 20, 20, "The maximum number of a concurrent loaded parts in multipart upload request. 0 means unlimited."},
            {"azure_strict_upload_part_size", 0, 0, "The exact size of part to upload during multipart upload to Azure blob storage."},
            {"azure_min_upload_part_size", 16*1024*1024, 16*1024*1024, "The minimum size of part to upload during multipart upload to Azure blob storage."},
            {"azure_max_upload_part_size", 5ull*1024*1024*1024, 5ull*1024*1024*1024, "The maximum size of part to upload during multipart upload to Azure blob storage."},
            {"azure_upload_part_size_multiply_factor", 2, 2, "Multiply azure_min_upload_part_size by this factor each time azure_multiply_parts_count_threshold parts were uploaded from a single write to Azure blob storage."},
            {"azure_upload_part_size_multiply_parts_count_threshold", 500, 500, "Each time this number of parts was uploaded to Azure blob storage, azure_min_upload_part_size is multiplied by azure_upload_part_size_multiply_factor."},
            {"output_format_csv_serialize_tuple_into_separate_columns", true, true, "A new way of how interpret tuples in CSV format was added."},
            {"input_format_csv_deserialize_separate_columns_into_tuple", true, true, "A new way of how interpret tuples in CSV format was added."},
            {"input_format_csv_try_infer_strings_from_quoted_tuples", true, true, "A new way of how interpret tuples in CSV format was added."},
        });
        addSettingsChanges(settings_changes_history, "24.2",
        {
            {"allow_suspicious_variant_types", true, false, "Don't allow creating Variant type with suspicious variants by default"},
            {"validate_experimental_and_suspicious_types_inside_nested_types", false, true, "Validate usage of experimental and suspicious types inside nested types"},
            {"output_format_values_escape_quote_with_quote", false, false, "If true escape ' with '', otherwise quoted with \\'"},
            {"output_format_pretty_single_large_number_tip_threshold", 0, 1'000'000, "Print a readable number tip on the right side of the table if the block consists of a single number which exceeds this value (except 0)"},
            {"input_format_try_infer_exponent_floats", true, false, "Don't infer floats in exponential notation by default"},
            {"query_plan_optimize_prewhere", true, true, "Allow to push down filter to PREWHERE expression for supported storages"},
            {"async_insert_max_data_size", 1000000, 10485760, "The previous value appeared to be too small."},
            {"async_insert_poll_timeout_ms", 10, 10, "Timeout in milliseconds for polling data from asynchronous insert queue"},
            {"async_insert_use_adaptive_busy_timeout", false, true, "Use adaptive asynchronous insert timeout"},
            {"async_insert_busy_timeout_min_ms", 50, 50, "The minimum value of the asynchronous insert timeout in milliseconds; it also serves as the initial value, which may be increased later by the adaptive algorithm"},
            {"async_insert_busy_timeout_max_ms", 200, 200, "The minimum value of the asynchronous insert timeout in milliseconds; async_insert_busy_timeout_ms is aliased to async_insert_busy_timeout_max_ms"},
            {"async_insert_busy_timeout_increase_rate", 0.2, 0.2, "The exponential growth rate at which the adaptive asynchronous insert timeout increases"},
            {"async_insert_busy_timeout_decrease_rate", 0.2, 0.2, "The exponential growth rate at which the adaptive asynchronous insert timeout decreases"},
            {"format_template_row_format", "", "", "Template row format string can be set directly in query"},
            {"format_template_resultset_format", "", "", "Template result set format string can be set in query"},
            {"split_parts_ranges_into_intersecting_and_non_intersecting_final", true, true, "Allow to split parts ranges into intersecting and non intersecting during FINAL optimization"},
            {"split_intersecting_parts_ranges_into_layers_final", true, true, "Allow to split intersecting parts ranges into layers during FINAL optimization"},
            {"azure_max_single_part_copy_size", 256*1024*1024, 256*1024*1024, "The maximum size of object to copy using single part copy to Azure blob storage."},
            {"min_external_table_block_size_rows", DEFAULT_INSERT_BLOCK_SIZE, DEFAULT_INSERT_BLOCK_SIZE, "Squash blocks passed to external table to specified size in rows, if blocks are not big enough"},
            {"min_external_table_block_size_bytes", DEFAULT_INSERT_BLOCK_SIZE * 256, DEFAULT_INSERT_BLOCK_SIZE * 256, "Squash blocks passed to external table to specified size in bytes, if blocks are not big enough."},
            {"parallel_replicas_prefer_local_join", true, true, "If true, and JOIN can be executed with parallel replicas algorithm, and all storages of right JOIN part are *MergeTree, local JOIN will be used instead of GLOBAL JOIN."},
            {"optimize_time_filter_with_preimage", true, true, "Optimize Date and DateTime predicates by converting functions into equivalent comparisons without conversions (e.g. toYear(col) = 2023 -> col >= '2023-01-01' AND col <= '2023-12-31')"},
            {"extract_key_value_pairs_max_pairs_per_row", 0, 0, "Max number of pairs that can be produced by the `extractKeyValuePairs` function. Used as a safeguard against consuming too much memory."},
            {"default_view_definer", "CURRENT_USER", "CURRENT_USER", "Allows to set default `DEFINER` option while creating a view"},
            {"default_materialized_view_sql_security", "DEFINER", "DEFINER", "Allows to set a default value for SQL SECURITY option when creating a materialized view"},
            {"default_normal_view_sql_security", "INVOKER", "INVOKER", "Allows to set default `SQL SECURITY` option while creating a normal view"},
            {"mysql_map_string_to_text_in_show_columns", false, true, "Reduce the configuration effort to connect ClickHouse with BI tools."},
            {"mysql_map_fixed_string_to_text_in_show_columns", false, true, "Reduce the configuration effort to connect ClickHouse with BI tools."},
        });
        addSettingsChanges(settings_changes_history, "24.1",
        {
            {"print_pretty_type_names", false, true, "Better user experience."},
            {"input_format_json_read_bools_as_strings", false, true, "Allow to read bools as strings in JSON formats by default"},
            {"output_format_arrow_use_signed_indexes_for_dictionary", false, true, "Use signed indexes type for Arrow dictionaries by default as it's recommended"},
            {"allow_experimental_variant_type", false, false, "Add new experimental Variant type"},
            {"use_variant_as_common_type", false, false, "Allow to use Variant in if/multiIf if there is no common type"},
            {"output_format_arrow_use_64_bit_indexes_for_dictionary", false, false, "Allow to use 64 bit indexes type in Arrow dictionaries"},
            {"parallel_replicas_mark_segment_size", 128, 128, "Add new setting to control segment size in new parallel replicas coordinator implementation"},
            {"ignore_materialized_views_with_dropped_target_table", false, false, "Add new setting to allow to ignore materialized views with dropped target table"},
            {"output_format_compression_level", 3, 3, "Allow to change compression level in the query output"},
            {"output_format_compression_zstd_window_log", 0, 0, "Allow to change zstd window log in the query output when zstd compression is used"},
            {"enable_zstd_qat_codec", false, false, "Add new ZSTD_QAT codec"},
            {"enable_vertical_final", false, true, "Use vertical final by default"},
            {"output_format_arrow_use_64_bit_indexes_for_dictionary", false, false, "Allow to use 64 bit indexes type in Arrow dictionaries"},
            {"max_rows_in_set_to_optimize_join", 100000, 0, "Disable join optimization as it prevents from read in order optimization"},
            {"output_format_pretty_color", true, "auto", "Setting is changed to allow also for auto value, disabling ANSI escapes if output is not a tty"},
            {"function_visible_width_behavior", 0, 1, "We changed the default behavior of `visibleWidth` to be more precise"},
            {"max_estimated_execution_time", 0, 0, "Separate max_execution_time and max_estimated_execution_time"},
            {"iceberg_engine_ignore_schema_evolution", false, false, "Allow to ignore schema evolution in Iceberg table engine"},
            {"optimize_injective_functions_in_group_by", false, true, "Replace injective functions by it's arguments in GROUP BY section in analyzer"},
            {"update_insert_deduplication_token_in_dependent_materialized_views", false, false, "Allow to update insert deduplication token with table identifier during insert in dependent materialized views"},
            {"azure_max_unexpected_write_error_retries", 4, 4, "The maximum number of retries in case of unexpected errors during Azure blob storage write"},
            {"split_parts_ranges_into_intersecting_and_non_intersecting_final", false, true, "Allow to split parts ranges into intersecting and non intersecting during FINAL optimization"},
            {"split_intersecting_parts_ranges_into_layers_final", true, true, "Allow to split intersecting parts ranges into layers during FINAL optimization"}
        });
        addSettingsChanges(settings_changes_history, "23.12",
        {
            {"allow_suspicious_ttl_expressions", true, false, "It is a new setting, and in previous versions the behavior was equivalent to allowing."},
            {"input_format_parquet_allow_missing_columns", false, true, "Allow missing columns in Parquet files by default"},
            {"input_format_orc_allow_missing_columns", false, true, "Allow missing columns in ORC files by default"},
            {"input_format_arrow_allow_missing_columns", false, true, "Allow missing columns in Arrow files by default"}
        });
        addSettingsChanges(settings_changes_history, "23.11",
        {
            {"parsedatetime_parse_without_leading_zeros", false, true, "Improved compatibility with MySQL DATE_FORMAT/STR_TO_DATE"}
        });
        addSettingsChanges(settings_changes_history, "23.9",
        {
            {"optimize_group_by_constant_keys", false, true, "Optimize group by constant keys by default"},
            {"input_format_json_try_infer_named_tuples_from_objects", false, true, "Try to infer named Tuples from JSON objects by default"},
            {"input_format_json_read_numbers_as_strings", false, true, "Allow to read numbers as strings in JSON formats by default"},
            {"input_format_json_read_arrays_as_strings", false, true, "Allow to read arrays as strings in JSON formats by default"},
            {"input_format_json_infer_incomplete_types_as_strings", false, true, "Allow to infer incomplete types as Strings in JSON formats by default"},
            {"input_format_json_try_infer_numbers_from_strings", true, false, "Don't infer numbers from strings in JSON formats by default to prevent possible parsing errors"},
            {"http_write_exception_in_output_format", false, true, "Output valid JSON/XML on exception in HTTP streaming."}
        });
        addSettingsChanges(settings_changes_history, "23.8",
        {
            {"rewrite_count_distinct_if_with_count_distinct_implementation", false, true, "Rewrite countDistinctIf with count_distinct_implementation configuration"}
        });
        addSettingsChanges(settings_changes_history, "23.7",
        {
            {"function_sleep_max_microseconds_per_block", 0, 3000000, "In previous versions, the maximum sleep time of 3 seconds was applied only for `sleep`, but not for `sleepEachRow` function. In the new version, we introduce this setting. If you set compatibility with the previous versions, we will disable the limit altogether."}
        });
        addSettingsChanges(settings_changes_history, "23.6",
        {
            {"http_send_timeout", 180, 30, "3 minutes seems crazy long. Note that this is timeout for a single network write call, not for the whole upload operation."},
            {"http_receive_timeout", 180, 30, "See http_send_timeout."}
        });
        addSettingsChanges(settings_changes_history, "23.5",
        {
            {"input_format_parquet_preserve_order", true, false, "Allow Parquet reader to reorder rows for better parallelism."},
            {"parallelize_output_from_storages", false, true, "Allow parallelism when executing queries that read from file/url/s3/etc. This may reorder rows."},
            {"use_with_fill_by_sorting_prefix", false, true, "Columns preceding WITH FILL columns in ORDER BY clause form sorting prefix. Rows with different values in sorting prefix are filled independently"},
            {"output_format_parquet_compliant_nested_types", false, true, "Change an internal field name in output Parquet file schema."}
        });
        addSettingsChanges(settings_changes_history, "23.4",
        {
            {"allow_suspicious_indices", true, false, "If true, index can defined with identical expressions"},
            {"allow_nonconst_timezone_arguments", true, false, "Allow non-const timezone arguments in certain time-related functions like toTimeZone(), fromUnixTimestamp*(), snowflakeToDateTime*()."},
            {"connect_timeout_with_failover_ms", 50, 1000, "Increase default connect timeout because of async connect"},
            {"connect_timeout_with_failover_secure_ms", 100, 1000, "Increase default secure connect timeout because of async connect"},
            {"hedged_connection_timeout_ms", 100, 50, "Start new connection in hedged requests after 50 ms instead of 100 to correspond with previous connect timeout"},
            {"formatdatetime_f_prints_single_zero", true, false, "Improved compatibility with MySQL DATE_FORMAT()/STR_TO_DATE()"},
            {"formatdatetime_parsedatetime_m_is_month_name", false, true, "Improved compatibility with MySQL DATE_FORMAT/STR_TO_DATE"}
        });
        addSettingsChanges(settings_changes_history, "23.3",
        {
            {"output_format_parquet_version", "1.0", "2.latest", "Use latest Parquet format version for output format"},
            {"input_format_json_ignore_unknown_keys_in_named_tuple", false, true, "Improve parsing JSON objects as named tuples"},
            {"input_format_native_allow_types_conversion", false, true, "Allow types conversion in Native input forma"},
            {"output_format_arrow_compression_method", "none", "lz4_frame", "Use lz4 compression in Arrow output format by default"},
            {"output_format_parquet_compression_method", "snappy", "lz4", "Use lz4 compression in Parquet output format by default"},
            {"output_format_orc_compression_method", "none", "lz4_frame", "Use lz4 compression in ORC output format by default"},
            {"async_query_sending_for_remote", false, true, "Create connections and send query async across shards"}
        });
        addSettingsChanges(settings_changes_history, "23.2",
        {
            {"output_format_parquet_fixed_string_as_fixed_byte_array", false, true, "Use Parquet FIXED_LENGTH_BYTE_ARRAY type for FixedString by default"},
            {"output_format_arrow_fixed_string_as_fixed_byte_array", false, true, "Use Arrow FIXED_SIZE_BINARY type for FixedString by default"},
            {"query_plan_remove_redundant_distinct", false, true, "Remove redundant Distinct step in query plan"},
            {"optimize_duplicate_order_by_and_distinct", true, false, "Remove duplicate ORDER BY and DISTINCT if it's possible"},
            {"insert_keeper_max_retries", 0, 20, "Enable reconnections to Keeper on INSERT, improve reliability"}
        });
        addSettingsChanges(settings_changes_history, "23.1",
        {
            {"input_format_json_read_objects_as_strings", 0, 1, "Enable reading nested json objects as strings while object type is experimental"},
            {"input_format_json_defaults_for_missing_elements_in_named_tuple", false, true, "Allow missing elements in JSON objects while reading named tuples by default"},
            {"input_format_csv_detect_header", false, true, "Detect header in CSV format by default"},
            {"input_format_tsv_detect_header", false, true, "Detect header in TSV format by default"},
            {"input_format_custom_detect_header", false, true, "Detect header in CustomSeparated format by default"},
            {"query_plan_remove_redundant_sorting", false, true, "Remove redundant sorting in query plan. For example, sorting steps related to ORDER BY clauses in subqueries"}
        });
        addSettingsChanges(settings_changes_history, "22.12",
        {
            {"max_size_to_preallocate_for_aggregation", 10'000'000, 100'000'000, "This optimizes performance"},
            {"query_plan_aggregation_in_order", 0, 1, "Enable some refactoring around query plan"},
            {"format_binary_max_string_size", 0, 1_GiB, "Prevent allocating large amount of memory"}
        });
        addSettingsChanges(settings_changes_history, "22.11",
        {
            {"use_structure_from_insertion_table_in_table_functions", 0, 2, "Improve using structure from insertion table in table functions"}
        });
        addSettingsChanges(settings_changes_history, "22.9",
        {
            {"force_grouping_standard_compatibility", false, true, "Make GROUPING function output the same as in SQL standard and other DBMS"}
        });
        addSettingsChanges(settings_changes_history, "22.7",
        {
            {"cross_to_inner_join_rewrite", 1, 2, "Force rewrite comma join to inner"},
            {"enable_positional_arguments", false, true, "Enable positional arguments feature by default"},
            {"format_csv_allow_single_quotes", true, false, "Most tools don't treat single quote in CSV specially, don't do it by default too"}
        });
        addSettingsChanges(settings_changes_history, "22.6",
        {
            {"output_format_json_named_tuples_as_objects", false, true, "Allow to serialize named tuples as JSON objects in JSON formats by default"},
            {"input_format_skip_unknown_fields", false, true, "Optimize reading subset of columns for some input formats"}
        });
        addSettingsChanges(settings_changes_history, "22.5",
        {
            {"memory_overcommit_ratio_denominator", 0, 1073741824, "Enable memory overcommit feature by default"},
            {"memory_overcommit_ratio_denominator_for_user", 0, 1073741824, "Enable memory overcommit feature by default"}
        });
        addSettingsChanges(settings_changes_history, "22.4",
        {
            {"allow_settings_after_format_in_insert", true, false, "Do not allow SETTINGS after FORMAT for INSERT queries because ClickHouse interpret SETTINGS as some values, which is misleading"}
        });
        addSettingsChanges(settings_changes_history, "22.3",
        {
            {"cast_ipv4_ipv6_default_on_conversion_error", true, false, "Make functions cast(value, 'IPv4') and cast(value, 'IPv6') behave same as toIPv4 and toIPv6 functions"}
        });
        addSettingsChanges(settings_changes_history, "21.12",
        {
            {"stream_like_engine_allow_direct_select", true, false, "Do not allow direct select for Kafka/RabbitMQ/FileLog by default"}
        });
        addSettingsChanges(settings_changes_history, "21.9",
        {
            {"output_format_decimal_trailing_zeros", true, false, "Do not output trailing zeros in text representation of Decimal types by default for better looking output"},
            {"use_hedged_requests", false, true, "Enable Hedged Requests feature by default"}
        });
        addSettingsChanges(settings_changes_history, "21.7",
        {
            {"legacy_column_name_of_tuple_literal", true, false, "Add this setting only for compatibility reasons. It makes sense to set to 'true', while doing rolling update of cluster from version lower than 21.7 to higher"}
        });
        addSettingsChanges(settings_changes_history, "21.5",
        {
            {"async_socket_for_remote", false, true, "Fix all problems and turn on asynchronous reads from socket for remote queries by default again"}
        });
        addSettingsChanges(settings_changes_history, "21.3",
        {
            {"async_socket_for_remote", true, false, "Turn off asynchronous reads from socket for remote queries because of some problems"},
            {"optimize_normalize_count_variants", false, true, "Rewrite aggregate functions that semantically equals to count() as count() by default"},
            {"normalize_function_names", false, true, "Normalize function names to their canonical names, this was needed for projection query routing"}
        });
        addSettingsChanges(settings_changes_history, "21.2",
        {
            {"enable_global_with_statement", false, true, "Propagate WITH statements to UNION queries and all subqueries by default"}
        });
        addSettingsChanges(settings_changes_history, "21.1",
        {
            {"insert_quorum_parallel", false, true, "Use parallel quorum inserts by default. It is significantly more convenient to use than sequential quorum inserts"},
            {"input_format_null_as_default", false, true, "Allow to insert NULL as default for input formats by default"},
            {"optimize_on_insert", false, true, "Enable data optimization on INSERT by default for better user experience"},
            {"use_compact_format_in_distributed_parts_names", false, true, "Use compact format for async INSERT into Distributed tables by default"}
        });
        addSettingsChanges(settings_changes_history, "20.10",
        {
            {"format_regexp_escaping_rule", "Escaped", "Raw", "Use Raw as default escaping rule for Regexp format to male the behaviour more like to what users expect"}
        });
        addSettingsChanges(settings_changes_history, "20.7",
        {
            {"show_table_uuid_in_table_create_query_if_not_nil", true, false, "Stop showing  UID of the table in its CREATE query for Engine=Atomic"}
        });
        addSettingsChanges(settings_changes_history, "20.5",
        {
            {"input_format_with_names_use_header", false, true, "Enable using header with names for formats with WithNames/WithNamesAndTypes suffixes"},
            {"allow_suspicious_codecs", true, false, "Don't allow to specify meaningless compression codecs"}
        });
        addSettingsChanges(settings_changes_history, "20.4",
        {
            {"validate_polygons", false, true, "Throw exception if polygon is invalid in function pointInPolygon by default instead of returning possibly wrong results"}
        });
        addSettingsChanges(settings_changes_history, "19.18",
        {
            {"enable_scalar_subquery_optimization", false, true, "Prevent scalar subqueries from (de)serializing large scalar values and possibly avoid running the same subquery more than once"}
        });
        addSettingsChanges(settings_changes_history, "19.14",
        {
            {"any_join_distinct_right_table_keys", true, false, "Disable ANY RIGHT and ANY FULL JOINs by default to avoid inconsistency"}
        });
        addSettingsChanges(settings_changes_history, "19.12",
        {
            {"input_format_defaults_for_omitted_fields", false, true, "Enable calculation of complex default expressions for omitted fields for some input formats, because it should be the expected behaviour"}
        });
        addSettingsChanges(settings_changes_history, "19.5",
        {
            {"max_partitions_per_insert_block", 0, 100, "Add a limit for the number of partitions in one block"}
        });
        addSettingsChanges(settings_changes_history, "18.12.17",
        {
            {"enable_optimize_predicate_expression", 0, 1, "Optimize predicates to subqueries by default"}
        });
    });
    return settings_changes_history;
}

const VersionToSettingsChangesMap & getMergeTreeSettingsChangesHistory()
{
    static VersionToSettingsChangesMap merge_tree_settings_changes_history;
    static std::once_flag initialized_flag;
    std::call_once(initialized_flag, [&]
    {
        addSettingsChanges(merge_tree_settings_changes_history, "25.9",
        {
            {"vertical_merge_optimize_lightweight_delete", false, true, "New setting"},
            {"replicated_deduplication_window", 1000, 10000, "increase default value"},
            {"shared_merge_tree_enable_automatic_empty_partitions_cleanup", false, false, "New setting"},
            {"shared_merge_tree_empty_partition_lifetime", 86400, 86400, "New setting"},
            {"shared_merge_tree_outdated_parts_group_size", 2, 2, "New setting"},
            {"shared_merge_tree_use_outdated_parts_compact_format", false, true, "Enable outdated parts v3 by default"},
        });
        addSettingsChanges(merge_tree_settings_changes_history, "25.8",
        {
            {"object_serialization_version", "v2", "v2", "Add a setting to control JSON serialization versions"},
            {"object_shared_data_serialization_version", "map", "map", "Add a setting to control JSON serialization versions"},
            {"object_shared_data_serialization_version_for_zero_level_parts", "map", "map", "Add a setting to control JSON serialization versions  for zero level parts"},
            {"object_shared_data_buckets_for_compact_part", 8, 8, "Add a setting to control number of buckets for shared data in JSON serialization in compact parts"},
            {"object_shared_data_buckets_for_wide_part", 32, 32, "Add a setting to control number of buckets for shared data in JSON serialization in wide parts"},
            {"dynamic_serialization_version", "v2", "v2", "Add a setting to control Dynamic serialization versions"},
            {"search_orphaned_parts_disks", "any", "any", "New setting"},
            {"shared_merge_tree_virtual_parts_discovery_batch", 1, 1, "New setting"},
            {"max_digestion_size_per_segment", 256_MiB, 256_MiB, "Obsolete setting"},
            {"shared_merge_tree_update_replica_flags_delay_ms", 30000, 30000, "New setting"},
            {"write_marks_for_substreams_in_compact_parts", false, true, "Enable writing marks for substreams in compact parts by default"},
            {"allow_part_offset_column_in_projections", false, true, "Now projections can use _part_offset column."},
            {"max_uncompressed_bytes_in_patches", 0, 30ULL * 1024 * 1024 * 1024, "New setting"},
        });
        addSettingsChanges(merge_tree_settings_changes_history, "25.7",
        {
            /// RELEASE CLOSED
        });
        addSettingsChanges(merge_tree_settings_changes_history, "25.6",
        {
            /// RELEASE CLOSED
            {"cache_populated_by_fetch_filename_regexp", "", "", "New setting"},
            {"allow_coalescing_columns_in_partition_or_order_key", false, false, "New setting to allow coalescing of partition or sorting key columns."},
            /// RELEASE CLOSED
        });
        addSettingsChanges(merge_tree_settings_changes_history, "25.5",
        {
            /// Release closed. Please use 25.6
            {"shared_merge_tree_enable_coordinated_merges", false, false, "New setting"},
            {"shared_merge_tree_merge_coordinator_merges_prepare_count", 100, 100, "New setting"},
            {"shared_merge_tree_merge_coordinator_fetch_fresh_metadata_period_ms", 10000, 10000, "New setting"},
            {"shared_merge_tree_merge_coordinator_max_merge_request_size", 20, 20, "New setting"},
            {"shared_merge_tree_merge_coordinator_election_check_period_ms", 30000, 30000, "New setting"},
            {"shared_merge_tree_merge_coordinator_min_period_ms", 1, 1, "New setting"},
            {"shared_merge_tree_merge_coordinator_max_period_ms", 10000, 10000, "New setting"},
            {"shared_merge_tree_merge_coordinator_factor", 2, 2, "New setting"},
            {"shared_merge_tree_merge_worker_fast_timeout_ms", 100, 100, "New setting"},
            {"shared_merge_tree_merge_worker_regular_timeout_ms", 10000, 10000, "New setting"},
            {"apply_patches_on_merge", true, true, "New setting"},
            {"remove_unused_patch_parts", true, true, "New setting"},
            {"write_marks_for_substreams_in_compact_parts", false, false, "New setting"},
            /// Release closed. Please use 25.6
            {"allow_part_offset_column_in_projections", false, false, "New setting, it protects from creating projections with parent part offset column until it is stabilized."},
        });
        addSettingsChanges(merge_tree_settings_changes_history, "25.4",
        {
            /// Release closed. Please use 25.5
            {"max_postpone_time_for_failed_replicated_fetches_ms", 0, 1ULL * 60 * 1000, "Added new setting to enable postponing fetch tasks in the replication queue."},
            {"max_postpone_time_for_failed_replicated_merges_ms", 0, 1ULL * 60 * 1000, "Added new setting to enable postponing merge tasks in the replication queue."},
            {"max_postpone_time_for_failed_replicated_tasks_ms", 0, 5ULL * 60 * 1000, "Added new setting to enable postponing tasks in the replication queue."},
            {"default_compression_codec", "", "", "New setting"},
            {"refresh_parts_interval", 0, 0, "A new setting"},
            {"max_merge_delayed_streams_for_parallel_write", 40, 40, "New setting"},
            {"allow_summing_columns_in_partition_or_order_key", true, false, "New setting to allow summing of partition or sorting key columns"},
            /// Release closed. Please use 25.5
        });
        addSettingsChanges(merge_tree_settings_changes_history, "25.3",
        {
            /// Release closed. Please use 25.4
            {"shared_merge_tree_enable_keeper_parts_extra_data", false, false, "New setting"},
            {"zero_copy_merge_mutation_min_parts_size_sleep_no_scale_before_lock", 0, 0, "New setting"},
            {"enable_replacing_merge_with_cleanup_for_min_age_to_force_merge", false, false, "New setting to allow automatic cleanup merges for ReplacingMergeTree"},
            /// Release closed. Please use 25.4
        });
        addSettingsChanges(merge_tree_settings_changes_history, "25.2",
        {
            /// Release closed. Please use 25.3
            {"shared_merge_tree_initial_parts_update_backoff_ms", 50, 50, "New setting"},
            {"shared_merge_tree_max_parts_update_backoff_ms", 5000, 5000, "New setting"},
            {"shared_merge_tree_interserver_http_connection_timeout_ms", 100, 100, "New setting"},
            {"columns_and_secondary_indices_sizes_lazy_calculation", true, true, "New setting to calculate columns and indices sizes lazily"},
            {"table_disk", false, false, "New setting"},
            {"allow_reduce_blocking_parts_task", false, true, "Now SMT will remove stale blocking parts from ZooKeeper by default"},
            {"shared_merge_tree_max_suspicious_broken_parts", 0, 0, "Max broken parts for SMT, if more - deny automatic detach"},
            {"shared_merge_tree_max_suspicious_broken_parts_bytes", 0, 0, "Max size of all broken parts for SMT, if more - deny automatic detach"},
            /// Release closed. Please use 25.3
        });
        addSettingsChanges(merge_tree_settings_changes_history, "25.1",
        {
            /// Release closed. Please use 25.2
            {"shared_merge_tree_try_fetch_part_in_memory_data_from_replicas", false, false, "New setting to fetch parts data from other replicas"},
            {"enable_max_bytes_limit_for_min_age_to_force_merge", false, false, "Added new setting to limit max bytes for min_age_to_force_merge."},
            {"enable_max_bytes_limit_for_min_age_to_force_merge", false, false, "New setting"},
            {"add_minmax_index_for_numeric_columns", false, false, "New setting"},
            {"add_minmax_index_for_string_columns", false, false, "New setting"},
            {"materialize_skip_indexes_on_merge", true, true, "New setting"},
            {"merge_max_bytes_to_prewarm_cache", 1ULL * 1024 * 1024 * 1024, 1ULL * 1024 * 1024 * 1024, "Cloud sync"},
            {"merge_total_max_bytes_to_prewarm_cache", 15ULL * 1024 * 1024 * 1024, 15ULL * 1024 * 1024 * 1024, "Cloud sync"},
            {"reduce_blocking_parts_sleep_ms", 5000, 5000, "Cloud sync"},
            {"number_of_partitions_to_consider_for_merge", 10, 10, "Cloud sync"},
            {"shared_merge_tree_enable_outdated_parts_check", true, true, "Cloud sync"},
            {"shared_merge_tree_max_parts_update_leaders_in_total", 6, 6, "Cloud sync"},
            {"shared_merge_tree_max_parts_update_leaders_per_az", 2, 2, "Cloud sync"},
            {"shared_merge_tree_leader_update_period_seconds", 30, 30, "Cloud sync"},
            {"shared_merge_tree_leader_update_period_random_add_seconds", 10, 10, "Cloud sync"},
            {"shared_merge_tree_read_virtual_parts_from_leader", true, true, "Cloud sync"},
            {"shared_merge_tree_interserver_http_timeout_ms", 10000, 10000, "Cloud sync"},
            {"shared_merge_tree_max_replicas_for_parts_deletion", 10, 10, "Cloud sync"},
            {"shared_merge_tree_max_replicas_to_merge_parts_for_each_parts_range", 5, 5, "Cloud sync"},
            {"shared_merge_tree_use_outdated_parts_compact_format", false, false, "Cloud sync"},
            {"shared_merge_tree_memo_ids_remove_timeout_seconds", 1800, 1800, "Cloud sync"},
            {"shared_merge_tree_idle_parts_update_seconds", 3600, 3600, "Cloud sync"},
            {"shared_merge_tree_max_outdated_parts_to_process_at_once", 1000, 1000, "Cloud sync"},
            {"shared_merge_tree_postpone_next_merge_for_locally_merged_parts_rows_threshold", 1000000, 1000000, "Cloud sync"},
            {"shared_merge_tree_postpone_next_merge_for_locally_merged_parts_ms", 0, 0, "Cloud sync"},
            {"shared_merge_tree_range_for_merge_window_size", 10, 10, "Cloud sync"},
            {"shared_merge_tree_use_too_many_parts_count_from_virtual_parts", 0, 0, "Cloud sync"},
            {"shared_merge_tree_create_per_replica_metadata_nodes", true, true, "Cloud sync"},
            {"shared_merge_tree_use_metadata_hints_cache", true, true, "Cloud sync"},
            {"notify_newest_block_number", false, false, "Cloud sync"},
            {"allow_reduce_blocking_parts_task", false, false, "Cloud sync"},
            /// Release closed. Please use 25.2
        });
        addSettingsChanges(merge_tree_settings_changes_history, "24.12",
        {
            /// Release closed. Please use 25.1
            {"enforce_index_structure_match_on_partition_manipulation", true, false, "New setting"},
            {"use_primary_key_cache", false, false, "New setting"},
            {"prewarm_primary_key_cache", false, false, "New setting"},
            {"min_bytes_to_prewarm_caches", 0, 0, "New setting"},
            {"allow_experimental_reverse_key", false, false, "New setting"},
            /// Release closed. Please use 25.1
        });
        addSettingsChanges(merge_tree_settings_changes_history, "24.11",
        {
        });
        addSettingsChanges(merge_tree_settings_changes_history, "24.10",
        {
        });
        addSettingsChanges(merge_tree_settings_changes_history, "24.9",
        {
        });
        addSettingsChanges(merge_tree_settings_changes_history, "24.8",
        {
            {"deduplicate_merge_projection_mode", "ignore", "throw", "Do not allow to create inconsistent projection"}
        });
    });

    return merge_tree_settings_changes_history;
}

}<|MERGE_RESOLUTION|>--- conflicted
+++ resolved
@@ -44,6 +44,7 @@
             {"enable_join_runtime_filters", false, false, "New setting"},
             {"join_runtime_bloom_filter_bytes", 512_KiB, 512_KiB, "New setting"},
             {"join_runtime_bloom_filter_hash_functions", 3, 3, "New setting"},
+            {"rewrite_in_to_join", false, false, "New experimental setting"},
         });
         addSettingsChanges(settings_changes_history, "25.9",
         {
@@ -61,11 +62,7 @@
             {"query_plan_display_internal_aliases", false, false, "New setting"},
             {"query_plan_max_step_description_length", 1000000000, 500, "New setting"},
             {"allow_experimental_delta_lake_writes", false, false, "New setting."},
-<<<<<<< HEAD
-            {"rewrite_in_to_join", false, false, "New experimental setting"},
-=======
             {"query_plan_convert_any_join_to_semi_or_anti_join", true, true, "New setting."},
->>>>>>> 20e3560d
             {"text_index_use_bloom_filter", true, true, "New setting."},
             {"query_plan_direct_read_from_text_index", true, true, "New setting."},
             {"enable_producing_buckets_out_of_order_in_aggregation", false, true, "New setting"},
