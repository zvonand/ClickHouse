#include <Core/BaseSettings.h>
#include <Core/BaseSettingsFwdMacrosImpl.h>
#include <Parsers/ASTCreateQuery.h>
#include <Parsers/ASTFunction.h>
#include <Parsers/ASTSetQuery.h>
#include <Storages/ObjectStorage/StorageObjectStorage.h>
#include <Storages/ObjectStorage/StorageObjectStorageSettings.h>
#include <Storages/System/MutableColumnsAndConstraints.h>
#include <Common/Exception.h>

namespace DB
{

// clang-format off

#define STORAGE_OBJECT_STORAGE_RELATED_SETTINGS(DECLARE, ALIAS) \
<<<<<<< HEAD
    DECLARE(Bool, allow_dynamic_metadata_for_data_lakes, false, R"(
If enabled, indicates that metadata is taken from iceberg specification that is pulled from cloud before each query.
)", 0) \
    DECLARE(Bool, allow_experimental_delta_kernel_rs, false, R"(
If enabled, the engine would use delta-kernel-rs for DeltaLake metadata parsing
)", 0) \

// clang-format on
=======
    DECLARE( \
        Bool, \
        allow_dynamic_metadata_for_data_lakes, \
        false, \
        "If enabled, indicates that metadata is taken from iceberg specification that is pulled from cloud before each query.", \
        0) \
    DECLARE( \
        String, \
        object_storage_cluster, \
        "", \
        "Cluster for distributed requests", \
        0) \
>>>>>>> 1bd3a359

#define LIST_OF_STORAGE_OBJECT_STORAGE_SETTINGS(M, ALIAS) \
    STORAGE_OBJECT_STORAGE_RELATED_SETTINGS(M, ALIAS) \
    LIST_OF_ALL_FORMAT_SETTINGS(M, ALIAS)

DECLARE_SETTINGS_TRAITS(StorageObjectStorageSettingsTraits, LIST_OF_STORAGE_OBJECT_STORAGE_SETTINGS)
IMPLEMENT_SETTINGS_TRAITS(StorageObjectStorageSettingsTraits, LIST_OF_STORAGE_OBJECT_STORAGE_SETTINGS)

struct StorageObjectStorageSettingsImpl : public BaseSettings<StorageObjectStorageSettingsTraits>
{
};

#define INITIALIZE_SETTING_EXTERN(TYPE, NAME, DEFAULT, DESCRIPTION, FLAGS) \
    StorageObjectStorageSettings##TYPE NAME = &StorageObjectStorageSettingsImpl ::NAME;

namespace StorageObjectStorageSetting
{
LIST_OF_STORAGE_OBJECT_STORAGE_SETTINGS(INITIALIZE_SETTING_EXTERN, SKIP_ALIAS)
}

#undef INITIALIZE_SETTING_EXTERN

StorageObjectStorageSettings::StorageObjectStorageSettings() : impl(std::make_unique<StorageObjectStorageSettingsImpl>())
{
}

StorageObjectStorageSettings::StorageObjectStorageSettings(const StorageObjectStorageSettings & settings)
    : impl(std::make_unique<StorageObjectStorageSettingsImpl>(*settings.impl))
{
}

StorageObjectStorageSettings::StorageObjectStorageSettings(StorageObjectStorageSettings && settings) noexcept
    : impl(std::make_unique<StorageObjectStorageSettingsImpl>(std::move(*settings.impl)))
{
}


StorageObjectStorageSettings::~StorageObjectStorageSettings() = default;

STORAGE_OBJECT_STORAGE_SETTINGS_SUPPORTED_TYPES(StorageObjectStorageSettings, IMPLEMENT_SETTING_SUBSCRIPT_OPERATOR)


void StorageObjectStorageSettings::loadFromQuery(ASTSetQuery & settings_ast)
{
    impl->applyChanges(settings_ast.changes);
}

Field StorageObjectStorageSettings::get(const std::string & name)
{
    return impl->get(name);
}

bool StorageObjectStorageSettings::hasBuiltin(std::string_view name)
{
    return StorageObjectStorageSettingsImpl::hasBuiltin(name);
}
}<|MERGE_RESOLUTION|>--- conflicted
+++ resolved
@@ -14,29 +14,17 @@
 // clang-format off
 
 #define STORAGE_OBJECT_STORAGE_RELATED_SETTINGS(DECLARE, ALIAS) \
-<<<<<<< HEAD
     DECLARE(Bool, allow_dynamic_metadata_for_data_lakes, false, R"(
 If enabled, indicates that metadata is taken from iceberg specification that is pulled from cloud before each query.
 )", 0) \
     DECLARE(Bool, allow_experimental_delta_kernel_rs, false, R"(
 If enabled, the engine would use delta-kernel-rs for DeltaLake metadata parsing
 )", 0) \
+    DECLARE(String, object_storage_cluster, "", R"(
+Cluster for distributed requests
+)", 0) \
 
 // clang-format on
-=======
-    DECLARE( \
-        Bool, \
-        allow_dynamic_metadata_for_data_lakes, \
-        false, \
-        "If enabled, indicates that metadata is taken from iceberg specification that is pulled from cloud before each query.", \
-        0) \
-    DECLARE( \
-        String, \
-        object_storage_cluster, \
-        "", \
-        "Cluster for distributed requests", \
-        0) \
->>>>>>> 1bd3a359
 
 #define LIST_OF_STORAGE_OBJECT_STORAGE_SETTINGS(M, ALIAS) \
     STORAGE_OBJECT_STORAGE_RELATED_SETTINGS(M, ALIAS) \
