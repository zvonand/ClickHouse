#include <gtest/gtest.h>

#include <IO/S3/Credentials.h>
#include "config.h"

#if USE_AWS_S3

#include <IO/ReadBufferFromS3.h>
#include <Poco/Net/HTTPBasicStreamBuf.h>

class CountedSession
{
public:
    CountedSession() { ++total; }
    CountedSession(const CountedSession &) { ++total; }
    ~CountedSession() { --total; }

    static int OustandingObjects() { return total; }

private:
    static int total;
};

int CountedSession::total = 0;

using CountedSessionPtr = std::shared_ptr<CountedSession>;


class StringHTTPBasicStreamBuf : public Poco::Net::HTTPBasicStreamBuf
{
public:
    explicit StringHTTPBasicStreamBuf(std::string body) : BasicBufferedStreamBuf(body.size(), IOS::in), bodyStream(std::stringstream(body))
    {
    }

private:
    std::stringstream bodyStream;

    int readFromDevice(char_type * buf, std::streamsize n) override
    {
        bodyStream.read(buf, n);
        return static_cast<int>(bodyStream.gcount());
    }
};

using GetObjectFn = std::function<Aws::S3::Model::GetObjectOutcome(const Aws::S3::Model::GetObjectRequest & request)>;

struct ClientFake : DB::S3::Client
{
    explicit ClientFake()
        : DB::S3::Client(
              1,
              DB::S3::ServerSideEncryptionKMSConfig(),
              std::make_shared<Aws::Auth::SimpleAWSCredentialsProvider>("test_access_key", "test_secret"),
              DB::S3::ClientFactory::instance().createClientConfiguration(
<<<<<<< HEAD
                  "test_region",
                  DB::RemoteHostFilter(),
                  1,
                  DB::S3::PocoHTTPClientConfiguration::RetryStrategy{.max_retries = 0},
                  true,
                  true,
                  false,
                  {},
                  {},
                  "http"),
=======
                  "test_region", DB::RemoteHostFilter(), 1, 0, true, true, true, false, {}, {}, "http"),
>>>>>>> 65fd4982
              Aws::Client::AWSAuthV4Signer::PayloadSigningPolicy::Never,
              DB::S3::ClientSettings())
    {
    }

    std::optional<GetObjectFn> getObjectImpl;

    void setGetObjectSuccess(const std::shared_ptr<CountedSession> & session, std::streambuf * sb)
    {
        std::weak_ptr weak_session_ptr = session;
        getObjectImpl
            = [weak_session_ptr, sb]([[maybe_unused]] const Aws::S3::Model::GetObjectRequest & request) -> Aws::S3::Model::GetObjectOutcome
        {
            auto response_stream = Aws::Utils::Stream::ResponseStream(
                Aws::New<DB::SessionAwareIOStream<CountedSessionPtr>>("test response stream", weak_session_ptr.lock(), sb));
            Aws::AmazonWebServiceResult<Aws::Utils::Stream::ResponseStream> aws_result(std::move(response_stream), Aws::Http::HeaderValueCollection());
            DB::S3::Model::GetObjectResult result(std::move(aws_result));
            return DB::S3::Model::GetObjectOutcome(std::move(result));
        };
    }

    Aws::S3::Model::GetObjectOutcome GetObject([[maybe_unused]] const Aws::S3::Model::GetObjectRequest & request) const override
    {
        assert(getObjectImpl);
        return (*getObjectImpl)(request);
    }
};

static void readAndAssert(DB::ReadBuffer & buf, const char * str)
{
    size_t n = strlen(str);
    std::vector<char> tmp(n);
    buf.readStrict(tmp.data(), n);
    ASSERT_EQ(strncmp(tmp.data(), str, n), 0);
}

TEST(ReadBufferFromS3Test, RetainsSessionWhenPending)
{
    const auto client = std::make_shared<ClientFake>();
    DB::ReadSettings readSettings;
    readSettings.remote_fs_buffer_size = 2;
    auto subject = DB::ReadBufferFromS3(client, "test_bucket", "test_key", "test_version_id", DB::S3::S3RequestSettings(), readSettings);

    auto session = std::make_shared<CountedSession>();
    auto stream_buf = std::make_shared<StringHTTPBasicStreamBuf>("123456789");
    client->setGetObjectSuccess(session, stream_buf.get());

    readAndAssert(subject, "123");

    session.reset();
    ASSERT_EQ(CountedSession::OustandingObjects(), 1);

    readAndAssert(subject, "45");
    ASSERT_EQ(CountedSession::OustandingObjects(), 1);
}

TEST(ReadBufferFromS3Test, ReleaseSessionWhenStreamEof)
{
    const auto client = std::make_shared<ClientFake>();
    DB::ReadSettings readSettings;
    readSettings.remote_fs_buffer_size = 10;
    auto subject = DB::ReadBufferFromS3(client, "test_bucket", "test_key", "test_version_id", DB::S3::S3RequestSettings(), readSettings);

    auto session = std::make_shared<CountedSession>();
    const auto stream_buf = std::make_shared<StringHTTPBasicStreamBuf>("1234");
    client->setGetObjectSuccess(session, stream_buf.get());

    readAndAssert(subject, "1234");

    session.reset();
    ASSERT_EQ(CountedSession::OustandingObjects(), 0);

    ASSERT_TRUE(subject.eof());
    ASSERT_FALSE(subject.nextImpl());
}

TEST(ReadBufferFromS3Test, ReleaseSessionWhenReadUntilPosition)
{
    const auto client = std::make_shared<ClientFake>();
    DB::ReadSettings readSettings;
    readSettings.remote_fs_buffer_size = 2;
    auto subject = DB::ReadBufferFromS3(client, "test_bucket", "test_key", "test_version_id", DB::S3::S3RequestSettings(), readSettings);

    auto session = std::make_shared<CountedSession>();
    const auto stream_buf = std::make_shared<StringHTTPBasicStreamBuf>("123456");
    client->setGetObjectSuccess(session, stream_buf.get());

    subject.setReadUntilPosition(4);
    readAndAssert(subject, "1234");

    session.reset();
    ASSERT_EQ(CountedSession::OustandingObjects(), 0);

    ASSERT_TRUE(subject.eof());
    ASSERT_FALSE(subject.nextImpl());
}

#endif<|MERGE_RESOLUTION|>--- conflicted
+++ resolved
@@ -53,20 +53,17 @@
               DB::S3::ServerSideEncryptionKMSConfig(),
               std::make_shared<Aws::Auth::SimpleAWSCredentialsProvider>("test_access_key", "test_secret"),
               DB::S3::ClientFactory::instance().createClientConfiguration(
-<<<<<<< HEAD
                   "test_region",
                   DB::RemoteHostFilter(),
                   1,
                   DB::S3::PocoHTTPClientConfiguration::RetryStrategy{.max_retries = 0},
                   true,
                   true,
+                  true,
                   false,
                   {},
                   {},
                   "http"),
-=======
-                  "test_region", DB::RemoteHostFilter(), 1, 0, true, true, true, false, {}, {}, "http"),
->>>>>>> 65fd4982
               Aws::Client::AWSAuthV4Signer::PayloadSigningPolicy::Never,
               DB::S3::ClientSettings())
     {
