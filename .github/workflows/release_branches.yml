--- conflicted
+++ resolved
@@ -525,11 +525,7 @@
           pip install clickhouse-driver==0.2.8 numpy==1.26.4 pandas==2.0.3
 
           set +e
-<<<<<<< HEAD
-          REPORT_LINK=$(python3 .github/create_combined_ci_report.py --pr-number $PR_NUMBER --commit-sha $COMMIT_SHA --actions-run-url $ACTIONS_RUN_URL --known-fails tests/broken_tests.json)
-=======
           REPORT_LINK=$(python3 .github/create_combined_ci_report.py --pr-number $PR_NUMBER --commit-sha $COMMIT_SHA --actions-run-url $ACTIONS_RUN_URL --known-fails tests/broken_tests.json --cves)
->>>>>>> b4bc712e
           echo $REPORT_LINK
 
           IS_VALID_URL=$(echo $REPORT_LINK | grep -E '^https?://')
