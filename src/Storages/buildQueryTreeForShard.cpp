--- conflicted
+++ resolved
@@ -42,11 +42,8 @@
     extern const SettingsUInt64 min_external_table_block_size_bytes;
     extern const SettingsBool parallel_replicas_prefer_local_join;
     extern const SettingsBool prefer_global_in_and_join;
-<<<<<<< HEAD
+    extern const SettingsBool enable_add_distinct_to_in_subqueries;
     extern const SettingsInt64 optimize_const_name_size;
-=======
-    extern const SettingsBool enable_add_distinct_to_in_subqueries;
->>>>>>> 3c8f4e54
 }
 
 namespace ErrorCodes
@@ -264,7 +261,6 @@
     std::vector<InFunctionOrJoin> global_in_or_join_nodes;
 };
 
-<<<<<<< HEAD
 class ReplaceLongConstWithScalarVisitor : public InDepthQueryTreeVisitorWithContext<ReplaceLongConstWithScalarVisitor>
 {
 public:
@@ -352,7 +348,7 @@
     Int64 max_size = 0;
     std::stack<QueryTreeNodePtr> in_second_argument;
 };
-=======
+
 // Helper function to add DISTINCT to all QueryNode objects inside a query/union subtree
 void addDistinctRecursively(const QueryTreeNodePtr & node)
 {
@@ -375,7 +371,6 @@
         }
     }
 }
->>>>>>> 3c8f4e54
 
 /** Execute subquery node and put result in mutable context temporary table.
   * Returns table node that is initialized with temporary table storage.
