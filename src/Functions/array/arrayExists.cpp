--- conflicted
+++ resolved
@@ -69,19 +69,11 @@
 )";
     FunctionDocumentation::Syntax syntax = "arrayExists(func(x[, y1, ..., yN]), source_arr[, cond1_arr, ... , condN_arr])";
     FunctionDocumentation::Arguments arguments = {
-<<<<<<< HEAD
-        {"func(x[, y1, ..., yN])", "A lambda function which operates on elements of the source array (`x`) and condition arrays (`y`). [Lambda function](/sql-reference/functions/overview#arrow-operator-and-lambda)."},
-        {"source_arr", "The source array to process. [`Array(T)`](/sql-reference/data-types/array)."},
-        {"[, cond1_arr, ... , condN_arr]", "Optional. N condition arrays providing additional arguments to the lambda function. [`Array(T)`](/sql-reference/data-types/array)."}
-    };
-    FunctionDocumentation::ReturnedValue returned_value = "Returns `1` if the lambda function returns true for at least one element, `0` otherwise. [`UInt8`](/sql-reference/data-types/int-uint).";
-=======
         {"func(x[, y1, ..., yN])", "A lambda function which operates on elements of the source array (`x`) and condition arrays (`y`).", {"Lambda function"}},
         {"source_arr", "The source array to process.", {"Array(T)"}},
         {"[, cond1_arr, ... , condN_arr]", "Optional. N condition arrays providing additional arguments to the lambda function.", {"Array(T)"}}
     };
     FunctionDocumentation::ReturnedValue returned_value = {"Returns `1` if the lambda function returns true for at least one element, `0` otherwise", {"UInt8"}};
->>>>>>> bdae49ab
     FunctionDocumentation::Examples examples = {{"Usage example", "SELECT arrayExists(x, y -> x=y, [1, 2, 3], [0, 0, 0])", "0"}};
     FunctionDocumentation::IntroducedIn introduced_in = {1, 1};
     FunctionDocumentation::Category category = FunctionDocumentation::Category::Array;
