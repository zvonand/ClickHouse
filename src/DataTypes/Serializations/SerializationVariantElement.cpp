--- conflicted
+++ resolved
@@ -117,28 +117,10 @@
     std::optional<size_t> variant_rows_offset;
     std::optional<size_t> variant_limit;
     size_t num_read_discriminators = 0;
-    if (auto cached_column_with_num_read_rows  = getColumnWithNumReadRowsFromSubstreamsCache(cache, settings.path))
+    if (auto cached_column_with_num_read_rows = getColumnWithNumReadRowsFromSubstreamsCache(cache, settings.path))
     {
         variant_element_state = checkAndGetState<DeserializeBinaryBulkStateVariantElement>(state);
-<<<<<<< HEAD
         std::tie(variant_element_state->discriminators, num_read_discriminators) = *cached_column_with_num_read_rows;
-=======
-        /// If rows_offset is set, in cache we store discriminators from the current range without applied offset.
-        if (rows_offset)
-        {
-            if (!variant_element_state->discriminators || result_column->empty())
-            {
-                variant_element_state->discriminators = ColumnVariant::ColumnDiscriminators::create();
-                variant_element_state->discriminators_size = 0;
-            }
-
-            variant_element_state->discriminators->assumeMutable()->insertRangeFrom(*cached_discriminators, 0, cached_discriminators->size());
-        }
-        else
-        {
-            variant_element_state->discriminators = cached_discriminators;
-        }
->>>>>>> ae2c7c64
     }
     else if (auto * discriminators_stream = settings.getter(settings.path))
     {
@@ -149,11 +131,7 @@
         if (!variant_element_state->discriminators || result_column->empty())
             variant_element_state->discriminators = ColumnVariant::ColumnDiscriminators::create();
 
-<<<<<<< HEAD
         size_t prev_size = variant_element_state->discriminators->size();
-=======
-        variant_element_state->discriminators_size = variant_element_state->discriminators->size();
->>>>>>> ae2c7c64
 
         /// Deserialize discriminators according to serialization mode.
         /// Don't skip rows_offset rows now, because we will need to calculate offsets for variants later.
@@ -179,23 +157,9 @@
             variant_limit = variant_pair.second;
         }
 
-<<<<<<< HEAD
         num_read_discriminators = variant_element_state->discriminators->size() - prev_size;
         /// We are not going to apply rows_offsets to discriminators column here, so we can put it as is in the cache.
-        addColumnWithNumReadRowsToSubstreamsCache(cache,settings.path,variant_element_state->discriminators, num_read_discriminators);
-=======
-        /// If we have rows_offset, we must put discriminators without applied rows_offset in cache because we
-        /// need these discriminators to calculate offsets for variants after we get them from cache.
-        if (rows_offset)
-        {
-            size_t num_read_discriminators = variant_element_state->discriminators->size() - variant_element_state->discriminators_size;
-            addToSubstreamsCache(cache, settings.path, variant_element_state->discriminators->cut(variant_element_state->discriminators_size, num_read_discriminators));
-        }
-        else
-        {
-            addToSubstreamsCache(cache, settings.path, variant_element_state->discriminators);
-        }
->>>>>>> ae2c7c64
+        addColumnWithNumReadRowsToSubstreamsCache(cache, settings.path, variant_element_state->discriminators, num_read_discriminators);
     }
     else
     {
@@ -213,7 +177,7 @@
 
         if (rows_offset)
         {
-            auto & discriminators_data = assert_cast<ColumnVariant::ColumnDiscriminators &>(*variant_element_state->discriminators->assumeMutable()).getData();
+            const auto & discriminators_data = assert_cast<const ColumnVariant::ColumnDiscriminators &>(*variant_element_state->discriminators).getData();
 
             for (size_t i = discriminators_offset; i != discriminators_offset + rows_offset; ++i)
                 variant_rows_offset = *variant_rows_offset + (discriminators_data[i] == variant_discriminator);
