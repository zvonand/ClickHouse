#include <Interpreters/inplaceBlockConversions.h>

#include <utility>

#include <Core/Block.h>
#include <Core/Settings.h>
#include <Interpreters/Context.h>
#include <Interpreters/ExpressionActions.h>
#include <Interpreters/ExpressionAnalyzer.h>
#include <Interpreters/TreeRewriter.h>
#include <Parsers/ASTExpressionList.h>
#include <Parsers/ASTFunction.h>
#include <Parsers/ASTIdentifier.h>
#include <Parsers/ASTLiteral.h>
#include <Parsers/ASTWithAlias.h>

#include <Columns/ColumnArray.h>
#include <Columns/ColumnConst.h>
#include <DataTypes/DataTypeArray.h>
#include <DataTypes/DataTypesNumber.h>
#include <DataTypes/NestedUtils.h>
#include <Interpreters/RequiredSourceColumnsVisitor.h>
#include <Storages/ColumnsDescription.h>
#include <Storages/StorageInMemoryMetadata.h>
#include <Storages/StorageDummy.h>
#include <Common/checkStackSize.h>

#include <Planner/CollectTableExpressionData.h>
#include <Planner/Utils.h>
#include <Planner/CollectSets.h>
#include <Planner/PlannerActionsVisitor.h>
#include <Analyzer/QueryTreeBuilder.h>
#include <Analyzer/Resolve/QueryAnalyzer.h>
#include <Analyzer/TableNode.h>


namespace DB
{

namespace Setting
{
    extern const SettingsBool allow_experimental_analyzer;
}

namespace ErrorCode
{
    extern const int LOGICAL_ERROR;
}

namespace
{
/// Add all required expressions for missing columns calculation
void addDefaultRequiredExpressionsRecursively(
    const Block & block,
    const String & required_column_name,
    DataTypePtr required_column_type,
    const ColumnsDescription & columns,
    ASTPtr default_expr_list_accum,
    NameSet & added_columns,
    bool null_as_default)
{
    checkStackSize();

    bool is_column_in_query = block.has(required_column_name);
    bool convert_null_to_default = false;

    if (is_column_in_query)
        convert_null_to_default = null_as_default && isNullableOrLowCardinalityNullable(block.findByName(required_column_name)->type) && !isNullableOrLowCardinalityNullable(required_column_type);

    if ((is_column_in_query && !convert_null_to_default) || added_columns.contains(required_column_name))
        return;

    auto column_default = columns.getDefault(required_column_name);

    if (column_default)
    {
        /// expressions must be cloned to prevent modification by the ExpressionAnalyzer
        auto column_default_expr = column_default->expression->clone();

        /// Our default may depend on columns with default expr which not present in block
        /// we have to add them to block too
        RequiredSourceColumnsVisitor::Data columns_context;
        RequiredSourceColumnsVisitor(columns_context).visit(column_default_expr);
        NameSet required_columns_names = columns_context.requiredColumns();
        auto required_type = std::make_shared<ASTLiteral>(columns.get(required_column_name).type->getName());

        auto expr = makeASTFunction("_CAST", column_default_expr, required_type);

        if (is_column_in_query && convert_null_to_default)
        {
            expr = makeASTFunction("ifNull", std::make_shared<ASTIdentifier>(required_column_name), std::move(expr));
            /// ifNull does not respect LowCardinality.
            /// It may be fixed later or re-implemented properly for identical types.
            expr = makeASTFunction("_CAST", std::move(expr), required_type);
        }
        default_expr_list_accum->children.emplace_back(setAlias(expr, required_column_name));

        added_columns.emplace(required_column_name);

        for (const auto & next_required_column_name : required_columns_names)
        {
            /// Required columns of the default expression should not be converted to NULL,
            /// since this map value to default and MATERIALIZED values will not work.
            ///
            /// Consider the following structure:
            /// - A Nullable(Int64)
            /// - X Int64 materialized coalesce(A, -1)
            ///
            /// With recursive_null_as_default=true you will get:
            ///
            ///     _CAST(coalesce(A, -1), 'Int64') AS X, NULL AS A
            ///
            /// And this will ignore default expression.
            bool recursive_null_as_default = false;
            addDefaultRequiredExpressionsRecursively(block,
                next_required_column_name, required_column_type,
                columns, default_expr_list_accum, added_columns,
                recursive_null_as_default);
        }
    }
    else if (columns.has(required_column_name))
    {
        /// In case of dictGet function we allow to use it with identifier dictGet(identifier, 'column_name', key_expression)
        /// and this identifier will be in required columns. If such column is not in ColumnsDescription we ignore it.

        /// This column is required, but doesn't have default expression, so lets use "default default"
        const auto & column = columns.get(required_column_name);
        auto default_value = column.type->getDefault();
        ASTPtr expr = std::make_shared<ASTLiteral>(default_value);
        if (is_column_in_query && convert_null_to_default)
        {
            /// We should CAST default value to required type, otherwise the result of ifNull function can be different type.
            auto cast_expr = makeASTFunction("_CAST", std::move(expr), std::make_shared<ASTLiteral>(columns.get(required_column_name).type->getName()));
            expr = makeASTFunction("ifNull", std::make_shared<ASTIdentifier>(required_column_name), std::move(cast_expr));
        }
        default_expr_list_accum->children.emplace_back(setAlias(expr, required_column_name));
        added_columns.emplace(required_column_name);
    }
}

ASTPtr defaultRequiredExpressions(const Block & block, const NamesAndTypesList & required_columns, const ColumnsDescription & columns, bool null_as_default)
{
    ASTPtr default_expr_list = std::make_shared<ASTExpressionList>();

    NameSet added_columns;
    for (const auto & column : required_columns)
        addDefaultRequiredExpressionsRecursively(block, column.name, column.type, columns, default_expr_list, added_columns, null_as_default);

    if (default_expr_list->children.empty())
        return nullptr;

    return default_expr_list;
}

ASTPtr convertRequiredExpressions(Block & block, const NamesAndTypesList & required_columns)
{
    ASTPtr conversion_expr_list = std::make_shared<ASTExpressionList>();
    for (const auto & required_column : required_columns)
    {
        if (!block.has(required_column.name))
            continue;

        const auto & column_in_block = block.getByName(required_column.name);
        if (column_in_block.type->equals(*required_column.type))
            continue;

        auto cast_func = makeASTFunction(
            "_CAST", std::make_shared<ASTIdentifier>(required_column.name), std::make_shared<ASTLiteral>(required_column.type->getName()));

        conversion_expr_list->children.emplace_back(setAlias(cast_func, required_column.name));

    }
    return conversion_expr_list;
}

std::optional<ActionsDAG> createExpressions(
    const Block & header,
    ASTPtr expr_list,
    bool save_unneeded_columns,
    ContextPtr context)
{
    if (!expr_list)
        return {};

    auto syntax_result = TreeRewriter(context).analyze(expr_list, header.getNamesAndTypesList());
    auto expression_analyzer = ExpressionAnalyzer{expr_list, syntax_result, context};
    ActionsDAG dag(header.getNamesAndTypesList());
    auto actions = expression_analyzer.getActionsDAG(true, !save_unneeded_columns);
    return ActionsDAG::merge(std::move(dag), std::move(actions));
}

std::optional<ActionsDAG> createExpressionsAnalyzer(
    const Block & header,
    ASTPtr expr_list,
    bool save_unneeded_columns,
    ContextPtr context)
{
    if (!expr_list)
        return {};

    auto execution_context = Context::createCopy(context);
    auto expression = buildQueryTree(expr_list, execution_context);

    ColumnsDescription fake_column_descriptions{};
    // Add columns from index to ensure names are unique in case of duplicated columns.
    for (const auto & column : header.getIndexByName())
        fake_column_descriptions.add(ColumnDescription(column.first, header.getByPosition(column.second).type), /*after_column=*/ "", /*first=*/false, /*add_subcolumns=*/false);
    auto storage = std::make_shared<StorageDummy>(StorageID{"dummy", "dummy"}, fake_column_descriptions);
    QueryTreeNodePtr fake_table_expression = std::make_shared<TableNode>(storage, execution_context);

    QueryAnalyzer analyzer(false);
    analyzer.resolve(expression, fake_table_expression, execution_context);

    GlobalPlannerContextPtr global_planner_context = std::make_shared<GlobalPlannerContext>(nullptr, nullptr, FiltersForTableExpressionMap{});
    auto planner_context = std::make_shared<PlannerContext>(execution_context, global_planner_context, SelectQueryOptions{});

    collectSourceColumns(expression, planner_context, true /*keep_alias_columns*/);
    collectSets(expression, *planner_context);

    auto actions = buildActionsDAGFromExpressionNode(expression, header.getColumnsWithTypeAndName(), planner_context, {}).first;
    chassert(expression->getChildren().size() == actions.getOutputs().size());

    NamesWithAliases result_columns;
    for (size_t i = 0; i < expression->getChildren().size(); ++i)
        result_columns.emplace_back(actions.getOutputs()[i]->result_name, expr_list->children[i]->getAliasOrColumnName());

    if (!save_unneeded_columns)
        actions.addAliases(result_columns);
    else
        actions.project(result_columns);

    // Output columns without expression as-is
    NameSet outputs;
    for (const auto & output : actions.getOutputs())
        outputs.insert(output->result_name);
    for (const auto & input : actions.getInputs())
        if (!outputs.contains(input->result_name))
            actions.getOutputs().push_back(input);

    return actions;
}
}

void performRequiredConversions(Block & block, const NamesAndTypesList & required_columns, ContextPtr context)
{
    ASTPtr conversion_expr_list = convertRequiredExpressions(block, required_columns);
    if (conversion_expr_list->children.empty())
        return;

    std::optional<ActionsDAG> dag;
    if (context->getSettingsRef()[Setting::allow_experimental_analyzer])
        dag = createExpressionsAnalyzer(block, conversion_expr_list, true, context);
    else
        dag = createExpressions(block, conversion_expr_list, true, context);

    if (dag)
    {
        auto expression = std::make_shared<ExpressionActions>(std::move(*dag), ExpressionActionsSettings(context));
        expression->execute(block);
    }
}

bool needConvertAnyNullToDefault(const Block & header, const NamesAndTypesList & required_columns, const ColumnsDescription & columns)
{
    for (const auto & required_column : required_columns)
    {
        if (columns.has(required_column.name) && isNullableOrLowCardinalityNullable(header.findByName(required_column.name)->type) && !isNullableOrLowCardinalityNullable(required_column.type))
            return true;
    }
    return false;
}

std::optional<ActionsDAG> evaluateMissingDefaults(
    const Block & header,
    const NamesAndTypesList & required_columns,
    const ColumnsDescription & columns,
    ContextPtr context,
    bool save_unneeded_columns,
    bool null_as_default)
{
    if (!columns.hasDefaults() && (!null_as_default || !needConvertAnyNullToDefault(header, required_columns, columns)))
        return {};

    ASTPtr expr_list = defaultRequiredExpressions(header, required_columns, columns, null_as_default);
    if (context->getSettingsRef()[Setting::allow_experimental_analyzer])
        return createExpressionsAnalyzer(header, expr_list, save_unneeded_columns, context);
    return createExpressions(header, expr_list, save_unneeded_columns, context);
}

static std::unordered_map<String, ColumnPtr> collectOffsetsColumns(
    const NamesAndTypesList & available_columns, const Columns & res_columns)
{
    std::unordered_map<String, ColumnPtr> offsets_columns;

    auto available_column = available_columns.begin();
    for (size_t i = 0; i < available_columns.size(); ++i, ++available_column)
    {
        if (res_columns[i] == nullptr || isColumnConst(*res_columns[i]))
            continue;

        /// Small hack. Currently sparse serialization is not supported with Arrays.
        if (res_columns[i]->isSparse())
            continue;

<<<<<<< HEAD
        auto serialization_info = available_column->type->getSerializationInfo(*res_columns[i]);
        auto serialization = available_column->type->getSerialization(
            serialization_info->getKindStack(), serialization_info->getSettings(), IDataType::getSerialization(*available_column));
=======
        auto serialization = available_column->type->getSerialization(*available_column->type->getSerializationInfo(*res_columns[i]));
>>>>>>> f17b8000
        serialization->enumerateStreams([&](const auto & subpath)
        {
            if (subpath.empty() || subpath.back().type != ISerialization::Substream::ArraySizes)
                return;

            auto stream_name = ISerialization::getFileNameForStream(*available_column, subpath, {});
            const auto & current_offsets_column = subpath.back().data.column;

            /// If for some reason multiple offsets columns are present
            /// for the same nested data structure, choose the one that is not empty.
            if (current_offsets_column && !current_offsets_column->empty())
            {
                auto & offsets_column = offsets_columns[stream_name];
                if (!offsets_column)
                {
                    offsets_column = current_offsets_column;
                }
                else
                {
                    /// If we are inside Variant element, it may happen that
                    /// offsets are different, because when we read Variant
                    /// element as a subcolumn, we expand this column according
                    /// to the discriminators, so, offsets column can be changed.
                    /// In this case we should select the original offsets column
                    /// of this stream, which is the smallest one.
                    bool inside_variant_element = false;
                    for (const auto & elem : subpath)
                        inside_variant_element |= elem.type == ISerialization::Substream::VariantElement;

                    if (offsets_column->size() != current_offsets_column->size() && inside_variant_element)
                        offsets_column = offsets_column->size() < current_offsets_column->size() ? offsets_column : current_offsets_column;
                }
            }
        }, available_column->type, res_columns[i]);
    }

    return offsets_columns;
}

static ColumnPtr createColumnWithDefaultValue(const IDataType & data_type, const String & subcolumn_name, size_t num_rows)
{
    auto column = data_type.createColumnConstWithDefaultValue(num_rows);

    /// We must turn a constant column into a full column because the interpreter could infer
    /// that it is constant everywhere but in some blocks (from other parts) it can be a full column.

    if (subcolumn_name.empty())
        return column->convertToFullColumnIfConst();

    /// Firstly get subcolumn from const column and then replicate.
    column = assert_cast<const ColumnConst &>(*column).getDataColumnPtr();
    column = data_type.getSubcolumn(subcolumn_name, column);

    return ColumnConst::create(std::move(column), num_rows)->convertToFullColumnIfConst();
}

static bool hasDefault(const StorageMetadataPtr & metadata_snapshot, const NameAndTypePair & column)
{
    if (!metadata_snapshot)
        return false;

    const auto & columns = metadata_snapshot->getColumns();
    if (columns.has(column.name))
        return columns.hasDefault(column.name);

    auto name_in_storage = column.getNameInStorage();
    return columns.hasDefault(name_in_storage);
}

static String removeTupleElementsFromSubcolumn(String subcolumn_name, const Names & tuple_elements)
{
    /// Add a dot to the end of name for convenience.
    subcolumn_name += ".";
    for (const auto & elem : tuple_elements)
    {
        auto pos = subcolumn_name.find(elem + ".");
        if (pos != std::string::npos)
            subcolumn_name.erase(pos, elem.size() + 1);
    }

    if (subcolumn_name.ends_with("."))
        subcolumn_name.pop_back();

    return subcolumn_name;
}

void fillMissingColumns(
    Columns & res_columns,
    size_t num_rows,
    const NamesAndTypesList & requested_columns,
    const NamesAndTypesList & available_columns,
    const NameSet & partially_read_columns,
    StorageMetadataPtr metadata_snapshot)
{
    size_t num_columns = requested_columns.size();
    if (num_columns != res_columns.size())
        throw Exception(ErrorCodes::LOGICAL_ERROR,
            "Invalid number of columns passed to fillMissingColumns. Expected {}, got {}",
            num_columns, res_columns.size());

    /// For a missing column of a nested data structure
    /// we must create not a column of empty arrays,
    /// but a column of arrays of correct length.

    /// First, collect offset columns for all arrays in the block.
    auto offsets_columns = collectOffsetsColumns(available_columns, res_columns);

    /// Insert default values only for columns without default expressions.
    auto requested_column = requested_columns.begin();
    for (size_t i = 0; i < num_columns; ++i, ++requested_column)
    {
        if (res_columns[i] && partially_read_columns.contains(requested_column->name))
            res_columns[i] = nullptr;

        /// Nothing to fill or default should be filled in evaluateMissingDefaults
        if (res_columns[i] || hasDefault(metadata_snapshot, *requested_column))
            continue;

        std::vector<ColumnPtr> current_offsets;
        size_t num_dimensions = 0;

        const auto * array_type = typeid_cast<const DataTypeArray *>(requested_column->type.get());
        if (array_type && !offsets_columns.empty())
        {
            num_dimensions = array_type->getNumberOfDimensions();
            current_offsets.resize(num_dimensions);

            SerializationPtr serialization = IDataType::getSerialization(*requested_column);
<<<<<<< HEAD
            if (res_columns[i])
            {
                auto serialization_info = requested_column->type->getSerializationInfo(*res_columns[i]);
                serialization = requested_column->type->getSerialization(
                    serialization_info->getKindStack(), serialization_info->getSettings(), serialization);
            }

=======
>>>>>>> f17b8000
            serialization->enumerateStreams([&](const auto & subpath)
            {
                if (subpath.empty() || subpath.back().type != ISerialization::Substream::ArraySizes)
                    return;

                size_t level = ISerialization::getArrayLevel(subpath);
                /// It can happen if element of Array is Map.
                if (level >= num_dimensions)
                    return;

                auto stream_name = ISerialization::getFileNameForStream(*requested_column, subpath, {});
                auto it = offsets_columns.find(stream_name);
                if (it != offsets_columns.end())
                    current_offsets[level] = it->second;
            });

            for (size_t j = 0; j < num_dimensions; ++j)
            {
                if (!current_offsets[j])
                {
                    current_offsets.resize(j);
                    break;
                }
            }
        }

        if (!current_offsets.empty())
        {
            Names tuple_elements;
            SerializationPtr serialization = IDataType::getSerialization(*requested_column);
<<<<<<< HEAD
            if (res_columns[i])
            {
                auto serialization_info = requested_column->type->getSerializationInfo(*res_columns[i]);
                serialization = requested_column->type->getSerialization(
                    serialization_info->getKindStack(), serialization_info->getSettings(), serialization);
            }
=======
>>>>>>> f17b8000

            /// For Nested columns collect names of tuple elements and skip them while getting the base type of array.
            IDataType::forEachSubcolumn([&](const auto & path, const auto &, const auto &)
            {
                if (path.back().type == ISerialization::Substream::TupleElement)
                    tuple_elements.push_back(path.back().name_of_substream);
            }, ISerialization::SubstreamData(serialization));

            /// The number of dimensions that belongs to the array itself but not shared in Nested column.
            /// For example for column "n Nested(a UInt64, b Array(UInt64))" this value is 0 for `n.a` and 1 for `n.b`.
            size_t num_empty_dimensions = num_dimensions - current_offsets.size();

            auto base_type = getBaseTypeOfArray(requested_column->getTypeInStorage(), tuple_elements);
            auto scalar_type = createArrayOfType(base_type, num_empty_dimensions);
            size_t data_size = assert_cast<const ColumnUInt64 &>(*current_offsets.back()).getData().back();

            /// Remove names of tuple elements because they are already processed by 'getBaseTypeOfArray'.
            auto subcolumn_name = removeTupleElementsFromSubcolumn(requested_column->getSubcolumnName(), tuple_elements);
            res_columns[i] = createColumnWithDefaultValue(*scalar_type, subcolumn_name, data_size);

            for (auto it = current_offsets.rbegin(); it != current_offsets.rend(); ++it)
                res_columns[i] = ColumnArray::create(res_columns[i], *it);
        }
        else
        {
            res_columns[i] = createColumnWithDefaultValue(*requested_column->getTypeInStorage(), requested_column->getSubcolumnName(), num_rows);
        }
    }
}

}<|MERGE_RESOLUTION|>--- conflicted
+++ resolved
@@ -302,13 +302,7 @@
         if (res_columns[i]->isSparse())
             continue;
 
-<<<<<<< HEAD
-        auto serialization_info = available_column->type->getSerializationInfo(*res_columns[i]);
-        auto serialization = available_column->type->getSerialization(
-            serialization_info->getKindStack(), serialization_info->getSettings(), IDataType::getSerialization(*available_column));
-=======
         auto serialization = available_column->type->getSerialization(*available_column->type->getSerializationInfo(*res_columns[i]));
->>>>>>> f17b8000
         serialization->enumerateStreams([&](const auto & subpath)
         {
             if (subpath.empty() || subpath.back().type != ISerialization::Substream::ArraySizes)
@@ -437,16 +431,6 @@
             current_offsets.resize(num_dimensions);
 
             SerializationPtr serialization = IDataType::getSerialization(*requested_column);
-<<<<<<< HEAD
-            if (res_columns[i])
-            {
-                auto serialization_info = requested_column->type->getSerializationInfo(*res_columns[i]);
-                serialization = requested_column->type->getSerialization(
-                    serialization_info->getKindStack(), serialization_info->getSettings(), serialization);
-            }
-
-=======
->>>>>>> f17b8000
             serialization->enumerateStreams([&](const auto & subpath)
             {
                 if (subpath.empty() || subpath.back().type != ISerialization::Substream::ArraySizes)
@@ -477,15 +461,6 @@
         {
             Names tuple_elements;
             SerializationPtr serialization = IDataType::getSerialization(*requested_column);
-<<<<<<< HEAD
-            if (res_columns[i])
-            {
-                auto serialization_info = requested_column->type->getSerializationInfo(*res_columns[i]);
-                serialization = requested_column->type->getSerialization(
-                    serialization_info->getKindStack(), serialization_info->getSettings(), serialization);
-            }
-=======
->>>>>>> f17b8000
 
             /// For Nested columns collect names of tuple elements and skip them while getting the base type of array.
             IDataType::forEachSubcolumn([&](const auto & path, const auto &, const auto &)
