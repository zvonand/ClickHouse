#include <memory>
#include <Processors/QueryPlan/ReadFromSystemNumbersStep.h>

#include <Core/ColumnWithTypeAndName.h>
#include <DataTypes/DataTypesNumber.h>
#include <Interpreters/InterpreterSelectQuery.h>
#include <Interpreters/Context.h>
#include <Parsers/ASTSelectQuery.h>
#include <Processors/LimitTransform.h>
#include <Processors/Sources/NullSource.h>
#include <QueryPipeline/QueryPipelineBuilder.h>
#include <Storages/MergeTree/KeyCondition.h>
#include <Storages/System/StorageSystemNumbers.h>
#include <base/types.h>
#include <fmt/format.h>
#include <Common/iota.h>
#include <Common/typeid_cast.h>
#include <Core/Settings.h>
#include <Core/Types.h>


namespace DB
{
namespace Setting
{
    extern const SettingsUInt64 max_rows_to_read;
    extern const SettingsUInt64 max_rows_to_read_leaf;
    extern const SettingsOverflowMode read_overflow_mode;
    extern const SettingsOverflowMode read_overflow_mode_leaf;
}

namespace ErrorCodes
{
extern const int TOO_MANY_ROWS;
}

namespace
{

template <iota_supported_types T>
inline void iotaWithStepOptimized(T * begin, size_t count, T first_value, T step)
{
    if (step == 1)
        iota(begin, count, first_value);
    else
        iotaWithStep(begin, count, first_value, step);
}

/// The range is defined as [start, end)
UInt64 itemCountInRange(UInt64 start, UInt64 end, UInt64 step)
{
    const auto range_count = end - start;
    if (step == 1)
        return range_count;

    return (range_count - 1) / step + 1;
}

class NumbersSource : public ISource
{
public:
    NumbersSource(
        UInt64 block_size_,
        UInt64 offset_,
        std::optional<UInt64> end_,
        const std::string & column_name,
        UInt64 step_in_chunk_,
        UInt64 step_between_chunks_)
        : ISource(createHeader(column_name))
        , block_size(block_size_)
        , next(offset_)
        , end(end_)
        , step_in_chunk(step_in_chunk_)
        , step_between_chunks(step_between_chunks_)
    {
    }
    String getName() const override { return "Numbers"; }

    static SharedHeader createHeader(const std::string & column_name)
    {
        return std::make_shared<const Block>(Block{ColumnWithTypeAndName(ColumnUInt64::create(), std::make_shared<DataTypeUInt64>(), column_name)});
    }

protected:
    Chunk generate() override
    {
        UInt64 real_block_size = block_size;
        if (end.has_value())
        {
            if (end.value() <= next)
                return {};

            auto max_items_to_generate = itemCountInRange(next, *end, step_in_chunk);

            real_block_size = std::min(block_size, max_items_to_generate);
        }
        auto column = ColumnUInt64::create(real_block_size);
        ColumnUInt64::Container & vec = column->getData();

        UInt64 curr = next; /// The local variable for some reason works faster (>20%) than member of class.
        UInt64 * pos = vec.data(); /// This also accelerates the code.

        UInt64 * current_end = &vec[real_block_size];

        iotaWithStepOptimized(pos, static_cast<size_t>(current_end - pos), curr, step_in_chunk);

        next += step_between_chunks;

        progress(column->size(), column->byteSize());
        return {Columns{std::move(column)}, real_block_size};
    }

private:
    UInt64 block_size;
    UInt64 next;
    std::optional<UInt64> end; /// not included
    UInt64 step_in_chunk;
    UInt64 step_between_chunks;
};

struct RangeWithStep
{
    UInt64 left;
    UInt64 step;
    UInt128 size;
};

using RangesWithStep = std::vector<RangeWithStep>;

std::optional<RangeWithStep> steppedRangeFromRange(const Range & r, UInt64 step, UInt64 remainder)
{
    if ((r.right.safeGet<UInt64>() == 0) && (!r.right_included))
        return std::nullopt;
    UInt64 begin = (r.left.safeGet<UInt64>() / step) * step;
    if (begin > std::numeric_limits<UInt64>::max() - remainder)
        return std::nullopt;
    begin += remainder;

    while ((r.left_included <= r.left.safeGet<UInt64>()) && (begin <= r.left.safeGet<UInt64>() - r.left_included))
    {
        if (std::numeric_limits<UInt64>::max() - step < begin)
            return std::nullopt;
        begin += step;
    }

    if ((begin >= r.right_included) && (begin - r.right_included >= r.right.safeGet<UInt64>()))
        return std::nullopt;
    UInt64 right_edge_included = r.right.safeGet<UInt64>() - (1 - r.right_included);
    return std::optional{RangeWithStep{begin, step, static_cast<UInt128>(right_edge_included - begin) / step + 1}};
}

auto sizeOfRanges(const RangesWithStep & rs)
{
    UInt128 total_size{};
    for (const RangeWithStep & r : rs)
    {
        /// total_size will never overflow
        total_size += r.size;
    }
    return total_size;
};

/// Generate numbers according to ranges.
/// Numbers generated is ordered in one stream.
/// Notice that we will not generate additional numbers out of ranges.
class NumbersRangedSource : public ISource
{
public:
    /// Represent a position in Ranges list.
    struct RangesPos
    {
        size_t offset_in_ranges;
        UInt128 offset_in_range;
    };

    struct RangesState
    {
        RangesPos pos;
        mutable std::mutex mutex;
    };

    using RangesStatePtr = std::shared_ptr<RangesState>;

    NumbersRangedSource(
        const RangesWithStep & ranges_,
        RangesStatePtr & ranges_state_,
        UInt64 base_block_size_,
        UInt64 step_,
        const std::string & column_name)
        : ISource(NumbersSource::createHeader(column_name))
        , ranges(ranges_)
        , ranges_state(ranges_state_)
        , base_block_size(base_block_size_)
        , step(step_)
    {
    }

    String getName() const override { return "NumbersRange"; }

protected:
    /// Find the data range in ranges and return how many item found.
    /// If no data left in ranges return 0.
    UInt64 findRanges(RangesPos & start, RangesPos & end, UInt64 base_block_size_)
    {
        std::lock_guard lock(ranges_state->mutex);


        UInt64 need = base_block_size_;
        UInt64 size = 0; /// how many item found.

        /// find start
        start = ranges_state->pos;
        end = start;

        /// find end
        while (need != 0)
        {
            UInt128 can_provide = end.offset_in_ranges == ranges.size() ? static_cast<UInt128>(0)
                                                                        : ranges[end.offset_in_ranges].size - end.offset_in_range;
            if (can_provide == 0)
                break;

            if (can_provide > need)
            {
                end.offset_in_range += need;
                size += need;
                need = 0;
            }
            else if (can_provide == need)
            {
                end.offset_in_ranges++;
                end.offset_in_range = 0;
                size += need;
                need = 0;
            }
            else
            {
                end.offset_in_ranges++;
                end.offset_in_range = 0;
                size += static_cast<UInt64>(can_provide);
                need -= static_cast<UInt64>(can_provide);
            }
        }

        ranges_state->pos = end;

        return size;
    }

    Chunk generate() override
    {
        if (ranges.empty())
            return {};

        /// Find the data range.
        /// If data left is small, shrink block size.
        RangesPos start;
        RangesPos end;
        auto block_size = findRanges(start, end, base_block_size);

        if (!block_size)
            return {};

        auto column = ColumnUInt64::create(block_size);
        ColumnUInt64::Container & vec = column->getData();

        /// This will accelerates the code.
        UInt64 * pos = vec.data();

        UInt64 provided = 0;
        RangesPos cursor = start;

        while (block_size - provided != 0)
        {
            UInt64 need = block_size - provided;
            auto & range = ranges[cursor.offset_in_ranges];

            UInt128 can_provide = cursor.offset_in_ranges == end.offset_in_ranges
                ? end.offset_in_range - cursor.offset_in_range
                : range.size - cursor.offset_in_range;

            /// set value to block
            auto set_value = [&pos, this](UInt128 & start_value, UInt128 & end_value)
            {
                if (end_value > std::numeric_limits<UInt64>::max())
                {
                    while (start_value < end_value)
                    {
                        *(pos++) = start_value;
                        start_value += this->step;
                    }
                }
                else
                {
                    auto start_value_64 = static_cast<UInt64>(start_value);
                    auto end_value_64 = static_cast<UInt64>(end_value);
                    auto size = (end_value_64 - start_value_64) / this->step;
                    iotaWithStepOptimized(pos, static_cast<size_t>(size), start_value_64, step);
                    pos += size;
                }
            };

            if (can_provide > need)
            {
                UInt64 start_value = range.left + cursor.offset_in_range * step;
                /// end_value will never overflow
                iotaWithStepOptimized(pos, static_cast<size_t>(need), start_value, step);
                pos += need;
                provided += need;
                cursor.offset_in_range += need;
            }
            else if (can_provide == need)
            {
                /// to avoid UInt64 overflow
                UInt128 start_value = static_cast<UInt128>(range.left) + cursor.offset_in_range * step;
                UInt128 end_value = start_value + need * step;
                set_value(start_value, end_value);

                provided += need;
                cursor.offset_in_ranges++;
                cursor.offset_in_range = 0;
            }
            else
            {
                /// to avoid UInt64 overflow
                UInt128 start_value = static_cast<UInt128>(range.left) + cursor.offset_in_range * step;
                UInt128 end_value = start_value + can_provide * step;
                set_value(start_value, end_value);

                provided += static_cast<UInt64>(can_provide);
                cursor.offset_in_ranges++;
                cursor.offset_in_range = 0;
            }
        }

        chassert(block_size == UInt64(pos - vec.begin()));
        progress(column->size(), column->byteSize());

        return {Columns{std::move(column)}, block_size};
    }

private:
    /// The ranges is shared between all streams.
    RangesWithStep ranges;

    /// Ranges state shared between all streams, actually is the start of the ranges.
    RangesStatePtr ranges_state;

    /// Base block size, will shrink when data left is not enough.
    UInt64 base_block_size;

    UInt64 step;
};

}

namespace
{
/// Whether we should push limit down to scan.
bool shouldPushdownLimit(const SelectQueryInfo & query_info, UInt64 limit_length)
{
    if (!query_info.query)
        return false;

    const auto & query = query_info.query->as<ASTSelectQuery &>();
    /// Just ignore some minor cases, such as:
    ///     select * from system.numbers order by number asc limit 10
    return !query.distinct && !query.limitBy() && !query_info.has_order_by
        && !query_info.need_aggregate
        /// For new analyzer, window will be delete from AST, so we should not use query.window()
        && !query_info.has_window && !query_info.additional_filter_ast && (limit_length > 0 && !query.limit_with_ties);
}

/// Shrink ranges to size.
///     For example: ranges: [1, 5], [8, 100]; size: 7, we will get [1, 5], [8, 9]
void shrinkRanges(RangesWithStep & ranges, size_t size)
{
    size_t last_range_idx = 0;
    for (size_t i = 0; i < ranges.size(); i++)
    {
        auto range_size = ranges[i].size;
        if (range_size < size)
        {
            size -= static_cast<UInt64>(range_size);
            continue;
        }
        if (range_size == size)
        {
            last_range_idx = i;
            break;
        }

        auto & range = ranges[i];
        range.size = static_cast<UInt128>(size);
        last_range_idx = i;
        break;
    }

    /// delete the additional ranges
    ranges.erase(ranges.begin() + (last_range_idx + 1), ranges.end());
}

/// This is ideologically wrong. We should only get it from the query plan optimization.
std::optional<size_t> getLimitFromQueryInfo(const SelectQueryInfo & query_info, const ContextPtr & context)
{
    if (!query_info.query)
        return {};

<<<<<<< HEAD
    auto [limit, _, offset, fractional_offset] = InterpreterSelectQuery::getLimitLengthAndOffset(query_info.query->as<ASTSelectQuery &>(), context);

    if (!shouldPushdownLimit(query_info, limit) || fractional_offset > 0) 
        return {};

    return limit + offset;
=======
    const auto lim_info = InterpreterSelectQuery::getLimitLengthAndOffset(query_info.query->as<ASTSelectQuery &>(), context);

    if (lim_info.is_limit_length_negative)
        return {};

    if (!shouldPushdownLimit(query_info, lim_info.limit_length))
        return {};

    return lim_info.limit_length + lim_info.limit_offset;
>>>>>>> aa075443
}

}

ReadFromSystemNumbersStep::ReadFromSystemNumbersStep(
    const Names & column_names_,
    const SelectQueryInfo & query_info_,
    const StorageSnapshotPtr & storage_snapshot_,
    const ContextPtr & context_,
    StoragePtr storage_,
    size_t max_block_size_,
    size_t num_streams_)
    : SourceStepWithFilter(
        std::make_shared<const Block>(storage_snapshot_->getSampleBlockForColumns(column_names_)),
        column_names_,
        query_info_,
        storage_snapshot_,
        context_)
    , column_names{column_names_}
    , storage{std::move(storage_)}
    , key_expression{KeyDescription::parse(column_names[0], storage_snapshot->metadata->columns, context, false).expression}
    , max_block_size{max_block_size_}
    , num_streams{num_streams_}
    , query_info_limit(query_info.trivial_limit)
    , storage_limits(query_info.storage_limits)
{
    storage_snapshot->check(column_names);
    chassert(column_names.size() == 1);
    chassert(storage->as<StorageSystemNumbers>() != nullptr);

    limit = getLimitFromQueryInfo(query_info_, context);
}


void ReadFromSystemNumbersStep::initializePipeline(QueryPipelineBuilder & pipeline, const BuildQueryPipelineSettings &)
{
    auto pipe = makePipe();

    if (pipe.empty())
    {
        chassert(output_header != nullptr);
        pipe = Pipe(std::make_shared<NullSource>(output_header));
    }

    /// Add storage limits.
    for (const auto & processor : pipe.getProcessors())
        processor->setStorageLimits(storage_limits);

    /// Add to processors to get processor info through explain pipeline statement.
    for (const auto & processor : pipe.getProcessors())
        processors.emplace_back(processor);

    pipeline.init(std::move(pipe));
}

QueryPlanStepPtr ReadFromSystemNumbersStep::clone() const
{
    return std::make_unique<ReadFromSystemNumbersStep>(column_names, getQueryInfo(), getStorageSnapshot(), getContext(), storage, max_block_size, num_streams);
}

Pipe ReadFromSystemNumbersStep::makePipe()
{
    auto & numbers_storage = storage->as<StorageSystemNumbers &>();

    if (!numbers_storage.multithreaded)
        num_streams = 1;

    Pipe pipe;
    Ranges ranges;

    if (numbers_storage.limit.has_value() && (numbers_storage.limit.value() == 0))
    {
        pipe.addSource(std::make_shared<NullSource>(NumbersSource::createHeader(numbers_storage.column_name)));
        return pipe;
    }
    chassert(numbers_storage.step != UInt64{0});

    /// Build rpn of query filters
    ActionsDAGWithInversionPushDown inverted_dag(filter_actions_dag ? filter_actions_dag->getOutputs().front() : nullptr, context);
    KeyCondition condition(inverted_dag, context, column_names, key_expression);

    if (condition.extractPlainRanges(ranges))
    {
        /// Intersect ranges with table range
        std::optional<Range> table_range;
        std::optional<Range> overflowed_table_range;

        if (numbers_storage.limit.has_value())
        {
            if (std::numeric_limits<UInt64>::max() - numbers_storage.offset >= *(numbers_storage.limit))
            {
                table_range.emplace(
                    FieldRef(numbers_storage.offset), true, FieldRef(numbers_storage.offset + *(numbers_storage.limit)), false);
            }
            /// UInt64 overflow, for example: SELECT number FROM numbers(18446744073709551614, 5)
            else
            {
                table_range.emplace(FieldRef(numbers_storage.offset), true, std::numeric_limits<UInt64>::max(), true);
                auto overflow_end = UInt128(numbers_storage.offset) + UInt128(*numbers_storage.limit);
                overflowed_table_range.emplace(
                    FieldRef(UInt64(0)), true, FieldRef(UInt64(overflow_end - std::numeric_limits<UInt64>::max() - 1)), false);
            }
        }
        else
        {
            table_range.emplace(FieldRef(numbers_storage.offset), true, FieldRef(std::numeric_limits<UInt64>::max()), true);
        }

        RangesWithStep intersected_ranges;
        for (auto & r : ranges)
        {
            auto intersected_range = table_range->intersectWith(r);
            if (intersected_range.has_value())
            {
                auto range_with_step
                    = steppedRangeFromRange(intersected_range.value(), numbers_storage.step, numbers_storage.offset % numbers_storage.step);
                if (range_with_step.has_value())
                    intersected_ranges.push_back(*range_with_step);
            }
        }


        /// intersection with overflowed_table_range goes back.
        if (overflowed_table_range.has_value())
        {
            for (auto & r : ranges)
            {
                auto intersected_range = overflowed_table_range->intersectWith(r);
                if (intersected_range)
                {
                    auto range_with_step = steppedRangeFromRange(
                        intersected_range.value(),
                        numbers_storage.step,
                        static_cast<UInt64>(
                            (static_cast<UInt128>(numbers_storage.offset) + std::numeric_limits<UInt64>::max() + 1)
                            % numbers_storage.step));
                    if (range_with_step)
                        intersected_ranges.push_back(*range_with_step);
                }
            }
        }

        /// ranges is blank, return a source who has no data
        if (intersected_ranges.empty())
        {
            pipe.addSource(std::make_shared<NullSource>(NumbersSource::createHeader(numbers_storage.column_name)));
            return pipe;
        }

        UInt128 total_size = sizeOfRanges(intersected_ranges);

        /// limit total_size by query_limit
        if (limit && *limit < total_size)
        {
            total_size = *limit;
            /// We should shrink intersected_ranges for case:
            ///     intersected_ranges: [1, 4], [7, 100]; query_limit: 2
            shrinkRanges(intersected_ranges, total_size);
        }

        checkLimits(size_t(total_size));

        if (total_size / max_block_size < num_streams)
            num_streams = static_cast<size_t>(total_size / max_block_size);

        if (num_streams == 0)
            num_streams = 1;

        /// Ranges state, all streams will share the state.
        auto ranges_state = std::make_shared<NumbersRangedSource::RangesState>();
        for (size_t i = 0; i < num_streams; ++i)
        {
            auto source = std::make_shared<NumbersRangedSource>(
                intersected_ranges, ranges_state, max_block_size, numbers_storage.step, numbers_storage.column_name);

            if (i == 0)
                source->addTotalRowsApprox(total_size);

            pipe.addSource(std::move(source));
        }
        return pipe;
    }

    const auto end = std::invoke(
        [&]() -> std::optional<UInt64>
        {
            if (numbers_storage.limit.has_value())
                return *(numbers_storage.limit) + numbers_storage.offset;
            return {};
        });

    /// Fall back to NumbersSource
    /// Range in a single block
    const auto block_range = max_block_size * numbers_storage.step;
    /// Step between chunks in a single source.
    /// It is bigger than block_range in case of multiple threads, because we have to account for other sources as well.
    const auto step_between_chunks = num_streams * block_range;
    for (size_t i = 0; i < num_streams; ++i)
    {
        const auto source_offset = i * block_range;
        if (numbers_storage.limit.has_value() && *numbers_storage.limit < source_offset)
            break;

        const auto source_start = numbers_storage.offset + source_offset;

        auto source = std::make_shared<NumbersSource>(
            max_block_size,
            source_start,
            end,
            numbers_storage.column_name,
            numbers_storage.step,
            step_between_chunks);

        if (end && i == 0)
        {
            UInt64 rows_approx = itemCountInRange(numbers_storage.offset, *end, numbers_storage.step);
            if (limit > 0 && limit < rows_approx)
                rows_approx = query_info_limit;
            source->addTotalRowsApprox(rows_approx);
        }

        pipe.addSource(std::move(source));
    }

    return pipe;
}

void ReadFromSystemNumbersStep::checkLimits(size_t rows)
{
    const auto & settings = context->getSettingsRef();

    if (settings[Setting::read_overflow_mode] == OverflowMode::THROW && settings[Setting::max_rows_to_read])
    {
        const auto limits = SizeLimits(settings[Setting::max_rows_to_read], 0, settings[Setting::read_overflow_mode]);
        limits.check(rows, 0, "rows (controlled by 'max_rows_to_read' setting)", ErrorCodes::TOO_MANY_ROWS);
    }

    if (settings[Setting::read_overflow_mode_leaf] == OverflowMode::THROW && settings[Setting::max_rows_to_read_leaf])
    {
        const auto leaf_limits = SizeLimits(settings[Setting::max_rows_to_read_leaf], 0, settings[Setting::read_overflow_mode_leaf]);
        leaf_limits.check(rows, 0, "rows (controlled by 'max_rows_to_read_leaf' setting)", ErrorCodes::TOO_MANY_ROWS);
    }
}

}<|MERGE_RESOLUTION|>--- conflicted
+++ resolved
@@ -406,24 +406,15 @@
     if (!query_info.query)
         return {};
 
-<<<<<<< HEAD
-    auto [limit, _, offset, fractional_offset] = InterpreterSelectQuery::getLimitLengthAndOffset(query_info.query->as<ASTSelectQuery &>(), context);
-
-    if (!shouldPushdownLimit(query_info, limit) || fractional_offset > 0) 
-        return {};
-
-    return limit + offset;
-=======
     const auto lim_info = InterpreterSelectQuery::getLimitLengthAndOffset(query_info.query->as<ASTSelectQuery &>(), context);
 
-    if (lim_info.is_limit_length_negative)
+    if (lim_info.is_limit_length_negative || lim_info.fractional_offset > 0)
         return {};
 
     if (!shouldPushdownLimit(query_info, lim_info.limit_length))
         return {};
 
     return lim_info.limit_length + lim_info.limit_offset;
->>>>>>> aa075443
 }
 
 }
