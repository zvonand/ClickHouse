--- conflicted
+++ resolved
@@ -70,9 +70,6 @@
     serializeText(column, row_num, ostr, settings);
 }
 
-<<<<<<< HEAD
-static inline void readText(Time64 & x, UInt32 scale, ReadBuffer & istr, const FormatSettings & /*settings*/, const DateLUTImpl & /*time_zone*/, const DateLUTImpl & /*utc_time_zone*/)
-=======
 static inline void readText(
     Time64 & x,
     UInt32 scale,
@@ -80,14 +77,10 @@
     const FormatSettings & /*settings*/,
     const DateLUTImpl & /*time_zone*/,
     const DateLUTImpl & /*utc_time_zone*/)
->>>>>>> 749a0bdb
 {
     readTime64Text(x, scale, istr);
 }
 
-<<<<<<< HEAD
-static inline bool tryReadText(Time64 & x, UInt32 scale, ReadBuffer & istr, const FormatSettings & /*settings*/, const DateLUTImpl & /*time_zone*/, const DateLUTImpl & /*utc_time_zone*/)
-=======
 static inline bool tryReadText(
     Time64 & x,
     UInt32 scale,
@@ -95,7 +88,6 @@
     const FormatSettings & /*settings*/,
     const DateLUTImpl & /*time_zone*/,
     const DateLUTImpl & /*utc_time_zone*/)
->>>>>>> 749a0bdb
 {
     return tryReadTime64Text(x, scale, istr);
 }
