--- conflicted
+++ resolved
@@ -107,11 +107,9 @@
             {"use_roaring_bitmap_iceberg_positional_deletes", false, false, "New setting"},
             {"iceberg_metadata_compression_method", "", "", "New setting"},
             {"allow_experimental_correlated_subqueries", false, true, "Mark correlated subqueries support as Beta."},
-<<<<<<< HEAD
             {"jemalloc_enable_profiler", false, false, "New setting"},
             {"jemalloc_collect_profile_samples_in_trace_log", false, false, "New setting"},
             {"enable_producing_buckets_out_of_order_in_aggregation", false, true, "New setting"},
-=======
             {"promql_database", "", "", "New experimental setting"},
             {"promql_table", "", "", "New experimental setting"},
             {"evaluation_time", 0, 0, "New experimental setting"},
@@ -120,7 +118,6 @@
             {"enable_lightweight_update", false, true, "Lightweight updates were moved to Beta. Added an alias for setting 'allow_experimental_lightweight_update'."},
             {"allow_experimental_lightweight_update", false, true, "Lightweight updates were moved to Beta."},
             {"s3_slow_all_threads_after_retryable_error", true, true, "Added an alias for setting `backup_slow_all_threads_after_retryable_s3_error`"},
->>>>>>> 4169cc03
         });
         addSettingsChanges(settings_changes_history, "25.7",
         {
