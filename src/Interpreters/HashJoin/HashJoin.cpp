--- conflicted
+++ resolved
@@ -34,14 +34,11 @@
 #include <Interpreters/HashJoin/HashJoinMethods.h>
 #include <Interpreters/HashJoin/JoinUsedFlags.h>
 
-<<<<<<< HEAD
 namespace CurrentMetrics
 {
 extern const Metric TemporaryFilesForJoin;
 }
 
-=======
->>>>>>> 1f7e2845
 namespace DB
 {
 
@@ -576,19 +573,11 @@
         && (tmp_stream || (max_bytes_in_join && getTotalByteCount() + block_to_save.allocatedBytes() >= max_bytes_in_join)
             || (max_rows_in_join && getTotalRowCount() + block_to_save.rows() >= max_rows_in_join)))
     {
-<<<<<<< HEAD
-        if (tmp_stream == nullptr)
-        {
-            tmp_stream = &tmp_data->createStream(right_sample_block);
-        }
-        chassert(!source_block.wasScattered()); /// We don't run parallel_hash for cross join
-        tmp_stream->write(block_to_save.getSourceBlock());
-=======
         if (!tmp_stream)
             tmp_stream.emplace(right_sample_block, tmp_data.get());
 
-        tmp_stream.value()->write(block_to_save);
->>>>>>> 1f7e2845
+        chassert(!source_block.wasScattered()); /// We don't run parallel_hash for cross join
+        tmp_stream.value()->write(block_to_save.getSourceBlock());
         return true;
     }
 
