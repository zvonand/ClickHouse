--- conflicted
+++ resolved
@@ -12,17 +12,9 @@
     Actions: INPUT :: 0 -> __join_result_dummy UInt8 : 0
     Positions:
       Expression (Post Join Actions)
-<<<<<<< HEAD
-      Actions: INPUT :: 0 -> __table1.x Int32 : 0
-               INPUT :: 1 -> __table1.y Int32 : 1
-               INPUT :: 2 -> exists(__table2) UInt8 : 2
-      Positions: 0 1 2
-        Join (JOIN FillRightFirst)
-=======
       Actions: INPUT :: 0 -> __join_result_dummy UInt8 : 0
       Positions: 0
-        Join
->>>>>>> 7faed2dd
+        Join (JOIN FillRightFirst)
         Type: LEFT
         Strictness: SEMI
         Algorithm: ConcurrentHashJoin
