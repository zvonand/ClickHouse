#include <Common/CurrentThread.h>
#include <Common/ErrorCodes.h>
#include <Common/Exception.h>
#include <chrono>

/** Previously, these constants were located in one enum.
  * But in this case there is a problem: when you add a new constant, you need to recompile
  * all translation units that use at least one constant (almost the whole project).
  * Therefore it is made so that definitions of constants are located here, in one file,
  * and their declaration are in different files, at the place of use.
  *
  * Later it was converted to the lookup table, to provide:
  * - errorCodeToName()
  * - system.errors table
  */

#define APPLY_FOR_BUILTIN_ERROR_CODES(M) \
    M(0, OK) \
    M(1, UNSUPPORTED_METHOD) \
    M(2, UNSUPPORTED_PARAMETER) \
    M(3, UNEXPECTED_END_OF_FILE) \
    M(4, EXPECTED_END_OF_FILE) \
    M(6, CANNOT_PARSE_TEXT) \
    M(7, INCORRECT_NUMBER_OF_COLUMNS) \
    M(8, THERE_IS_NO_COLUMN) \
    M(9, SIZES_OF_COLUMNS_DOESNT_MATCH) \
    M(10, NOT_FOUND_COLUMN_IN_BLOCK) \
    M(11, POSITION_OUT_OF_BOUND) \
    M(12, PARAMETER_OUT_OF_BOUND) \
    M(13, SIZES_OF_COLUMNS_IN_TUPLE_DOESNT_MATCH) \
    M(15, DUPLICATE_COLUMN) \
    M(16, NO_SUCH_COLUMN_IN_TABLE) \
    M(19, SIZE_OF_FIXED_STRING_DOESNT_MATCH) \
    M(20, NUMBER_OF_COLUMNS_DOESNT_MATCH) \
    M(23, CANNOT_READ_FROM_ISTREAM) \
    M(24, CANNOT_WRITE_TO_OSTREAM) \
    M(25, CANNOT_PARSE_ESCAPE_SEQUENCE) \
    M(26, CANNOT_PARSE_QUOTED_STRING) \
    M(27, CANNOT_PARSE_INPUT_ASSERTION_FAILED) \
    M(28, CANNOT_PRINT_FLOAT_OR_DOUBLE_NUMBER) \
    M(32, ATTEMPT_TO_READ_AFTER_EOF) \
    M(33, CANNOT_READ_ALL_DATA) \
    M(34, TOO_MANY_ARGUMENTS_FOR_FUNCTION) \
    M(35, TOO_FEW_ARGUMENTS_FOR_FUNCTION) \
    M(36, BAD_ARGUMENTS) \
    M(37, UNKNOWN_ELEMENT_IN_AST) \
    M(38, CANNOT_PARSE_DATE) \
    M(39, TOO_LARGE_SIZE_COMPRESSED) \
    M(40, CHECKSUM_DOESNT_MATCH) \
    M(41, CANNOT_PARSE_DATETIME) \
    M(42, NUMBER_OF_ARGUMENTS_DOESNT_MATCH) \
    M(43, ILLEGAL_TYPE_OF_ARGUMENT) \
    M(44, ILLEGAL_COLUMN) \
    M(46, UNKNOWN_FUNCTION) \
    M(47, UNKNOWN_IDENTIFIER) \
    M(48, NOT_IMPLEMENTED) \
    M(49, LOGICAL_ERROR) \
    M(50, UNKNOWN_TYPE) \
    M(51, EMPTY_LIST_OF_COLUMNS_QUERIED) \
    M(52, COLUMN_QUERIED_MORE_THAN_ONCE) \
    M(53, TYPE_MISMATCH) \
    M(55, STORAGE_REQUIRES_PARAMETER) \
    M(56, UNKNOWN_STORAGE) \
    M(57, TABLE_ALREADY_EXISTS) \
    M(58, TABLE_METADATA_ALREADY_EXISTS) \
    M(59, ILLEGAL_TYPE_OF_COLUMN_FOR_FILTER) \
    M(60, UNKNOWN_TABLE) \
    M(62, SYNTAX_ERROR) \
    M(63, UNKNOWN_AGGREGATE_FUNCTION) \
    M(68, CANNOT_GET_SIZE_OF_FIELD) \
    M(69, ARGUMENT_OUT_OF_BOUND) \
    M(70, CANNOT_CONVERT_TYPE) \
    M(71, CANNOT_WRITE_AFTER_END_OF_BUFFER) \
    M(72, CANNOT_PARSE_NUMBER) \
    M(73, UNKNOWN_FORMAT) \
    M(74, CANNOT_READ_FROM_FILE_DESCRIPTOR) \
    M(75, CANNOT_WRITE_TO_FILE_DESCRIPTOR) \
    M(76, CANNOT_OPEN_FILE) \
    M(77, CANNOT_CLOSE_FILE) \
    M(78, UNKNOWN_TYPE_OF_QUERY) \
    M(79, INCORRECT_FILE_NAME) \
    M(80, INCORRECT_QUERY) \
    M(81, UNKNOWN_DATABASE) \
    M(82, DATABASE_ALREADY_EXISTS) \
    M(83, DIRECTORY_DOESNT_EXIST) \
    M(84, DIRECTORY_ALREADY_EXISTS) \
    M(85, FORMAT_IS_NOT_SUITABLE_FOR_INPUT) \
    M(86, RECEIVED_ERROR_FROM_REMOTE_IO_SERVER) \
    M(87, CANNOT_SEEK_THROUGH_FILE) \
    M(88, CANNOT_TRUNCATE_FILE) \
    M(89, UNKNOWN_COMPRESSION_METHOD) \
    M(90, EMPTY_LIST_OF_COLUMNS_PASSED) \
    M(91, SIZES_OF_MARKS_FILES_ARE_INCONSISTENT) \
    M(92, EMPTY_DATA_PASSED) \
    M(93, UNKNOWN_AGGREGATED_DATA_VARIANT) \
    M(94, CANNOT_MERGE_DIFFERENT_AGGREGATED_DATA_VARIANTS) \
    M(95, CANNOT_READ_FROM_SOCKET) \
    M(96, CANNOT_WRITE_TO_SOCKET) \
    M(99, UNKNOWN_PACKET_FROM_CLIENT) \
    M(100, UNKNOWN_PACKET_FROM_SERVER) \
    M(101, UNEXPECTED_PACKET_FROM_CLIENT) \
    M(102, UNEXPECTED_PACKET_FROM_SERVER) \
    M(104, TOO_SMALL_BUFFER_SIZE) \
    M(107, FILE_DOESNT_EXIST) \
    M(108, NO_DATA_TO_INSERT) \
    M(109, CANNOT_BLOCK_SIGNAL) \
    M(110, CANNOT_UNBLOCK_SIGNAL) \
    M(111, CANNOT_MANIPULATE_SIGSET) \
    M(112, CANNOT_WAIT_FOR_SIGNAL) \
    M(113, THERE_IS_NO_SESSION) \
    M(114, CANNOT_CLOCK_GETTIME) \
    M(115, UNKNOWN_SETTING) \
    M(116, THERE_IS_NO_DEFAULT_VALUE) \
    M(117, INCORRECT_DATA) \
    M(119, ENGINE_REQUIRED) \
    M(120, CANNOT_INSERT_VALUE_OF_DIFFERENT_SIZE_INTO_TUPLE) \
    M(121, UNSUPPORTED_JOIN_KEYS) \
    M(122, INCOMPATIBLE_COLUMNS) \
    M(123, UNKNOWN_TYPE_OF_AST_NODE) \
    M(124, INCORRECT_ELEMENT_OF_SET) \
    M(125, INCORRECT_RESULT_OF_SCALAR_SUBQUERY) \
    M(127, ILLEGAL_INDEX) \
    M(128, TOO_LARGE_ARRAY_SIZE) \
    M(129, FUNCTION_IS_SPECIAL) \
    M(130, CANNOT_READ_ARRAY_FROM_TEXT) \
    M(131, TOO_LARGE_STRING_SIZE) \
    M(133, AGGREGATE_FUNCTION_DOESNT_ALLOW_PARAMETERS) \
    M(134, PARAMETERS_TO_AGGREGATE_FUNCTIONS_MUST_BE_LITERALS) \
    M(135, ZERO_ARRAY_OR_TUPLE_INDEX) \
    M(137, UNKNOWN_ELEMENT_IN_CONFIG) \
    M(138, EXCESSIVE_ELEMENT_IN_CONFIG) \
    M(139, NO_ELEMENTS_IN_CONFIG) \
    M(141, SAMPLING_NOT_SUPPORTED) \
    M(142, NOT_FOUND_NODE) \
    M(145, UNKNOWN_OVERFLOW_MODE) \
    M(152, UNKNOWN_DIRECTION_OF_SORTING) \
    M(153, ILLEGAL_DIVISION) \
    M(156, DICTIONARIES_WAS_NOT_LOADED) \
    M(158, TOO_MANY_ROWS) \
    M(159, TIMEOUT_EXCEEDED) \
    M(160, TOO_SLOW) \
    M(161, TOO_MANY_COLUMNS) \
    M(162, TOO_DEEP_SUBQUERIES) \
    M(164, READONLY) \
    M(165, TOO_MANY_TEMPORARY_COLUMNS) \
    M(166, TOO_MANY_TEMPORARY_NON_CONST_COLUMNS) \
    M(167, TOO_DEEP_AST) \
    M(168, TOO_BIG_AST) \
    M(169, BAD_TYPE_OF_FIELD) \
    M(170, BAD_GET) \
    M(172, CANNOT_CREATE_DIRECTORY) \
    M(173, CANNOT_ALLOCATE_MEMORY) \
    M(174, CYCLIC_ALIASES) \
    M(179, MULTIPLE_EXPRESSIONS_FOR_ALIAS) \
    M(180, THERE_IS_NO_PROFILE) \
    M(181, ILLEGAL_FINAL) \
    M(182, ILLEGAL_PREWHERE) \
    M(183, UNEXPECTED_EXPRESSION) \
    M(184, ILLEGAL_AGGREGATION) \
    M(186, UNSUPPORTED_COLLATION_LOCALE) \
    M(187, COLLATION_COMPARISON_FAILED) \
    M(190, SIZES_OF_ARRAYS_DONT_MATCH) \
    M(191, SET_SIZE_LIMIT_EXCEEDED) \
    M(192, UNKNOWN_USER) \
    M(193, WRONG_PASSWORD) \
    M(194, REQUIRED_PASSWORD) \
    M(195, IP_ADDRESS_NOT_ALLOWED) \
    M(196, UNKNOWN_ADDRESS_PATTERN_TYPE) \
    M(198, DNS_ERROR) \
    M(199, UNKNOWN_QUOTA) \
    M(201, QUOTA_EXCEEDED) \
    M(202, TOO_MANY_SIMULTANEOUS_QUERIES) \
    M(203, NO_FREE_CONNECTION) \
    M(204, CANNOT_FSYNC) \
    M(206, ALIAS_REQUIRED) \
    M(207, AMBIGUOUS_IDENTIFIER) \
    M(208, EMPTY_NESTED_TABLE) \
    M(209, SOCKET_TIMEOUT) \
    M(210, NETWORK_ERROR) \
    M(211, EMPTY_QUERY) \
    M(212, UNKNOWN_LOAD_BALANCING) \
    M(213, UNKNOWN_TOTALS_MODE) \
    M(214, CANNOT_STATVFS) \
    M(215, NOT_AN_AGGREGATE) \
    M(216, QUERY_WITH_SAME_ID_IS_ALREADY_RUNNING) \
    M(217, CLIENT_HAS_CONNECTED_TO_WRONG_PORT) \
    M(218, TABLE_IS_DROPPED) \
    M(219, DATABASE_NOT_EMPTY) \
    M(220, DUPLICATE_INTERSERVER_IO_ENDPOINT) \
    M(221, NO_SUCH_INTERSERVER_IO_ENDPOINT) \
    M(223, UNEXPECTED_AST_STRUCTURE) \
    M(224, REPLICA_IS_ALREADY_ACTIVE) \
    M(225, NO_ZOOKEEPER) \
    M(226, NO_FILE_IN_DATA_PART) \
    M(227, UNEXPECTED_FILE_IN_DATA_PART) \
    M(228, BAD_SIZE_OF_FILE_IN_DATA_PART) \
    M(229, QUERY_IS_TOO_LARGE) \
    M(230, NOT_FOUND_EXPECTED_DATA_PART) \
    M(231, TOO_MANY_UNEXPECTED_DATA_PARTS) \
    M(232, NO_SUCH_DATA_PART) \
    M(233, BAD_DATA_PART_NAME) \
    M(234, NO_REPLICA_HAS_PART) \
    M(235, DUPLICATE_DATA_PART) \
    M(236, ABORTED) \
    M(237, NO_REPLICA_NAME_GIVEN) \
    M(238, FORMAT_VERSION_TOO_OLD) \
    M(239, CANNOT_MUNMAP) \
    M(240, CANNOT_MREMAP) \
    M(241, MEMORY_LIMIT_EXCEEDED) \
    M(242, TABLE_IS_READ_ONLY) \
    M(243, NOT_ENOUGH_SPACE) \
    M(244, UNEXPECTED_ZOOKEEPER_ERROR) \
    M(246, CORRUPTED_DATA) \
    M(248, INVALID_PARTITION_VALUE) \
    M(251, NO_SUCH_REPLICA) \
    M(252, TOO_MANY_PARTS) \
    M(253, REPLICA_ALREADY_EXISTS) \
    M(254, NO_ACTIVE_REPLICAS) \
    M(255, TOO_MANY_RETRIES_TO_FETCH_PARTS) \
    M(256, PARTITION_ALREADY_EXISTS) \
    M(257, PARTITION_DOESNT_EXIST) \
    M(258, UNION_ALL_RESULT_STRUCTURES_MISMATCH) \
    M(260, CLIENT_OUTPUT_FORMAT_SPECIFIED) \
    M(261, UNKNOWN_BLOCK_INFO_FIELD) \
    M(262, BAD_COLLATION) \
    M(263, CANNOT_COMPILE_CODE) \
    M(264, INCOMPATIBLE_TYPE_OF_JOIN) \
    M(265, NO_AVAILABLE_REPLICA) \
    M(266, MISMATCH_REPLICAS_DATA_SOURCES) \
    M(269, INFINITE_LOOP) \
    M(270, CANNOT_COMPRESS) \
    M(271, CANNOT_DECOMPRESS) \
    M(272, CANNOT_IO_SUBMIT) \
    M(273, CANNOT_IO_GETEVENTS) \
    M(274, AIO_READ_ERROR) \
    M(275, AIO_WRITE_ERROR) \
    M(277, INDEX_NOT_USED) \
    M(279, ALL_CONNECTION_TRIES_FAILED) \
    M(280, NO_AVAILABLE_DATA) \
    M(281, DICTIONARY_IS_EMPTY) \
    M(282, INCORRECT_INDEX) \
    M(283, UNKNOWN_DISTRIBUTED_PRODUCT_MODE) \
    M(284, WRONG_GLOBAL_SUBQUERY) \
    M(285, TOO_FEW_LIVE_REPLICAS) \
    M(286, UNSATISFIED_QUORUM_FOR_PREVIOUS_WRITE) \
    M(287, UNKNOWN_FORMAT_VERSION) \
    M(288, DISTRIBUTED_IN_JOIN_SUBQUERY_DENIED) \
    M(289, REPLICA_IS_NOT_IN_QUORUM) \
    M(290, LIMIT_EXCEEDED) \
    M(291, DATABASE_ACCESS_DENIED) \
    M(293, MONGODB_CANNOT_AUTHENTICATE) \
    M(294, CANNOT_WRITE_TO_FILE) \
    M(295, RECEIVED_EMPTY_DATA) \
    M(297, SHARD_HAS_NO_CONNECTIONS) \
    M(298, CANNOT_PIPE) \
    M(299, CANNOT_FORK) \
    M(300, CANNOT_DLSYM) \
    M(301, CANNOT_CREATE_CHILD_PROCESS) \
    M(302, CHILD_WAS_NOT_EXITED_NORMALLY) \
    M(303, CANNOT_SELECT) \
    M(304, CANNOT_WAITPID) \
    M(305, TABLE_WAS_NOT_DROPPED) \
    M(306, TOO_DEEP_RECURSION) \
    M(307, TOO_MANY_BYTES) \
    M(308, UNEXPECTED_NODE_IN_ZOOKEEPER) \
    M(309, FUNCTION_CANNOT_HAVE_PARAMETERS) \
    M(318, INVALID_CONFIG_PARAMETER) \
    M(319, UNKNOWN_STATUS_OF_INSERT) \
    M(321, VALUE_IS_OUT_OF_RANGE_OF_DATA_TYPE) \
    M(336, UNKNOWN_DATABASE_ENGINE) \
    M(341, UNFINISHED) \
    M(342, METADATA_MISMATCH) \
    M(344, SUPPORT_IS_DISABLED) \
    M(345, TABLE_DIFFERS_TOO_MUCH) \
    M(346, CANNOT_CONVERT_CHARSET) \
    M(347, CANNOT_LOAD_CONFIG) \
    M(349, CANNOT_INSERT_NULL_IN_ORDINARY_COLUMN) \
    M(352, AMBIGUOUS_COLUMN_NAME) \
    M(353, INDEX_OF_POSITIONAL_ARGUMENT_IS_OUT_OF_RANGE) \
    M(354, ZLIB_INFLATE_FAILED) \
    M(355, ZLIB_DEFLATE_FAILED) \
    M(358, INTO_OUTFILE_NOT_ALLOWED) \
    M(359, TABLE_SIZE_EXCEEDS_MAX_DROP_SIZE_LIMIT) \
    M(360, CANNOT_CREATE_CHARSET_CONVERTER) \
    M(361, SEEK_POSITION_OUT_OF_BOUND) \
    M(362, CURRENT_WRITE_BUFFER_IS_EXHAUSTED) \
    M(363, CANNOT_CREATE_IO_BUFFER) \
    M(364, RECEIVED_ERROR_TOO_MANY_REQUESTS) \
    M(366, SIZES_OF_NESTED_COLUMNS_ARE_INCONSISTENT) \
    M(369, ALL_REPLICAS_ARE_STALE) \
    M(370, DATA_TYPE_CANNOT_BE_USED_IN_TABLES) \
    M(371, INCONSISTENT_CLUSTER_DEFINITION) \
    M(372, SESSION_NOT_FOUND) \
    M(373, SESSION_IS_LOCKED) \
    M(374, INVALID_SESSION_TIMEOUT) \
    M(375, CANNOT_DLOPEN) \
    M(376, CANNOT_PARSE_UUID) \
    M(377, ILLEGAL_SYNTAX_FOR_DATA_TYPE) \
    M(378, DATA_TYPE_CANNOT_HAVE_ARGUMENTS) \
    M(380, CANNOT_KILL) \
    M(381, HTTP_LENGTH_REQUIRED) \
    M(382, CANNOT_LOAD_CATBOOST_MODEL) \
    M(383, CANNOT_APPLY_CATBOOST_MODEL) \
    M(384, PART_IS_TEMPORARILY_LOCKED) \
    M(385, MULTIPLE_STREAMS_REQUIRED) \
    M(386, NO_COMMON_TYPE) \
    M(387, DICTIONARY_ALREADY_EXISTS) \
    M(388, CANNOT_ASSIGN_OPTIMIZE) \
    M(389, INSERT_WAS_DEDUPLICATED) \
    M(390, CANNOT_GET_CREATE_TABLE_QUERY) \
    M(391, EXTERNAL_LIBRARY_ERROR) \
    M(392, QUERY_IS_PROHIBITED) \
    M(393, THERE_IS_NO_QUERY) \
    M(394, QUERY_WAS_CANCELLED) \
    M(395, FUNCTION_THROW_IF_VALUE_IS_NON_ZERO) \
    M(396, TOO_MANY_ROWS_OR_BYTES) \
    M(397, QUERY_IS_NOT_SUPPORTED_IN_MATERIALIZED_VIEW) \
    M(398, UNKNOWN_MUTATION_COMMAND) \
    M(399, FORMAT_IS_NOT_SUITABLE_FOR_OUTPUT) \
    M(400, CANNOT_STAT) \
    M(401, FEATURE_IS_NOT_ENABLED_AT_BUILD_TIME) \
    M(402, CANNOT_IOSETUP) \
    M(403, INVALID_JOIN_ON_EXPRESSION) \
    M(404, BAD_ODBC_CONNECTION_STRING) \
    M(406, TOP_AND_LIMIT_TOGETHER) \
    M(407, DECIMAL_OVERFLOW) \
    M(408, BAD_REQUEST_PARAMETER) \
    M(410, EXTERNAL_SERVER_IS_NOT_RESPONDING) \
    M(411, PTHREAD_ERROR) \
    M(412, NETLINK_ERROR) \
    M(413, CANNOT_SET_SIGNAL_HANDLER) \
    M(415, ALL_REPLICAS_LOST) \
    M(416, REPLICA_STATUS_CHANGED) \
    M(417, EXPECTED_ALL_OR_ANY) \
    M(418, UNKNOWN_JOIN) \
    M(419, MULTIPLE_ASSIGNMENTS_TO_COLUMN) \
    M(420, CANNOT_UPDATE_COLUMN) \
    M(421, CANNOT_ADD_DIFFERENT_AGGREGATE_STATES) \
    M(422, UNSUPPORTED_URI_SCHEME) \
    M(423, CANNOT_GETTIMEOFDAY) \
    M(424, CANNOT_LINK) \
    M(425, SYSTEM_ERROR) \
    M(427, CANNOT_COMPILE_REGEXP) \
    M(429, FAILED_TO_GETPWUID) \
    M(430, MISMATCHING_USERS_FOR_PROCESS_AND_DATA) \
    M(431, ILLEGAL_SYNTAX_FOR_CODEC_TYPE) \
    M(432, UNKNOWN_CODEC) \
    M(433, ILLEGAL_CODEC_PARAMETER) \
    M(434, CANNOT_PARSE_PROTOBUF_SCHEMA) \
    M(435, NO_COLUMN_SERIALIZED_TO_REQUIRED_PROTOBUF_FIELD) \
    M(436, PROTOBUF_BAD_CAST) \
    M(437, PROTOBUF_FIELD_NOT_REPEATED) \
    M(438, DATA_TYPE_CANNOT_BE_PROMOTED) \
    M(439, CANNOT_SCHEDULE_TASK) \
    M(440, INVALID_LIMIT_EXPRESSION) \
    M(441, CANNOT_PARSE_DOMAIN_VALUE_FROM_STRING) \
    M(442, BAD_DATABASE_FOR_TEMPORARY_TABLE) \
    M(443, NO_COLUMNS_SERIALIZED_TO_PROTOBUF_FIELDS) \
    M(444, UNKNOWN_PROTOBUF_FORMAT) \
    M(445, CANNOT_MPROTECT) \
    M(446, FUNCTION_NOT_ALLOWED) \
    M(447, HYPERSCAN_CANNOT_SCAN_TEXT) \
    M(448, BROTLI_READ_FAILED) \
    M(449, BROTLI_WRITE_FAILED) \
    M(450, BAD_TTL_EXPRESSION) \
    M(451, BAD_TTL_FILE) \
    M(452, SETTING_CONSTRAINT_VIOLATION) \
    M(453, MYSQL_CLIENT_INSUFFICIENT_CAPABILITIES) \
    M(454, OPENSSL_ERROR) \
    M(455, SUSPICIOUS_TYPE_FOR_LOW_CARDINALITY) \
    M(456, UNKNOWN_QUERY_PARAMETER) \
    M(457, BAD_QUERY_PARAMETER) \
    M(458, CANNOT_UNLINK) \
    M(459, CANNOT_SET_THREAD_PRIORITY) \
    M(460, CANNOT_CREATE_TIMER) \
    M(461, CANNOT_SET_TIMER_PERIOD) \
    M(463, CANNOT_FCNTL) \
    M(464, CANNOT_PARSE_ELF) \
    M(465, CANNOT_PARSE_DWARF) \
    M(466, INSECURE_PATH) \
    M(467, CANNOT_PARSE_BOOL) \
    M(468, CANNOT_PTHREAD_ATTR) \
    M(469, VIOLATED_CONSTRAINT) \
    M(471, INVALID_SETTING_VALUE) \
    M(472, READONLY_SETTING) \
    M(473, DEADLOCK_AVOIDED) \
    M(474, INVALID_TEMPLATE_FORMAT) \
    M(475, INVALID_WITH_FILL_EXPRESSION) \
    M(476, WITH_TIES_WITHOUT_ORDER_BY) \
    M(477, INVALID_USAGE_OF_INPUT) \
    M(478, UNKNOWN_POLICY) \
    M(479, UNKNOWN_DISK) \
    M(480, UNKNOWN_PROTOCOL) \
    M(481, PATH_ACCESS_DENIED) \
    M(482, DICTIONARY_ACCESS_DENIED) \
    M(483, TOO_MANY_REDIRECTS) \
    M(484, INTERNAL_REDIS_ERROR) \
    M(487, CANNOT_GET_CREATE_DICTIONARY_QUERY) \
    M(489, INCORRECT_DICTIONARY_DEFINITION) \
    M(490, CANNOT_FORMAT_DATETIME) \
    M(491, UNACCEPTABLE_URL) \
    M(492, ACCESS_ENTITY_NOT_FOUND) \
    M(493, ACCESS_ENTITY_ALREADY_EXISTS) \
    M(495, ACCESS_STORAGE_READONLY) \
    M(496, QUOTA_REQUIRES_CLIENT_KEY) \
    M(497, ACCESS_DENIED) \
    M(498, LIMIT_BY_WITH_TIES_IS_NOT_SUPPORTED) \
    M(499, S3_ERROR) \
    M(500, AZURE_BLOB_STORAGE_ERROR) \
    M(501, CANNOT_CREATE_DATABASE) \
    M(502, CANNOT_SIGQUEUE) \
    M(503, AGGREGATE_FUNCTION_THROW) \
    M(504, FILE_ALREADY_EXISTS) \
    M(507, UNABLE_TO_SKIP_UNUSED_SHARDS) \
    M(508, UNKNOWN_ACCESS_TYPE) \
    M(509, INVALID_GRANT) \
    M(510, CACHE_DICTIONARY_UPDATE_FAIL) \
    M(511, UNKNOWN_ROLE) \
    M(512, SET_NON_GRANTED_ROLE) \
    M(513, UNKNOWN_PART_TYPE) \
    M(514, ACCESS_STORAGE_FOR_INSERTION_NOT_FOUND) \
    M(515, INCORRECT_ACCESS_ENTITY_DEFINITION) \
    M(516, AUTHENTICATION_FAILED) \
    M(517, CANNOT_ASSIGN_ALTER) \
    M(518, CANNOT_COMMIT_OFFSET) \
    M(519, NO_REMOTE_SHARD_AVAILABLE) \
    M(520, CANNOT_DETACH_DICTIONARY_AS_TABLE) \
    M(521, ATOMIC_RENAME_FAIL) \
    M(523, UNKNOWN_ROW_POLICY) \
    M(524, ALTER_OF_COLUMN_IS_FORBIDDEN) \
    M(525, INCORRECT_DISK_INDEX) \
    M(527, NO_SUITABLE_FUNCTION_IMPLEMENTATION) \
    M(528, CASSANDRA_INTERNAL_ERROR) \
    M(529, NOT_A_LEADER) \
    M(530, CANNOT_CONNECT_RABBITMQ) \
    M(531, CANNOT_FSTAT) \
    M(532, LDAP_ERROR) \
    M(535, UNKNOWN_RAID_TYPE) \
    M(536, CANNOT_RESTORE_FROM_FIELD_DUMP) \
    M(537, ILLEGAL_MYSQL_VARIABLE) \
    M(538, MYSQL_SYNTAX_ERROR) \
    M(539, CANNOT_BIND_RABBITMQ_EXCHANGE) \
    M(540, CANNOT_DECLARE_RABBITMQ_EXCHANGE) \
    M(541, CANNOT_CREATE_RABBITMQ_QUEUE_BINDING) \
    M(542, CANNOT_REMOVE_RABBITMQ_EXCHANGE) \
    M(543, UNKNOWN_MYSQL_DATATYPES_SUPPORT_LEVEL) \
    M(544, ROW_AND_ROWS_TOGETHER) \
    M(545, FIRST_AND_NEXT_TOGETHER) \
    M(546, NO_ROW_DELIMITER) \
    M(547, INVALID_RAID_TYPE) \
    M(548, UNKNOWN_VOLUME) \
    M(549, DATA_TYPE_CANNOT_BE_USED_IN_KEY) \
    M(552, UNRECOGNIZED_ARGUMENTS) \
    M(553, LZMA_STREAM_ENCODER_FAILED) \
    M(554, LZMA_STREAM_DECODER_FAILED) \
    M(555, ROCKSDB_ERROR) \
    M(556, SYNC_MYSQL_USER_ACCESS_ERROR) \
    M(557, UNKNOWN_UNION) \
    M(558, EXPECTED_ALL_OR_DISTINCT) \
    M(559, INVALID_GRPC_QUERY_INFO) \
    M(560, ZSTD_ENCODER_FAILED) \
    M(561, ZSTD_DECODER_FAILED) \
    M(562, TLD_LIST_NOT_FOUND) \
    M(563, CANNOT_READ_MAP_FROM_TEXT) \
    M(564, INTERSERVER_SCHEME_DOESNT_MATCH) \
    M(565, TOO_MANY_PARTITIONS) \
    M(566, CANNOT_RMDIR) \
    M(567, DUPLICATED_PART_UUIDS) \
    M(568, RAFT_ERROR) \
    M(569, MULTIPLE_COLUMNS_SERIALIZED_TO_SAME_PROTOBUF_FIELD) \
    M(570, DATA_TYPE_INCOMPATIBLE_WITH_PROTOBUF_FIELD) \
    M(571, DATABASE_REPLICATION_FAILED) \
    M(572, TOO_MANY_QUERY_PLAN_OPTIMIZATIONS) \
    M(573, EPOLL_ERROR) \
    M(574, DISTRIBUTED_TOO_MANY_PENDING_BYTES) \
    M(575, UNKNOWN_SNAPSHOT) \
    M(576, KERBEROS_ERROR) \
    M(577, INVALID_SHARD_ID) \
    M(578, INVALID_FORMAT_INSERT_QUERY_WITH_DATA) \
    M(579, INCORRECT_PART_TYPE) \
    M(580, CANNOT_SET_ROUNDING_MODE) \
    M(581, TOO_LARGE_DISTRIBUTED_DEPTH) \
    M(582, NO_SUCH_PROJECTION_IN_TABLE) \
    M(583, ILLEGAL_PROJECTION) \
    M(584, PROJECTION_NOT_USED) \
    M(585, CANNOT_PARSE_YAML) \
    M(586, CANNOT_CREATE_FILE) \
    M(587, CONCURRENT_ACCESS_NOT_SUPPORTED) \
    M(588, DISTRIBUTED_BROKEN_BATCH_INFO) \
    M(589, DISTRIBUTED_BROKEN_BATCH_FILES) \
    M(590, CANNOT_SYSCONF) \
    M(591, SQLITE_ENGINE_ERROR) \
    M(592, DATA_ENCRYPTION_ERROR) \
    M(593, ZERO_COPY_REPLICATION_ERROR) \
    M(594, BZIP2_STREAM_DECODER_FAILED) \
    M(595, BZIP2_STREAM_ENCODER_FAILED) \
    M(596, INTERSECT_OR_EXCEPT_RESULT_STRUCTURES_MISMATCH) \
    M(597, NO_SUCH_ERROR_CODE) \
    M(598, BACKUP_ALREADY_EXISTS) \
    M(599, BACKUP_NOT_FOUND) \
    M(600, BACKUP_VERSION_NOT_SUPPORTED) \
    M(601, BACKUP_DAMAGED) \
    M(602, NO_BASE_BACKUP) \
    M(603, WRONG_BASE_BACKUP) \
    M(604, BACKUP_ENTRY_ALREADY_EXISTS) \
    M(605, BACKUP_ENTRY_NOT_FOUND) \
    M(606, BACKUP_IS_EMPTY) \
    M(607, CANNOT_RESTORE_DATABASE) \
    M(608, CANNOT_RESTORE_TABLE) \
    M(609, FUNCTION_ALREADY_EXISTS) \
    M(610, CANNOT_DROP_FUNCTION) \
    M(611, CANNOT_CREATE_RECURSIVE_FUNCTION) \
    M(614, POSTGRESQL_CONNECTION_FAILURE) \
    M(615, CANNOT_ADVISE) \
    M(616, UNKNOWN_READ_METHOD) \
    M(617, LZ4_ENCODER_FAILED) \
    M(618, LZ4_DECODER_FAILED) \
    M(619, POSTGRESQL_REPLICATION_INTERNAL_ERROR) \
    M(620, QUERY_NOT_ALLOWED) \
    M(621, CANNOT_NORMALIZE_STRING) \
    M(622, CANNOT_PARSE_CAPN_PROTO_SCHEMA) \
    M(623, CAPN_PROTO_BAD_CAST) \
    M(624, BAD_FILE_TYPE) \
    M(625, IO_SETUP_ERROR) \
    M(626, CANNOT_SKIP_UNKNOWN_FIELD) \
    M(627, BACKUP_ENGINE_NOT_FOUND) \
    M(628, OFFSET_FETCH_WITHOUT_ORDER_BY) \
    M(629, HTTP_RANGE_NOT_SATISFIABLE) \
    M(630, HAVE_DEPENDENT_OBJECTS) \
    M(631, UNKNOWN_FILE_SIZE) \
    M(632, UNEXPECTED_DATA_AFTER_PARSED_VALUE) \
    M(633, QUERY_IS_NOT_SUPPORTED_IN_WINDOW_VIEW) \
    M(634, MONGODB_ERROR) \
    M(635, CANNOT_POLL) \
    M(636, CANNOT_EXTRACT_TABLE_STRUCTURE) \
    M(637, INVALID_TABLE_OVERRIDE) \
    M(638, SNAPPY_UNCOMPRESS_FAILED) \
    M(639, SNAPPY_COMPRESS_FAILED) \
    M(640, NO_HIVEMETASTORE) \
    M(641, CANNOT_APPEND_TO_FILE) \
    M(642, CANNOT_PACK_ARCHIVE) \
    M(643, CANNOT_UNPACK_ARCHIVE) \
    M(645, NUMBER_OF_DIMENSIONS_MISMATCHED) \
    M(647, CANNOT_BACKUP_TABLE) \
    M(648, WRONG_DDL_RENAMING_SETTINGS) \
    M(649, INVALID_TRANSACTION) \
    M(650, SERIALIZATION_ERROR) \
    M(651, CAPN_PROTO_BAD_TYPE) \
    M(652, ONLY_NULLS_WHILE_READING_SCHEMA) \
    M(653, CANNOT_PARSE_BACKUP_SETTINGS) \
    M(654, WRONG_BACKUP_SETTINGS) \
    M(655, FAILED_TO_SYNC_BACKUP_OR_RESTORE) \
    M(659, UNKNOWN_STATUS_OF_TRANSACTION) \
    M(660, HDFS_ERROR) \
    M(661, CANNOT_SEND_SIGNAL) \
    M(662, FS_METADATA_ERROR) \
    M(663, INCONSISTENT_METADATA_FOR_BACKUP) \
    M(664, ACCESS_STORAGE_DOESNT_ALLOW_BACKUP) \
    M(665, CANNOT_CONNECT_NATS) \
    M(667, NOT_INITIALIZED) \
    M(668, INVALID_STATE) \
    M(669, NAMED_COLLECTION_DOESNT_EXIST) \
    M(670, NAMED_COLLECTION_ALREADY_EXISTS) \
    M(671, NAMED_COLLECTION_IS_IMMUTABLE) \
    M(672, INVALID_SCHEDULER_NODE) \
    M(673, RESOURCE_ACCESS_DENIED) \
    M(674, RESOURCE_NOT_FOUND) \
    M(675, CANNOT_PARSE_IPV4) \
    M(676, CANNOT_PARSE_IPV6) \
    M(677, THREAD_WAS_CANCELED) \
    M(678, IO_URING_INIT_FAILED) \
    M(679, IO_URING_SUBMIT_ERROR) \
    M(690, MIXED_ACCESS_PARAMETER_TYPES) \
    M(691, UNKNOWN_ELEMENT_OF_ENUM) \
    M(692, TOO_MANY_MUTATIONS) \
    M(693, AWS_ERROR) \
    M(694, ASYNC_LOAD_CYCLE) \
    M(695, ASYNC_LOAD_FAILED) \
    M(696, ASYNC_LOAD_CANCELED) \
    M(697, CANNOT_RESTORE_TO_NONENCRYPTED_DISK) \
    M(698, INVALID_REDIS_STORAGE_TYPE) \
    M(699, INVALID_REDIS_TABLE_STRUCTURE) \
    M(700, USER_SESSION_LIMIT_EXCEEDED) \
    M(701, CLUSTER_DOESNT_EXIST) \
    M(702, CLIENT_INFO_DOES_NOT_MATCH) \
    M(703, INVALID_IDENTIFIER) \
    M(704, QUERY_CACHE_USED_WITH_NONDETERMINISTIC_FUNCTIONS) \
    M(705, TABLE_NOT_EMPTY) \
    M(706, LIBSSH_ERROR) \
    M(707, GCP_ERROR) \
    M(708, ILLEGAL_STATISTICS) \
    M(709, CANNOT_GET_REPLICATED_DATABASE_SNAPSHOT) \
    M(710, FAULT_INJECTED) \
    M(711, FILECACHE_ACCESS_DENIED) \
    M(712, TOO_MANY_MATERIALIZED_VIEWS) \
    M(713, BROKEN_PROJECTION) \
    M(714, UNEXPECTED_CLUSTER) \
    M(715, CANNOT_DETECT_FORMAT) \
    M(716, CANNOT_FORGET_PARTITION) \
    M(717, EXPERIMENTAL_FEATURE_ERROR) \
    M(718, TOO_SLOW_PARSING) \
    M(719, QUERY_CACHE_USED_WITH_SYSTEM_TABLE) \
    M(720, USER_EXPIRED) \
    M(721, DEPRECATED_FUNCTION) \
    M(722, ASYNC_LOAD_WAIT_FAILED) \
    M(723, PARQUET_EXCEPTION) \
    M(724, TOO_MANY_TABLES) \
    M(725, TOO_MANY_DATABASES) \
    M(726, UNEXPECTED_HTTP_HEADERS) \
    M(727, UNEXPECTED_TABLE_ENGINE) \
    M(728, UNEXPECTED_DATA_TYPE) \
    M(729, ILLEGAL_TIME_SERIES_TAGS) \
    M(730, REFRESH_FAILED) \
    M(731, QUERY_CACHE_USED_WITH_NON_THROW_OVERFLOW_MODE) \
    M(733, TABLE_IS_BEING_RESTARTED) \
    M(734, CANNOT_WRITE_AFTER_BUFFER_CANCELED) \
    M(735, QUERY_WAS_CANCELLED_BY_CLIENT) \
    M(736, DATALAKE_DATABASE_ERROR) \
    M(737, GOOGLE_CLOUD_ERROR) \
    M(738, PART_IS_LOCKED) \
    M(739, BUZZHOUSE) \
    M(740, POTENTIALLY_BROKEN_DATA_PART) \
    M(741, TABLE_UUID_MISMATCH) \
    M(742, DELTA_KERNEL_ERROR) \
    M(743, ICEBERG_SPECIFICATION_VIOLATION) \
    M(744, SESSION_ID_EMPTY) \
    M(745, SERVER_OVERLOADED) \
    M(746, DEPENDENCIES_NOT_FOUND) \
    M(747, FILECACHE_CANNOT_WRITE_THROUGH_CACHE_WITH_CONCURRENT_READS) /* private error code */ \
    M(748, AVRO_EXCEPTION) \
    M(749, TCP_CONNECTION_LIMIT_REACHED) \
    M(750, ARROWFLIGHT_INTERNAL_ERROR) \
    M(751, ARROWFLIGHT_CONNECTION_FAILURE) \
    M(752, ARROWFLIGHT_FETCH_SCHEMA_ERROR) \
    M(753, ARROWFLIGHT_WRITE_ERROR) \
    M(754, UDF_EXECUTION_FAILED) \
    M(755, TOO_LARGE_LIGHTWEIGHT_UPDATES) \
    M(756, CANNOT_PARSE_PROMQL_QUERY) \
    M(757, CANNOT_GET_THREAD_PRIORITY) \
    M(758, TOO_MANY_NAMED_COLLECTIONS) \
    M(759, LICENSING_EXCEPTION) \
<<<<<<< HEAD
    M(760, ACME_ERROR) \
    M(761, UNICODE_ERROR) \
    M(762, SESSION_REFUSED) \
=======
    M(760, UNICODE_ERROR) \
    M(761, ACME_ERROR) \
    M(762, HTTP_CONNECTION_LIMIT_REACHED) \
>>>>>>> e2813dbc
\
    M(900, DISTRIBUTED_CACHE_ERROR) \
    M(901, CANNOT_USE_DISTRIBUTED_CACHE) \
    M(902, PROTOCOL_VERSION_MISMATCH) \
\
    M(999, KEEPER_EXCEPTION) \
    M(1000, POCO_EXCEPTION) \
    M(1001, STD_EXCEPTION) \
    M(1002, UNKNOWN_EXCEPTION) \
    M(1003, SSH_EXCEPTION) \
    M(1004, STARTUP_SCRIPTS_ERROR) \
    /* See END */

#ifdef APPLY_FOR_EXTERNAL_ERROR_CODES
    #define APPLY_FOR_ERROR_CODES(M) APPLY_FOR_BUILTIN_ERROR_CODES(M) APPLY_FOR_EXTERNAL_ERROR_CODES(M)
#else
    #define APPLY_FOR_ERROR_CODES(M) APPLY_FOR_BUILTIN_ERROR_CODES(M)
#endif

namespace DB
{
namespace ErrorCodes
{
#define M(VALUE, NAME) extern const ErrorCode NAME = VALUE;
    APPLY_FOR_ERROR_CODES(M)
#undef M

    constexpr ErrorCode END = 1004;
    ErrorPairHolder values[END + 1]{};

    struct ErrorCodesNames
    {
        std::string_view names[END + 1];
        ErrorCodesNames()
        {
#define M(VALUE, NAME) names[VALUE] = std::string_view(#NAME);
            APPLY_FOR_ERROR_CODES(M)
#undef M
        }
    } static error_codes_names;

    std::string_view getName(ErrorCode error_code)
    {
        if (error_code < 0 || error_code > END)
            return std::string_view();
        return error_codes_names.names[error_code];
    }

    ErrorCode getErrorCodeByName(std::string_view error_name)
    {
        for (int i = 0, end = ErrorCodes::end(); i < end; ++i)
        {
            std::string_view name = ErrorCodes::getName(i);

            if (name.empty())
                continue;

            if (name == error_name)
                return i;
        }
        throw Exception(NO_SUCH_ERROR_CODE, "No error code with name: '{}'", error_name);
    }

    ErrorCode end() { return END + 1; }

    size_t increment(ErrorCode error_code, bool remote, const std::string & message, const std::string & format_string, const FramePointers & trace)
    {
        if (error_code < 0 || error_code >= end())
        {
            /// For everything outside the range, use END.
            /// (end() is the pointer pass the end, while END is the last value that has an element in values array).
            error_code = end() - 1;
        }

        return values[error_code].increment(remote, message, format_string, trace);
    }

    void extendedMessage(ErrorCode error_code, bool remote, size_t error_index, const std::string & message)
    {
        if (error_code < 0 || error_code >= end())
        {
            /// For everything outside the range, use END.
            /// (end() is the pointer pass the end, while END is the last value that has an element in values array).
            error_code = end() - 1;
        }

        values[error_code].extendedMessage(remote, error_index, message);
    }

    size_t ErrorPairHolder::increment(bool remote, const std::string & message, const std::string & format_string, const FramePointers & trace)
    {
        const auto now = std::chrono::system_clock::now();

        std::lock_guard lock(mutex);
        auto & error = remote ? value.remote : value.local;

        size_t error_index = error.count++;
        error.message = message;
        error.format_string = format_string;
        error.trace = trace;
        error.error_time_ms = std::chrono::duration_cast<std::chrono::milliseconds>(now.time_since_epoch()).count();
        error.query_id = CurrentThread::getQueryId();

        return error_index;
    }

    void ErrorPairHolder::extendedMessage(bool remote, size_t error_index, const std::string & new_message)
    {
        std::lock_guard lock(mutex);
        auto & error = remote ? value.remote : value.local;

        /// This function is supposed to extend the current message.
        if ((error.count == error_index + 1) && new_message.starts_with(error.message))
            error.message = new_message;
    }

    ErrorPair ErrorPairHolder::get()
    {
        std::lock_guard lock(mutex);
        return value;
    }
}

}<|MERGE_RESOLUTION|>--- conflicted
+++ resolved
@@ -639,15 +639,10 @@
     M(757, CANNOT_GET_THREAD_PRIORITY) \
     M(758, TOO_MANY_NAMED_COLLECTIONS) \
     M(759, LICENSING_EXCEPTION) \
-<<<<<<< HEAD
-    M(760, ACME_ERROR) \
-    M(761, UNICODE_ERROR) \
-    M(762, SESSION_REFUSED) \
-=======
     M(760, UNICODE_ERROR) \
     M(761, ACME_ERROR) \
     M(762, HTTP_CONNECTION_LIMIT_REACHED) \
->>>>>>> e2813dbc
+    M(763, SESSION_REFUSED) \
 \
     M(900, DISTRIBUTED_CACHE_ERROR) \
     M(901, CANNOT_USE_DISTRIBUTED_CACHE) \
