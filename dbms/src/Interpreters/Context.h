--- conflicted
+++ resolved
@@ -106,12 +106,8 @@
 
     String default_format;  /// Format, used when server formats data by itself and if query does not have FORMAT specification.
                             /// Thus, used in HTTP interface. If not specified - then some globally default format is used.
-<<<<<<< HEAD
     TableAndCreateASTs external_tables;     /// Temporary tables.
-=======
-    Tables external_tables;                 /// Temporary tables. Keyed by table name.
     Tables table_function_results;          /// Temporary tables obtained by execution of table functions. Keyed by AST tree id.
->>>>>>> 37f90345
     Context * session_context = nullptr;    /// Session context or nullptr. Could be equal to this.
     Context * global_context = nullptr;     /// Global context or nullptr. Could be equal to this.
     SystemLogsPtr system_logs;              /// Used to log queries and operations on parts
