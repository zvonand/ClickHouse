--- conflicted
+++ resolved
@@ -6879,7 +6879,6 @@
 - 0 - When the second argument is `DateTime64/Date32` the return type will be `DateTime64/Date32` regardless of the time unit in the first argument.
 - 1 - For `Date32` the result is always `Date`. For `DateTime64` the result is `DateTime` for time units `second` and higher.
 )", 0) \
-<<<<<<< HEAD
     DECLARE(Bool, query_plan_remove_unused_columns, true, R"(
 Toggles a query-plan-level optimization which tries to remove unused columns (both input and output columns) from query plan steps.
 Only takes effect if setting [query_plan_enable_optimizations](#query_plan_enable_optimizations) is 1.
@@ -6893,14 +6892,12 @@
 - 0 - Disable
 - 1 - Enable
 )", 0) \
-=======
     DECLARE(Bool, jemalloc_enable_profiler, false, R"(
 Enable jemalloc profiler.
     )", 0) \
     DECLARE(Bool, jemalloc_collect_profile_samples_in_trace_log, false, R"(
 Collect jemalloc profile samples in trace log.
     )", 0) \
->>>>>>> 78bd3ca7
     DECLARE(Bool, use_roaring_bitmap_iceberg_positional_deletes, false, R"(
 Use roaring bitmap for iceberg positional deletes.
 )", 0) \
