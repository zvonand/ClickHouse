#include <Common/typeid_cast.h>
#include <Common/assert_cast.h>
#include <Columns/FilterDescription.h>
#include <Columns/ColumnsCommon.h>
#include <Columns/ColumnsNumber.h>
#include <Columns/ColumnNullable.h>
#include <Columns/ColumnConst.h>
#include <Columns/ColumnSparse.h>
#include <Core/ColumnWithTypeAndName.h>


namespace DB
{

namespace ErrorCodes
{
    extern const int ILLEGAL_TYPE_OF_COLUMN_FOR_FILTER;
}

template <typename T>
bool tryConvertColumnToBool(const IColumn & column, IColumnFilter & res)
{
    const auto * column_typed = checkAndGetColumn<ColumnVector<T>>(&column);
    if (!column_typed)
        return false;


    auto & data = column_typed->getData();
    size_t data_size = data.size();
    res.resize(data_size);
    for (size_t i = 0; i < data_size; ++i)
        res[i] = static_cast<bool>(data[i]);

    return true;
}

bool tryConvertAnyColumnToBool(const IColumn & column, IColumnFilter & res)
{
    return tryConvertColumnToBool<Int8>(column, res) ||
        tryConvertColumnToBool<Int16>(column, res) ||
        tryConvertColumnToBool<Int32>(column, res) ||
        tryConvertColumnToBool<Int64>(column, res) ||
        tryConvertColumnToBool<UInt16>(column, res) ||
        tryConvertColumnToBool<UInt32>(column, res) ||
        tryConvertColumnToBool<UInt64>(column, res) ||
        tryConvertColumnToBool<Float32>(column, res) ||
        tryConvertColumnToBool<Float64>(column, res);
}

ConstantFilterDescription::ConstantFilterDescription(const IColumn & column)
{
    if (column.onlyNull())
    {
        always_false = true;
        return;
    }

    if (isColumnConst(column))
    {
        const ColumnConst & column_const = assert_cast<const ColumnConst &>(column);
        (column_const.getBool(0) ? always_true : always_false) = true;
    }
}

/// Extracts or converts filter data out of ColumnVector<some int or float>.
/// If we own the resulting filter, returns it and possibly resets `column` to nullptr.
/// If `column` is a shared ColumnUInt8, returns nullopt.
static std::optional<IColumnFilter> unpackOrConvertFilter(ColumnPtr & column)
{
    if (typeid_cast<const ColumnUInt8 *>(column.get()))
    {
        if (column->use_count() == 1)
        {
            /// Move the data out of the column so that the caller can mutate it without copying.
            auto mut_col = IColumn::mutate(std::move(column));
            auto filter = std::move(assert_cast<ColumnUInt8 &>(*mut_col).getData());
            column = nullptr;
            return std::make_optional(std::move(filter));
        }
        else
            return std::nullopt;
    }

    IColumnFilter res(column->size());
    if (!tryConvertAnyColumnToBool(*column, res))
        throw Exception(ErrorCodes::ILLEGAL_TYPE_OF_COLUMN_FOR_FILTER,
            "Illegal type {} of column for filter. Must be Number or Nullable(Number).", column->getName());
    return std::make_optional(std::move(res));
}

ColumnPtr FilterDescription::preprocessFilterColumn(ColumnPtr column)
{
<<<<<<< HEAD
    ColumnPtr column = removeSpecialRepresentations(column_.getPtr())->convertToFullColumnIfLowCardinality();
=======
    column = column->convertToFullIfNeeded();
>>>>>>> f4e5a97a

    ColumnPtr null_map_column;
    if (const auto * nullable_column = checkAndGetColumn<ColumnNullable>(column.get()))
    {
        null_map_column = nullable_column->getNullMapColumnPtr();
        column = nullable_column->getNestedColumnPtr();
    }

    auto column_filter = unpackOrConvertFilter(column);

    if (null_map_column)
    {
        if (!column_filter)
        {
            /// If we don't own the filter yet, the copy will happen here.
            auto mut_col = IColumn::mutate(std::move(column));
            column_filter = std::move(assert_cast<ColumnUInt8 &>(*mut_col).getData());
        }

        const NullMap & null_map = assert_cast<const ColumnUInt8 &>(*null_map_column).getData();
        IColumn::Filter & res = *column_filter;

        const auto size = res.size();
        assert(size == null_map.size());
        for (size_t i = 0; i < size; ++i)
        {
            auto has_val = static_cast<UInt8>(!!res[i]);
            auto not_null = static_cast<UInt8>(!null_map[i]);
            /// Instead of the logical AND operator(&&), the bitwise one(&) is utilized for the auto vectorization.
            res[i] = has_val & not_null;
        }
    }

    if (column_filter)
    {
        auto col = ColumnUInt8::create();
        col->getData() = std::move(*column_filter);
        column = std::move(col);
    }

    return column; // NOLINT(bugprone-use-after-move,hicpp-invalid-access-moved)
}

FilterDescription::FilterDescription(const IColumn & column_)
{
    data_holder = preprocessFilterColumn(column_.getPtr());
    data = &assert_cast<const ColumnUInt8 &>(*data_holder).getData();
}

ColumnPtr FilterDescription::filter(const IColumn & column, ssize_t result_size_hint) const
{
    return column.filter(*data, result_size_hint);
}

size_t FilterDescription::countBytesInFilter() const
{
    return DB::countBytesInFilter(*data);
}

ColumnPtr SparseFilterDescription::filter(const IColumn & column, ssize_t) const
{
    return column.index(*filter_indices, 0);
}

size_t SparseFilterDescription::countBytesInFilter() const
{
    return filter_indices->size();
}


SparseFilterDescription::SparseFilterDescription(const IColumn & column)
{
    const auto * column_sparse = typeid_cast<const ColumnSparse *>(&column);
    if (!column_sparse || !typeid_cast<const ColumnUInt8 *>(&column_sparse->getValuesColumn()))
        throw Exception(ErrorCodes::ILLEGAL_TYPE_OF_COLUMN_FOR_FILTER,
            "Illegal type {} of column for sparse filter. Must be Sparse(UInt8)", column.getName());

    filter_indices = &assert_cast<const ColumnUInt64 &>(column_sparse->getOffsetsColumn());
}

}<|MERGE_RESOLUTION|>--- conflicted
+++ resolved
@@ -90,11 +90,7 @@
 
 ColumnPtr FilterDescription::preprocessFilterColumn(ColumnPtr column)
 {
-<<<<<<< HEAD
-    ColumnPtr column = removeSpecialRepresentations(column_.getPtr())->convertToFullColumnIfLowCardinality();
-=======
     column = column->convertToFullIfNeeded();
->>>>>>> f4e5a97a
 
     ColumnPtr null_map_column;
     if (const auto * nullable_column = checkAndGetColumn<ColumnNullable>(column.get()))
