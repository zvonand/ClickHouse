--- conflicted
+++ resolved
@@ -198,13 +198,12 @@
     }
 }
 
-<<<<<<< HEAD
 void tryMakeDistributedJoin(QueryPlan::Node & node, QueryPlan::Nodes & nodes, const QueryPlanOptimizationSettings & optimization_settings);
 void tryMakeDistributedAggregation(QueryPlan::Node & node, QueryPlan::Nodes & nodes, const QueryPlanOptimizationSettings & optimization_settings);
 void tryMakeDistributedSorting(QueryPlan::Node & node, QueryPlan::Nodes & nodes, const QueryPlanOptimizationSettings & optimization_settings);
 void tryMakeDistributedRead(QueryPlan::Node & node, QueryPlan::Nodes & nodes, const QueryPlanOptimizationSettings & optimization_settings);
 void optimizeExchanges(QueryPlan::Node & root);
-=======
+
 /// Find the top node of the parallel replicas plan. E.g.:
 ///
 /// Expression ((Project names + Projection))
@@ -455,7 +454,6 @@
     }
 }
 
->>>>>>> 1867c788
 
 void optimizeTreeSecondPass(
     const QueryPlanOptimizationSettings & optimization_settings, QueryPlan::Node & root, QueryPlan::Nodes & nodes, QueryPlan & query_plan)
