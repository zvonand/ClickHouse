#include "ParquetBlockInputFormat.h"

#if USE_PARQUET

<<<<<<< HEAD
#include <Columns/ColumnNullable.h>
=======
#include <Core/Settings.h>
#include <Core/ServerSettings.h>
#include <Common/ProfileEvents.h>
>>>>>>> 1bd3a359
#include <Common/logger_useful.h>
#include <Common/ThreadPool.h>
#include <Formats/FormatFactory.h>
#include <Formats/SchemaInferenceUtils.h>
#include <IO/ReadBufferFromMemory.h>
#include <IO/copyData.h>
#include <arrow/api.h>
#include <arrow/io/api.h>
#include <arrow/status.h>
#include <parquet/arrow/reader.h>
#include <parquet/arrow/schema.h>
#include <parquet/bloom_filter.h>
#include <parquet/bloom_filter_reader.h>
#include <parquet/file_reader.h>
#include <parquet/statistics.h>
#include "ArrowBufferedStreams.h"
#include "ArrowColumnToCHColumn.h"
#include "ArrowFieldIndexUtil.h"
#include <base/scope_guard.h>
#include <DataTypes/NestedUtils.h>
#include <DataTypes/DataTypeLowCardinality.h>
#include <DataTypes/DataTypeNullable.h>
#include <Common/FieldVisitorsAccurateComparison.h>
#include <Processors/Formats/Impl/Parquet/ParquetRecordReader.h>
#include <Processors/Formats/Impl/Parquet/parquetBloomFilterHash.h>
<<<<<<< HEAD
=======
#include <Processors/Formats/Impl/ParquetFileMetaDataCache.h>
>>>>>>> 1bd3a359
#include <Interpreters/convertFieldToType.h>

#include <boost/algorithm/string/case_conv.hpp>

namespace ProfileEvents
{
    extern const Event ParquetFetchWaitTimeMicroseconds;
    extern const Event ParquetMetaDataCacheHits;
    extern const Event ParquetMetaDataCacheMisses;
}

namespace CurrentMetrics
{
    extern const Metric ParquetDecoderThreads;
    extern const Metric ParquetDecoderThreadsActive;
    extern const Metric ParquetDecoderThreadsScheduled;

    extern const Metric ParquetDecoderIOThreads;
    extern const Metric ParquetDecoderIOThreadsActive;
    extern const Metric ParquetDecoderIOThreadsScheduled;
}

namespace DB
{

namespace Setting
{
    extern const SettingsBool input_format_parquet_use_metadata_cache;
}

namespace ServerSetting
{
    extern const ServerSettingsUInt64 input_format_parquet_metadata_cache_max_size;
}

namespace ErrorCodes
{
    extern const int BAD_ARGUMENTS;
    extern const int INCORRECT_DATA;
    extern const int CANNOT_ALLOCATE_MEMORY;
    extern const int CANNOT_READ_ALL_DATA;
    extern const int CANNOT_PARSE_NUMBER;
    extern const int LOGICAL_ERROR;
}

#define THROW_ARROW_NOT_OK(status)                                     \
    do                                                                 \
    {                                                                  \
        if (::arrow::Status _s = (status); !_s.ok())                   \
        {                                                              \
            throw Exception::createDeprecated(_s.ToString(),           \
                _s.IsOutOfMemory() ? ErrorCodes::CANNOT_ALLOCATE_MEMORY : ErrorCodes::INCORRECT_DATA); \
        }                                                              \
    } while (false)

/// Decode min/max value from column chunk statistics. Returns Null if missing or unsupported.
///
/// There are two questionable decisions in this implementation:
///  * We parse the value from the encoded byte string instead of casting the parquet::Statistics
///    to parquet::TypedStatistics and taking the value from there.
///  * We dispatch based on the parquet logical+converted+physical type instead of the ClickHouse type.
/// The idea is that this is similar to what we'll have to do when reimplementing Parquet parsing in
/// ClickHouse instead of using Arrow (for speed). So, this is an exercise in parsing Parquet manually.
static Field decodePlainParquetValueSlow(const std::string & data, parquet::Type::type physical_type, const parquet::ColumnDescriptor & descr, TypeIndex type_hint)
{
    using namespace parquet;

    auto decode_integer = [&](bool signed_) -> UInt64 {
        size_t size;
        switch (physical_type)
        {
            case parquet::Type::type::BOOLEAN: size = 1; break;
            case parquet::Type::type::INT32: size = 4; break;
            case parquet::Type::type::INT64: size = 8; break;
            default: throw Exception(ErrorCodes::CANNOT_PARSE_NUMBER, "Unexpected physical type for number");
        }
        if (data.size() != size)
            throw Exception(ErrorCodes::CANNOT_PARSE_NUMBER, "Unexpected size: {}", data.size());

        UInt64 val = 0;
        memcpy(&val, data.data(), size);

        /// Sign-extend.
        if (signed_ && size < 8 && (val >> (size * 8 - 1)) != 0)
            val |= 0 - (1ul << (size * 8));

        return val;
    };

    /// Decimal.
    do // while (false)
    {
        Int32 scale;
        if (descr.logical_type() && descr.logical_type()->is_decimal())
            scale = assert_cast<const DecimalLogicalType &>(*descr.logical_type()).scale();
        else if (descr.converted_type() == ConvertedType::type::DECIMAL)
            scale = descr.type_scale();
        else
            break;

        size_t size;
        bool big_endian = false;
        switch (physical_type)
        {
            case Type::type::BOOLEAN: size = 1; break;
            case Type::type::INT32: size = 4; break;
            case Type::type::INT64: size = 8; break;

            case Type::type::FIXED_LEN_BYTE_ARRAY:
                big_endian = true;
                size = data.size();
                break;
            default: throw Exception(ErrorCodes::CANNOT_PARSE_NUMBER, "Unexpected decimal physical type");
        }
        /// Note that size is not necessarily a power of two.
        /// E.g. spark turns 8-byte unsigned integers into 9-byte signed decimals.
        if (data.size() != size || size < 1 || size > 32)
            throw Exception(ErrorCodes::CANNOT_PARSE_NUMBER, "Unexpected decimal size: {} (actual {})", size, data.size());

        Int256 val = 0;
        memcpy(&val, data.data(), size);
        if (big_endian)
            std::reverse(reinterpret_cast<char *>(&val), reinterpret_cast<char *>(&val) + size);
        /// Sign-extend.
        if (size < 32 && (val >> (size * 8 - 1)) != 0)
            val |= ~((Int256(1) << (size * 8)) - 1);

        auto narrow = [&](auto x) -> Field
        {
            memcpy(&x, &val, sizeof(x));
            return Field(DecimalField<decltype(x)>(x, static_cast<UInt32>(scale)));
        };
        if (size <= 4)
            return narrow(Decimal32(0));
        if (size <= 8)
            return narrow(Decimal64(0));
        if (size <= 16)
            return narrow(Decimal128(0));
        return narrow(Decimal256(0));
    }
    while (false);

    /// Timestamp (decimal).
    {
        Int32 scale = -1;
        bool is_timestamp = true;
        if (descr.logical_type() && (descr.logical_type()->is_time() || descr.logical_type()->is_timestamp()))
        {
            LogicalType::TimeUnit::unit unit = descr.logical_type()->is_time()
                ? assert_cast<const TimeLogicalType &>(*descr.logical_type()).time_unit()
                : assert_cast<const TimestampLogicalType &>(*descr.logical_type()).time_unit();
            switch (unit)
            {
                case LogicalType::TimeUnit::unit::MILLIS: scale = 3; break;
                case LogicalType::TimeUnit::unit::MICROS: scale = 6; break;
                case LogicalType::TimeUnit::unit::NANOS: scale = 9; break;
                default: throw Exception(ErrorCodes::CANNOT_PARSE_NUMBER, "Unknown time unit");
            }
        }
        else switch (descr.converted_type())
        {
            case ConvertedType::type::TIME_MILLIS: scale = 3; break;
            case ConvertedType::type::TIME_MICROS: scale = 6; break;
            case ConvertedType::type::TIMESTAMP_MILLIS: scale = 3; break;
            case ConvertedType::type::TIMESTAMP_MICROS: scale = 6; break;
            default: is_timestamp = false;
        }

        if (is_timestamp)
        {
            Int64 val = static_cast<Int64>(decode_integer(/* signed */ true));
            return Field(DecimalField<Decimal64>(Decimal64(val), scale));
        }
    }

    /// Floats.

    if (physical_type == Type::type::FLOAT)
    {
        if (data.size() != 4)
            throw Exception(ErrorCodes::CANNOT_PARSE_NUMBER, "Unexpected float size");
        Float32 val;
        memcpy(&val, data.data(), data.size());
        return Field(val);
    }

    if (physical_type == Type::type::DOUBLE)
    {
        if (data.size() != 8)
            throw Exception(ErrorCodes::CANNOT_PARSE_NUMBER, "Unexpected float size");
        Float64 val;
        memcpy(&val, data.data(), data.size());
        return Field(val);
    }

    if (physical_type == Type::type::BYTE_ARRAY || physical_type == Type::type::FIXED_LEN_BYTE_ARRAY)
    {
        /// Arrow's parquet decoder handles missing min/max values slightly incorrectly.
        /// In a parquet file, min and max have separate is_set flags, i.e. one may be missing even
        /// if the other is set. Arrow decoder ORs (!) these two flags together into one: HasMinMax().
        /// So, if exactly one of {min, max} is missing, Arrow reports it as empty string, with no
        /// indication that it's actually missing.
        ///
        /// How can exactly one of {min, max} be missing? This happens if one of the two strings
        /// exceeds the length limit for stats. Repro:
        ///
        ///   insert into function file('t.parquet') select arrayStringConcat(range(number*1000000)) from numbers(2) settings output_format_parquet_use_custom_encoder=0
        ///   select tupleElement(tupleElement(row_groups[1], 'columns')[1], 'statistics') from file('t.parquet', ParquetMetadata)
        ///
        /// Here the row group contains two strings: one empty, one very long. But the statistics
        /// reported by arrow are indistinguishable from statistics if all strings were empty.
        /// (Min and max are the last two tuple elements in the output of the second query. Notice
        /// how they're empty strings instead of NULLs.)
        ///
        /// So we have to be conservative and treat empty string as unknown.
        /// This is unfortunate because it's probably common for string columns to have lots of empty
        /// values, and filter pushdown would probably often be useful in that case.
        ///
        /// TODO: Remove this workaround either when we implement our own Parquet decoder that
        ///       doesn't have this bug, or if it's fixed in Arrow.
        if (data.empty())
            return Field();

        /// Long integers, encoded either as text or as little-endian bytes.
        /// The parquet file doesn't know that it's numbers, so the min/max are produced by comparing
        /// strings lexicographically. So these min and max are mostly useless to us.
        /// There's one case where they're not useless: min == max; currently we don't make use of this.
        switch (type_hint)
        {
            case TypeIndex::UInt128:
            case TypeIndex::UInt256:
            case TypeIndex::Int128:
            case TypeIndex::Int256:
            case TypeIndex::IPv6:
                return Field();
            default: break;
        }

        /// Strings.
        return Field(data);
    }

    /// This type is deprecated in Parquet.
    /// TODO: But turns out it's still used in practice, we should support it.
    if (physical_type == Type::type::INT96)
        return Field();

    /// Integers.

    bool signed_ = true;
    if (descr.logical_type() && descr.logical_type()->is_int())
        signed_ = assert_cast<const IntLogicalType &>(*descr.logical_type()).is_signed();
    else
        signed_ = descr.converted_type() != ConvertedType::type::UINT_8 &&
                  descr.converted_type() != ConvertedType::type::UINT_16 &&
                  descr.converted_type() != ConvertedType::type::UINT_32 &&
                  descr.converted_type() != ConvertedType::type::UINT_64;

    UInt64 val = decode_integer(signed_);
    Field field = signed_ ? Field(static_cast<Int64>(val)) : Field(val);
    return field;
}

struct ParquetBloomFilter final : public KeyCondition::BloomFilter
{
    explicit ParquetBloomFilter(std::unique_ptr<parquet::BloomFilter> && parquet_bf_)
        : parquet_bf(std::move(parquet_bf_)) {}

    bool findAnyHash(const std::vector<uint64_t> & hashes) override
    {
        for (const auto hash : hashes)
        {
            if (parquet_bf->FindHash(hash))
            {
                return true;
            }
        }

        return false;
    }

private:
    std::unique_ptr<parquet::BloomFilter> parquet_bf;
};

static KeyCondition::ColumnIndexToBloomFilter buildColumnIndexToBF(
    parquet::BloomFilterReader & bf_reader,
    int row_group,
    const std::vector<ArrowFieldIndexUtil::ClickHouseIndexToParquetIndex> & clickhouse_column_index_to_parquet_index,
    const std::unordered_set<std::size_t> & filtering_columns
)
{
    auto rg_bf = bf_reader.RowGroup(row_group);

    if (!rg_bf)
    {
        return {};
    }

    KeyCondition::ColumnIndexToBloomFilter index_to_column_bf;

    for (const auto & [clickhouse_index, parquet_indexes] : clickhouse_column_index_to_parquet_index)
    {
        if (!filtering_columns.contains(clickhouse_index))
        {
            continue;
        }

        // Complex / nested types contain more than one index. We don't support those.
        if (parquet_indexes.size() > 1)
        {
            continue;
        }

        auto parquet_index = parquet_indexes[0];

        auto parquet_bf = rg_bf->GetColumnBloomFilter(parquet_index);

        if (!parquet_bf)
        {
            continue;
        }

        index_to_column_bf[clickhouse_index] = std::make_unique<ParquetBloomFilter>(std::move(parquet_bf));
    }

    return index_to_column_bf;
}

/// Range of values for each column, based on statistics in the Parquet metadata.
/// This is lower/upper bounds, not necessarily exact min and max, e.g. the min/max can be just
/// missing in the metadata.
static std::vector<Range> getHyperrectangleForRowGroup(const parquet::FileMetaData & file, int row_group_idx, const Block & header, const FormatSettings & format_settings)
{
    auto column_name_for_lookup = [&](std::string column_name) -> std::string
    {
        if (format_settings.parquet.case_insensitive_column_matching)
            boost::to_lower(column_name);
        return column_name;
    };

    std::unique_ptr<parquet::RowGroupMetaData> row_group = file.RowGroup(row_group_idx);

    std::unordered_map<std::string, std::shared_ptr<parquet::Statistics>> name_to_statistics;
    for (int i = 0; i < row_group->num_columns(); ++i)
    {
        auto c = row_group->ColumnChunk(i);
        auto s = c->statistics();
        if (!s)
            continue;

        if (s->descr()->schema_node()->is_repeated())
            continue;

        auto path = c->path_in_schema()->ToDotVector();
        if (path.size() != 1)
            continue; // compound types not supported

        name_to_statistics.emplace(column_name_for_lookup(path[0]), s);
    }

    ///    +-----+
    ///   /     /|
    ///  +-----+ |
    ///  |     | +
    ///  |     |/
    ///  +-----+
    std::vector<Range> hyperrectangle(header.columns(), Range::createWholeUniverse());

    for (size_t idx = 0; idx < header.columns(); ++idx)
    {
        const std::string & name = header.getByPosition(idx).name;
        auto it = name_to_statistics.find(column_name_for_lookup(name));
        if (it == name_to_statistics.end())
            continue;
        auto stats = it->second;

        DataTypePtr type = header.getByPosition(idx).type;
        if (type->lowCardinality())
            type = assert_cast<const DataTypeLowCardinality &>(*type).getDictionaryType();
        if (type->isNullable())
            type = assert_cast<const DataTypeNullable &>(*type).getNestedType();
        Field default_value = type->getDefault();
        TypeIndex type_index = type->getTypeId();

        /// Only primitive fields are supported, not arrays, maps, tuples, or Nested.
        /// Arrays, maps, and Nested can't be meaningfully supported because Parquet only has min/max
        /// across all *elements* of the array, not min/max array itself.
        /// Same limitation for tuples, but maybe it would make sense to have some kind of tuple
        /// expansion in KeyCondition to accept ranges per element instead of whole tuple.

        Field min;
        Field max;
        if (stats->HasMinMax())
        {
            try
            {
                min = decodePlainParquetValueSlow(stats->EncodeMin(), stats->physical_type(), *stats->descr(), type_index);
                max = decodePlainParquetValueSlow(stats->EncodeMax(), stats->physical_type(), *stats->descr(), type_index);

                /// If the data type in parquet file substantially differs from the requested data type,
                /// it's sometimes correct to just typecast the min/max values.
                /// Other times it's incorrect, e.g.:
                ///   INSERT INTO FUNCTION file('t.parquet', Parquet, 'x String') VALUES ('1'), ('100'), ('2');
                ///   SELECT * FROM file('t.parquet', Parquet, 'x Int64') WHERE x >= 3;
                /// If we just typecast min/max from string to integer, this query will incorrectly return empty result.
                /// Allow conversion in some simple cases, otherwise ignore the min/max values.
                auto min_type = min.getType();
                auto max_type = max.getType();
                min = tryConvertFieldToType(min, *type);
                max = tryConvertFieldToType(max, *type);
                auto ok_cast = [&](Field::Types::Which from, Field::Types::Which to) -> bool
                {
                    if (from == to)
                        return true;
                    /// Decimal -> wider decimal.
                    if (Field::isDecimal(from) || Field::isDecimal(to))
                        return Field::isDecimal(from) && Field::isDecimal(to) && to >= from;
                    /// Integer -> IP.
                    if (to == Field::Types::IPv4)
                        return from == Field::Types::UInt64;
                    /// Disable index for everything else, especially string <-> number.
                    return false;
                };
                if (!(ok_cast(min_type, min.getType()) && ok_cast(max_type, max.getType())) &&
                    !(min == max) &&
                    !(min_type == Field::Types::Int64 && min.getType() == Field::Types::UInt64 && min.safeGet<Int64>() >= 0) &&
                    !(max_type == Field::Types::UInt64 && max.getType() == Field::Types::Int64 && max.safeGet<UInt64>() <= UInt64(INT64_MAX)))
                {
                    min = Field();
                    max = Field();
                }
            }
            catch (Exception & e)
            {
                e.addMessage(" (When parsing Parquet statistics for column {}, physical type {}, {}. Please report an issue and use input_format_parquet_filter_push_down = false to work around.)", name, static_cast<int>(stats->physical_type()), stats->descr()->ToString());
                throw;
            }
        }

        /// In Range, NULL is represented as positive or negative infinity (represented by a special
        /// kind of Field, different from floating-point infinities).

        bool always_null = stats->descr()->max_definition_level() != 0 &&
            stats->HasNullCount() && stats->num_values() == 0;
        bool can_be_null = stats->descr()->max_definition_level() != 0 &&
            (!stats->HasNullCount() || stats->null_count() != 0);
        bool null_as_default = format_settings.null_as_default && !isNullableOrLowCardinalityNullable(header.getByPosition(idx).type);

        if (always_null)
        {
            /// Single-point range containing either the default value of one of the infinities.
            if (null_as_default)
                hyperrectangle[idx].right = hyperrectangle[idx].left = default_value;
            else
                hyperrectangle[idx].right = hyperrectangle[idx].left;
            continue;
        }

        if (can_be_null)
        {
            if (null_as_default)
            {
                /// Make sure the range contains the default value.
                if (!min.isNull() && applyVisitor(FieldVisitorAccurateLess(), default_value, min))
                    min = default_value;
                if (!max.isNull() && applyVisitor(FieldVisitorAccurateLess(), max, default_value))
                    max = default_value;
            }
            else
            {
                /// Make sure the range reaches infinity on at least one side.
                if (!min.isNull() && !max.isNull())
                    min = Field();
            }
        }
        else
        {
            /// If the column doesn't have nulls, exclude both infinities.
            if (min.isNull())
                hyperrectangle[idx].left_included = false;
            if (max.isNull())
                hyperrectangle[idx].right_included = false;
        }

        if (!min.isNull())
            hyperrectangle[idx].left = std::move(min);
        if (!max.isNull())
            hyperrectangle[idx].right = std::move(max);
    }

    return hyperrectangle;
}

<<<<<<< HEAD
=======
std::shared_ptr<parquet::FileMetaData> ParquetBlockInputFormat::readMetadataFromFile()
{
    createArrowFileIfNotCreated();
    return parquet::ReadMetaData(arrow_file);
}

std::shared_ptr<parquet::FileMetaData> ParquetBlockInputFormat::getFileMetaData()
{
    // in-memory cache is not implemented for local file operations, only for remote files
    // there is a chance the user sets `input_format_parquet_use_metadata_cache=1` for a local file operation
    // and the cache_key won't be set. Therefore, we also need to check for metadata_cache.key
    if (!metadata_cache.use_cache || metadata_cache.key.empty())
    {
        return readMetadataFromFile();
    }

    auto [parquet_file_metadata, loaded] = ParquetFileMetaDataCache::instance()->getOrSet(
        metadata_cache.key,
        [&]()
        {
            return readMetadataFromFile();
        }
    );
    if (loaded)
        ProfileEvents::increment(ProfileEvents::ParquetMetaDataCacheMisses);
    else
        ProfileEvents::increment(ProfileEvents::ParquetMetaDataCacheHits);
    return parquet_file_metadata;
}

void ParquetBlockInputFormat::createArrowFileIfNotCreated()
{
    if (arrow_file)
    {
        return;
    }

    // Create arrow file adapter.
    // TODO: Make the adapter do prefetching on IO threads, based on the full set of ranges that
    //       we'll need to read (which we know in advance). Use max_download_threads for that.
    arrow_file = asArrowFile(*in, format_settings, is_stopped, "Parquet", PARQUET_MAGIC_BYTES, /* avoid_buffering */ true);
}

>>>>>>> 1bd3a359
std::unordered_set<std::size_t> getBloomFilterFilteringColumnKeys(const KeyCondition::RPN & rpn)
{
    std::unordered_set<std::size_t> column_keys;

    for (const auto & element : rpn)
    {
        if (auto bf_data = element.bloom_filter_data)
        {
            for (const auto index : bf_data->key_columns)
            {
                column_keys.insert(index);
            }
        }
    }

    return column_keys;
}

const parquet::ColumnDescriptor * getColumnDescriptorIfBloomFilterIsPresent(
    const std::unique_ptr<parquet::RowGroupMetaData> & parquet_rg_metadata,
    const std::vector<ArrowFieldIndexUtil::ClickHouseIndexToParquetIndex> & clickhouse_column_index_to_parquet_index,
    std::size_t clickhouse_column_index)
{
    if (clickhouse_column_index_to_parquet_index.size() <= clickhouse_column_index)
    {
        return nullptr;
    }

    const auto & parquet_indexes = clickhouse_column_index_to_parquet_index[clickhouse_column_index].parquet_indexes;

    // complex types like structs, tuples and maps will have more than one index.
    // we don't support those for now
    if (parquet_indexes.size() > 1)
    {
        return nullptr;
    }

    if (parquet_indexes.empty())
    {
        throw Exception(ErrorCodes::LOGICAL_ERROR, "Column maps to 0 parquet leaf columns, raise an issue and try the query with `input_format_parquet_bloom_filter_push_down=false`");
    }

    auto parquet_column_index = parquet_indexes[0];

    const auto * parquet_column_descriptor = parquet_rg_metadata->schema()->Column(parquet_column_index);

    bool column_has_bloom_filter = parquet_rg_metadata->ColumnChunk(parquet_column_index)->bloom_filter_offset().has_value();
    if (!column_has_bloom_filter)
    {
        return nullptr;
    }

    return parquet_column_descriptor;
}

ParquetBlockInputFormat::ParquetBlockInputFormat(
    ReadBuffer & buf,
    const Block & header_,
    const FormatSettings & format_settings_,
    size_t max_decoding_threads_,
    size_t max_io_threads_,
    size_t min_bytes_for_seek_)
    : IInputFormat(header_, &buf)
    , format_settings(format_settings_)
    , skip_row_groups(format_settings.parquet.skip_row_groups)
    , max_decoding_threads(max_decoding_threads_)
    , max_io_threads(max_io_threads_)
    , min_bytes_for_seek(min_bytes_for_seek_)
    , pending_chunks(PendingChunk::Compare { .row_group_first = format_settings_.parquet.preserve_order })
    , previous_block_missing_values(getPort().getHeader().columns())
{
    if (max_decoding_threads > 1)
        pool = std::make_unique<ThreadPool>(CurrentMetrics::ParquetDecoderThreads, CurrentMetrics::ParquetDecoderThreadsActive, CurrentMetrics::ParquetDecoderThreadsScheduled, max_decoding_threads);
    if (supportPrefetch())
        io_pool = std::make_shared<ThreadPool>(CurrentMetrics::ParquetDecoderIOThreads, CurrentMetrics::ParquetDecoderIOThreadsActive, CurrentMetrics::ParquetDecoderIOThreadsScheduled, max_io_threads);
}

ParquetBlockInputFormat::~ParquetBlockInputFormat()
{
    is_stopped = true;
    if (pool)
        pool->wait();
    if (io_pool)
        io_pool->wait();
}

void ParquetBlockInputFormat::initializeIfNeeded()
{
    if (std::exchange(is_initialized, true))
        return;

    // Create arrow file adapter.
    // TODO: Make the adapter do prefetching on IO threads, based on the full set of ranges that
    //       we'll need to read (which we know in advance). Use max_download_threads for that.
    arrow_file = asArrowFile(*in, format_settings, is_stopped, "Parquet", PARQUET_MAGIC_BYTES, /* avoid_buffering */ true, io_pool);

    if (is_stopped)
        return;

    metadata = getFileMetaData();
    const bool prefetch_group = supportPrefetch();

    std::shared_ptr<arrow::Schema> schema;
    THROW_ARROW_NOT_OK(parquet::arrow::FromParquetSchema(metadata->schema(), &schema));

    ArrowFieldIndexUtil field_util(
        format_settings.parquet.case_insensitive_column_matching,
        format_settings.parquet.allow_missing_columns);

    auto index_mapping = field_util.findRequiredIndices(getPort().getHeader(), *schema, *metadata);

    for (const auto & [clickhouse_header_index, parquet_indexes] : index_mapping)
    {
        for (auto parquet_index : parquet_indexes)
        {
            column_indices.push_back(parquet_index);
        }
    }

    int num_row_groups = metadata->num_row_groups();
    if (num_row_groups == 0)
    {
        return;
    }

    const auto bf_reader_properties = parquet::default_reader_properties();
    std::unique_ptr<parquet::BloomFilterReader> bf_reader;

    prefetch_group ? row_group_batches.reserve(1) : row_group_batches.reserve(num_row_groups);

    auto adaptive_chunk_size = [&](int row_group_idx) -> size_t
    {
        size_t total_size = 0;
        auto row_group_meta = metadata->RowGroup(row_group_idx);
        for (int column_index : column_indices)
        {
            total_size += row_group_meta->ColumnChunk(column_index)->total_uncompressed_size();
        }
        if (!total_size || !format_settings.parquet.prefer_block_bytes) return 0;
        auto average_row_bytes = floor(static_cast<double>(total_size) / row_group_meta->num_rows());
        // avoid inf preferred_num_rows;
        if (average_row_bytes < 1) return 0;
        const size_t preferred_num_rows = static_cast<size_t>(floor(format_settings.parquet.prefer_block_bytes/average_row_bytes));
        const size_t MIN_ROW_NUM = 128;
        // size_t != UInt64 in darwin
        return std::min(std::max(preferred_num_rows, MIN_ROW_NUM), static_cast<size_t>(format_settings.parquet.max_block_size));
    };

    std::unordered_set<std::size_t> filtering_columns;

    std::unique_ptr<KeyCondition> key_condition_with_bloom_filter_data;

    if (key_condition)
    {
        key_condition_with_bloom_filter_data = std::make_unique<KeyCondition>(*key_condition);
<<<<<<< HEAD

        if (format_settings.parquet.bloom_filter_push_down)
        {
            bf_reader = parquet::BloomFilterReader::Make(arrow_file, metadata, bf_reader_properties, nullptr);

            auto hash_one = [&](size_t column_idx, const Field & f) -> std::optional<uint64_t>
            {
                const auto * parquet_column_descriptor
                    = getColumnDescriptorIfBloomFilterIsPresent(metadata->RowGroup(0), index_mapping, column_idx);

                if (!parquet_column_descriptor)
                {
                    return std::nullopt;
                }

                return parquetTryHashField(f, parquet_column_descriptor);
            };

            auto hash_many = [&](size_t column_idx, const ColumnPtr & column) -> std::optional<std::vector<uint64_t>>
            {
                const auto * parquet_column_descriptor
                    = getColumnDescriptorIfBloomFilterIsPresent(metadata->RowGroup(0), index_mapping, column_idx);

                if (!parquet_column_descriptor)
                {
                    return std::nullopt;
                }

                auto nested_column = column;

=======

        if (format_settings.parquet.bloom_filter_push_down)
        {
            bf_reader = parquet::BloomFilterReader::Make(arrow_file, metadata, bf_reader_properties, nullptr);

            auto hash_one = [&](size_t column_idx, const Field & f) -> std::optional<uint64_t>
            {
                const auto * parquet_column_descriptor
                    = getColumnDescriptorIfBloomFilterIsPresent(metadata->RowGroup(0), index_mapping, column_idx);

                if (!parquet_column_descriptor)
                {
                    return std::nullopt;
                }

                return parquetTryHashField(f, parquet_column_descriptor);
            };

            auto hash_many = [&](size_t column_idx, const ColumnPtr & column) -> std::optional<std::vector<uint64_t>>
            {
                const auto * parquet_column_descriptor
                    = getColumnDescriptorIfBloomFilterIsPresent(metadata->RowGroup(0), index_mapping, column_idx);

                if (!parquet_column_descriptor)
                {
                    return std::nullopt;
                }

                auto nested_column = column;

>>>>>>> 1bd3a359
                if (const auto & nullable_column = checkAndGetColumn<ColumnNullable>(column.get()))
                {
                    nested_column = nullable_column->getNestedColumnPtr();
                }

                return parquetTryHashColumn(nested_column.get(), parquet_column_descriptor);
            };

            key_condition_with_bloom_filter_data->prepareBloomFilterData(hash_one, hash_many);

            filtering_columns = getBloomFilterFilteringColumnKeys(key_condition_with_bloom_filter_data->getRPN());
        }
    }

<<<<<<< HEAD
=======
    bool has_row_groups_to_read = false;

>>>>>>> 1bd3a359
    auto skip_row_group_based_on_filters = [&](int row_group)
    {
        if (!format_settings.parquet.filter_push_down && !format_settings.parquet.bloom_filter_push_down)
        {
            return false;
        }

        KeyCondition::ColumnIndexToBloomFilter column_index_to_bloom_filter;

        const auto & header = getPort().getHeader();

        std::vector<Range> hyperrectangle(header.columns(), Range::createWholeUniverse());

        if (format_settings.parquet.filter_push_down)
        {
            hyperrectangle = getHyperrectangleForRowGroup(*metadata, row_group, header, format_settings);
        }

        if (format_settings.parquet.bloom_filter_push_down)
        {
            column_index_to_bloom_filter = buildColumnIndexToBF(*bf_reader, row_group, index_mapping, filtering_columns);
        }

        bool maybe_exists = key_condition_with_bloom_filter_data->checkInHyperrectangle(hyperrectangle, getPort().getHeader().getDataTypes(), column_index_to_bloom_filter).can_be_true;

        return !maybe_exists;
    };

    for (int row_group = 0; row_group < num_row_groups; ++row_group)
    {
        if (skip_row_groups.contains(row_group))
<<<<<<< HEAD
=======
            continue;

        if (key_condition_with_bloom_filter_data && skip_row_group_based_on_filters(row_group))
        {
>>>>>>> 1bd3a359
            continue;
        }

        if (key_condition_with_bloom_filter_data && skip_row_group_based_on_filters(row_group))
        {
            continue;
        }

        // When single-threaded parsing, can prefetch row groups, so need to put all row groups in the same row_group_batch
        if (row_group_batches.empty() || (!prefetch_group && row_group_batches.back().total_bytes_compressed >= min_bytes_for_seek))
            row_group_batches.emplace_back();

        row_group_batches.back().row_groups_idxs.push_back(row_group);
        row_group_batches.back().total_rows += metadata->RowGroup(row_group)->num_rows();
        auto row_group_size = metadata->RowGroup(row_group)->total_compressed_size();
        row_group_batches.back().row_group_sizes.push_back(row_group_size);
        row_group_batches.back().total_bytes_compressed += row_group_size;
        auto rows = adaptive_chunk_size(row_group);
        row_group_batches.back().adaptive_chunk_size = rows ? rows : format_settings.parquet.max_block_size;

        has_row_groups_to_read = true;
    }

    if (has_row_groups_to_read)
    {
        createArrowFileIfNotCreated();
    }
}

void ParquetBlockInputFormat::setStorageRelatedUniqueKey(const Settings & settings, const String & key_)
{
    metadata_cache.key = key_;
    metadata_cache.use_cache = settings[Setting::input_format_parquet_use_metadata_cache];
}

void ParquetBlockInputFormat::initializeRowGroupBatchReader(size_t row_group_batch_idx)
{
    const bool row_group_prefetch = supportPrefetch();
    auto & row_group_batch = row_group_batches[row_group_batch_idx];

    parquet::ArrowReaderProperties arrow_properties;
    parquet::ReaderProperties reader_properties(ArrowMemoryPool::instance());
    arrow_properties.set_use_threads(false);
    arrow_properties.set_batch_size(row_group_batch.adaptive_chunk_size);

    // When reading a row group, arrow will:
    //  1. Look at `metadata` to get all byte ranges it'll need to read from the file (typically one
    //     per requested column in the row group).
    //  2. Coalesce ranges that are close together, trading off seeks vs read amplification.
    //     This is controlled by CacheOptions.
    //  3. Process the columns one by one, issuing the corresponding (coalesced) range reads as
    //     needed. Each range gets its own memory buffer allocated. These buffers stay in memory
    //     (in arrow::io::internal::ReadRangeCache) until the whole row group reading is done.
    //     So the memory usage of a "SELECT *" will be at least the compressed size of a row group
    //     (typically hundreds of MB).
    //
    // With this coalescing, we don't need any readahead on our side, hence avoid_buffering in
    // asArrowFile().
    //
    // This adds one unnecessary copy. We should probably do coalescing and prefetch scheduling on
    // our side instead.
    arrow::io::CacheOptions cache_options;

    if (row_group_prefetch)
    {
        // Manual prefetch via RowGroupPrefetchIterator
        arrow_properties.set_pre_buffer(false);
        cache_options = arrow::io::CacheOptions::Defaults();
    }
    else
    {
        arrow_properties.set_pre_buffer(true);
        cache_options = arrow::io::CacheOptions::LazyDefaults();
    }
    cache_options.hole_size_limit = min_bytes_for_seek;
    cache_options.range_size_limit = 1l << 40; // reading the whole row group at once is fine
    arrow_properties.set_cache_options(cache_options);

    // Workaround for a workaround in the parquet library.
    //
    // From ComputeColumnChunkRange() in contrib/arrow/cpp/src/parquet/file_reader.cc:
    //  > The Parquet MR writer had a bug in 1.2.8 and below where it didn't include the
    //  > dictionary page header size in total_compressed_size and total_uncompressed_size
    //  > (see IMPALA-694). We add padding to compensate.
    //
    // That padding breaks the pre-buffered mode because the padded read ranges may overlap each
    // other, failing an assert. So we disable pre-buffering in this case.
    // That version is >10 years old, so this is not very important.
    if (metadata->writer_version().VersionLt(parquet::ApplicationVersion::PARQUET_816_FIXED_VERSION()))
        arrow_properties.set_pre_buffer(false);

    if (format_settings.parquet.use_native_reader)
    {
#pragma clang diagnostic push
#pragma clang diagnostic ignored "-Wunreachable-code"
        if constexpr (std::endian::native != std::endian::little)
            throw Exception(
                ErrorCodes::BAD_ARGUMENTS,
                "parquet native reader only supports little endian system currently");
#pragma clang diagnostic pop

        row_group_batch.native_record_reader = std::make_shared<ParquetRecordReader>(
            getPort().getHeader(),
            arrow_properties,
            reader_properties,
            arrow_file,
            format_settings,
            row_group_batch.row_groups_idxs);
    }
    else
    {
        parquet::arrow::FileReaderBuilder builder;
        THROW_ARROW_NOT_OK(builder.Open(arrow_file, reader_properties, metadata));
        builder.properties(arrow_properties);
        builder.memory_pool(ArrowMemoryPool::instance());
        // should get raw reader before build, raw_reader will set null after build
        auto * parquet_file_reader = builder.raw_reader();
        THROW_ARROW_NOT_OK(builder.Build(&row_group_batch.file_reader));
        if (row_group_prefetch)
        {
            row_group_batch.prefetch_iterator = std::make_unique<RowGroupPrefetchIterator>(parquet_file_reader, row_group_batch, column_indices, min_bytes_for_seek);
            row_group_batch.record_batch_reader = row_group_batch.prefetch_iterator->nextRowGroupReader();
        }
        else
        {
            Stopwatch fetch_wait_time;
            THROW_ARROW_NOT_OK(
                row_group_batch.file_reader->GetRecordBatchReader(row_group_batch.row_groups_idxs, column_indices, &row_group_batch.record_batch_reader));
            increment(ProfileEvents::ParquetFetchWaitTimeMicroseconds, fetch_wait_time.elapsedMicroseconds());
        }
        row_group_batch.arrow_column_to_ch_column = std::make_unique<ArrowColumnToCHColumn>(
            getPort().getHeader(),
            "Parquet",
            format_settings.parquet.allow_missing_columns,
            format_settings.null_as_default,
            format_settings.date_time_overflow_behavior,
            format_settings.parquet.case_insensitive_column_matching);
    }
}

void ParquetBlockInputFormat::scheduleRowGroup(size_t row_group_batch_idx)
{
    chassert(!mutex.try_lock());

    auto & status = row_group_batches[row_group_batch_idx].status;
    chassert(status == RowGroupBatchState::Status::NotStarted || status == RowGroupBatchState::Status::Paused);

    status = RowGroupBatchState::Status::Running;

    pool->scheduleOrThrowOnError(
        [this, row_group_batch_idx, thread_group = CurrentThread::getGroup()]()
        {
            try
            {
                ThreadGroupSwitcher switcher(thread_group, "ParquetDecoder");

                threadFunction(row_group_batch_idx);
            }
            catch (...)
            {
                std::lock_guard lock(mutex);
                background_exception = std::current_exception();
                condvar.notify_all();
            }
        });
}

void ParquetBlockInputFormat::threadFunction(size_t row_group_batch_idx)
{
    std::unique_lock lock(mutex);

    auto & row_group_batch = row_group_batches[row_group_batch_idx];
    chassert(row_group_batch.status == RowGroupBatchState::Status::Running);

    while (true)
    {
        if (is_stopped || row_group_batch.num_pending_chunks >= max_pending_chunks_per_row_group_batch)
        {
            row_group_batch.status = RowGroupBatchState::Status::Paused;
            return;
        }

        decodeOneChunk(row_group_batch_idx, lock);

        if (row_group_batch.status == RowGroupBatchState::Status::Done)
            return;
    }
}
bool ParquetBlockInputFormat::supportPrefetch() const
{
    return max_decoding_threads == 1 && max_io_threads > 0 && format_settings.parquet.enable_row_group_prefetch && !format_settings.parquet.use_native_reader;
}

std::shared_ptr<arrow::RecordBatchReader> ParquetBlockInputFormat::RowGroupPrefetchIterator::nextRowGroupReader()
{
    if (prefetched_row_groups.empty()) return nullptr;
    std::shared_ptr<arrow::RecordBatchReader> reader;
    Stopwatch fetch_wait_time;
    // GetRecordBatchReader will block until the data is ready.
    // Only the corresponding objects will be created, and no data parsing will be performed.
    THROW_ARROW_NOT_OK(row_group_batch.file_reader->GetRecordBatchReader(prefetched_row_groups, column_indices, &reader));
    prefetched_row_groups.clear();
    // Start to prefetch next row groups
    prefetchNextRowGroups();
    increment(ProfileEvents::ParquetFetchWaitTimeMicroseconds, fetch_wait_time.elapsedMicroseconds());
    return reader;
}

void ParquetBlockInputFormat::RowGroupPrefetchIterator::prefetchNextRowGroups()
{
    if (next_row_group_idx < row_group_batch.row_groups_idxs.size())
    {
        size_t total_bytes_compressed = 0;
        // Merge small row groups
        while (next_row_group_idx < row_group_batch.row_groups_idxs.size() &&
               total_bytes_compressed < min_bytes_for_seek)
        {
            total_bytes_compressed += row_group_batch.row_group_sizes[next_row_group_idx];
            prefetched_row_groups.emplace_back(row_group_batch.row_groups_idxs[next_row_group_idx]);
            ++next_row_group_idx;
        }
        file_reader->PreBuffer(prefetched_row_groups, column_indices,
            row_group_batch.file_reader->properties().io_context(), row_group_batch.file_reader->properties().cache_options());
    }
}

void ParquetBlockInputFormat::decodeOneChunk(size_t row_group_batch_idx, std::unique_lock<std::mutex> & lock)
{
    auto & row_group_batch = row_group_batches[row_group_batch_idx];
    chassert(row_group_batch.status != RowGroupBatchState::Status::Done);
    chassert(lock.owns_lock());
    SCOPE_EXIT({ chassert(lock.owns_lock() || std::uncaught_exceptions()); });

    lock.unlock();

    auto end_of_row_group = [&] {
        row_group_batch.native_record_reader.reset();
        row_group_batch.arrow_column_to_ch_column.reset();
        row_group_batch.record_batch_reader.reset();
        row_group_batch.file_reader.reset();

        lock.lock();
        row_group_batch.status = RowGroupBatchState::Status::Done;

        // We may be able to schedule more work now, but can't call scheduleMoreWorkIfNeeded() right
        // here because we're running on the same thread pool, so it'll deadlock if thread limit is
        // reached. Wake up read() instead.
        condvar.notify_all();
    };

    auto get_approx_original_chunk_size = [&](size_t num_rows)
    {
        return static_cast<size_t>(std::ceil(static_cast<double>(row_group_batch.total_bytes_compressed) / row_group_batch.total_rows * num_rows));
    };

    if (!row_group_batch.record_batch_reader && !row_group_batch.native_record_reader)
        initializeRowGroupBatchReader(row_group_batch_idx);

    PendingChunk res(getPort().getHeader().columns());
    res.chunk_idx = row_group_batch.next_chunk_idx;
    res.row_group_batch_idx = row_group_batch_idx;

    if (format_settings.parquet.use_native_reader)
    {
        auto chunk = row_group_batch.native_record_reader->readChunk();
        if (!chunk)
        {
            end_of_row_group();
            return;
        }

        /// TODO: support defaults_for_omitted_fields feature when supporting nested columns
        res.approx_original_chunk_size = get_approx_original_chunk_size(chunk.getNumRows());
        res.chunk = std::move(chunk);
    }
    else
    {
        auto fetchBatch = [&]
        {
            chassert(row_group_batch.record_batch_reader);
            auto batch = row_group_batch.record_batch_reader->Next();
            if (!batch.ok())
                throw Exception(ErrorCodes::CANNOT_READ_ALL_DATA, "Error while reading Parquet data: {}", batch.status().ToString());
            return batch;
        };

        auto batch = fetchBatch();
        if (!*batch && row_group_batch.prefetch_iterator)
        {
            row_group_batch.record_batch_reader = row_group_batch.prefetch_iterator->nextRowGroupReader();
            if (row_group_batch.record_batch_reader)
            {
                batch = fetchBatch();
            }
        }

        if (!*batch || !row_group_batch.record_batch_reader)
        {
            end_of_row_group();
            return;
        }

        auto tmp_table = arrow::Table::FromRecordBatches({*batch});

        /// If defaults_for_omitted_fields is true, calculate the default values from default expression for omitted fields.
        /// Otherwise fill the missing columns with zero values of its type.
        BlockMissingValues * block_missing_values_ptr = format_settings.defaults_for_omitted_fields ? &res.block_missing_values : nullptr;
        res.approx_original_chunk_size = get_approx_original_chunk_size((*tmp_table)->num_rows());
        res.chunk = row_group_batch.arrow_column_to_ch_column->arrowTableToCHChunk(*tmp_table, (*tmp_table)->num_rows(), block_missing_values_ptr);
    }

    lock.lock();

    ++row_group_batch.next_chunk_idx;
    ++row_group_batch.num_pending_chunks;
    pending_chunks.push(std::move(res));
    condvar.notify_all();
}

void ParquetBlockInputFormat::scheduleMoreWorkIfNeeded(std::optional<size_t> row_group_batch_touched)
{
    while (row_group_batches_completed < row_group_batches.size())
    {
        auto & row_group = row_group_batches[row_group_batches_completed];
        if (row_group.status != RowGroupBatchState::Status::Done || row_group.num_pending_chunks != 0)
            break;
        ++row_group_batches_completed;
    }

    if (pool)
    {
        while (row_group_batches_started - row_group_batches_completed < max_decoding_threads &&
               row_group_batches_started < row_group_batches.size())
            scheduleRowGroup(row_group_batches_started++);

        if (row_group_batch_touched)
        {
            auto & row_group = row_group_batches[*row_group_batch_touched];
            if (row_group.status == RowGroupBatchState::Status::Paused &&
                row_group.num_pending_chunks < max_pending_chunks_per_row_group_batch)
                scheduleRowGroup(*row_group_batch_touched);
        }
    }
}

Chunk ParquetBlockInputFormat::read()
{
    initializeIfNeeded();

    if (is_stopped || row_group_batches_completed == row_group_batches.size())
        return {};

    if (need_only_count)
        return getChunkForCount(row_group_batches[row_group_batches_completed++].total_rows);

    std::unique_lock lock(mutex);

    while (true)
    {
        if (background_exception)
        {
            is_stopped = true;
            std::rethrow_exception(background_exception);
        }
        if (is_stopped)
            return {};

        scheduleMoreWorkIfNeeded();

        if (!pending_chunks.empty() &&
            (!format_settings.parquet.preserve_order ||
             pending_chunks.top().row_group_batch_idx == row_group_batches_completed))
        {
            PendingChunk chunk = std::move(const_cast<PendingChunk&>(pending_chunks.top()));
            pending_chunks.pop();

            auto & row_group = row_group_batches[chunk.row_group_batch_idx];
            chassert(row_group.num_pending_chunks != 0);
            chassert(chunk.chunk_idx == row_group.next_chunk_idx - row_group.num_pending_chunks);
            --row_group.num_pending_chunks;

            scheduleMoreWorkIfNeeded(chunk.row_group_batch_idx);

            previous_block_missing_values = std::move(chunk.block_missing_values);
            previous_approx_bytes_read_for_chunk = chunk.approx_original_chunk_size;
            return std::move(chunk.chunk);
        }

        if (row_group_batches_completed == row_group_batches.size())
            return {};

        if (pool)
            condvar.wait(lock);
        else
            decodeOneChunk(row_group_batches_completed, lock);
    }
}

void ParquetBlockInputFormat::resetParser()
{
    is_stopped = true;
    if (pool)
        pool->wait();

    arrow_file.reset();
    metadata.reset();
    column_indices.clear();
    row_group_batches.clear();
    while (!pending_chunks.empty())
        pending_chunks.pop();
    row_group_batches_completed = 0;
    previous_block_missing_values.clear();
    row_group_batches_started = 0;
    background_exception = nullptr;

    is_stopped = false;
    is_initialized = false;

    IInputFormat::resetParser();
}

const BlockMissingValues * ParquetBlockInputFormat::getMissingValues() const
{
    return &previous_block_missing_values;
}

ParquetSchemaReader::ParquetSchemaReader(ReadBuffer & in_, const FormatSettings & format_settings_)
    : ISchemaReader(in_), format_settings(format_settings_)
{
}

void ParquetSchemaReader::initializeIfNeeded()
{
    if (arrow_file)
        return;

    std::atomic<int> is_stopped{0};
    arrow_file = asArrowFile(in, format_settings, is_stopped, "Parquet", PARQUET_MAGIC_BYTES, /* avoid_buffering */ true);
    metadata = parquet::ReadMetaData(arrow_file);
}

NamesAndTypesList ParquetSchemaReader::readSchema()
{
    initializeIfNeeded();

    std::shared_ptr<arrow::Schema> schema;
    THROW_ARROW_NOT_OK(parquet::arrow::FromParquetSchema(metadata->schema(), &schema));

    auto header = ArrowColumnToCHColumn::arrowSchemaToCHHeader(
        *schema,
        "Parquet",
        format_settings.parquet.skip_columns_with_unsupported_types_in_schema_inference,
        format_settings.schema_inference_make_columns_nullable != 0);
    if (format_settings.schema_inference_make_columns_nullable == 1)
        return getNamesAndRecursivelyNullableTypes(header, format_settings);
    return header.getNamesAndTypesList();
}

std::optional<size_t> ParquetSchemaReader::readNumberOrRows()
{
    initializeIfNeeded();
    return metadata->num_rows();
}

void registerInputFormatParquet(FormatFactory & factory)
{
    factory.registerRandomAccessInputFormat(
            "Parquet",
            [](ReadBuffer & buf,
               const Block & sample,
               const FormatSettings & settings,
               const ReadSettings & read_settings,
               bool is_remote_fs,
               size_t max_download_threads,
               size_t max_parsing_threads)
            {
                size_t min_bytes_for_seek = is_remote_fs ? read_settings.remote_read_min_bytes_for_seek : settings.parquet.local_read_min_bytes_for_seek;
                return std::make_shared<ParquetBlockInputFormat>(
                    buf,
                    sample,
                    settings,
                    max_parsing_threads,
                    max_download_threads,
                    min_bytes_for_seek);
            });
    factory.markFormatSupportsSubsetOfColumns("Parquet");
}

void registerParquetSchemaReader(FormatFactory & factory)
{
    factory.registerSchemaReader(
        "Parquet",
        [](ReadBuffer & buf, const FormatSettings & settings)
        {
            return std::make_shared<ParquetSchemaReader>(buf, settings);
        }
        );

    factory.registerAdditionalInfoForSchemaCacheGetter("Parquet", [](const FormatSettings & settings)
    {
        return fmt::format("schema_inference_make_columns_nullable={}", settings.schema_inference_make_columns_nullable);
    });
}

}

#else

namespace DB
{
class FormatFactory;
void registerInputFormatParquet(FormatFactory &)
{
}

void registerParquetSchemaReader(FormatFactory &) {}
}

#endif<|MERGE_RESOLUTION|>--- conflicted
+++ resolved
@@ -2,13 +2,10 @@
 
 #if USE_PARQUET
 
-<<<<<<< HEAD
-#include <Columns/ColumnNullable.h>
-=======
 #include <Core/Settings.h>
 #include <Core/ServerSettings.h>
 #include <Common/ProfileEvents.h>
->>>>>>> 1bd3a359
+#include <Columns/ColumnNullable.h>
 #include <Common/logger_useful.h>
 #include <Common/ThreadPool.h>
 #include <Formats/FormatFactory.h>
@@ -34,10 +31,7 @@
 #include <Common/FieldVisitorsAccurateComparison.h>
 #include <Processors/Formats/Impl/Parquet/ParquetRecordReader.h>
 #include <Processors/Formats/Impl/Parquet/parquetBloomFilterHash.h>
-<<<<<<< HEAD
-=======
 #include <Processors/Formats/Impl/ParquetFileMetaDataCache.h>
->>>>>>> 1bd3a359
 #include <Interpreters/convertFieldToType.h>
 
 #include <boost/algorithm/string/case_conv.hpp>
@@ -532,8 +526,6 @@
     return hyperrectangle;
 }
 
-<<<<<<< HEAD
-=======
 std::shared_ptr<parquet::FileMetaData> ParquetBlockInputFormat::readMetadataFromFile()
 {
     createArrowFileIfNotCreated();
@@ -577,7 +569,6 @@
     arrow_file = asArrowFile(*in, format_settings, is_stopped, "Parquet", PARQUET_MAGIC_BYTES, /* avoid_buffering */ true);
 }
 
->>>>>>> 1bd3a359
 std::unordered_set<std::size_t> getBloomFilterFilteringColumnKeys(const KeyCondition::RPN & rpn)
 {
     std::unordered_set<std::size_t> column_keys;
@@ -733,7 +724,6 @@
     if (key_condition)
     {
         key_condition_with_bloom_filter_data = std::make_unique<KeyCondition>(*key_condition);
-<<<<<<< HEAD
 
         if (format_settings.parquet.bloom_filter_push_down)
         {
@@ -764,38 +754,6 @@
 
                 auto nested_column = column;
 
-=======
-
-        if (format_settings.parquet.bloom_filter_push_down)
-        {
-            bf_reader = parquet::BloomFilterReader::Make(arrow_file, metadata, bf_reader_properties, nullptr);
-
-            auto hash_one = [&](size_t column_idx, const Field & f) -> std::optional<uint64_t>
-            {
-                const auto * parquet_column_descriptor
-                    = getColumnDescriptorIfBloomFilterIsPresent(metadata->RowGroup(0), index_mapping, column_idx);
-
-                if (!parquet_column_descriptor)
-                {
-                    return std::nullopt;
-                }
-
-                return parquetTryHashField(f, parquet_column_descriptor);
-            };
-
-            auto hash_many = [&](size_t column_idx, const ColumnPtr & column) -> std::optional<std::vector<uint64_t>>
-            {
-                const auto * parquet_column_descriptor
-                    = getColumnDescriptorIfBloomFilterIsPresent(metadata->RowGroup(0), index_mapping, column_idx);
-
-                if (!parquet_column_descriptor)
-                {
-                    return std::nullopt;
-                }
-
-                auto nested_column = column;
-
->>>>>>> 1bd3a359
                 if (const auto & nullable_column = checkAndGetColumn<ColumnNullable>(column.get()))
                 {
                     nested_column = nullable_column->getNestedColumnPtr();
@@ -810,11 +768,6 @@
         }
     }
 
-<<<<<<< HEAD
-=======
-    bool has_row_groups_to_read = false;
-
->>>>>>> 1bd3a359
     auto skip_row_group_based_on_filters = [&](int row_group)
     {
         if (!format_settings.parquet.filter_push_down && !format_settings.parquet.bloom_filter_push_down)
@@ -846,15 +799,7 @@
     for (int row_group = 0; row_group < num_row_groups; ++row_group)
     {
         if (skip_row_groups.contains(row_group))
-<<<<<<< HEAD
-=======
             continue;
-
-        if (key_condition_with_bloom_filter_data && skip_row_group_based_on_filters(row_group))
-        {
->>>>>>> 1bd3a359
-            continue;
-        }
 
         if (key_condition_with_bloom_filter_data && skip_row_group_based_on_filters(row_group))
         {
