#include <Planner/PlannerJoinTree.h>

#include <Common/scope_guard_safe.h>

#include <Columns/ColumnAggregateFunction.h>

#include <DataTypes/DataTypeString.h>
#include <DataTypes/DataTypeAggregateFunction.h>
#include <DataTypes/DataTypeLowCardinality.h>

#include <Functions/FunctionFactory.h>

#include <AggregateFunctions/AggregateFunctionCount.h>

#include <Access/Common/AccessFlags.h>
#include <Access/ContextAccess.h>

#include <Storages/IStorage.h>
#include <Storages/MergeTree/MergeTreeData.h>
#include <Storages/StorageDictionary.h>
#include <Storages/StorageDistributed.h>

#include <Analyzer/ConstantNode.h>
#include <Analyzer/ColumnNode.h>
#include <Analyzer/FunctionNode.h>
#include <Analyzer/TableNode.h>
#include <Analyzer/TableFunctionNode.h>
#include <Analyzer/QueryNode.h>
#include <Analyzer/UnionNode.h>
#include <Analyzer/JoinNode.h>
#include <Analyzer/ArrayJoinNode.h>
#include <Analyzer/Utils.h>
#include <Analyzer/AggregationUtils.h>
#include <Analyzer/Passes/QueryAnalysisPass.h>
#include <Analyzer/QueryTreeBuilder.h>

#include <Parsers/ExpressionListParsers.h>
#include <Parsers/parseQuery.h>

#include <Processors/Sources/NullSource.h>
#include <Processors/QueryPlan/SortingStep.h>
#include <Processors/QueryPlan/CreateSetAndFilterOnTheFlyStep.h>
#include <Processors/QueryPlan/ReadFromPreparedSource.h>
#include <Processors/QueryPlan/ExpressionStep.h>
#include <Processors/QueryPlan/FilterStep.h>
#include <Processors/QueryPlan/JoinStep.h>
#include <Processors/QueryPlan/ArrayJoinStep.h>
#include <Processors/QueryPlan/ReadFromMergeTree.h>
#include <Processors/Sources/SourceFromSingleChunk.h>

#include <Storages/StorageDummy.h>

#include <Interpreters/ArrayJoinAction.h>
#include <Interpreters/Context.h>
#include <Interpreters/DatabaseCatalog.h>
#include <Interpreters/HashJoin/HashJoin.h>
#include <Interpreters/IJoin.h>
#include <Interpreters/TableJoin.h>
#include <Interpreters/getCustomKeyFilterForParallelReplicas.h>
#include <Interpreters/ClusterProxy/executeQuery.h>

#include <Planner/CollectColumnIdentifiers.h>
#include <Planner/Planner.h>
#include <Planner/PlannerJoins.h>
#include <Planner/PlannerActionsVisitor.h>
#include <Planner/Utils.h>
#include <Planner/CollectSets.h>
#include <Planner/CollectTableExpressionData.h>

namespace DB
{

namespace ErrorCodes
{
    extern const int INVALID_JOIN_ON_EXPRESSION;
    extern const int LOGICAL_ERROR;
    extern const int NOT_IMPLEMENTED;
    extern const int SYNTAX_ERROR;
    extern const int ACCESS_DENIED;
    extern const int PARAMETER_OUT_OF_BOUND;
    extern const int TOO_MANY_COLUMNS;
    extern const int UNSUPPORTED_METHOD;
    extern const int BAD_ARGUMENTS;
}

namespace
{

/// Check if current user has privileges to SELECT columns from table
/// Throws an exception if access to any column from `column_names` is not granted
/// If `column_names` is empty, check access to any columns and return names of accessible columns
NameSet checkAccessRights(const TableNode & table_node, const Names & column_names, const ContextPtr & query_context)
{
    /// StorageDummy is created on preliminary stage, ignore access check for it.
    if (typeid_cast<const StorageDummy *>(table_node.getStorage().get()))
        return {};

    const auto & storage_id = table_node.getStorageID();
    const auto & storage_snapshot = table_node.getStorageSnapshot();

    if (column_names.empty())
    {
        NameSet accessible_columns;
        /** For a trivial queries like "SELECT count() FROM table", "SELECT 1 FROM table" access is granted if at least
          * one table column is accessible.
          */
        auto access = query_context->getAccess();
        for (const auto & column : storage_snapshot->metadata->getColumns())
        {
            if (access->isGranted(AccessType::SELECT, storage_id.database_name, storage_id.table_name, column.name))
                accessible_columns.insert(column.name);
        }

        if (accessible_columns.empty())
        {
            throw Exception(ErrorCodes::ACCESS_DENIED,
                "{}: Not enough privileges. To execute this query, it's necessary to have the grant SELECT for at least one column on {}",
                query_context->getUserName(),
                storage_id.getFullTableName());
        }
        return accessible_columns;
    }

    // In case of cross-replication we don't know what database is used for the table.
    // `storage_id.hasDatabase()` can return false only on the initiator node.
    // Each shard will use the default database (in the case of cross-replication shards may have different defaults).
    if (storage_id.hasDatabase())
        query_context->checkAccess(AccessType::SELECT, storage_id, column_names);

    return {};
}

bool shouldIgnoreQuotaAndLimits(const TableNode & table_node)
{
    const auto & storage_id = table_node.getStorageID();
    if (!storage_id.hasDatabase())
        return false;
    if (storage_id.database_name == DatabaseCatalog::SYSTEM_DATABASE)
    {
        static const boost::container::flat_set<std::string_view> tables_ignoring_quota{"quotas", "quota_limits", "quota_usage", "quotas_usage", "one"};
        if (tables_ignoring_quota.contains(storage_id.table_name))
            return true;
    }
    return false;
}

NameAndTypePair chooseSmallestColumnToReadFromStorage(const StoragePtr & storage, const StorageSnapshotPtr & storage_snapshot, const NameSet & column_names_allowed_to_select)
{
    /** We need to read at least one column to find the number of rows.
      * We will find a column with minimum <compressed_size, type_size, uncompressed_size>.
      * Because it is the column that is cheapest to read.
      */
    class ColumnWithSize
    {
    public:
        ColumnWithSize(NameAndTypePair column_, ColumnSize column_size_)
            : column(std::move(column_))
            , compressed_size(column_size_.data_compressed)
            , uncompressed_size(column_size_.data_uncompressed)
            , type_size(column.type->haveMaximumSizeOfValue() ? column.type->getMaximumSizeOfValueInMemory() : 100)
        {
        }

        bool operator<(const ColumnWithSize & rhs) const
        {
            return std::tie(compressed_size, type_size, uncompressed_size)
                < std::tie(rhs.compressed_size, rhs.type_size, rhs.uncompressed_size);
        }

        NameAndTypePair column;
        size_t compressed_size = 0;
        size_t uncompressed_size = 0;
        size_t type_size = 0;
    };

    std::vector<ColumnWithSize> columns_with_sizes;

    auto column_sizes = storage->getColumnSizes();
    auto column_names_and_types = storage_snapshot->getColumns(GetColumnsOptions(GetColumnsOptions::AllPhysical).withSubcolumns());

    if (!column_names_allowed_to_select.empty())
    {
        auto it = column_names_and_types.begin();
        while (it != column_names_and_types.end())
        {
            if (!column_names_allowed_to_select.contains(it->name))
                it = column_names_and_types.erase(it);
            else
                ++it;
        }
    }

    if (!column_sizes.empty())
    {
        for (auto & column_name_and_type : column_names_and_types)
        {
            auto it = column_sizes.find(column_name_and_type.name);
            if (it == column_sizes.end())
                continue;

            columns_with_sizes.emplace_back(column_name_and_type, it->second);
        }
    }

    NameAndTypePair result;

    if (!columns_with_sizes.empty())
        result = std::min_element(columns_with_sizes.begin(), columns_with_sizes.end())->column;
    else
        /// If we have no information about columns sizes, choose a column of minimum size of its data type
        result = ExpressionActions::getSmallestColumn(column_names_and_types);

    return result;
}

bool applyTrivialCountIfPossible(
    QueryPlan & query_plan,
    SelectQueryInfo & select_query_info,
    const TableNode * table_node,
    const TableFunctionNode * table_function_node,
    const QueryTreeNodePtr & query_tree,
    ContextMutablePtr & query_context,
    const Names & columns_names)
{
    const auto & settings = query_context->getSettingsRef();
    if (!settings.optimize_trivial_count_query)
        return false;

    const auto & storage = table_node ? table_node->getStorage() : table_function_node->getStorage();
    if (!storage->supportsTrivialCountOptimization(
            table_node ? table_node->getStorageSnapshot() : table_function_node->getStorageSnapshot(), query_context))
        return false;

    auto storage_id = storage->getStorageID();
    auto row_policy_filter = query_context->getRowPolicyFilter(storage_id.getDatabaseName(),
        storage_id.getTableName(),
        RowPolicyFilterType::SELECT_FILTER);
    if (row_policy_filter)
        return {};

    if (select_query_info.additional_filter_ast)
        return false;

    /** Transaction check here is necessary because
      * MergeTree maintains total count for all parts in Active state and it simply returns that number for trivial select count() from table query.
      * But if we have current transaction, then we should return number of rows in current snapshot (that may include parts in Outdated state),
      * so we have to use totalRowsByPartitionPredicate() instead of totalRows even for trivial query
      * See https://github.com/ClickHouse/ClickHouse/pull/24258/files#r828182031
      */
    if (query_context->getCurrentTransaction())
        return false;

    /// can't apply if FINAL
    if (table_node && table_node->getTableExpressionModifiers().has_value() &&
        (table_node->getTableExpressionModifiers()->hasFinal() || table_node->getTableExpressionModifiers()->hasSampleSizeRatio() ||
         table_node->getTableExpressionModifiers()->hasSampleOffsetRatio()))
        return false;
    else if (table_function_node && table_function_node->getTableExpressionModifiers().has_value() &&
        (table_function_node->getTableExpressionModifiers()->hasFinal() || table_function_node->getTableExpressionModifiers()->hasSampleSizeRatio() ||
         table_function_node->getTableExpressionModifiers()->hasSampleOffsetRatio()))
        return false;

    // TODO: It's possible to optimize count() given only partition predicates
    auto & main_query_node = query_tree->as<QueryNode &>();
    if (main_query_node.hasGroupBy() || main_query_node.hasPrewhere() || main_query_node.hasWhere())
        return false;

    if (settings.allow_experimental_query_deduplication
        || settings.empty_result_for_aggregation_by_empty_set)
        return false;

    QueryTreeNodes aggregates = collectAggregateFunctionNodes(query_tree);
    if (aggregates.size() != 1)
        return false;

    const auto & function_node = aggregates.front().get()->as<const FunctionNode &>();
    chassert(function_node.getAggregateFunction() != nullptr);
    const auto * count_func = typeid_cast<const AggregateFunctionCount *>(function_node.getAggregateFunction().get());
    if (!count_func)
        return false;

    /// Some storages can optimize trivial count in read() method instead of totalRows() because it still can
    /// require reading some data (but much faster than reading columns).
    /// Set a special flag in query info so the storage will see it and optimize count in read() method.
    select_query_info.optimize_trivial_count = true;

    /// Get number of rows
    std::optional<UInt64> num_rows = storage->totalRows(settings);
    if (!num_rows)
        return false;

    if (settings.max_parallel_replicas > 1)
    {
        if (!settings.parallel_replicas_custom_key.value.empty() || settings.allow_experimental_parallel_reading_from_replicas == 0)
            return false;

        /// The query could use trivial count if it didn't use parallel replicas, so let's disable it
        query_context->setSetting("allow_experimental_parallel_reading_from_replicas", Field(0));
        query_context->setSetting("max_parallel_replicas", UInt64{1});
        LOG_TRACE(getLogger("Planner"), "Disabling parallel replicas to be able to use a trivial count optimization");

    }

    /// Set aggregation state
    const AggregateFunctionCount & agg_count = *count_func;
    std::vector<char> state(agg_count.sizeOfData());
    AggregateDataPtr place = state.data();
    agg_count.create(place);
    SCOPE_EXIT_MEMORY_SAFE(agg_count.destroy(place));
    AggregateFunctionCount::set(place, num_rows.value());

    auto column = ColumnAggregateFunction::create(function_node.getAggregateFunction());
    column->insertFrom(place);

    /// get count() argument type
    DataTypes argument_types;
    argument_types.reserve(columns_names.size());
    {
        const Block source_header = table_node ? table_node->getStorageSnapshot()->getSampleBlockForColumns(columns_names)
                                               : table_function_node->getStorageSnapshot()->getSampleBlockForColumns(columns_names);
        for (const auto & column_name : columns_names)
            argument_types.push_back(source_header.getByName(column_name).type);
    }

    Block block_with_count{
        {std::move(column),
         std::make_shared<DataTypeAggregateFunction>(function_node.getAggregateFunction(), argument_types, Array{}),
         columns_names.front()}};

    auto source = std::make_shared<SourceFromSingleChunk>(block_with_count);
    auto prepared_count = std::make_unique<ReadFromPreparedSource>(Pipe(std::move(source)));
    prepared_count->setStepDescription("Optimized trivial count");
    query_plan.addStep(std::move(prepared_count));

    return true;
}

void prepareBuildQueryPlanForTableExpression(const QueryTreeNodePtr & table_expression, PlannerContextPtr & planner_context)
{
    const auto & query_context = planner_context->getQueryContext();
    const auto & settings = query_context->getSettingsRef();

    auto & table_expression_data = planner_context->getTableExpressionDataOrThrow(table_expression);
    auto columns_names = table_expression_data.getColumnNames();

    auto * table_node = table_expression->as<TableNode>();
    auto * table_function_node = table_expression->as<TableFunctionNode>();
    auto * query_node = table_expression->as<QueryNode>();
    auto * union_node = table_expression->as<UnionNode>();

    /** The current user must have the SELECT privilege.
      * We do not check access rights for table functions because they have been already checked in ITableFunction::execute().
      */
    NameSet columns_names_allowed_to_select;
    if (table_node)
    {
        const auto & column_names_with_aliases = table_expression_data.getSelectedColumnsNames();
        columns_names_allowed_to_select = checkAccessRights(*table_node, column_names_with_aliases, query_context);
    }

    if (columns_names.empty())
    {
        NameAndTypePair additional_column_to_read;

        if (table_node || table_function_node)
        {
            const auto & storage = table_node ? table_node->getStorage() : table_function_node->getStorage();
            const auto & storage_snapshot = table_node ? table_node->getStorageSnapshot() : table_function_node->getStorageSnapshot();
            additional_column_to_read = chooseSmallestColumnToReadFromStorage(storage, storage_snapshot, columns_names_allowed_to_select);
        }
        else if (query_node || union_node)
        {
            const auto & projection_columns = query_node ? query_node->getProjectionColumns() : union_node->computeProjectionColumns();
            NamesAndTypesList projection_columns_list(projection_columns.begin(), projection_columns.end());
            additional_column_to_read = ExpressionActions::getSmallestColumn(projection_columns_list);
        }
        else
        {
            throw Exception(ErrorCodes::LOGICAL_ERROR, "Expected table, table function, query or union. Actual {}",
                            table_expression->formatASTForErrorMessage());
        }

        auto & global_planner_context = planner_context->getGlobalPlannerContext();
        const auto & column_identifier = global_planner_context->createColumnIdentifier(additional_column_to_read, table_expression);
        columns_names.push_back(additional_column_to_read.name);
        table_expression_data.addColumn(additional_column_to_read, column_identifier);
    }

    /// Limitation on the number of columns to read
    if (settings.max_columns_to_read && columns_names.size() > settings.max_columns_to_read)
        throw Exception(ErrorCodes::TOO_MANY_COLUMNS,
            "Limit for number of columns to read exceeded. Requested: {}, maximum: {}",
            columns_names.size(),
            settings.max_columns_to_read);
}

void updatePrewhereOutputsIfNeeded(SelectQueryInfo & table_expression_query_info,
    const Names & column_names,
    const StorageSnapshotPtr & storage_snapshot)
{
    if (!table_expression_query_info.prewhere_info)
        return;

    auto & prewhere_actions = table_expression_query_info.prewhere_info->prewhere_actions;

    NameSet required_columns;
    if (column_names.size() == 1)
        required_columns.insert(column_names[0]);

    auto & table_expression_modifiers = table_expression_query_info.table_expression_modifiers;
    if (table_expression_modifiers)
    {
        if (table_expression_modifiers->hasSampleSizeRatio() ||
            table_expression_query_info.planner_context->getQueryContext()->getSettingsRef().parallel_replicas_count > 1)
        {
            /// We evaluate sampling for Merge lazily so we need to get all the columns
            if (storage_snapshot->storage.getName() == "Merge")
            {
                const auto columns = storage_snapshot->getMetadataForQuery()->getColumns().getAll();
                for (const auto & column : columns)
                    required_columns.insert(column.name);
            }
            else
            {
                auto columns_required_for_sampling = storage_snapshot->getMetadataForQuery()->getColumnsRequiredForSampling();
                required_columns.insert(columns_required_for_sampling.begin(), columns_required_for_sampling.end());
            }
        }

        if (table_expression_modifiers->hasFinal())
        {
            auto columns_required_for_final = storage_snapshot->getMetadataForQuery()->getColumnsRequiredForFinal();
            required_columns.insert(columns_required_for_final.begin(), columns_required_for_final.end());
        }
    }

    std::unordered_set<const ActionsDAG::Node *> required_output_nodes;

    for (const auto * input : prewhere_actions->getInputs())
    {
        if (required_columns.contains(input->result_name))
            required_output_nodes.insert(input);
    }

    if (required_output_nodes.empty())
        return;

    auto & prewhere_outputs = prewhere_actions->getOutputs();
    for (const auto & output : prewhere_outputs)
    {
        auto required_output_node_it = required_output_nodes.find(output);
        if (required_output_node_it == required_output_nodes.end())
            continue;

        required_output_nodes.erase(required_output_node_it);
    }

    prewhere_outputs.insert(prewhere_outputs.end(), required_output_nodes.begin(), required_output_nodes.end());
}

FilterDAGInfo buildRowPolicyFilterIfNeeded(const StoragePtr & storage,
    SelectQueryInfo & table_expression_query_info,
    PlannerContextPtr & planner_context,
    std::set<std::string> & used_row_policies)
{
    auto storage_id = storage->getStorageID();
    const auto & query_context = planner_context->getQueryContext();

    auto row_policy_filter = query_context->getRowPolicyFilter(storage_id.getDatabaseName(), storage_id.getTableName(), RowPolicyFilterType::SELECT_FILTER);
    if (!row_policy_filter || row_policy_filter->empty())
        return {};

    for (const auto & row_policy : row_policy_filter->policies)
    {
        auto name = row_policy->getFullName().toString();
        used_row_policies.emplace(std::move(name));
    }

    return buildFilterInfo(row_policy_filter->expression, table_expression_query_info.table_expression, planner_context);
}

FilterDAGInfo buildCustomKeyFilterIfNeeded(const StoragePtr & storage,
    SelectQueryInfo & table_expression_query_info,
    PlannerContextPtr & planner_context)
{
    const auto & query_context = planner_context->getQueryContext();
    const auto & settings = query_context->getSettingsRef();

    if (settings.parallel_replicas_count <= 1 || settings.parallel_replicas_custom_key.value.empty())
        return {};

    auto custom_key_ast = parseCustomKeyForTable(settings.parallel_replicas_custom_key, *query_context);
    if (!custom_key_ast)
        throw DB::Exception(
                ErrorCodes::BAD_ARGUMENTS,
                "Parallel replicas processing with custom_key has been requested "
                "(setting 'max_parallel_replicas'), but the table does not have custom_key defined for it "
                " or it's invalid (setting 'parallel_replicas_custom_key')");

    LOG_TRACE(getLogger("Planner"), "Processing query on a replica using custom_key '{}'", settings.parallel_replicas_custom_key.value);

    auto parallel_replicas_custom_filter_ast = getCustomKeyFilterForParallelReplica(
        settings.parallel_replicas_count,
        settings.parallel_replica_offset,
        std::move(custom_key_ast),
        {settings.parallel_replicas_custom_key_filter_type,
         settings.parallel_replicas_custom_key_range_lower,
         settings.parallel_replicas_custom_key_range_upper},
        storage->getInMemoryMetadataPtr()->columns,
        query_context);

    return buildFilterInfo(parallel_replicas_custom_filter_ast, table_expression_query_info.table_expression, planner_context);
}

/// Apply filters from additional_table_filters setting
FilterDAGInfo buildAdditionalFiltersIfNeeded(const StoragePtr & storage,
    const String & table_expression_alias,
    SelectQueryInfo & table_expression_query_info,
    PlannerContextPtr & planner_context)
{
    const auto & query_context = planner_context->getQueryContext();
    const auto & settings = query_context->getSettingsRef();

    auto const & additional_filters = settings.additional_table_filters.value;
    if (additional_filters.empty())
        return {};

    auto const & storage_id = storage->getStorageID();

    ASTPtr additional_filter_ast;
    for (const auto & additional_filter : additional_filters)
    {
        const auto & tuple = additional_filter.safeGet<const Tuple &>();
        auto const & table = tuple.at(0).safeGet<String>();
        auto const & filter = tuple.at(1).safeGet<String>();

        if (table == table_expression_alias ||
            (table == storage_id.getTableName() && query_context->getCurrentDatabase() == storage_id.getDatabaseName()) ||
            (table == storage_id.getFullNameNotQuoted()))
        {
            ParserExpression parser;
            additional_filter_ast = parseQuery(
                parser, filter.data(), filter.data() + filter.size(),
                "additional filter", settings.max_query_size, settings.max_parser_depth, settings.max_parser_backtracks);
            break;
        }
    }

    if (!additional_filter_ast)
        return {};

    table_expression_query_info.additional_filter_ast = additional_filter_ast;
    return buildFilterInfo(additional_filter_ast, table_expression_query_info.table_expression, planner_context);
}

UInt64 mainQueryNodeBlockSizeByLimit(const SelectQueryInfo & select_query_info)
{
    auto const & main_query_node = select_query_info.query_tree->as<QueryNode const &>();

    /// Constness of limit and offset is validated during query analysis stage
    size_t limit_length = 0;
    if (main_query_node.hasLimit())
        limit_length = main_query_node.getLimit()->as<ConstantNode &>().getValue().safeGet<UInt64>();

    size_t limit_offset = 0;
    if (main_query_node.hasOffset())
        limit_offset = main_query_node.getOffset()->as<ConstantNode &>().getValue().safeGet<UInt64>();

    /** If not specified DISTINCT, WHERE, GROUP BY, HAVING, ORDER BY, JOIN, LIMIT BY, LIMIT WITH TIES
      * but LIMIT is specified, and limit + offset < max_block_size,
      * then as the block size we will use limit + offset (not to read more from the table than requested),
      * and also set the number of threads to 1.
      */
    if (main_query_node.hasLimit()
        && !main_query_node.isDistinct()
        && !main_query_node.isLimitWithTies()
        && !main_query_node.hasPrewhere()
        && !main_query_node.hasWhere()
        && select_query_info.filter_asts.empty()
        && !main_query_node.hasGroupBy()
        && !main_query_node.hasHaving()
        && !main_query_node.hasOrderBy()
        && !main_query_node.hasLimitBy()
        && !select_query_info.need_aggregate
        && !select_query_info.has_window
        && limit_length <= std::numeric_limits<UInt64>::max() - limit_offset)
        return limit_length + limit_offset;
    return 0;
}

std::unique_ptr<ExpressionStep> createComputeAliasColumnsStep(
    const std::unordered_map<std::string, ActionsDAGPtr> & alias_column_expressions, const DataStream & current_data_stream)
{
    ActionsDAGPtr merged_alias_columns_actions_dag = std::make_shared<ActionsDAG>(current_data_stream.header.getColumnsWithTypeAndName());
    ActionsDAG::NodeRawConstPtrs action_dag_outputs = merged_alias_columns_actions_dag->getInputs();

    for (const auto & [column_name, alias_column_actions_dag] : alias_column_expressions)
    {
        const auto & current_outputs = alias_column_actions_dag->getOutputs();
        action_dag_outputs.insert(action_dag_outputs.end(), current_outputs.begin(), current_outputs.end());
        merged_alias_columns_actions_dag->mergeNodes(std::move(*alias_column_actions_dag));
    }

    for (const auto * output_node : action_dag_outputs)
        merged_alias_columns_actions_dag->addOrReplaceInOutputs(*output_node);
    merged_alias_columns_actions_dag->removeUnusedActions(false);

    auto alias_column_step = std::make_unique<ExpressionStep>(current_data_stream, std::move(merged_alias_columns_actions_dag));
    alias_column_step->setStepDescription("Compute alias columns");
    return alias_column_step;
}

JoinTreeQueryPlan buildQueryPlanForTableExpression(QueryTreeNodePtr table_expression,
    const SelectQueryInfo & select_query_info,
    const SelectQueryOptions & select_query_options,
    PlannerContextPtr & planner_context,
    bool is_single_table_expression,
    bool wrap_read_columns_in_subquery)
{
    const auto & query_context = planner_context->getQueryContext();
    const auto & settings = query_context->getSettingsRef();

    auto & table_expression_data = planner_context->getTableExpressionDataOrThrow(table_expression);

    QueryProcessingStage::Enum from_stage = QueryProcessingStage::Enum::FetchColumns;

    if (wrap_read_columns_in_subquery)
    {
        auto columns = table_expression_data.getColumns();
        table_expression = buildSubqueryToReadColumnsFromTableExpression(columns, table_expression, query_context);
    }

    auto * table_node = table_expression->as<TableNode>();
    auto * table_function_node = table_expression->as<TableFunctionNode>();
    auto * query_node = table_expression->as<QueryNode>();
    auto * union_node = table_expression->as<UnionNode>();

    QueryPlan query_plan;
    std::unordered_map<const QueryNode *, const QueryPlan::Node *> query_node_to_plan_step_mapping;
    std::set<std::string> used_row_policies;

    if (table_node || table_function_node)
    {
        const auto & storage = table_node ? table_node->getStorage() : table_function_node->getStorage();
        const auto & storage_snapshot = table_node ? table_node->getStorageSnapshot() : table_function_node->getStorageSnapshot();

        auto table_expression_query_info = select_query_info;
        table_expression_query_info.table_expression = table_expression;
        table_expression_query_info.filter_actions_dag = table_expression_data.getFilterActions();
        table_expression_query_info.current_table_chosen_for_reading_with_parallel_replicas
            = table_node == planner_context->getGlobalPlannerContext()->parallel_replicas_table;

        size_t max_streams = settings.max_threads;
        size_t max_threads_execute_query = settings.max_threads;

        /**
         * To simultaneously query more remote servers when async_socket_for_remote is off
         * instead of max_threads, max_distributed_connections is used:
         * since threads there mostly spend time waiting for data from remote servers,
         * we can increase the degree of parallelism to avoid sequential querying of remote servers.
         *
         * DANGER: that can lead to insane number of threads working if there are a lot of stream and prefer_localhost_replica is used.
         *
         * That is not needed when async_socket_for_remote is on, because in that case
         * threads are not blocked waiting for data from remote servers.
         *
         */
        bool is_sync_remote = table_expression_data.isRemote() && !settings.async_socket_for_remote;
        if (is_sync_remote)
        {
            max_streams = settings.max_distributed_connections;
            max_threads_execute_query = settings.max_distributed_connections;
        }

        UInt64 max_block_size = settings.max_block_size;
        UInt64 max_block_size_limited = 0;
        if (is_single_table_expression)
        {
            /** If not specified DISTINCT, WHERE, GROUP BY, HAVING, ORDER BY, JOIN, LIMIT BY, LIMIT WITH TIES
              * but LIMIT is specified, and limit + offset < max_block_size,
              * then as the block size we will use limit + offset (not to read more from the table than requested),
              * and also set the number of threads to 1.
              */
            max_block_size_limited = mainQueryNodeBlockSizeByLimit(select_query_info);
            if (max_block_size_limited)
            {
                if (max_block_size_limited < max_block_size)
                {
                    max_block_size = std::max<UInt64>(1, max_block_size_limited);
                    max_streams = 1;
                    max_threads_execute_query = 1;
                }

                if (select_query_info.local_storage_limits.local_limits.size_limits.max_rows != 0)
                {
                    if (max_block_size_limited < select_query_info.local_storage_limits.local_limits.size_limits.max_rows)
                        table_expression_query_info.trivial_limit = max_block_size_limited;
                    /// Ask to read just enough rows to make the max_rows limit effective (so it has a chance to be triggered).
                    else if (select_query_info.local_storage_limits.local_limits.size_limits.max_rows < std::numeric_limits<UInt64>::max())
                        table_expression_query_info.trivial_limit = 1 + select_query_info.local_storage_limits.local_limits.size_limits.max_rows;
                }
                else
                {
                    table_expression_query_info.trivial_limit = max_block_size_limited;
                }
            }

            if (!max_block_size)
                throw Exception(ErrorCodes::PARAMETER_OUT_OF_BOUND,
                    "Setting 'max_block_size' cannot be zero");
        }

        if (max_streams == 0)
            max_streams = 1;

        /// If necessary, we request more sources than the number of threads - to distribute the work evenly over the threads
        if (max_streams > 1 && !is_sync_remote)
        {
            if (auto streams_with_ratio = max_streams * settings.max_streams_to_max_threads_ratio; canConvertTo<size_t>(streams_with_ratio))
                max_streams = static_cast<size_t>(streams_with_ratio);
            else
                throw Exception(ErrorCodes::PARAMETER_OUT_OF_BOUND,
                    "Exceeded limit for `max_streams` with `max_streams_to_max_threads_ratio`. "
                    "Make sure that `max_streams * max_streams_to_max_threads_ratio` is in some reasonable boundaries, current value: {}",
                    streams_with_ratio);
        }

        if (table_node)
            table_expression_query_info.table_expression_modifiers = table_node->getTableExpressionModifiers();
        else
            table_expression_query_info.table_expression_modifiers = table_function_node->getTableExpressionModifiers();

        bool need_rewrite_query_with_final = storage->needRewriteQueryWithFinal(table_expression_data.getColumnNames());
        if (need_rewrite_query_with_final)
        {
            if (table_expression_query_info.table_expression_modifiers)
            {
                const auto & table_expression_modifiers = table_expression_query_info.table_expression_modifiers;
                auto sample_size_ratio = table_expression_modifiers->getSampleSizeRatio();
                auto sample_offset_ratio = table_expression_modifiers->getSampleOffsetRatio();

                table_expression_query_info.table_expression_modifiers = TableExpressionModifiers(true /*has_final*/,
                    sample_size_ratio,
                    sample_offset_ratio);
            }
            else
            {
                table_expression_query_info.table_expression_modifiers = TableExpressionModifiers(true /*has_final*/,
                    {} /*sample_size_ratio*/,
                    {} /*sample_offset_ratio*/);
            }
        }

        /// Apply trivial_count optimization if possible
        bool is_trivial_count_applied = !select_query_options.only_analyze && is_single_table_expression
            && (table_node || table_function_node) && select_query_info.has_aggregates && settings.additional_table_filters.value.empty()
            && applyTrivialCountIfPossible(
                query_plan,
                table_expression_query_info,
                table_node,
                table_function_node,
                select_query_info.query_tree,
                planner_context->getMutableQueryContext(),
                table_expression_data.getColumnNames());

        if (is_trivial_count_applied)
        {
            from_stage = QueryProcessingStage::WithMergeableState;
        }
        else
        {
            if (!select_query_options.only_analyze)
            {
                auto & prewhere_info = table_expression_query_info.prewhere_info;
                const auto & prewhere_actions = table_expression_data.getPrewhereFilterActions();

                if (prewhere_actions)
                {
                    prewhere_info = std::make_shared<PrewhereInfo>();
                    prewhere_info->prewhere_actions = prewhere_actions;
                    prewhere_info->prewhere_column_name = prewhere_actions->getOutputs().at(0)->result_name;
                    prewhere_info->remove_prewhere_column = true;
                    prewhere_info->need_filter = true;
                }

                updatePrewhereOutputsIfNeeded(table_expression_query_info, table_expression_data.getColumnNames(), storage_snapshot);

                const auto & columns_names = table_expression_data.getColumnNames();

                std::vector<std::pair<FilterDAGInfo, std::string>> where_filters;
                const auto add_filter = [&](const FilterDAGInfo & filter_info, std::string description)
                {
                    if (!filter_info.actions)
                        return;

                    bool is_final = table_expression_query_info.table_expression_modifiers
                        && table_expression_query_info.table_expression_modifiers->hasFinal();
                    bool optimize_move_to_prewhere
                        = settings.optimize_move_to_prewhere && (!is_final || settings.optimize_move_to_prewhere_if_final);

                    auto supported_prewhere_columns = storage->supportedPrewhereColumns();
                    if (storage->canMoveConditionsToPrewhere() && optimize_move_to_prewhere && (!supported_prewhere_columns || supported_prewhere_columns->contains(filter_info.column_name)))
                    {
                        if (!prewhere_info)
                            prewhere_info = std::make_shared<PrewhereInfo>();

                        if (!prewhere_info->prewhere_actions)
                        {
                            prewhere_info->prewhere_actions = filter_info.actions;
                            prewhere_info->prewhere_column_name = filter_info.column_name;
                            prewhere_info->remove_prewhere_column = filter_info.do_remove_column;
                            prewhere_info->need_filter = true;
                        }
                        else if (!prewhere_info->row_level_filter)
                        {
                            prewhere_info->row_level_filter = filter_info.actions;
                            prewhere_info->row_level_column_name = filter_info.column_name;
                            prewhere_info->need_filter = true;
                        }
                        else
                        {
                            where_filters.emplace_back(filter_info, std::move(description));
                        }

                    }
                    else
                    {
                        where_filters.emplace_back(filter_info, std::move(description));
                    }
                };

                auto row_policy_filter_info
                    = buildRowPolicyFilterIfNeeded(storage, table_expression_query_info, planner_context, used_row_policies);
                add_filter(row_policy_filter_info, "Row-level security filter");
                if (row_policy_filter_info.actions)
                    table_expression_data.setRowLevelFilterActions(row_policy_filter_info.actions);

                if (query_context->canUseParallelReplicasCustomKey())
                {
                    if (settings.parallel_replicas_count > 1)
                    {
                        auto parallel_replicas_custom_key_filter_info
                            = buildCustomKeyFilterIfNeeded(storage, table_expression_query_info, planner_context);
                        add_filter(parallel_replicas_custom_key_filter_info, "Parallel replicas custom key filter");
                    }
                    else if (auto * distributed = typeid_cast<StorageDistributed *>(storage.get());
                             distributed && query_context->canUseParallelReplicasCustomKeyForCluster(*distributed->getCluster()))
                    {
                        planner_context->getMutableQueryContext()->setSetting("distributed_group_by_no_merge", 2);
                        /// We disable prefer_localhost_replica because if one of the replicas is local it will create a single local plan
                        /// instead of executing the query with multiple replicas
                        /// We can enable this setting again for custom key parallel replicas when we can generate a plan that will use both a
                        /// local plan and remote replicas
                        planner_context->getMutableQueryContext()->setSetting("prefer_localhost_replica", Field{0});
                    }
                }

                const auto & table_expression_alias = table_expression->getOriginalAlias();
                auto additional_filters_info
                    = buildAdditionalFiltersIfNeeded(storage, table_expression_alias, table_expression_query_info, planner_context);
                add_filter(additional_filters_info, "additional filter");

                from_stage = storage->getQueryProcessingStage(
                    query_context, select_query_options.to_stage, storage_snapshot, table_expression_query_info);

                /// It is just a safety check needed until we have a proper sending plan to replicas.
                /// If we have a non-trivial storage like View it might create its own Planner inside read(), run findTableForParallelReplicas()
                /// and find some other table that might be used for reading with parallel replicas. It will lead to errors.
                const bool other_table_already_chosen_for_reading_with_parallel_replicas
                    = planner_context->getGlobalPlannerContext()->parallel_replicas_table
                    && !table_expression_query_info.current_table_chosen_for_reading_with_parallel_replicas;
                if (other_table_already_chosen_for_reading_with_parallel_replicas)
                    planner_context->getMutableQueryContext()->setSetting("allow_experimental_parallel_reading_from_replicas", Field(0));

                storage->read(
                    query_plan,
                    columns_names,
                    storage_snapshot,
                    table_expression_query_info,
                    query_context,
                    from_stage,
                    max_block_size,
                    max_streams);

                auto parallel_replicas_enabled_for_storage = [](const StoragePtr & table, const Settings & query_settings)
                {
                    if (!table->isMergeTree())
                        return false;

                    if (!table->supportsReplication() && !query_settings.parallel_replicas_for_non_replicated_merge_tree)
                        return false;

                    return true;
                };

                /// query_plan can be empty if there is nothing to read
                if (query_plan.isInitialized() && parallel_replicas_enabled_for_storage(storage, settings))
                {
                    // (1) find read step
                    QueryPlan::Node * node = query_plan.getRootNode();
                    ReadFromMergeTree * reading = nullptr;
                    while (node)
                    {
                        reading = typeid_cast<ReadFromMergeTree *>(node->step.get());
                        if (reading)
                            break;

                        QueryPlan::Node * prev_node = node;
                        if (!node->children.empty())
                        {
                            chassert(node->children.size() == 1);
                            node = node->children.at(0);
                        }
                        else
                        {
                            throw Exception(
                                ErrorCodes::LOGICAL_ERROR,
                                "Step is expected to be ReadFromMergeTree but it's {}",
                                prev_node->step->getName());
                        }
                    }

                    chassert(reading);
                    if (query_context->canUseParallelReplicasCustomKey() && query_context->getClientInfo().distributed_depth == 0)
                    {
<<<<<<< HEAD
                        auto result_ptr = reading->selectRangesToRead();
                        UInt64 rows_to_read = result_ptr->selected_rows;

                        reading->setAnalyzedResult(std::move(result_ptr));

                        if (table_expression_query_info.trivial_limit > 0 && table_expression_query_info.trivial_limit < rows_to_read)
                            rows_to_read = table_expression_query_info.trivial_limit;

                        if (max_block_size_limited && (max_block_size_limited < rows_to_read))
                            rows_to_read = max_block_size_limited;

                        const size_t number_of_replicas_to_use = rows_to_read / settings.parallel_replicas_min_number_of_rows_per_replica;
                        LOG_TRACE(
                            getLogger("Planner"),
                            "Estimated {} rows to read. It is enough work for {} parallel replicas",
                            rows_to_read,
                            number_of_replicas_to_use);

                        if (number_of_replicas_to_use <= 1)
=======
                        if (auto cluster = query_context->getClusterForParallelReplicas();
                            query_context->canUseParallelReplicasCustomKeyForCluster(*cluster))
>>>>>>> fbb7a3ed
                        {
                            planner_context->getMutableQueryContext()->setSetting("prefer_localhost_replica", Field{0});
                            auto modified_query_info = select_query_info;
                            modified_query_info.cluster = std::move(cluster);
                            from_stage = QueryProcessingStage::WithMergeableStateAfterAggregationAndLimit;
                            QueryPlan query_plan_parallel_replicas;
                            ClusterProxy::executeQueryWithParallelReplicasCustomKey(
                                query_plan_parallel_replicas,
                                storage->getStorageID(),
                                modified_query_info,
                                storage->getInMemoryMetadataPtr()->getColumns(),
                                storage_snapshot,
                                from_stage,
                                table_expression_query_info.query_tree,
                                query_context);
                            query_plan = std::move(query_plan_parallel_replicas);
                        }
                    }
                    else if (query_context->canUseParallelReplicasOnInitiator())
                    {
                        // (2) if it's ReadFromMergeTree - run index analysis and check number of rows to read
                        if (settings.parallel_replicas_min_number_of_rows_per_replica > 0)
                        {
                            auto result_ptr = reading->selectRangesToRead();

                            UInt64 rows_to_read = result_ptr->selected_rows;
                            if (table_expression_query_info.trivial_limit > 0 && table_expression_query_info.trivial_limit < rows_to_read)
                                rows_to_read = table_expression_query_info.trivial_limit;

                            if (max_block_size_limited && (max_block_size_limited < rows_to_read))
                                rows_to_read = max_block_size_limited;

                            const size_t number_of_replicas_to_use = rows_to_read / settings.parallel_replicas_min_number_of_rows_per_replica;
                            LOG_TRACE(
                                getLogger("Planner"),
                                "Estimated {} rows to read. It is enough work for {} parallel replicas",
                                rows_to_read,
                                number_of_replicas_to_use);

                            if (number_of_replicas_to_use <= 1)
                            {
                                planner_context->getMutableQueryContext()->setSetting(
                                    "allow_experimental_parallel_reading_from_replicas", Field(0));
                                planner_context->getMutableQueryContext()->setSetting("max_parallel_replicas", UInt64{1});
                                LOG_DEBUG(getLogger("Planner"), "Disabling parallel replicas because there aren't enough rows to read");
                            }
                            else if (number_of_replicas_to_use < settings.max_parallel_replicas)
                            {
                                planner_context->getMutableQueryContext()->setSetting("max_parallel_replicas", number_of_replicas_to_use);
                                LOG_DEBUG(getLogger("Planner"), "Reducing the number of replicas to use to {}", number_of_replicas_to_use);
                            }
                        }

<<<<<<< HEAD
                    // (3) if parallel replicas still enabled - replace reading step
                    if (planner_context->getQueryContext()->canUseParallelReplicasOnInitiator())
                    {
                        from_stage = QueryProcessingStage::WithMergeableState;
                        QueryPlan query_plan_parallel_replicas;
                        QueryPlanStepPtr reading_step = std::move(node->step);
                        ClusterProxy::executeQueryWithParallelReplicas(
                            query_plan_parallel_replicas,
                            storage->getStorageID(),
                            from_stage,
                            table_expression_query_info.query_tree,
                            table_expression_query_info.planner_context,
                            query_context,
                            table_expression_query_info.storage_limits,
                            std::move(reading_step));
                        query_plan = std::move(query_plan_parallel_replicas);

                        if (settings.parallel_replicas_local_plan)
                        {
                            const auto old_max_threads = query_plan.getMaxThreads();
                            query_plan.setMaxThreads(old_max_threads * 2);

                            LOG_TRACE(
                                getLogger("Planner"),
                                "Increase max threads from {} to {} to have similar number of threads to remote plan",
                                old_max_threads,
                                query_plan.getMaxThreads());
                        }
                    }
                    else
                    {
                        QueryPlan query_plan_no_parallel_replicas;
                        storage->read(
                            query_plan_no_parallel_replicas,
                            columns_names,
                            storage_snapshot,
                            table_expression_query_info,
                            query_context,
                            from_stage,
                            max_block_size,
                            max_streams);
                        query_plan = std::move(query_plan_no_parallel_replicas);
=======
                        // (3) if parallel replicas still enabled - replace reading step
                        if (planner_context->getQueryContext()->canUseParallelReplicasOnInitiator())
                        {
                            from_stage = QueryProcessingStage::WithMergeableState;
                            QueryPlan query_plan_parallel_replicas;
                            ClusterProxy::executeQueryWithParallelReplicas(
                                query_plan_parallel_replicas,
                                storage->getStorageID(),
                                from_stage,
                                table_expression_query_info.query_tree,
                                table_expression_query_info.planner_context,
                                query_context,
                                table_expression_query_info.storage_limits);
                            query_plan = std::move(query_plan_parallel_replicas);
                        }
>>>>>>> fbb7a3ed
                    }
                }

                const auto & alias_column_expressions = table_expression_data.getAliasColumnExpressions();
                if (!alias_column_expressions.empty() && query_plan.isInitialized() && from_stage == QueryProcessingStage::FetchColumns)
                {
                    auto alias_column_step = createComputeAliasColumnsStep(alias_column_expressions, query_plan.getCurrentDataStream());
                    query_plan.addStep(std::move(alias_column_step));
                }

                for (const auto & filter_info_and_description : where_filters)
                {
                    const auto & [filter_info, description] = filter_info_and_description;
                    if (query_plan.isInitialized() &&
                        from_stage == QueryProcessingStage::FetchColumns &&
                        filter_info.actions)
                    {
                        auto filter_step = std::make_unique<FilterStep>(query_plan.getCurrentDataStream(),
                            filter_info.actions,
                            filter_info.column_name,
                            filter_info.do_remove_column);
                        filter_step->setStepDescription(description);
                        query_plan.addStep(std::move(filter_step));
                    }
                }

                if (query_context->hasQueryContext() && !select_query_options.is_internal)
                {
                    auto local_storage_id = storage->getStorageID();
                    query_context->getQueryContext()->addQueryAccessInfo(
                        backQuoteIfNeed(local_storage_id.getDatabaseName()),
                        local_storage_id.getFullTableName(),
                        columns_names);
                }
            }

            if (query_plan.isInitialized())
            {
                /** Specify the number of threads only if it wasn't specified in storage.
                  *
                  * But in case of remote query and prefer_localhost_replica=1 (default)
                  * The inner local query (that is done in the same process, without
                  * network interaction), it will setMaxThreads earlier and distributed
                  * query will not update it.
                  */
                if (!query_plan.getMaxThreads() || is_sync_remote)
                    query_plan.setMaxThreads(max_threads_execute_query);

                query_plan.setConcurrencyControl(settings.use_concurrency_control);
            }
            else
            {
                /// Create step which reads from empty source if storage has no data.
                const auto & column_names = table_expression_data.getSelectedColumnsNames();
                auto source_header = storage_snapshot->getSampleBlockForColumns(column_names);
                Pipe pipe(std::make_shared<NullSource>(source_header));
                auto read_from_pipe = std::make_unique<ReadFromPreparedSource>(std::move(pipe));
                read_from_pipe->setStepDescription("Read from NullSource");
                query_plan.addStep(std::move(read_from_pipe));
            }
        }
    }
    else if (query_node || union_node)
    {
        if (select_query_options.only_analyze)
        {
            auto projection_columns = query_node ? query_node->getProjectionColumns() : union_node->computeProjectionColumns();
            Block source_header;
            for (auto & projection_column : projection_columns)
                source_header.insert(ColumnWithTypeAndName(projection_column.type, projection_column.name));

            Pipe pipe(std::make_shared<NullSource>(source_header));
            auto read_from_pipe = std::make_unique<ReadFromPreparedSource>(std::move(pipe));
            read_from_pipe->setStepDescription("Read from NullSource");
            query_plan.addStep(std::move(read_from_pipe));
        }
        else
        {
            std::shared_ptr<GlobalPlannerContext> subquery_planner_context;
            if (wrap_read_columns_in_subquery)
                subquery_planner_context = std::make_shared<GlobalPlannerContext>(nullptr, nullptr, FiltersForTableExpressionMap{});
            else
                subquery_planner_context = planner_context->getGlobalPlannerContext();

            auto subquery_options = select_query_options.subquery();
            Planner subquery_planner(table_expression, subquery_options, subquery_planner_context);
            /// Propagate storage limits to subquery
            subquery_planner.addStorageLimits(*select_query_info.storage_limits);
            subquery_planner.buildQueryPlanIfNeeded();
            const auto & mapping = subquery_planner.getQueryNodeToPlanStepMapping();
            query_node_to_plan_step_mapping.insert(mapping.begin(), mapping.end());
            query_plan = std::move(subquery_planner).extractQueryPlan();
        }

        const auto & alias_column_expressions = table_expression_data.getAliasColumnExpressions();
        if (!alias_column_expressions.empty() && query_plan.isInitialized() && from_stage == QueryProcessingStage::FetchColumns)
        {
            auto alias_column_step = createComputeAliasColumnsStep(alias_column_expressions, query_plan.getCurrentDataStream());
            query_plan.addStep(std::move(alias_column_step));
        }
    }
    else
    {
        throw Exception(ErrorCodes::LOGICAL_ERROR, "Expected table, table function, query or union. Actual {}",
                        table_expression->formatASTForErrorMessage());
    }

    if (from_stage == QueryProcessingStage::FetchColumns)
    {
        auto rename_actions_dag = std::make_shared<ActionsDAG>(query_plan.getCurrentDataStream().header.getColumnsWithTypeAndName());
        ActionsDAG::NodeRawConstPtrs updated_actions_dag_outputs;

        for (auto & output_node : rename_actions_dag->getOutputs())
        {
            const auto * column_identifier = table_expression_data.getColumnIdentifierOrNull(output_node->result_name);
            if (!column_identifier)
                continue;

            updated_actions_dag_outputs.push_back(&rename_actions_dag->addAlias(*output_node, *column_identifier));
        }

        rename_actions_dag->getOutputs() = std::move(updated_actions_dag_outputs);

        auto rename_step = std::make_unique<ExpressionStep>(query_plan.getCurrentDataStream(), rename_actions_dag);
        rename_step->setStepDescription("Change column names to column identifiers");
        query_plan.addStep(std::move(rename_step));
    }
    else
    {
        SelectQueryOptions analyze_query_options = SelectQueryOptions(from_stage).analyze();
        Planner planner(select_query_info.query_tree,
            analyze_query_options,
            select_query_info.planner_context);
        planner.buildQueryPlanIfNeeded();

        auto expected_header = planner.getQueryPlan().getCurrentDataStream().header;

        if (!blocksHaveEqualStructure(query_plan.getCurrentDataStream().header, expected_header))
        {
            materializeBlockInplace(expected_header);

            auto rename_actions_dag = ActionsDAG::makeConvertingActions(
                query_plan.getCurrentDataStream().header.getColumnsWithTypeAndName(),
                expected_header.getColumnsWithTypeAndName(),
                ActionsDAG::MatchColumnsMode::Position,
                true /*ignore_constant_values*/);
            auto rename_step = std::make_unique<ExpressionStep>(query_plan.getCurrentDataStream(), std::move(rename_actions_dag));
            std::string step_description = table_expression_data.isRemote() ? "Change remote column names to local column names" : "Change column names";
            rename_step->setStepDescription(std::move(step_description));
            query_plan.addStep(std::move(rename_step));
        }
    }

    return JoinTreeQueryPlan{
        .query_plan = std::move(query_plan),
        .from_stage = from_stage,
        .used_row_policies = std::move(used_row_policies),
        .query_node_to_plan_step_mapping = std::move(query_node_to_plan_step_mapping),
    };
}

void joinCastPlanColumnsToNullable(QueryPlan & plan_to_add_cast, PlannerContextPtr & planner_context, const FunctionOverloadResolverPtr & to_nullable_function)
{
    auto cast_actions_dag = std::make_shared<ActionsDAG>(plan_to_add_cast.getCurrentDataStream().header.getColumnsWithTypeAndName());

    for (auto & output_node : cast_actions_dag->getOutputs())
    {
        if (planner_context->getGlobalPlannerContext()->hasColumnIdentifier(output_node->result_name))
        {
            DataTypePtr type_to_check = output_node->result_type;
            if (const auto * type_to_check_low_cardinality = typeid_cast<const DataTypeLowCardinality *>(type_to_check.get()))
                type_to_check = type_to_check_low_cardinality->getDictionaryType();

            if (type_to_check->canBeInsideNullable())
                output_node = &cast_actions_dag->addFunction(to_nullable_function, {output_node}, output_node->result_name);
        }
    }

    cast_actions_dag->appendInputsForUnusedColumns(plan_to_add_cast.getCurrentDataStream().header);
    auto cast_join_columns_step = std::make_unique<ExpressionStep>(plan_to_add_cast.getCurrentDataStream(), std::move(cast_actions_dag));
    cast_join_columns_step->setStepDescription("Cast JOIN columns to Nullable");
    plan_to_add_cast.addStep(std::move(cast_join_columns_step));
}

JoinTreeQueryPlan buildQueryPlanForJoinNode(const QueryTreeNodePtr & join_table_expression,
    JoinTreeQueryPlan left_join_tree_query_plan,
    JoinTreeQueryPlan right_join_tree_query_plan,
    const ColumnIdentifierSet & outer_scope_columns,
    PlannerContextPtr & planner_context)
{
    auto & join_node = join_table_expression->as<JoinNode &>();
    if (left_join_tree_query_plan.from_stage != QueryProcessingStage::FetchColumns)
        throw Exception(ErrorCodes::UNSUPPORTED_METHOD,
            "JOIN {} left table expression expected to process query to fetch columns stage. Actual {}",
            join_node.formatASTForErrorMessage(),
            QueryProcessingStage::toString(left_join_tree_query_plan.from_stage));

    auto left_plan = std::move(left_join_tree_query_plan.query_plan);
    auto left_plan_output_columns = left_plan.getCurrentDataStream().header.getColumnsWithTypeAndName();
    if (right_join_tree_query_plan.from_stage != QueryProcessingStage::FetchColumns)
        throw Exception(ErrorCodes::UNSUPPORTED_METHOD,
            "JOIN {} right table expression expected to process query to fetch columns stage. Actual {}",
            join_node.formatASTForErrorMessage(),
            QueryProcessingStage::toString(right_join_tree_query_plan.from_stage));

    auto right_plan = std::move(right_join_tree_query_plan.query_plan);
    auto right_plan_output_columns = right_plan.getCurrentDataStream().header.getColumnsWithTypeAndName();

    JoinClausesAndActions join_clauses_and_actions;
    JoinKind join_kind = join_node.getKind();
    JoinStrictness join_strictness = join_node.getStrictness();

    std::optional<bool> join_constant;

    if (join_strictness == JoinStrictness::All || join_strictness == JoinStrictness::Semi  || join_strictness == JoinStrictness::Anti)
        join_constant = tryExtractConstantFromJoinNode(join_table_expression);

    if (!join_constant && join_node.isOnJoinExpression())
    {
        join_clauses_and_actions = buildJoinClausesAndActions(left_plan_output_columns,
            right_plan_output_columns,
            join_table_expression,
            planner_context);

        join_clauses_and_actions.left_join_expressions_actions->appendInputsForUnusedColumns(left_plan.getCurrentDataStream().header);
        auto left_join_expressions_actions_step = std::make_unique<ExpressionStep>(left_plan.getCurrentDataStream(), join_clauses_and_actions.left_join_expressions_actions);
        left_join_expressions_actions_step->setStepDescription("JOIN actions");
        left_plan.addStep(std::move(left_join_expressions_actions_step));

        join_clauses_and_actions.right_join_expressions_actions->appendInputsForUnusedColumns(right_plan.getCurrentDataStream().header);
        auto right_join_expressions_actions_step = std::make_unique<ExpressionStep>(right_plan.getCurrentDataStream(), join_clauses_and_actions.right_join_expressions_actions);
        right_join_expressions_actions_step->setStepDescription("JOIN actions");
        right_plan.addStep(std::move(right_join_expressions_actions_step));
    }

    std::unordered_map<ColumnIdentifier, DataTypePtr> left_plan_column_name_to_cast_type;
    std::unordered_map<ColumnIdentifier, DataTypePtr> right_plan_column_name_to_cast_type;

    if (join_node.isUsingJoinExpression())
    {
        auto & join_node_using_columns_list = join_node.getJoinExpression()->as<ListNode &>();
        for (auto & join_node_using_node : join_node_using_columns_list.getNodes())
        {
            auto & join_node_using_column_node = join_node_using_node->as<ColumnNode &>();
            auto & inner_columns_list = join_node_using_column_node.getExpressionOrThrow()->as<ListNode &>();

            auto & left_inner_column_node = inner_columns_list.getNodes().at(0);
            auto & left_inner_column = left_inner_column_node->as<ColumnNode &>();

            auto & right_inner_column_node = inner_columns_list.getNodes().at(1);
            auto & right_inner_column = right_inner_column_node->as<ColumnNode &>();

            const auto & join_node_using_column_node_type = join_node_using_column_node.getColumnType();
            if (!left_inner_column.getColumnType()->equals(*join_node_using_column_node_type))
            {
                const auto & left_inner_column_identifier = planner_context->getColumnNodeIdentifierOrThrow(left_inner_column_node);
                left_plan_column_name_to_cast_type.emplace(left_inner_column_identifier, join_node_using_column_node_type);
            }

            if (!right_inner_column.getColumnType()->equals(*join_node_using_column_node_type))
            {
                const auto & right_inner_column_identifier = planner_context->getColumnNodeIdentifierOrThrow(right_inner_column_node);
                right_plan_column_name_to_cast_type.emplace(right_inner_column_identifier, join_node_using_column_node_type);
            }
        }
    }

    auto join_cast_plan_output_nodes = [&](QueryPlan & plan_to_add_cast, std::unordered_map<std::string, DataTypePtr> & plan_column_name_to_cast_type)
    {
        auto cast_actions_dag = std::make_shared<ActionsDAG>(plan_to_add_cast.getCurrentDataStream().header.getColumnsWithTypeAndName());

        for (auto & output_node : cast_actions_dag->getOutputs())
        {
            auto it = plan_column_name_to_cast_type.find(output_node->result_name);
            if (it == plan_column_name_to_cast_type.end())
                continue;

            const auto & cast_type = it->second;
            output_node = &cast_actions_dag->addCast(*output_node, cast_type, output_node->result_name);
        }

        cast_actions_dag->appendInputsForUnusedColumns(plan_to_add_cast.getCurrentDataStream().header);
        auto cast_join_columns_step
            = std::make_unique<ExpressionStep>(plan_to_add_cast.getCurrentDataStream(), std::move(cast_actions_dag));
        cast_join_columns_step->setStepDescription("Cast JOIN USING columns");
        plan_to_add_cast.addStep(std::move(cast_join_columns_step));
    };

    if (!left_plan_column_name_to_cast_type.empty())
        join_cast_plan_output_nodes(left_plan, left_plan_column_name_to_cast_type);

    if (!right_plan_column_name_to_cast_type.empty())
        join_cast_plan_output_nodes(right_plan, right_plan_column_name_to_cast_type);

    const auto & query_context = planner_context->getQueryContext();
    const auto & settings = query_context->getSettingsRef();

    if (settings.join_use_nulls)
    {
        auto to_nullable_function = FunctionFactory::instance().get("toNullable", query_context);
        if (isFull(join_kind))
        {
            joinCastPlanColumnsToNullable(left_plan, planner_context, to_nullable_function);
            joinCastPlanColumnsToNullable(right_plan, planner_context, to_nullable_function);
        }
        else if (isLeft(join_kind))
        {
            joinCastPlanColumnsToNullable(right_plan, planner_context, to_nullable_function);
        }
        else if (isRight(join_kind))
        {
            joinCastPlanColumnsToNullable(left_plan, planner_context, to_nullable_function);
        }
    }

    auto table_join = std::make_shared<TableJoin>(settings, query_context->getGlobalTemporaryVolume(), query_context->getTempDataOnDisk());
    table_join->getTableJoin() = join_node.toASTTableJoin()->as<ASTTableJoin &>();

    if (join_constant)
    {
        /** If there is JOIN with always true constant, we transform it to cross.
          * If there is JOIN with always false constant, we do not process JOIN keys.
          * It is expected by join algorithm to handle such case.
          *
          * Example: SELECT * FROM test_table AS t1 INNER JOIN test_table AS t2 ON 1;
          */
        if (*join_constant)
            join_kind = JoinKind::Cross;
    }
    table_join->getTableJoin().kind = join_kind;

    if (join_kind == JoinKind::Comma)
    {
        join_kind = JoinKind::Cross;
        table_join->getTableJoin().kind = JoinKind::Cross;
    }

    table_join->setIsJoinWithConstant(join_constant != std::nullopt);

    if (join_node.isOnJoinExpression())
    {
        const auto & join_clauses = join_clauses_and_actions.join_clauses;
        bool is_asof = table_join->strictness() == JoinStrictness::Asof;

        if (join_clauses.size() > 1)
        {
            if (is_asof)
                throw Exception(ErrorCodes::NOT_IMPLEMENTED,
                    "ASOF join {} doesn't support multiple ORs for keys in JOIN ON section",
                    join_node.formatASTForErrorMessage());
        }

        auto & table_join_clauses = table_join->getClauses();

        for (const auto & join_clause : join_clauses)
        {
            table_join_clauses.emplace_back();
            auto & table_join_clause = table_join_clauses.back();

            const auto & join_clause_left_key_nodes = join_clause.getLeftKeyNodes();
            const auto & join_clause_right_key_nodes = join_clause.getRightKeyNodes();

            size_t join_clause_key_nodes_size = join_clause_left_key_nodes.size();
            chassert(join_clause_key_nodes_size == join_clause_right_key_nodes.size());

            for (size_t i = 0; i < join_clause_key_nodes_size; ++i)
            {
                table_join_clause.addKey(join_clause_left_key_nodes[i]->result_name,
                                         join_clause_right_key_nodes[i]->result_name,
                                         join_clause.isNullsafeCompareKey(i));
            }

            const auto & join_clause_get_left_filter_condition_nodes = join_clause.getLeftFilterConditionNodes();
            if (!join_clause_get_left_filter_condition_nodes.empty())
            {
                if (join_clause_get_left_filter_condition_nodes.size() != 1)
                    throw Exception(ErrorCodes::LOGICAL_ERROR,
                        "JOIN {} left filter conditions size must be 1. Actual {}",
                        join_node.formatASTForErrorMessage(),
                        join_clause_get_left_filter_condition_nodes.size());

                const auto & join_clause_left_filter_condition_name = join_clause_get_left_filter_condition_nodes[0]->result_name;
                table_join_clause.analyzer_left_filter_condition_column_name = join_clause_left_filter_condition_name;
            }

            const auto & join_clause_get_right_filter_condition_nodes = join_clause.getRightFilterConditionNodes();
            if (!join_clause_get_right_filter_condition_nodes.empty())
            {
                if (join_clause_get_right_filter_condition_nodes.size() != 1)
                    throw Exception(ErrorCodes::LOGICAL_ERROR,
                        "JOIN {} right filter conditions size must be 1. Actual {}",
                        join_node.formatASTForErrorMessage(),
                        join_clause_get_right_filter_condition_nodes.size());

                const auto & join_clause_right_filter_condition_name = join_clause_get_right_filter_condition_nodes[0]->result_name;
                table_join_clause.analyzer_right_filter_condition_column_name = join_clause_right_filter_condition_name;
            }

            if (is_asof)
            {
                if (!join_clause.hasASOF())
                    throw Exception(ErrorCodes::INVALID_JOIN_ON_EXPRESSION,
                        "JOIN {} no inequality in ASOF JOIN ON section.",
                        join_node.formatASTForErrorMessage());

                if (table_join_clause.key_names_left.size() <= 1)
                    throw Exception(ErrorCodes::SYNTAX_ERROR,
                        "JOIN {} ASOF join needs at least one equi-join column",
                        join_node.formatASTForErrorMessage());
            }

            if (join_clause.hasASOF())
            {
                const auto & asof_conditions = join_clause.getASOFConditions();
                assert(asof_conditions.size() == 1);

                const auto & asof_condition = asof_conditions[0];
                table_join->setAsofInequality(asof_condition.asof_inequality);

                /// Execution layer of JOIN algorithms expects that ASOF keys are last JOIN keys
                std::swap(table_join_clause.key_names_left.at(asof_condition.key_index), table_join_clause.key_names_left.back());
                std::swap(table_join_clause.key_names_right.at(asof_condition.key_index), table_join_clause.key_names_right.back());
            }
        }

        if (join_clauses_and_actions.mixed_join_expressions_actions)
        {
            ExpressionActionsPtr & mixed_join_expression = table_join->getMixedJoinExpression();
            mixed_join_expression = std::make_shared<ExpressionActions>(
                join_clauses_and_actions.mixed_join_expressions_actions,
                ExpressionActionsSettings::fromContext(planner_context->getQueryContext()));
        }
    }
    else if (join_node.isUsingJoinExpression())
    {
        auto & table_join_clauses = table_join->getClauses();
        table_join_clauses.emplace_back();
        auto & table_join_clause = table_join_clauses.back();

        auto & using_list = join_node.getJoinExpression()->as<ListNode &>();

        for (auto & join_using_node : using_list.getNodes())
        {
            auto & join_using_column_node = join_using_node->as<ColumnNode &>();
            auto & using_join_columns_list = join_using_column_node.getExpressionOrThrow()->as<ListNode &>();
            auto & using_join_left_join_column_node = using_join_columns_list.getNodes().at(0);
            auto & using_join_right_join_column_node = using_join_columns_list.getNodes().at(1);

            const auto & left_column_identifier = planner_context->getColumnNodeIdentifierOrThrow(using_join_left_join_column_node);
            const auto & right_column_identifier = planner_context->getColumnNodeIdentifierOrThrow(using_join_right_join_column_node);

            table_join_clause.key_names_left.push_back(left_column_identifier);
            table_join_clause.key_names_right.push_back(right_column_identifier);
        }
    }

    const Block & left_header = left_plan.getCurrentDataStream().header;
    auto left_table_names = left_header.getNames();
    NameSet left_table_names_set(left_table_names.begin(), left_table_names.end());

    auto columns_from_joined_table = right_plan.getCurrentDataStream().header.getNamesAndTypesList();
    table_join->setColumnsFromJoinedTable(columns_from_joined_table, left_table_names_set, "");

    for (auto & column_from_joined_table : columns_from_joined_table)
    {
        /// Add columns from joined table only if they are presented in outer scope, otherwise they can be dropped
        if (planner_context->getGlobalPlannerContext()->hasColumnIdentifier(column_from_joined_table.name) &&
            outer_scope_columns.contains(column_from_joined_table.name))
            table_join->addJoinedColumn(column_from_joined_table);
    }

    const Block & right_header = right_plan.getCurrentDataStream().header;
    auto join_algorithm = chooseJoinAlgorithm(table_join, join_node.getRightTableExpression(), left_header, right_header, planner_context);

    auto result_plan = QueryPlan();

    if (join_algorithm->isFilled())
    {
        auto filled_join_step = std::make_unique<FilledJoinStep>(
            left_plan.getCurrentDataStream(),
            join_algorithm,
            settings.max_block_size);

        filled_join_step->setStepDescription("Filled JOIN");
        left_plan.addStep(std::move(filled_join_step));

        result_plan = std::move(left_plan);
    }
    else
    {
        auto add_sorting = [&] (QueryPlan & plan, const Names & key_names, JoinTableSide join_table_side)
        {
            SortDescription sort_description;
            sort_description.reserve(key_names.size());
            for (const auto & key_name : key_names)
                sort_description.emplace_back(key_name);

            SortingStep::Settings sort_settings(*query_context);

            auto sorting_step = std::make_unique<SortingStep>(
                plan.getCurrentDataStream(),
                std::move(sort_description),
                0 /*limit*/,
                sort_settings,
                settings.optimize_sorting_by_input_stream_properties);
            sorting_step->setStepDescription(fmt::format("Sort {} before JOIN", join_table_side));
            plan.addStep(std::move(sorting_step));
        };

        auto crosswise_connection = CreateSetAndFilterOnTheFlyStep::createCrossConnection();
        auto add_create_set = [&settings, crosswise_connection](QueryPlan & plan, const Names & key_names, JoinTableSide join_table_side)
        {
            auto creating_set_step = std::make_unique<CreateSetAndFilterOnTheFlyStep>(
                plan.getCurrentDataStream(),
                key_names,
                settings.max_rows_in_set_to_optimize_join,
                crosswise_connection,
                join_table_side);
            creating_set_step->setStepDescription(fmt::format("Create set and filter {} joined stream", join_table_side));

            auto * step_raw_ptr = creating_set_step.get();
            plan.addStep(std::move(creating_set_step));
            return step_raw_ptr;
        };

        if (join_algorithm->pipelineType() == JoinPipelineType::YShaped && join_kind != JoinKind::Paste)
        {
            const auto & join_clause = table_join->getOnlyClause();

            bool kind_allows_filtering = isInner(join_kind) || isLeft(join_kind) || isRight(join_kind);

            auto has_non_const = [](const Block & block, const auto & keys)
            {
                for (const auto & key : keys)
                {
                    const auto & column = block.getByName(key).column;
                    if (column && !isColumnConst(*column))
                        return true;
                }
                return false;
            };

            /// This optimization relies on the sorting that should buffer data from both streams before emitting any rows.
            /// Sorting on a stream with const keys can start returning rows immediately and pipeline may stuck.
            /// Note: it's also doesn't work with the read-in-order optimization.
            /// No checks here because read in order is not applied if we have `CreateSetAndFilterOnTheFlyStep` in the pipeline between the reading and sorting steps.
            bool has_non_const_keys = has_non_const(left_plan.getCurrentDataStream().header, join_clause.key_names_left)
                && has_non_const(right_plan.getCurrentDataStream().header, join_clause.key_names_right);

            if (settings.max_rows_in_set_to_optimize_join > 0 && kind_allows_filtering && has_non_const_keys)
            {
                auto * left_set = add_create_set(left_plan, join_clause.key_names_left, JoinTableSide::Left);
                auto * right_set = add_create_set(right_plan, join_clause.key_names_right, JoinTableSide::Right);

                if (isInnerOrLeft(join_kind))
                    right_set->setFiltering(left_set->getSet());

                if (isInnerOrRight(join_kind))
                    left_set->setFiltering(right_set->getSet());
            }

            add_sorting(left_plan, join_clause.key_names_left, JoinTableSide::Left);
            add_sorting(right_plan, join_clause.key_names_right, JoinTableSide::Right);
        }

        auto join_pipeline_type = join_algorithm->pipelineType();
        auto join_step = std::make_unique<JoinStep>(
            left_plan.getCurrentDataStream(),
            right_plan.getCurrentDataStream(),
            std::move(join_algorithm),
            settings.max_block_size,
            settings.max_threads,
            false /*optimize_read_in_order*/);

        join_step->setStepDescription(fmt::format("JOIN {}", join_pipeline_type));

        std::vector<QueryPlanPtr> plans;
        plans.emplace_back(std::make_unique<QueryPlan>(std::move(left_plan)));
        plans.emplace_back(std::make_unique<QueryPlan>(std::move(right_plan)));

        result_plan.unitePlans(std::move(join_step), {std::move(plans)});
    }

    auto drop_unused_columns_after_join_actions_dag = std::make_shared<ActionsDAG>(result_plan.getCurrentDataStream().header.getColumnsWithTypeAndName());
    ActionsDAG::NodeRawConstPtrs drop_unused_columns_after_join_actions_dag_updated_outputs;
    std::unordered_set<std::string_view> drop_unused_columns_after_join_actions_dag_updated_outputs_names;
    std::optional<size_t> first_skipped_column_node_index;

    auto & drop_unused_columns_after_join_actions_dag_outputs = drop_unused_columns_after_join_actions_dag->getOutputs();
    size_t drop_unused_columns_after_join_actions_dag_outputs_size = drop_unused_columns_after_join_actions_dag_outputs.size();

    for (size_t i = 0; i < drop_unused_columns_after_join_actions_dag_outputs_size; ++i)
    {
        const auto & output = drop_unused_columns_after_join_actions_dag_outputs[i];

        const auto & global_planner_context = planner_context->getGlobalPlannerContext();
        if (drop_unused_columns_after_join_actions_dag_updated_outputs_names.contains(output->result_name)
            || !global_planner_context->hasColumnIdentifier(output->result_name))
            continue;

        if (!outer_scope_columns.contains(output->result_name))
        {
            if (!first_skipped_column_node_index)
                first_skipped_column_node_index = i;
            continue;
        }

        drop_unused_columns_after_join_actions_dag_updated_outputs.push_back(output);
        drop_unused_columns_after_join_actions_dag_updated_outputs_names.insert(output->result_name);
    }

    /** It is expected that JOIN TREE query plan will contain at least 1 column, even if there are no columns in outer scope.
      *
      * Example: SELECT count() FROM test_table_1 AS t1, test_table_2 AS t2;
      */
    if (drop_unused_columns_after_join_actions_dag_updated_outputs.empty() && first_skipped_column_node_index)
        drop_unused_columns_after_join_actions_dag_updated_outputs.push_back(drop_unused_columns_after_join_actions_dag_outputs[*first_skipped_column_node_index]);

    drop_unused_columns_after_join_actions_dag_outputs = std::move(drop_unused_columns_after_join_actions_dag_updated_outputs);

    auto drop_unused_columns_after_join_transform_step = std::make_unique<ExpressionStep>(result_plan.getCurrentDataStream(), std::move(drop_unused_columns_after_join_actions_dag));
    drop_unused_columns_after_join_transform_step->setStepDescription("DROP unused columns after JOIN");
    result_plan.addStep(std::move(drop_unused_columns_after_join_transform_step));

    for (const auto & right_join_tree_query_plan_row_policy : right_join_tree_query_plan.used_row_policies)
        left_join_tree_query_plan.used_row_policies.insert(right_join_tree_query_plan_row_policy);

    /// Collect all required actions dags in `left_join_tree_query_plan.actions_dags`
    for (auto && action_dag : right_join_tree_query_plan.actions_dags)
        left_join_tree_query_plan.actions_dags.emplace_back(action_dag);
    if (join_clauses_and_actions.left_join_expressions_actions)
        left_join_tree_query_plan.actions_dags.emplace_back(std::move(join_clauses_and_actions.left_join_expressions_actions));
    if (join_clauses_and_actions.right_join_expressions_actions)
        left_join_tree_query_plan.actions_dags.emplace_back(std::move(join_clauses_and_actions.right_join_expressions_actions));
    if (join_clauses_and_actions.mixed_join_expressions_actions)
        left_join_tree_query_plan.actions_dags.push_back(join_clauses_and_actions.mixed_join_expressions_actions);

    auto mapping = std::move(left_join_tree_query_plan.query_node_to_plan_step_mapping);
    auto & r_mapping = right_join_tree_query_plan.query_node_to_plan_step_mapping;
    mapping.insert(r_mapping.begin(), r_mapping.end());

    return JoinTreeQueryPlan{
        .query_plan = std::move(result_plan),
        .from_stage = QueryProcessingStage::FetchColumns,
        .used_row_policies = std::move(left_join_tree_query_plan.used_row_policies),
        .actions_dags = std::move(left_join_tree_query_plan.actions_dags),
        .query_node_to_plan_step_mapping = std::move(mapping),
    };
}

JoinTreeQueryPlan buildQueryPlanForArrayJoinNode(const QueryTreeNodePtr & array_join_table_expression,
    JoinTreeQueryPlan join_tree_query_plan,
    const ColumnIdentifierSet & outer_scope_columns,
    PlannerContextPtr & planner_context)
{
    auto & array_join_node = array_join_table_expression->as<ArrayJoinNode &>();
    if (join_tree_query_plan.from_stage != QueryProcessingStage::FetchColumns)
        throw Exception(ErrorCodes::UNSUPPORTED_METHOD,
            "ARRAY JOIN {} table expression expected to process query to fetch columns stage. Actual {}",
            array_join_node.formatASTForErrorMessage(),
            QueryProcessingStage::toString(join_tree_query_plan.from_stage));

    auto plan = std::move(join_tree_query_plan.query_plan);
    auto plan_output_columns = plan.getCurrentDataStream().header.getColumnsWithTypeAndName();

    ActionsDAGPtr array_join_action_dag = std::make_shared<ActionsDAG>(plan_output_columns);
    PlannerActionsVisitor actions_visitor(planner_context);
    std::unordered_set<std::string> array_join_expressions_output_nodes;

    NameSet array_join_column_names;
    for (auto & array_join_expression : array_join_node.getJoinExpressions().getNodes())
    {
        const auto & array_join_column_identifier = planner_context->getColumnNodeIdentifierOrThrow(array_join_expression);
        array_join_column_names.insert(array_join_column_identifier);

        auto & array_join_expression_column = array_join_expression->as<ColumnNode &>();
        auto expression_dag_index_nodes = actions_visitor.visit(*array_join_action_dag, array_join_expression_column.getExpressionOrThrow());

        for (auto & expression_dag_index_node : expression_dag_index_nodes)
        {
            const auto * array_join_column_node = &array_join_action_dag->addAlias(*expression_dag_index_node, array_join_column_identifier);
            array_join_action_dag->getOutputs().push_back(array_join_column_node);
            array_join_expressions_output_nodes.insert(array_join_column_node->result_name);
        }
    }

    array_join_action_dag->appendInputsForUnusedColumns(plan.getCurrentDataStream().header);

    join_tree_query_plan.actions_dags.push_back(array_join_action_dag);

    auto array_join_actions = std::make_unique<ExpressionStep>(plan.getCurrentDataStream(), array_join_action_dag);
    array_join_actions->setStepDescription("ARRAY JOIN actions");
    plan.addStep(std::move(array_join_actions));

    auto drop_unused_columns_before_array_join_actions_dag = std::make_shared<ActionsDAG>(plan.getCurrentDataStream().header.getColumnsWithTypeAndName());
    ActionsDAG::NodeRawConstPtrs drop_unused_columns_before_array_join_actions_dag_updated_outputs;
    std::unordered_set<std::string_view> drop_unused_columns_before_array_join_actions_dag_updated_outputs_names;

    auto & drop_unused_columns_before_array_join_actions_dag_outputs = drop_unused_columns_before_array_join_actions_dag->getOutputs();
    size_t drop_unused_columns_before_array_join_actions_dag_outputs_size = drop_unused_columns_before_array_join_actions_dag_outputs.size();

    for (size_t i = 0; i < drop_unused_columns_before_array_join_actions_dag_outputs_size; ++i)
    {
        const auto & output = drop_unused_columns_before_array_join_actions_dag_outputs[i];

        if (drop_unused_columns_before_array_join_actions_dag_updated_outputs_names.contains(output->result_name))
            continue;

        if (!array_join_expressions_output_nodes.contains(output->result_name) &&
            !outer_scope_columns.contains(output->result_name))
            continue;

        drop_unused_columns_before_array_join_actions_dag_updated_outputs.push_back(output);
        drop_unused_columns_before_array_join_actions_dag_updated_outputs_names.insert(output->result_name);
    }

    drop_unused_columns_before_array_join_actions_dag_outputs = std::move(drop_unused_columns_before_array_join_actions_dag_updated_outputs);

    auto drop_unused_columns_before_array_join_transform_step = std::make_unique<ExpressionStep>(plan.getCurrentDataStream(),
        std::move(drop_unused_columns_before_array_join_actions_dag));
    drop_unused_columns_before_array_join_transform_step->setStepDescription("DROP unused columns before ARRAY JOIN");
    plan.addStep(std::move(drop_unused_columns_before_array_join_transform_step));

    auto array_join_action = std::make_shared<ArrayJoinAction>(array_join_column_names, array_join_node.isLeft(), planner_context->getQueryContext());
    auto array_join_step = std::make_unique<ArrayJoinStep>(plan.getCurrentDataStream(), std::move(array_join_action));
    array_join_step->setStepDescription("ARRAY JOIN");
    plan.addStep(std::move(array_join_step));

    return JoinTreeQueryPlan{
        .query_plan = std::move(plan),
        .from_stage = QueryProcessingStage::FetchColumns,
        .used_row_policies = std::move(join_tree_query_plan.used_row_policies),
        .actions_dags = std::move(join_tree_query_plan.actions_dags),
        .query_node_to_plan_step_mapping = std::move(join_tree_query_plan.query_node_to_plan_step_mapping),
    };
}

}

JoinTreeQueryPlan buildJoinTreeQueryPlan(const QueryTreeNodePtr & query_node,
    const SelectQueryInfo & select_query_info,
    SelectQueryOptions & select_query_options,
    const ColumnIdentifierSet & outer_scope_columns,
    PlannerContextPtr & planner_context)
{
    auto table_expressions_stack = buildTableExpressionsStack(query_node->as<QueryNode &>().getJoinTree());
    size_t table_expressions_stack_size = table_expressions_stack.size();
    bool is_single_table_expression = table_expressions_stack_size == 1;

    std::vector<ColumnIdentifierSet> table_expressions_outer_scope_columns(table_expressions_stack_size);
    ColumnIdentifierSet current_outer_scope_columns = outer_scope_columns;

    if (is_single_table_expression)
    {
        auto * table_node = table_expressions_stack[0]->as<TableNode>();
        if (table_node && shouldIgnoreQuotaAndLimits(*table_node))
        {
            select_query_options.ignore_quota = true;
            select_query_options.ignore_limits = true;
        }
    }

    /// For each table, table function, query, union table expressions prepare before query plan build
    for (size_t i = 0; i < table_expressions_stack_size; ++i)
    {
        const auto & table_expression = table_expressions_stack[i];
        auto table_expression_type = table_expression->getNodeType();
        if (table_expression_type == QueryTreeNodeType::JOIN ||
            table_expression_type == QueryTreeNodeType::ARRAY_JOIN)
            continue;

        prepareBuildQueryPlanForTableExpression(table_expression, planner_context);
    }

    /** If left most table expression query plan is planned to stage that is not equal to fetch columns,
      * then left most table expression is responsible for providing valid JOIN TREE part of final query plan.
      *
      * Examples: Distributed, LiveView, Merge storages.
      */
    auto left_table_expression = table_expressions_stack.front();
    auto left_table_expression_query_plan = buildQueryPlanForTableExpression(left_table_expression,
        select_query_info,
        select_query_options,
        planner_context,
        is_single_table_expression,
        false /*wrap_read_columns_in_subquery*/);
    if (left_table_expression_query_plan.from_stage != QueryProcessingStage::FetchColumns)
        return left_table_expression_query_plan;

    for (Int64 i = static_cast<Int64>(table_expressions_stack_size) - 1; i >= 0; --i)
    {
        table_expressions_outer_scope_columns[i] = current_outer_scope_columns;
        auto & table_expression = table_expressions_stack[i];
        auto table_expression_type = table_expression->getNodeType();

        if (table_expression_type == QueryTreeNodeType::JOIN)
            collectTopLevelColumnIdentifiers(table_expression, planner_context, current_outer_scope_columns);
        else if (table_expression_type == QueryTreeNodeType::ARRAY_JOIN)
            collectTopLevelColumnIdentifiers(table_expression, planner_context, current_outer_scope_columns);
    }

    std::vector<JoinTreeQueryPlan> query_plans_stack;

    for (size_t i = 0; i < table_expressions_stack_size; ++i)
    {
        const auto & table_expression = table_expressions_stack[i];
        auto table_expression_node_type = table_expression->getNodeType();

        if (table_expression_node_type == QueryTreeNodeType::ARRAY_JOIN)
        {
            if (query_plans_stack.empty())
                throw Exception(ErrorCodes::LOGICAL_ERROR,
                    "Expected at least 1 query plan on stack before ARRAY JOIN processing. Actual {}",
                    query_plans_stack.size());

            auto query_plan = std::move(query_plans_stack.back());
            query_plans_stack.back() = buildQueryPlanForArrayJoinNode(table_expression,
                std::move(query_plan),
                table_expressions_outer_scope_columns[i],
                planner_context);
        }
        else if (table_expression_node_type == QueryTreeNodeType::JOIN)
        {
            if (query_plans_stack.size() < 2)
                throw Exception(ErrorCodes::LOGICAL_ERROR,
                    "Expected at least 2 query plans on stack before JOIN processing. Actual {}",
                    query_plans_stack.size());

            auto right_query_plan = std::move(query_plans_stack.back());
            query_plans_stack.pop_back();

            auto left_query_plan = std::move(query_plans_stack.back());
            query_plans_stack.pop_back();

            query_plans_stack.push_back(buildQueryPlanForJoinNode(table_expression,
                std::move(left_query_plan),
                std::move(right_query_plan),
                table_expressions_outer_scope_columns[i],
                planner_context));
        }
        else
        {
            if (table_expression == left_table_expression)
            {
                query_plans_stack.push_back(std::move(left_table_expression_query_plan)); /// NOLINT
                left_table_expression = {};
                continue;
            }

            /** If table expression is remote and it is not left most table expression, we wrap read columns from such
              * table expression in subquery.
              */
            bool is_remote = planner_context->getTableExpressionDataOrThrow(table_expression).isRemote();
            query_plans_stack.push_back(buildQueryPlanForTableExpression(table_expression,
                select_query_info,
                select_query_options,
                planner_context,
                is_single_table_expression,
                is_remote /*wrap_read_columns_in_subquery*/));
        }
    }

    if (query_plans_stack.size() != 1)
        throw Exception(ErrorCodes::LOGICAL_ERROR,
            "Expected 1 query plan for JOIN TREE. Actual {}",
            query_plans_stack.size());

    return std::move(query_plans_stack.back());
}

}<|MERGE_RESOLUTION|>--- conflicted
+++ resolved
@@ -896,57 +896,10 @@
                 /// query_plan can be empty if there is nothing to read
                 if (query_plan.isInitialized() && parallel_replicas_enabled_for_storage(storage, settings))
                 {
-                    // (1) find read step
-                    QueryPlan::Node * node = query_plan.getRootNode();
-                    ReadFromMergeTree * reading = nullptr;
-                    while (node)
-                    {
-                        reading = typeid_cast<ReadFromMergeTree *>(node->step.get());
-                        if (reading)
-                            break;
-
-                        QueryPlan::Node * prev_node = node;
-                        if (!node->children.empty())
-                        {
-                            chassert(node->children.size() == 1);
-                            node = node->children.at(0);
-                        }
-                        else
-                        {
-                            throw Exception(
-                                ErrorCodes::LOGICAL_ERROR,
-                                "Step is expected to be ReadFromMergeTree but it's {}",
-                                prev_node->step->getName());
-                        }
-                    }
-
-                    chassert(reading);
                     if (query_context->canUseParallelReplicasCustomKey() && query_context->getClientInfo().distributed_depth == 0)
                     {
-<<<<<<< HEAD
-                        auto result_ptr = reading->selectRangesToRead();
-                        UInt64 rows_to_read = result_ptr->selected_rows;
-
-                        reading->setAnalyzedResult(std::move(result_ptr));
-
-                        if (table_expression_query_info.trivial_limit > 0 && table_expression_query_info.trivial_limit < rows_to_read)
-                            rows_to_read = table_expression_query_info.trivial_limit;
-
-                        if (max_block_size_limited && (max_block_size_limited < rows_to_read))
-                            rows_to_read = max_block_size_limited;
-
-                        const size_t number_of_replicas_to_use = rows_to_read / settings.parallel_replicas_min_number_of_rows_per_replica;
-                        LOG_TRACE(
-                            getLogger("Planner"),
-                            "Estimated {} rows to read. It is enough work for {} parallel replicas",
-                            rows_to_read,
-                            number_of_replicas_to_use);
-
-                        if (number_of_replicas_to_use <= 1)
-=======
                         if (auto cluster = query_context->getClusterForParallelReplicas();
                             query_context->canUseParallelReplicasCustomKeyForCluster(*cluster))
->>>>>>> fbb7a3ed
                         {
                             planner_context->getMutableQueryContext()->setSetting("prefer_localhost_replica", Field{0});
                             auto modified_query_info = select_query_info;
@@ -967,19 +920,48 @@
                     }
                     else if (query_context->canUseParallelReplicasOnInitiator())
                     {
+                        // (1) find read step
+                        QueryPlan::Node * node = query_plan.getRootNode();
+                        ReadFromMergeTree * reading = nullptr;
+                        while (node)
+                        {
+                            reading = typeid_cast<ReadFromMergeTree *>(node->step.get());
+                            if (reading)
+                                break;
+
+                            QueryPlan::Node * prev_node = node;
+                            if (!node->children.empty())
+                            {
+                                chassert(node->children.size() == 1);
+                                node = node->children.at(0);
+                            }
+                            else
+                            {
+                                throw Exception(
+                                    ErrorCodes::LOGICAL_ERROR,
+                                    "Step is expected to be ReadFromMergeTree but it's {}",
+                                    prev_node->step->getName());
+                            }
+                        }
+
+                        chassert(reading);
+
                         // (2) if it's ReadFromMergeTree - run index analysis and check number of rows to read
                         if (settings.parallel_replicas_min_number_of_rows_per_replica > 0)
                         {
                             auto result_ptr = reading->selectRangesToRead();
-
                             UInt64 rows_to_read = result_ptr->selected_rows;
+
+                            reading->setAnalyzedResult(std::move(result_ptr));
+
                             if (table_expression_query_info.trivial_limit > 0 && table_expression_query_info.trivial_limit < rows_to_read)
                                 rows_to_read = table_expression_query_info.trivial_limit;
 
                             if (max_block_size_limited && (max_block_size_limited < rows_to_read))
                                 rows_to_read = max_block_size_limited;
 
-                            const size_t number_of_replicas_to_use = rows_to_read / settings.parallel_replicas_min_number_of_rows_per_replica;
+                            const size_t number_of_replicas_to_use
+                                = rows_to_read / settings.parallel_replicas_min_number_of_rows_per_replica;
                             LOG_TRACE(
                                 getLogger("Planner"),
                                 "Estimated {} rows to read. It is enough work for {} parallel replicas",
@@ -1000,55 +982,12 @@
                             }
                         }
 
-<<<<<<< HEAD
-                    // (3) if parallel replicas still enabled - replace reading step
-                    if (planner_context->getQueryContext()->canUseParallelReplicasOnInitiator())
-                    {
-                        from_stage = QueryProcessingStage::WithMergeableState;
-                        QueryPlan query_plan_parallel_replicas;
-                        QueryPlanStepPtr reading_step = std::move(node->step);
-                        ClusterProxy::executeQueryWithParallelReplicas(
-                            query_plan_parallel_replicas,
-                            storage->getStorageID(),
-                            from_stage,
-                            table_expression_query_info.query_tree,
-                            table_expression_query_info.planner_context,
-                            query_context,
-                            table_expression_query_info.storage_limits,
-                            std::move(reading_step));
-                        query_plan = std::move(query_plan_parallel_replicas);
-
-                        if (settings.parallel_replicas_local_plan)
-                        {
-                            const auto old_max_threads = query_plan.getMaxThreads();
-                            query_plan.setMaxThreads(old_max_threads * 2);
-
-                            LOG_TRACE(
-                                getLogger("Planner"),
-                                "Increase max threads from {} to {} to have similar number of threads to remote plan",
-                                old_max_threads,
-                                query_plan.getMaxThreads());
-                        }
-                    }
-                    else
-                    {
-                        QueryPlan query_plan_no_parallel_replicas;
-                        storage->read(
-                            query_plan_no_parallel_replicas,
-                            columns_names,
-                            storage_snapshot,
-                            table_expression_query_info,
-                            query_context,
-                            from_stage,
-                            max_block_size,
-                            max_streams);
-                        query_plan = std::move(query_plan_no_parallel_replicas);
-=======
                         // (3) if parallel replicas still enabled - replace reading step
                         if (planner_context->getQueryContext()->canUseParallelReplicasOnInitiator())
                         {
                             from_stage = QueryProcessingStage::WithMergeableState;
                             QueryPlan query_plan_parallel_replicas;
+                            QueryPlanStepPtr reading_step = std::move(node->step);
                             ClusterProxy::executeQueryWithParallelReplicas(
                                 query_plan_parallel_replicas,
                                 storage->getStorageID(),
@@ -1056,10 +995,36 @@
                                 table_expression_query_info.query_tree,
                                 table_expression_query_info.planner_context,
                                 query_context,
-                                table_expression_query_info.storage_limits);
+                                table_expression_query_info.storage_limits,
+                                std::move(reading_step));
                             query_plan = std::move(query_plan_parallel_replicas);
+
+                            if (settings.parallel_replicas_local_plan)
+                            {
+                                const auto old_max_threads = query_plan.getMaxThreads();
+                                query_plan.setMaxThreads(old_max_threads * 2);
+
+                                LOG_TRACE(
+                                    getLogger("Planner"),
+                                    "Increase max threads from {} to {} to have similar number of threads to remote plan",
+                                    old_max_threads,
+                                    query_plan.getMaxThreads());
+                            }
                         }
->>>>>>> fbb7a3ed
+                        else
+                        {
+                            QueryPlan query_plan_no_parallel_replicas;
+                            storage->read(
+                                query_plan_no_parallel_replicas,
+                                columns_names,
+                                storage_snapshot,
+                                table_expression_query_info,
+                                query_context,
+                                from_stage,
+                                max_block_size,
+                                max_streams);
+                            query_plan = std::move(query_plan_no_parallel_replicas);
+                        }
                     }
                 }
 
