#include <algorithm>
#include <exception>
#include <memory>
#include <mutex>
#include <optional>
#include <string_view>
#include <vector>
#include <Access/AccessControl.h>
#include <Access/Credentials.h>
#include <Columns/ColumnBLOB.h>
#include <Compression/CompressedReadBuffer.h>
#include <Compression/CompressedWriteBuffer.h>
#include <Compression/CompressionFactory.h>
#include <Core/ExternalTable.h>
#include <Core/ProtocolDefines.h>
#include <Core/ServerSettings.h>
#include <Core/Settings.h>
#include <Core/QueryProcessingStage.h>
#include <Formats/FormatFactory.h>
#include <Formats/NativeReader.h>
#include <Formats/NativeWriter.h>
#include <IO/LimitReadBuffer.h>
#include <IO/Progress.h>
#include <IO/ReadBufferFromPocoSocket.h>
#include <IO/ReadHelpers.h>
#include <IO/WriteBuffer.h>
#include <IO/WriteBufferFromPocoSocket.h>
#include <IO/WriteHelpers.h>
#include <Interpreters/AsynchronousInsertQueue.h>
#include <Interpreters/DatabaseCatalog.h>
#include <Interpreters/InternalTextLogsQueue.h>
#include <Interpreters/OpenTelemetrySpanLog.h>
#include <Interpreters/Session.h>
#include <Interpreters/Squashing.h>
#include <Interpreters/TablesStatus.h>
#include <Interpreters/executeQuery.h>
#include <Interpreters/Context.h>
#include <Parsers/ASTCreateQuery.h>
#include <Parsers/ASTInsertQuery.h>
#include <Server/TCPServer.h>
#include <Storages/MergeTree/MergeTreeDataPartUUID.h>
#include <Storages/ObjectStorage/StorageObjectStorageCluster.h>
#include <Storages/StorageReplicatedMergeTree.h>
#include <base/defines.h>
#include <base/scope_guard.h>
#include <Poco/Net/NetException.h>
#include <Poco/Net/SocketAddress.h>
#include <Poco/Util/LayeredConfiguration.h>
#include <Common/OpenTelemetryTraceContext.h>
#include <Common/CurrentMetrics.h>
#include <Common/CurrentThread.h>
#include <Common/DateLUTImpl.h>
#include <Common/Exception.h>
#include <Common/NetException.h>
#include <Common/OpenSSLHelpers.h>
#include <Common/Stopwatch.h>
#include <Common/VersionNumber.h>
#include <Common/logger_useful.h>
#include <Common/scope_guard_safe.h>
#include <Common/setThreadName.h>
#include <Common/thread_local_rng.h>

#include <Columns/ColumnSparse.h>

#include <Processors/Executors/CompletedPipelineExecutor.h>
#include <Processors/Executors/PullingAsyncPipelineExecutor.h>
#include <Processors/Executors/PushingAsyncPipelineExecutor.h>
#include <Processors/Executors/PushingPipelineExecutor.h>
#include <Processors/Sinks/SinkToStorage.h>
#include <Processors/QueryPlan/QueryPlan.h>

#if USE_SSL
#    include <Poco/Net/SecureStreamSocket.h>
#    include <Poco/Net/SecureStreamSocketImpl.h>
#    include <Common/Crypto/X509Certificate.h>
#endif

#include <Core/Protocol.h>
#include <Storages/MergeTree/RequestResponse.h>
#include <Interpreters/ClientInfo.h>

#include <Server/TCPHandler.h>

#include <Common/config_version.h>

#include <fmt/format.h>

#include <fmt/ostream.h>
#include <Common/StringUtils.h>

using namespace std::literals;
using namespace DB;

namespace DB
{
namespace Setting
{
    extern const SettingsBool allow_experimental_analyzer;
    extern const SettingsBool allow_experimental_codecs;
    extern const SettingsBool allow_experimental_query_deduplication;
    extern const SettingsBool allow_suspicious_codecs;
    extern const SettingsBool async_insert;
    extern const SettingsUInt64 async_insert_max_data_size;
    extern const SettingsBool calculate_text_stack_trace;
    extern const SettingsBool deduplicate_blocks_in_dependent_materialized_views;
    extern const SettingsBool enable_deflate_qpl_codec;
    extern const SettingsBool enable_zstd_qat_codec;
    extern const SettingsUInt64 idle_connection_timeout;
    extern const SettingsBool input_format_defaults_for_omitted_fields;
    extern const SettingsUInt64 interactive_delay;
    extern const SettingsBool low_cardinality_allow_in_native_format;
    extern const SettingsString network_compression_method;
    extern const SettingsInt64 network_zstd_compression_level;
    extern const SettingsBool partial_result_on_first_cancel;
    extern const SettingsUInt64 poll_interval;
    extern const SettingsSeconds receive_timeout;
    extern const SettingsLogsLevel send_logs_level;
    extern const SettingsBool send_profile_events;
    extern const SettingsString send_logs_source_regexp;
    extern const SettingsSeconds send_timeout;
    extern const SettingsTimezone session_timezone;
    extern const SettingsMilliseconds sleep_after_receiving_query_ms;
    extern const SettingsMilliseconds sleep_in_send_data_ms;
    extern const SettingsMilliseconds sleep_in_send_tables_status_ms;
    extern const SettingsBool throw_if_deduplication_in_dependent_materialized_views_enabled_with_async_insert;
    extern const SettingsUInt64 unknown_packet_in_send_data;
    extern const SettingsBool wait_for_async_insert;
    extern const SettingsSeconds wait_for_async_insert_timeout;
    extern const SettingsBool use_concurrency_control;
    extern const SettingsBool apply_settings_from_server;
}

namespace ServerSetting
{
    extern const ServerSettingsBool validate_tcp_client_information;
    extern const ServerSettingsBool process_query_plan_packet;
    extern const ServerSettingsUInt64 tcp_close_connection_after_queries_num;
    extern const ServerSettingsUInt64 tcp_close_connection_after_queries_seconds;
}
}

namespace CurrentMetrics
{
    extern const Metric QueryThread;
    extern const Metric ReadTaskRequestsSent;
    extern const Metric MergeTreeReadTaskRequestsSent;
    extern const Metric MergeTreeAllRangesAnnouncementsSent;
}

namespace ProfileEvents
{
    extern const Event ReadTaskRequestsSent;
    extern const Event MergeTreeReadTaskRequestsSent;
    extern const Event MergeTreeAllRangesAnnouncementsSent;
    extern const Event ReadTaskRequestsSentElapsedMicroseconds;
    extern const Event MergeTreeReadTaskRequestsSentElapsedMicroseconds;
    extern const Event MergeTreeAllRangesAnnouncementsSentElapsedMicroseconds;
}

namespace DB::ErrorCodes
{
    extern const int ABORTED;
    extern const int ATTEMPT_TO_READ_AFTER_EOF;
    extern const int AUTHENTICATION_FAILED;
    extern const int BAD_ARGUMENTS;
    extern const int CLIENT_HAS_CONNECTED_TO_WRONG_PORT;
    extern const int CLIENT_INFO_DOES_NOT_MATCH;
    extern const int LOGICAL_ERROR;
    extern const int NETWORK_ERROR;
    extern const int SOCKET_TIMEOUT;
    extern const int SUPPORT_IS_DISABLED;
    extern const int TIMEOUT_EXCEEDED;
    extern const int UNEXPECTED_PACKET_FROM_CLIENT;
    extern const int UNKNOWN_EXCEPTION;
    extern const int UNKNOWN_PACKET_FROM_CLIENT;
    extern const int UNSUPPORTED_METHOD;
    extern const int USER_EXPIRED;
    extern const int INCORRECT_DATA;
    extern const int UNKNOWN_TABLE;
    extern const int TCP_CONNECTION_LIMIT_REACHED;
    extern const int MEMORY_LIMIT_EXCEEDED;

    // We have to distinguish the case when query is killed by `KILL QUERY` statement
    // and when it is killed by `Protocol::Client::Cancel` packet.

    // When query is killed by `KILL QUERY` statement we have to end the execution
    // and send the exception to the actual client which initiated the TCP connection.

    // When query is killed by `Protocol::Client::Cancel` packet we just stop execution,
    // there is no need to send the exception which has been caused by the cancel packet.
    extern const int QUERY_WAS_CANCELLED_BY_CLIENT;
}

namespace
{
// This function corrects the wrong client_name from the old client.
// Old clients 28.7 and some intermediate versions of 28.7 were sending different ClientInfo.client_name
// "ClickHouse client" was sent with the hello message.
// "ClickHouse" or "ClickHouse " was sent with the query message.
void correctQueryClientInfo(const ClientInfo & session_client_info, ClientInfo & client_info)
{
    if (VersionNumber(client_info.client_version_major, client_info.client_version_minor, client_info.client_version_patch)
            <= VersionNumber(23, 8, 1)
        && session_client_info.client_name == "ClickHouse client"
        && (client_info.client_name == "ClickHouse" || client_info.client_name == "ClickHouse "))
    {
        client_info.client_name = "ClickHouse client";
    }
}

void validateClientInfo(const ClientInfo & session_client_info, const ClientInfo & client_info)
{
    // Secondary query may contain different client_info.
    // In the case of select from distributed table or 'select * from remote' from non-tcp handler. Server sends the initial client_info data.
    //
    // Example 1: curl -q -s --max-time 60 -sS "http://127.0.0.1:8123/?" -d "SELECT 1 FROM remote('127.0.0.1', system.one)"
    // HTTP handler initiates TCP connection with remote 127.0.0.1 (session on remote 127.0.0.1 use TCP interface)
    // HTTP handler sends client_info with HTTP interface and HTTP data by TCP protocol in Protocol::Client::Query message.
    //
    // Example 2: select * from <distributed_table>  --host shard_1 // distributed table has 2 shards: shard_1, shard_2
    // shard_1 receives a message with 'ClickHouse client' client_name
    // shard_1 initiates TCP connection with shard_2 with 'ClickHouse server' client_name.
    // shard_1 sends 'ClickHouse client' client_name in Protocol::Client::Query message to shard_2.
    if (client_info.query_kind == ClientInfo::QueryKind::SECONDARY_QUERY)
        return;

    if (session_client_info.interface != client_info.interface)
    {
        throw Exception(
            DB::ErrorCodes::CLIENT_INFO_DOES_NOT_MATCH,
            "Client info's interface does not match: {} not equal to {}",
            toString(session_client_info.interface),
            toString(client_info.interface));
    }

    if (session_client_info.interface == ClientInfo::Interface::TCP)
    {
        if (session_client_info.client_name != client_info.client_name)
            throw Exception(
                DB::ErrorCodes::CLIENT_INFO_DOES_NOT_MATCH,
                "Client info's client_name does not match: {} not equal to {}",
                session_client_info.client_name,
                client_info.client_name);

        // TCP handler got patch version 0 always for backward compatibility.
        if (!session_client_info.clientVersionEquals(client_info, false))
            throw Exception(
                DB::ErrorCodes::CLIENT_INFO_DOES_NOT_MATCH,
                "Client info's version does not match: {} not equal to {}",
                session_client_info.getVersionStr(),
                client_info.getVersionStr());

        // os_user, quota_key, client_trace_context can be different.
    }
}
struct TurnOffBoolSettingTemporary
{
    bool & setting;
    bool prev_val;

    explicit TurnOffBoolSettingTemporary(bool & setting_)
        : setting(setting_)
        , prev_val(setting_)
    {
        if (prev_val)
            setting = false;
    }

    ~TurnOffBoolSettingTemporary()
    {
        if (prev_val)
            setting = true;
    }
};

Block convertColumnsToBLOBs(const Block & block, CompressionCodecPtr codec, UInt64 client_revision, const FormatSettings & format_settings)
{
    if (block.empty() || !codec || client_revision < DBMS_MIN_REVISON_WITH_PARALLEL_BLOCK_MARSHALLING)
        return block;

    /// Until parallel marshalling is supported for aggregation w/o key states, this safeguard should be there.
    if (block.rows() <= 1)
        return block;

    Block res;
    res.info = block.info;
    for (const auto & elem : block)
    {
        ColumnWithTypeAndName column = elem;
        if (!elem.column->isConst() && !isTuple(elem.type->getTypeId()))
            column.column = ColumnBLOB::create(column, codec, client_revision, format_settings);
        res.insert(std::move(column));
    }
    return res;
}
}

namespace DB
{

TCPHandler::TCPHandler(
    IServer & server_,
    TCPServer & tcp_server_,
    const Poco::Net::StreamSocket & socket_,
    bool parse_proxy_protocol_,
    std::string server_display_name_,
    std::string host_name_,
    const ProfileEvents::Event & read_event_,
    const ProfileEvents::Event & write_event_)
    : Poco::Net::TCPServerConnection(socket_)
    , server(server_)
    , tcp_server(tcp_server_)
    , parse_proxy_protocol(parse_proxy_protocol_)
    , log(getLogger("TCPHandler"))
    , read_event(read_event_)
    , write_event(write_event_)
    , server_display_name(std::move(server_display_name_))
    , host_name(std::move(host_name_))
{
}

TCPHandler::TCPHandler(
    IServer & server_,
    TCPServer & tcp_server_,
    const Poco::Net::StreamSocket & socket_,
    TCPProtocolStackData & stack_data,
    std::string server_display_name_,
    std::string host_name_,
    const ProfileEvents::Event & read_event_,
    const ProfileEvents::Event & write_event_)
    : Poco::Net::TCPServerConnection(socket_)
    , server(server_)
    , tcp_server(tcp_server_)
    , log(getLogger("TCPHandler"))
    , forwarded_for(stack_data.forwarded_for)
    , certificate(stack_data.certificate)
    , read_event(read_event_)
    , write_event(write_event_)
    , default_database(stack_data.default_database)
    , server_display_name(std::move(server_display_name_))
    , host_name(std::move(host_name_))
{
    if (!forwarded_for.empty())
        LOG_TRACE(log, "Forwarded client address: {}", forwarded_for);
}


TCPHandler::~TCPHandler() = default;


void TCPHandler::runImpl()
{
    setThreadName("TCPHandler");

    extractConnectionSettingsFromContext(server.context());

    socket().setReceiveTimeout(receive_timeout);
    socket().setSendTimeout(send_timeout);
    socket().setNoDelay(true);

    in = std::make_shared<ReadBufferFromPocoSocketChunked>(socket(), read_event);

    /// Support for PROXY protocol
    if (parse_proxy_protocol && !receiveProxyHeader())
        return;

    if (in->eof())
    {
        LOG_INFO(log, "Client has not sent any data.");
        return;
    }

    out = std::make_shared<AutoCanceledWriteBuffer<WriteBufferFromPocoSocketChunked>>(socket(), write_event);

    /// User will be authenticated here. It will also set settings from user profile into connection_context.
    try
    {
        receiveHello();

        if (!default_database.empty())
            DatabaseCatalog::instance().assertDatabaseExists(default_database);

        /// In interserver mode queries are executed without a session context.
        if (!is_interserver_mode)
            session->makeSessionContext();

        sendHello();

        if (client_tcp_protocol_version >= DBMS_MIN_PROTOCOL_VERSION_WITH_ADDENDUM)
            receiveAddendum();

        {
            /// Server side of chunked protocol negotiation.
            /// Server advertises its protocol capabilities (separate for send and receive channels) by sending
            /// in its 'Hello' response one of four types - chunked, notchunked, chunked_optional, notchunked_optional.
            /// Not optional types are strict meaning that server only supports this type, optional means that
            /// server prefer this type but capable to work in opposite.
            /// Client selects which type it is going to communicate based on the settings from config or arguments,
            /// and sends either "chunked" or "notchunked" protocol request in addendum section of handshake.
            /// Client can detect if server's protocol capabilities are not compatible with client's settings (for example
            /// server strictly requires chunked protocol but client's settings only allows notchunked protocol) - in such case
            /// client should interrupt this connection. However if client continues with incompatible protocol type request, server
            /// will send appropriate exception and disconnect client.

            auto is_chunked = [](const String & chunked_srv_str, const String & chunked_cl_str, const String & direction)
            {
                bool chunked_srv = chunked_srv_str.starts_with("chunked");
                bool optional_srv = chunked_srv_str.ends_with("_optional");
                bool chunked_cl = chunked_cl_str.starts_with("chunked");

                if (optional_srv)
                    return chunked_cl;

                if (chunked_cl != chunked_srv)
                    throw NetException(
                        ErrorCodes::NETWORK_ERROR,
                        "Incompatible protocol: {} is {}, client requested {}",
                        direction,
                        chunked_srv ? "chunked" : "notchunked",
                        chunked_cl ? "chunked" : "notchunked");

                return chunked_srv;
            };

            bool out_chunked = is_chunked(server.config().getString("proto_caps.send", "notchunked"), proto_recv_chunked_cl, "send");
            bool in_chunked = is_chunked(server.config().getString("proto_caps.recv", "notchunked"), proto_send_chunked_cl, "recv");

            if (out_chunked)
                out->enableChunked();
            if (in_chunked)
                in->enableChunked();
        }

        if (!is_interserver_mode)
        {
            /// If session created, then settings in session context has been updated.
            /// So it's better to update the connection settings for flexibility.
            extractConnectionSettingsFromContext(session->sessionContext());

            /// When connecting, the default database could be specified.
            if (!default_database.empty())
                session->sessionContext()->setCurrentDatabase(default_database);
        }
    }
    catch (const Exception & e) /// Typical for an incorrect username, password, or address.
    {
        if (e.code() == ErrorCodes::CLIENT_HAS_CONNECTED_TO_WRONG_PORT)
        {
            LOG_DEBUG(log, "Client has connected to wrong port.");
            return;
        }

        if (e.code() == ErrorCodes::ATTEMPT_TO_READ_AFTER_EOF)
        {
            LOG_INFO(log, "Client has gone away.");
            return;
        }

        try
        {
            /// We try to send error information to the client.
            sendException(e, send_exception_with_stack_trace);
        }
        catch (...)
        {
            tryLogCurrentException(__PRETTY_FUNCTION__);
        }

        throw;
    }

    while (tcp_server.isOpen())
    {
        /// We don't really have session in interserver mode, new one is created for each query. It's better to reset it now.
        if (is_interserver_mode)
            session.reset();

        /// We are waiting for a packet from the client. Thus, every `poll_interval` seconds check whether we need to shut down.
        {
            Stopwatch idle_time;
            UInt64 timeout_us = std::min(poll_interval, idle_connection_timeout) * 1000000;

            while (tcp_server.isOpen() && !server.isCancelled() && !in->poll(timeout_us))
            {
                const auto elapsed_seconds = idle_time.elapsedSeconds();

                if (elapsed_seconds > idle_connection_timeout)
                {
                    LOG_TRACE(log, "Closing idle connection");
                    return;
                }

                if (elapsed_seconds > poll_interval && query_count > 0)
                {
                    LOG_TRACE(log, "Resetting query count for idle connection");
                    query_count = 0;
                }
            }

            /// If we need to shut down, or client disconnects.
            if (!tcp_server.isOpen() || server.isCancelled() || in->eof())
            {
                LOG_TEST(log, "Closing connection (open: {}, cancelled: {}, eof: {})", tcp_server.isOpen(), server.isCancelled(), in->eof());
                return;
            }
        }

        /** An exception during the execution of request (it must be sent over the network to the client).
         *  The client will be able to accept it, if it did not happen while sending another packet and the client has not disconnected yet.
         */
        std::unique_ptr<DB::Exception> exception;

        SCOPE_EXIT({
            if (exception)
            {
                if (exception->code() == ErrorCodes::QUERY_WAS_CANCELLED_BY_CLIENT)
                    LOG_INFO(log, getExceptionMessageAndPattern(*exception, send_exception_with_stack_trace));
                else
                    LOG_ERROR(log, getExceptionMessageAndPattern(*exception, send_exception_with_stack_trace));
            }
        });

        OpenTelemetry::TracingContextHolderPtr thread_trace_context;
        /// Initialized later. It has to be destroyed after query_state is destroyed.
        std::optional<CurrentThread::QueryScope> query_scope;
        /// QueryState should be cleared before QueryScope, since otherwise
        /// the MemoryTracker will be wrong for possible deallocations.
        /// (i.e. deallocations from the Aggregator with two-level aggregation)
        /// Also it resets socket's timeouts.
        std::shared_ptr<QueryState> query_state;

        try
        {
            /** If Query - process it. If Ping or Cancel - go back to the beginning.
            *  There may come settings for a separate query that modify `query_context`.
            *  It's possible to receive part uuids packet before the query, so then receivePacket has to be called twice.
            */
            if (!receivePacketsExpectQuery(query_state))
                continue;

            /** If part_uuids got received in previous packet, trying to read again.
            */
            if (part_uuids_to_ignore.has_value() && !receivePacketsExpectQuery(query_state))
                continue;

            chassert(query_state);

            if (connectionLimitReached())
            {
                throw Exception(ErrorCodes::TCP_CONNECTION_LIMIT_REACHED, "Connection limit reached");
            }

            /// Set up tracing context for this query on current thread
            thread_trace_context = std::make_unique<OpenTelemetry::TracingContextHolder>("TCPHandler",
                query_state->query_context->getClientInfo().client_trace_context,
                query_state->query_context->getSettingsRef(),
                query_state->query_context->getOpenTelemetrySpanLog());
            thread_trace_context->root_span.kind = OpenTelemetry::SpanKind::SERVER;
            thread_trace_context->root_span.addAttribute("client.version", query_state->query_context->getClientInfo().getVersionStr());

            query_scope.emplace(query_state->query_context, /* fatal_error_callback */ [this, &query_state]
            {
                std::lock_guard lock(callback_mutex);
                sendLogs(*query_state);
            });

            /// If query received, then settings in query_context has been updated.
            /// So it's better to update the connection settings for flexibility.
            extractConnectionSettingsFromContext(query_state->query_context);

            /// Sync timeouts on client and server during current query to avoid dangling queries on server.
            /// It should be reset at the end of query.
            query_state->timeout_setter = std::make_unique<TimeoutSetter>(socket(), send_timeout, receive_timeout);

            SCOPE_EXIT(logQueryDuration(*query_state));

            /// Should we send internal logs to client?
            const auto client_logs_level = query_state->query_context->getSettingsRef()[Setting::send_logs_level];
            if (client_tcp_protocol_version >= DBMS_MIN_REVISION_WITH_SERVER_LOGS
                && client_logs_level != LogsLevel::none)
            {
                query_state->logs_queue = std::make_shared<InternalTextLogsQueue>();
                query_state->logs_queue->max_priority = Poco::Logger::parseLevel(client_logs_level.toString());
                query_state->logs_queue->setSourceRegexp(query_state->query_context->getSettingsRef()[Setting::send_logs_source_regexp]);
                CurrentThread::attachInternalTextLogsQueue(query_state->logs_queue, client_logs_level);
            }

            const auto send_profile_events = query_state->query_context->getSettingsRef()[Setting::send_profile_events];
            if (client_tcp_protocol_version >= DBMS_MIN_PROTOCOL_VERSION_WITH_INCREMENTAL_PROFILE_EVENTS && send_profile_events)
            {
                query_state->profile_queue = std::make_shared<InternalProfileEventsQueue>(std::numeric_limits<int>::max());
                CurrentThread::attachInternalProfileEventsQueue(query_state->profile_queue);
            }

            if (!is_interserver_mode)
                session->checkIfUserIsStillValid();

            if (query_state->stage == QueryProcessingStage::QueryPlan)
            {
                if (!session->globalContext()->getServerSettings()[ServerSetting::process_query_plan_packet])
                    throw Exception(ErrorCodes::SUPPORT_IS_DISABLED,
                        "Reading of QueryPlan packet is disabled. "
                        "Enable process_query_plan_packet in server config or disable serialize_query_plan setting.");

                query_state->query_context->setQueryPlanDeserializationCallback([&query_state]()
                {
                    if (!query_state->plan_and_sets)
                        throw Exception(ErrorCodes::INCORRECT_DATA, "Expected query plan packet for QueryPlan stage");

                    return query_state->plan_and_sets;
                });
            }

            query_state->query_context->setExternalTablesInitializer([this, &query_state] (ContextPtr context)
            {
                if (context != query_state->query_context)
                    throw Exception(ErrorCodes::LOGICAL_ERROR, "Unexpected context in external tables initializer");

                std::lock_guard lock(callback_mutex);

                checkIfQueryCanceled(*query_state);

                /// Get blocks of temporary tables
                readTemporaryTables(*query_state);

                /// Reset the input stream, as we received an empty block while receiving external table data.
                /// So, the stream has been marked as cancelled and we can't read from it anymore.
                query_state->block_in.reset();
                query_state->maybe_compressed_in.reset(); /// For more accurate accounting by MemoryTracker.
            });

            /// Send structure of columns to client for function input()
            query_state->query_context->setInputInitializer([this, &query_state] (ContextPtr context, const StoragePtr & input_storage)
            {

                if (context != query_state->query_context)
                    throw Exception(ErrorCodes::LOGICAL_ERROR, "Unexpected context in Input initializer");

                auto metadata_snapshot = input_storage->getInMemoryMetadataPtr();

                std::lock_guard lock(callback_mutex);

                checkIfQueryCanceled(*query_state);

                query_state->need_receive_data_for_input = true;

                /// Send ColumnsDescription for input storage.
                if (client_tcp_protocol_version >= DBMS_MIN_REVISION_WITH_COLUMN_DEFAULTS_METADATA
                    && query_state->query_context->getSettingsRef()[Setting::input_format_defaults_for_omitted_fields])
                {
                    sendTableColumns(*query_state, metadata_snapshot->getColumns());
                }

                /// Send block to the client - input storage structure.
                query_state->input_header = metadata_snapshot->getSampleBlock();
                sendData(*query_state, query_state->input_header);
                sendTimezone(*query_state);

                /// Update flag after reading external tables
                query_state->read_all_data = false;
            });

            query_state->query_context->setInputBlocksReaderCallback([this, &query_state] (ContextPtr context) -> Block
            {
                if (context != query_state->query_context)
                    throw Exception(ErrorCodes::LOGICAL_ERROR, "Unexpected context in InputBlocksReader");

                std::lock_guard lock(callback_mutex);

                checkIfQueryCanceled(*query_state);

                if (receivePacketsExpectData(*query_state))
                    return query_state->block_for_input;

                query_state->block_in.reset();
                query_state->maybe_compressed_in.reset();
                return {};
            });

            customizeContext(query_state->query_context);

            /// This callback is needed for requesting read tasks inside pipeline for distributed processing
            query_state->query_context->setClusterFunctionReadTaskCallback([this, &query_state]() -> ClusterFunctionReadTaskResponsePtr
            {
                Stopwatch watch;
                CurrentMetrics::Increment callback_metric_increment(CurrentMetrics::ReadTaskRequestsSent);

                std::lock_guard lock(callback_mutex);

                checkIfQueryCanceled(*query_state);

                sendReadTaskRequest();

                ProfileEvents::increment(ProfileEvents::ReadTaskRequestsSent);

                auto res = receiveClusterFunctionReadTaskResponse(*query_state);

                ProfileEvents::increment(ProfileEvents::ReadTaskRequestsSentElapsedMicroseconds, watch.elapsedMicroseconds());

                return res;
            });

            query_state->query_context->setMergeTreeAllRangesCallback([this, &query_state](InitialAllRangesAnnouncement announcement)
            {
                Stopwatch watch;
                CurrentMetrics::Increment callback_metric_increment(CurrentMetrics::MergeTreeAllRangesAnnouncementsSent);

                std::lock_guard lock(callback_mutex);

                checkIfQueryCanceled(*query_state);

                sendMergeTreeAllRangesAnnouncement(*query_state, announcement);
                ProfileEvents::increment(ProfileEvents::MergeTreeAllRangesAnnouncementsSent);
                ProfileEvents::increment(ProfileEvents::MergeTreeAllRangesAnnouncementsSentElapsedMicroseconds, watch.elapsedMicroseconds());
            });

            query_state->query_context->setMergeTreeReadTaskCallback([this, &query_state](ParallelReadRequest request) -> std::optional<ParallelReadResponse>
            {
                Stopwatch watch;
                CurrentMetrics::Increment callback_metric_increment(CurrentMetrics::MergeTreeReadTaskRequestsSent);

                std::lock_guard lock(callback_mutex);

                checkIfQueryCanceled(*query_state);

                sendMergeTreeReadTaskRequest(std::move(request));

                ProfileEvents::increment(ProfileEvents::MergeTreeReadTaskRequestsSent);
                auto res = receivePartitionMergeTreeReadTaskResponse(*query_state);
                ProfileEvents::increment(ProfileEvents::MergeTreeReadTaskRequestsSentElapsedMicroseconds, watch.elapsedMicroseconds());
                return res;
            });

            query_state->query_context->setBlockMarshallingCallback(
                [this, &query_state](const Block & block)
                {
                    return convertColumnsToBLOBs(
                        block,
                        getCompressionCodec(query_state->query_context->getSettingsRef(), query_state->compression),
                        client_tcp_protocol_version,
                        getFormatSettings(query_state->query_context));
                });

            query_state->query_context->setInteractiveCancelCallback(
                [this, &query_state]()
                {
                    std::lock_guard lock(callback_mutex);

                    if (!query_state->need_receive_data_for_input)
                        receivePacketsExpectCancel(query_state.value());

                    if (query_state->stop_read_return_partial_result)
                        return true;

                    sendProgress(query_state.value());
                    sendSelectProfileEvents(query_state.value());
                    sendLogs(query_state.value());
                    return false;
                });

            if (client_tcp_protocol_version < DBMS_MIN_REVISION_WITH_OUT_OF_ORDER_BUCKETS_IN_AGGREGATION)
                query_state->query_context->setSetting("enable_producing_buckets_out_of_order_in_aggregation", false);

            /// Processing Query
            std::tie(query_state->parsed_query, query_state->io) = executeQuery(query_state->query, query_state->query_context, QueryFlags{}, query_state->stage);

            after_check_cancelled.restart();
            after_send_progress.restart();

            if (query_state->io.pipeline.pushing())
            {
                /// FIXME: check explicitly that insert query suggests to receive data via native protocol,
                query_state->need_receive_data_for_insert = true;
                processInsertQuery(*query_state);
                query_state->io.onFinish();
            }
            else if (query_state->io.pipeline.pulling())
            {
                processOrdinaryQuery(*query_state);
                query_state->io.onFinish();
            }
            else if (query_state->io.pipeline.completed())
            {
                {
                    CompletedPipelineExecutor executor(query_state->io.pipeline);

                    /// Should not check for cancel in case of input.
                    if (auto callback = query_state->query_context->getInteractiveCancelCallback();
                        !query_state->need_receive_data_for_input && callback)
                    {
<<<<<<< HEAD
=======
                        auto callback = [this, &query_state]()
                        {
                            std::lock_guard lock(callback_mutex);

                            receivePacketsExpectCancel(*query_state);

                            if (query_state->stop_read_return_partial_result)
                                return true;

                            sendProgress(*query_state);
                            sendSelectProfileEvents(*query_state);
                            sendLogs(*query_state);
                            return false;
                        };

>>>>>>> ab330185
                        executor.setCancelCallback(std::move(callback), interactive_delay / 1000);
                    }

                    executor.execute();
                }

                query_state->io.onFinish();

                /// Send final progress after calling onFinish(), since it will update the progress.
                ///
                /// NOTE: we cannot send Progress for regular INSERT (with VALUES)
                /// without breaking protocol compatibility, but it can be done
                /// by increasing revision.
                sendProgress(*query_state);
                sendSelectProfileEvents(*query_state);
            }
            else
            {
                query_state->io.onFinish();

                // Send final progress if query had completed pipeline which was executed separately
                // in a such case those completed pipeline uses cancellation callback for sending intermediate progress.
                if (auto * create_query = query_state->parsed_query->as<ASTCreateQuery>();
                    create_query && create_query->isCreateQueryWithImmediateInsertSelect())
                {
                    sendProgress(query_state.value());
                    sendSelectProfileEvents(query_state.value());
                }
            }

            /// Do it before sending end of stream, to have a chance to show log message in client.
            query_scope->logPeakMemoryUsage();

            sendLogs(*query_state);
            sendEndOfStream(*query_state);

            query_state->finalizeOut(out);
        }
        catch (const Exception & e)
        {
            exception.reset(e.clone());
        }
        catch (const Poco::Exception & e)
        {
            exception = std::make_unique<DB::Exception>(Exception::CreateFromPocoTag{}, e);
        }
// Server should die on std logic errors in debug, like with assert()
// or ErrorCodes::LOGICAL_ERROR. This helps catch these errors in tests.
#ifdef DEBUG_OR_SANITIZER_BUILD
        catch (const std::logic_error & e)
        {
            if (query_state)
                query_state->io.onException();
            exception = std::make_unique<DB::Exception>(Exception::CreateFromSTDTag{}, e);
            sendException(*exception, send_exception_with_stack_trace);
            std::abort();
        }
#endif
        catch (const std::exception & e)
        {
            exception = std::make_unique<DB::Exception>(Exception::CreateFromSTDTag{}, e);
        }
        catch (...)
        {
            exception = std::make_unique<DB::Exception>(getCurrentExceptionMessageAndPattern(false), ErrorCodes::UNKNOWN_EXCEPTION);
        }

        if (exception)
        {
            auto exception_code = exception->code();

            if (!query_state)
                return;

            try
            {
                exception->rethrow();
            }
            catch (...)
            {
                query_state->io.onException(exception_code != ErrorCodes::QUERY_WAS_CANCELLED_BY_CLIENT);
            }

             /// Authentication failure with interserver secret
            /// - early exit without trying to send the exception to the client.
            /// Because the server should not try to skip (parse, decompress) the remaining packets sent by the client,
            /// as it will lead to additional work and unneeded exposure to unauthenticated connections.

            /// Note that the exception AUTHENTICATION_FAILED can be here in two cases:
            /// 1. The authentication in receiveHello is skipped with "interserver secret",
            /// postponed to receiving the query, and then failed.
            /// 2. Receiving exception from a query using a table function to authenticate with another server.
            /// In this case, the user is already authenticated with this server,
            /// is_interserver_mode is false, and we can send the exception to the client normally.

            if (is_interserver_mode && !is_interserver_authenticated)
            {
                /// Interserver authentication is done only after we read the query.
                /// This fact can be abused by producing exception before or while we read the query.
                /// To avoid any potential exploits, we simply close connection on any exceptions
                /// that happen before the first query is authenticated with the cluster secret.
                query_state->cancelOut(out);
                return;
            }

            if (exception_code == ErrorCodes::UNKNOWN_PACKET_FROM_CLIENT)
            {
                query_state->cancelOut(out);
                return;
            }

            if (thread_trace_context)
                thread_trace_context->root_span.addAttribute(*exception);

            if (!out || out->isCanceled())
            {
                query_state->cancelOut(out);
                return;
            }

            try
            {
                std::lock_guard lock(callback_mutex);

                /// Try to send logs to client, but it could be risky too
                /// Assume that we can't break output here
                sendLogs(*query_state);
            }
            catch (const Exception & e)
            {
                if (e.code() == ErrorCodes::MEMORY_LIMIT_EXCEEDED)
                {
                    tryLogCurrentException(log, "Can't send logs to client. But we will try to send the exception.");
                }
                else
                {
                    query_state->cancelOut(out);
                    return;
                }
            }
            catch (...)
            {
                query_state->cancelOut(out);
                tryLogCurrentException(log, "Can't send logs to client. Close connection.");
                return;
            }

            try
            {
                std::lock_guard lock(callback_mutex);

                if (exception_code == ErrorCodes::QUERY_WAS_CANCELLED_BY_CLIENT)
                    sendEndOfStream(*query_state);
                else
                    sendException(*exception, send_exception_with_stack_trace);
            }
            catch (...)
            {
                query_state->cancelOut(out);
                tryLogCurrentException(log, "Can't send exception to client. Close connection.");
                return;
            }

            try
            {
                std::lock_guard lock(callback_mutex);

                /// A query packet is always followed by one or more data packets.
                /// If some of those data packets are left, try to skip them.
                if (!query_state->read_all_data)
                    skipData(*query_state);
            }
            catch (...)
            {
                query_state->cancelOut(out);
                tryLogCurrentException(log, "Can't skip excessive input packets after the exception. Close connection.");
                return;
            }

            if (exception->code() == ErrorCodes::UNEXPECTED_PACKET_FROM_CLIENT || exception->code() == ErrorCodes::USER_EXPIRED
                || exception->code() == ErrorCodes::TCP_CONNECTION_LIMIT_REACHED)
            {
                LOG_DEBUG(log, "Going to close connection due to exception: {}", exception->message());
                query_state->finalizeOut(out);
                return;
            }
            else
            {
                LOG_TRACE(log, "Logs and exception has been sent. The connection is preserved.");
            }
        }

        query_state->finalizeOut(out);
    }
}


void TCPHandler::logQueryDuration(QueryState & state)
{
    if (state.query_duration_already_logged)
        return;
    state.query_duration_already_logged = true;
    auto elapsed_sec = state.watch.elapsedSeconds();
    /// We already logged more detailed info if we read some rows
    if (elapsed_sec < 1.0 && state.progress.read_rows)
        return;
    LOG_DEBUG(log, "Processed in {} sec.", elapsed_sec);
}


void TCPHandler::extractConnectionSettingsFromContext(const ContextPtr & context)
{
    const auto & settings = context->getSettingsRef();
    send_exception_with_stack_trace = settings[Setting::calculate_text_stack_trace];
    send_timeout = settings[Setting::send_timeout];
    receive_timeout = settings[Setting::receive_timeout];
    poll_interval = settings[Setting::poll_interval];
    idle_connection_timeout = settings[Setting::idle_connection_timeout];
    interactive_delay = settings[Setting::interactive_delay];
    sleep_in_send_tables_status = settings[Setting::sleep_in_send_tables_status_ms];
    unknown_packet_in_send_data = settings[Setting::unknown_packet_in_send_data];
    sleep_after_receiving_query = settings[Setting::sleep_after_receiving_query_ms];
}


bool TCPHandler::receivePacketsExpectQuery(std::shared_ptr<QueryState> & state)
{
    UInt64 packet_type = 0;
    readVarUInt(packet_type, *in);

    switch (packet_type)
    {
        case Protocol::Client::Hello:
            processUnexpectedHello();

        case Protocol::Client::Data:
        case Protocol::Client::Scalar:
            processUnexpectedData();
            throw Exception(ErrorCodes::UNEXPECTED_PACKET_FROM_CLIENT, "Unexpected packet Data received from client");

        case Protocol::Client::Ping:
            writeVarUInt(Protocol::Server::Pong, *out);
            out->finishChunk();
            out->next();
            return false;

        case Protocol::Client::Cancel:
            return false;

        case Protocol::Client::TablesStatusRequest:
            processTablesStatusRequest();
            return false;

        case Protocol::Client::IgnoredPartUUIDs:
            /// Part uuids packet if any comes before query.
            processIgnoredPartUUIDs();
            return true;

        case Protocol::Client::Query:
            processQuery(state);
            return true;

        default:
            throw Exception(ErrorCodes::UNKNOWN_PACKET_FROM_CLIENT, "Unknown packet {} from client", toString(packet_type));
    }
}


bool TCPHandler::receivePacketsExpectDataConcurrentWithExecutor(QueryState & state)
{
    std::lock_guard lock(callback_mutex);
    return receivePacketsExpectData(state);
}

bool TCPHandler::receivePacketsExpectData(QueryState & state)
{
    /// Poll interval should not be greater than receive_timeout
    constexpr UInt64 min_timeout_us = 5000; // 5 ms
    UInt64 timeout_us = std::max(
            min_timeout_us,
            std::min(
                poll_interval * 1000000,
                static_cast<UInt64>(receive_timeout.totalMicroseconds())));

    Stopwatch watch;

    while (!server.isCancelled())
    {
        while (!in->poll(timeout_us))
        {
            size_t elapsed = size_t(watch.elapsedSeconds());
            if (elapsed > size_t(receive_timeout.totalSeconds()))
            {
                throw NetException(ErrorCodes::SOCKET_TIMEOUT,
                                "Timeout exceeded while receiving data from client. Waited for {} seconds, timeout is {} seconds.",
                                elapsed, receive_timeout.totalSeconds());
            }
        }

        UInt64 packet_type = 0;
        readVarUInt(packet_type, *in);

        switch (packet_type)
        {
            case Protocol::Client::IgnoredPartUUIDs:
                processUnexpectedIgnoredPartUUIDs();

            case Protocol::Client::Query:
                processUnexpectedQuery();

            case Protocol::Client::Hello:
                processUnexpectedHello();

            case Protocol::Client::TablesStatusRequest:
                processUnexpectedTablesStatusRequest();

            case Protocol::Client::Data:
            case Protocol::Client::Scalar:
            {
                bool empty_block;
                if (state.skipping_data)
                    empty_block = !processUnexpectedData();
                else
                    empty_block = !processData(state, packet_type == Protocol::Client::Scalar);
                if (empty_block)
                    state.read_all_data = true;
                return !empty_block;
            }

            case Protocol::Client::QueryPlan:
                return receiveQueryPlan(state);

            case Protocol::Client::Ping:
                writeVarUInt(Protocol::Server::Pong, *out);
                out->finishChunk();
                out->next();
                continue;

            case Protocol::Client::Cancel:
                processCancel(state);
                return false; // We return false from this function as if no more data received

            default:
                throw Exception(ErrorCodes::UNKNOWN_PACKET_FROM_CLIENT, "Unknown packet {} from client", toString(packet_type));
        }
    }

    chassert(server.isCancelled());
    throw Exception(ErrorCodes::ABORTED, "Server shutdown is called");
}


void TCPHandler::readTemporaryTables(QueryState & state)
{
    sendLogs(state);

    /// no sense in partial_result_on_first_cancel setting when temporary data is read.
    auto off_setting_guard = TurnOffBoolSettingTemporary(state.allow_partial_result_on_first_cancel);

    while (receivePacketsExpectData(state))
    {
        sendLogs(state);
        sendInsertProfileEvents(state);
    }
}


void TCPHandler::skipData(QueryState & state)
{
    state.skipping_data = true;
    SCOPE_EXIT({ state.skipping_data = false; });

    size_t blocks = 0;
    while (receivePacketsExpectData(state))
        ++blocks;
    LOG_TRACE(log, "Discarded {} blocks", blocks);
}


void TCPHandler::startInsertQuery(QueryState & state)
{
    std::lock_guard lock(callback_mutex);

    /// Send ColumnsDescription for insertion table
    if (client_tcp_protocol_version >= DBMS_MIN_REVISION_WITH_COLUMN_DEFAULTS_METADATA)
    {
        const auto & table_id = state.query_context->getInsertionTable();
        if (state.query_context->getSettingsRef()[Setting::input_format_defaults_for_omitted_fields])
        {
            if (!table_id.empty())
            {
                auto storage_ptr = DatabaseCatalog::instance().getTable(table_id, state.query_context);
                if (!storage_ptr)
                    throw Exception(ErrorCodes::UNKNOWN_TABLE, "Table {} does not exist", table_id.getNameForLogs());
                sendTableColumns(state, storage_ptr->getInMemoryMetadataPtr()->getColumns());
            }
        }
    }

    /// Send block to the client - table structure.
    sendData(state, state.io.pipeline.getHeader());
    sendLogs(state);

    /// Update flag after reading external tables
    state.read_all_data = false;
}


AsynchronousInsertQueue::PushResult TCPHandler::processAsyncInsertQuery(QueryState & state, AsynchronousInsertQueue & insert_queue)
{
    using PushResult = AsynchronousInsertQueue::PushResult;

    startInsertQuery(state);
    Squashing squashing(std::make_shared<const Block>(state.input_header), 0, state.query_context->getSettingsRef()[Setting::async_insert_max_data_size]);

    while (receivePacketsExpectDataConcurrentWithExecutor(state))
    {
        squashing.setHeader(state.block_for_insert.cloneEmpty());
        auto result_chunk = Squashing::squash(squashing.add({state.block_for_insert.getColumns(), state.block_for_insert.rows()}, /*flush_if_enough_size*/ true));

        sendLogs(state);
        sendInsertProfileEvents(state);

        if (result_chunk)
        {
            auto result = squashing.getHeader()->cloneWithColumns(result_chunk.detachColumns());
            return PushResult
            {
                .status = PushResult::TOO_MUCH_DATA,
                .insert_block = std::move(result),
            };
        }
    }

    Chunk result_chunk = Squashing::squash(squashing.flush());
    if (!result_chunk)
    {
        return insert_queue.pushQueryWithBlock(state.parsed_query, squashing.getHeader()->cloneWithoutColumns(), state.query_context);
    }

    auto result = squashing.getHeader()->cloneWithColumns(result_chunk.detachColumns());
    return insert_queue.pushQueryWithBlock(state.parsed_query, std::move(result), state.query_context);
}


void TCPHandler::processInsertQuery(QueryState & state)
{
    size_t num_threads = state.io.pipeline.getNumThreads();

    auto run_executor = [&](auto & executor, Block processed_data)
    {
        try
        {
            /// Made above the rest of the lines,
            /// so that in case of `start` function throws an exception,
            /// client receive exception before sending data.
            executor.start();

            if (!processed_data.empty())
                executor.push(std::move(processed_data));
            else
                startInsertQuery(state);

            while (receivePacketsExpectDataConcurrentWithExecutor(state))
            {
                executor.push(std::move(state.block_for_insert));

                sendLogs(state);
                sendInsertProfileEvents(state);
            }

            executor.finish();
        }
        catch (...)
        {
            executor.cancel();
            throw;
        }
    };

    Block processed_block;
    const auto & settings = state.query_context->getSettingsRef();

    auto * insert_queue = state.query_context->tryGetAsynchronousInsertQueue();
    const auto & insert_query = assert_cast<const ASTInsertQuery &>(*state.parsed_query);

    bool async_insert_enabled = settings[Setting::async_insert];
    if (insert_query.table_id)
        if (auto table = DatabaseCatalog::instance().tryGetTable(insert_query.table_id, state.query_context))
            async_insert_enabled |= table->areAsynchronousInsertsEnabled();

    if (insert_queue && async_insert_enabled && !insert_query.select)
    {
        /// Let's agree on terminology and say that a mini-INSERT is an asynchronous INSERT
        /// which typically contains not a lot of data inside and a big-INSERT in an INSERT
        /// which was formed by concatenating several mini-INSERTs together.
        /// In case when the client had to retry some mini-INSERTs then they will be properly deduplicated
        /// by the source tables. This functionality is controlled by a setting `async_insert_deduplicate`.
        /// But then they will be glued together into a block and pushed through a chain of Materialized Views if any.
        /// The process of forming such blocks is not deteministic so each time we retry mini-INSERTs the resulting
        /// block may be concatenated differently.
        /// That's why deduplication in dependent Materialized Views doesn't make sense in presence of async INSERTs.
        if (settings[Setting::throw_if_deduplication_in_dependent_materialized_views_enabled_with_async_insert]
            && settings[Setting::deduplicate_blocks_in_dependent_materialized_views])
            throw Exception(ErrorCodes::SUPPORT_IS_DISABLED,
                    "Deduplication in dependent materialized view cannot work together with async inserts. "\
                    "Please disable either `deduplicate_blocks_in_dependent_materialized_views` or `async_insert` setting.");

        auto result = processAsyncInsertQuery(state, *insert_queue);
        if (result.status == AsynchronousInsertQueue::PushResult::OK)
        {
            /// Reset pipeline because it may hold write lock for some storages.
            state.io.pipeline.cancel();
            state.io.pipeline.reset();
            if (settings[Setting::wait_for_async_insert])
            {
                size_t timeout_ms = settings[Setting::wait_for_async_insert_timeout].totalMilliseconds();
                auto wait_status = result.future.wait_for(std::chrono::milliseconds(timeout_ms));

                if (wait_status == std::future_status::deferred)
                    throw Exception(ErrorCodes::LOGICAL_ERROR, "Got future in deferred state");

                if (wait_status == std::future_status::timeout)
                    throw Exception(ErrorCodes::TIMEOUT_EXCEEDED, "Wait for async insert timeout ({} ms) exceeded)", timeout_ms);

                result.future.get();
            }

            sendInsertProfileEvents(state);
            return;
        }
        if (result.status == AsynchronousInsertQueue::PushResult::TOO_MUCH_DATA)
        {
            LOG_DEBUG(log, "Setting async_insert=1, but INSERT query will be executed synchronously because it has too much data");
            processed_block = std::move(result.insert_block);
        }
    }

    if (num_threads > 1)
    {
        PushingAsyncPipelineExecutor executor(state.io.pipeline);
        run_executor(executor, std::move(processed_block));
    }
    else
    {
        PushingPipelineExecutor executor(state.io.pipeline);
        run_executor(executor, std::move(processed_block));
    }

    sendInsertProfileEvents(state);
}


void TCPHandler::processOrdinaryQuery(QueryState & state)
{
    auto & pipeline = state.io.pipeline;

    if (state.query_context->getSettingsRef()[Setting::allow_experimental_query_deduplication])
    {
        sendPartUUIDs(state);
    }

    /// Send header-block, to allow client to prepare output format for data to send.
    {
        const auto & header = pipeline.getHeader();

        if (!header.empty())
        {
            sendData(state, header);
        }
    }

    {
        PullingAsyncPipelineExecutor executor(pipeline);
        pipeline.setConcurrencyControl(state.query_context->getSettingsRef()[Setting::use_concurrency_control]);
        CurrentMetrics::Increment query_thread_metric_increment{CurrentMetrics::QueryThread};

        try
        {
            Block block;
            while (executor.pull(block, interactive_delay / 1000))
            {
                {
                    std::lock_guard lock(callback_mutex);
                    receivePacketsExpectCancel(state);
                }

                if (state.stop_read_return_partial_result)
                {
                    executor.cancelReading();
                }

                {
                    std::lock_guard lock(callback_mutex);

                    if (after_send_progress.elapsed() / 1000 >= interactive_delay)
                    {
                        /// Some time passed and there is a progress.
                        after_send_progress.restart();
                        sendProgress(state);
                        sendSelectProfileEvents(state);
                    }

                    sendLogs(state);

                    // Block might be empty in case of timeout, i.e. there is no data to process
                    if (!block.empty() && !state.io.null_format)
                        sendData(state, block);
                }
            }
        }
        catch (...)
        {
            executor.cancel();
            throw;
        }

        /** If data has run out, we will send the profiling data and total values to
          * the last zero block to be able to use
          * this information in the suffix output of stream.
          * If the request was interrupted, then `sendTotals` and other methods could not be called,
          *  because we have not read all the data yet,
          *  and there could be ongoing calculations in other threads at the same time.
          */


        std::lock_guard lock(callback_mutex);

        receivePacketsExpectCancel(state);

        sendTotals(state, executor.getTotalsBlock());
        sendExtremes(state, executor.getExtremesBlock());
        sendProfileInfo(state, executor.getProfileInfo());
        sendProgress(state);
        sendLogs(state);
        sendSelectProfileEvents(state);

        sendData(state, {});

        sendProgress(state);
    }
}


void TCPHandler::processTablesStatusRequest()
{
    TablesStatusRequest request;
    request.read(*in, client_tcp_protocol_version);

    ContextPtr context_to_resolve_table_names;
    if (is_interserver_mode)
    {
        /// In the interserver mode session context does not exist, because authentication is done for each query.
        /// We also cannot create query context earlier, because it cannot be created before authentication,
        /// but query is not received yet. So we have to do this trick.
        ContextMutablePtr fake_interserver_context = Context::createCopy(server.context());
        if (!default_database.empty())
            fake_interserver_context->setCurrentDatabase(default_database);
        context_to_resolve_table_names = fake_interserver_context;
    }
    else
    {
        assert(session);
        context_to_resolve_table_names = session->sessionContext();
    }

    TablesStatusResponse response;
    for (const QualifiedTableName & table_name: request.tables)
    {
        auto resolved_id = context_to_resolve_table_names->tryResolveStorageID({table_name.database, table_name.table});
        StoragePtr table = DatabaseCatalog::instance().tryGetTable(resolved_id, context_to_resolve_table_names);
        if (!table)
            continue;

        TableStatus status;
        if (auto * replicated_table = dynamic_cast<StorageReplicatedMergeTree *>(table.get()))
        {
            status.is_replicated = true;
            status.absolute_delay = static_cast<UInt32>(replicated_table->getAbsoluteDelay());
            status.is_readonly = replicated_table->isTableReadOnly();
        }
        else
            status.is_replicated = false;

        response.table_states_by_id.emplace(table_name, std::move(status));
    }

    writeVarUInt(Protocol::Server::TablesStatusResponse, *out);

    /// For testing hedged requests
    if (unlikely(sleep_in_send_tables_status.totalMilliseconds()))
    {
        out->next();
        std::chrono::milliseconds ms(sleep_in_send_tables_status.totalMilliseconds());
        std::this_thread::sleep_for(ms);
    }

    response.write(*out, client_tcp_protocol_version);

    out->finishChunk();
    out->next();
}


void TCPHandler::processUnexpectedTablesStatusRequest()
{
    TablesStatusRequest skip_request;
    skip_request.read(*in, client_tcp_protocol_version);

    throw Exception(ErrorCodes::UNEXPECTED_PACKET_FROM_CLIENT, "Unexpected packet TablesStatusRequest received from client");
}


void TCPHandler::sendPartUUIDs(QueryState & state)
{
    auto uuids = state.query_context->getPartUUIDs()->get();
    if (uuids.empty())
        return;

    writeVarUInt(Protocol::Server::PartUUIDs, *out);
    writeVectorBinary(uuids, *out);

    out->finishChunk();
    out->next();
}


void TCPHandler::sendReadTaskRequest()
{
    writeVarUInt(Protocol::Server::ReadTaskRequest, *out);

    out->finishChunk();
    out->next();
}


void TCPHandler::sendMergeTreeAllRangesAnnouncement(QueryState &, InitialAllRangesAnnouncement announcement)
{
    writeVarUInt(Protocol::Server::MergeTreeAllRangesAnnouncement, *out);
    announcement.serialize(*out, client_parallel_replicas_protocol_version);

    out->finishChunk();
    out->next();
}


void TCPHandler::sendMergeTreeReadTaskRequest(ParallelReadRequest request)
{
    writeVarUInt(Protocol::Server::MergeTreeReadTaskRequest, *out);
    request.serialize(*out, client_parallel_replicas_protocol_version);

    out->finishChunk();
    out->next();
}


void TCPHandler::sendProfileInfo(QueryState &, const ProfileInfo & info)
{
    writeVarUInt(Protocol::Server::ProfileInfo, *out);
    info.write(*out, client_tcp_protocol_version);

    out->finishChunk();
    out->next();
}


void TCPHandler::sendTotals(QueryState & state, const Block & totals)
{
    if (totals.empty())
        return;

    initBlockOutput(state, totals);

    writeVarUInt(Protocol::Server::Totals, *out);
    writeStringBinary("", *out);

    state.block_out->write(totals);
    state.maybe_compressed_out->next();
    out->finishChunk();
    out->next();
}


void TCPHandler::sendExtremes(QueryState & state, const Block & extremes)
{
    if (extremes.empty())
        return;

    initBlockOutput(state, extremes);

    writeVarUInt(Protocol::Server::Extremes, *out);
    writeStringBinary("", *out);

    state.block_out->write(extremes);
    state.maybe_compressed_out->next();
    out->finishChunk();
    out->next();
}


void TCPHandler::sendProfileEvents(QueryState & state)
{
    if (!state.query_context->getSettingsRef()[Setting::send_profile_events])
        return;

    Stopwatch stopwatch;
    Block block = ProfileEvents::getProfileEvents(host_name, state.profile_queue, state.last_sent_snapshots);
    if (block.rows() != 0)
    {
        initProfileEventsBlockOutput(state, block);

        writeVarUInt(Protocol::Server::ProfileEvents, *out);
        writeStringBinary("", *out);

        state.profile_events_block_out->write(block);
        state.profile_events_block_out->flush();
        out->finishChunk();
        out->next();

        auto elapsed_milliseconds = stopwatch.elapsedMilliseconds();
        if (elapsed_milliseconds > 100)
            LOG_DEBUG(log, "Sending profile events block with {} rows, {} bytes took {} milliseconds",
                block.rows(), block.bytes(), elapsed_milliseconds);
    }
}


void TCPHandler::sendSelectProfileEvents(QueryState & state)
{
    if (client_tcp_protocol_version < DBMS_MIN_PROTOCOL_VERSION_WITH_INCREMENTAL_PROFILE_EVENTS)
        return;

    sendProfileEvents(state);
}


void TCPHandler::sendInsertProfileEvents(QueryState & state)
{
    if (client_tcp_protocol_version < DBMS_MIN_PROTOCOL_VERSION_WITH_PROFILE_EVENTS_IN_INSERT)
        return;
    if (query_kind != ClientInfo::QueryKind::INITIAL_QUERY)
        return;

    sendProfileEvents(state);
}


void TCPHandler::sendTimezone(QueryState & state)
{
    if (client_tcp_protocol_version < DBMS_MIN_PROTOCOL_VERSION_WITH_TIMEZONE_UPDATES)
        return;

    const String & tz = state.query_context->getSettingsRef()[Setting::session_timezone].value;

    LOG_DEBUG(log, "TCPHandler::sendTimezone(): {}", tz);
    writeVarUInt(Protocol::Server::TimezoneUpdate, *out);
    writeStringBinary(tz, *out);

    out->finishChunk();
    out->next();
}


bool TCPHandler::receiveProxyHeader()
{
    if (in->eof())
    {
        LOG_WARNING(log, "Client has not sent any data.");
        return false;
    }

    String forwarded_address;

    /// Only PROXYv1 is supported.
    /// Validation of protocol is not fully performed.

    LimitReadBuffer limit_in(*in, {.read_no_more=107, .expect_eof=true}); /// Maximum length from the specs.

    assertString("PROXY ", limit_in);

    if (limit_in.eof())
    {
        LOG_WARNING(log, "Incomplete PROXY header is received.");
        return false;
    }

    /// TCP4 / TCP6 / UNKNOWN
    if ('T' == *limit_in.position())
    {
        assertString("TCP", limit_in);

        if (limit_in.eof())
        {
            LOG_WARNING(log, "Incomplete PROXY header is received.");
            return false;
        }

        if ('4' != *limit_in.position() && '6' != *limit_in.position())
        {
            LOG_WARNING(log, "Unexpected protocol in PROXY header is received.");
            return false;
        }

        bool is_tcp6 = ('6' == *limit_in.position());

        ++limit_in.position();
        assertChar(' ', limit_in);

        /// Read the first field and ignore other.
        readStringUntilWhitespace(forwarded_address, limit_in);

        if (is_tcp6)
            forwarded_address = "[" + forwarded_address + "]";

        /// Skip second field (destination address)
        assertChar(' ', limit_in);
        skipStringUntilWhitespace(limit_in);
        assertChar(' ', limit_in);

        /// Read source port
        String port;
        readStringUntilWhitespace(port, limit_in);

        forwarded_address += ":" + port;

        /// Skip until \r\n
        while (!limit_in.eof() && *limit_in.position() != '\r')
            ++limit_in.position();
        assertString("\r\n", limit_in);
    }
    else if (checkString("UNKNOWN", limit_in))
    {
        /// This is just a health check, there is no subsequent data in this connection.

        while (!limit_in.eof() && *limit_in.position() != '\r')
            ++limit_in.position();
        assertString("\r\n", limit_in);
        return false;
    }
    else
    {
        LOG_WARNING(log, "Unexpected protocol in PROXY header is received.");
        return false;
    }

    LOG_TRACE(log, "Forwarded client address from PROXY header: {}", forwarded_address);
    forwarded_for = std::move(forwarded_address);
    return true;
}


namespace
{

std::string formatHTTPErrorResponseWhenUserIsConnectedToWrongPort(const Poco::Util::AbstractConfiguration& config)
{
    std::string result = fmt::format(
        "HTTP/1.0 400 Bad Request\r\n\r\n"
        "Port {} is for clickhouse-client program\r\n",
        config.getString("tcp_port"));

    if (config.has("http_port"))
    {
        result += fmt::format(
            "You must use port {} for HTTP.\r\n",
            config.getString("http_port"));
    }

    return result;
}

}


std::unique_ptr<Session> TCPHandler::makeSession()
{
    auto interface = is_interserver_mode ? ClientInfo::Interface::TCP_INTERSERVER : ClientInfo::Interface::TCP;

    auto res = std::make_unique<Session>(server.context(), interface, socket().secure(), certificate);

    res->setForwardedFor(forwarded_for);
    res->setClientName(client_name);
    res->setClientVersion(client_version_major, client_version_minor, client_version_patch, client_tcp_protocol_version);
    res->setConnectionClientVersion(client_version_major, client_version_minor, client_version_patch, client_tcp_protocol_version);
    res->setClientInterface(interface);

    return res;
}


void TCPHandler::receiveHello()
{
    /// Receive `hello` packet.
    UInt64 packet_type = 0;
    String user;
    String password;
    String default_db;

    readVarUInt(packet_type, *in);

    if (packet_type != Protocol::Client::Hello)
    {
        /** If you accidentally accessed the HTTP protocol for a port destined for an internal TCP protocol,
          * Then instead of the packet type, there will be G (GET) or P (POST), in most cases.
          */
        if (packet_type == 'G' || packet_type == 'P')
        {
            writeString(formatHTTPErrorResponseWhenUserIsConnectedToWrongPort(server.config()), *out);
            out->next();
            throw Exception(ErrorCodes::CLIENT_HAS_CONNECTED_TO_WRONG_PORT, "Client has connected to wrong port");
        }
        else
            throw Exception(ErrorCodes::UNEXPECTED_PACKET_FROM_CLIENT,
                               "Unexpected packet from client (expected Hello, got {})", packet_type);
    }

    readStringBinary(client_name, *in);
    readVarUInt(client_version_major, *in);
    readVarUInt(client_version_minor, *in);
    // NOTE For backward compatibility of the protocol, client cannot send its version_patch.
    readVarUInt(client_tcp_protocol_version, *in);
    readStringBinary(default_db, *in);
    if (!default_db.empty())
        default_database = default_db;
    readStringBinary(user, *in);
    readStringBinary(password, *in);

    if (user.empty())
        throw Exception(ErrorCodes::UNEXPECTED_PACKET_FROM_CLIENT, "Unexpected packet from client (no user in Hello package)");

    LOG_DEBUG(log, "Connected {} version {}.{}.{}, revision: {}{}{}.",
        client_name,
        client_version_major, client_version_minor, client_version_patch,
        client_tcp_protocol_version,
        (!default_database.empty() ? ", database: " + default_database : ""),
        (!user.empty() ? ", user: " + user : "")
    );

    is_interserver_mode = (user == EncodedUserInfo::USER_INTERSERVER_MARKER) && password.empty();
    if (is_interserver_mode)
    {
        if (client_tcp_protocol_version < DBMS_MIN_REVISION_WITH_INTERSERVER_SECRET_V2)
            LOG_WARNING(LogFrequencyLimiter(log, 10),
                        "Using deprecated interserver protocol because the client is too old. Consider upgrading all nodes in cluster.");
        processClusterNameAndSalt();
        return;
    }

    is_ssh_based_auth = user.starts_with(EncodedUserInfo::SSH_KEY_AUTHENTICAION_MARKER) && password.empty();
    if (is_ssh_based_auth)
        user.erase(0, std::string_view(EncodedUserInfo::SSH_KEY_AUTHENTICAION_MARKER).size());

    session = makeSession();
    const auto & client_info = session->getClientInfo();

#if USE_SSL
    /// Authentication with SSL user certificate
    if (dynamic_cast<Poco::Net::SecureStreamSocketImpl*>(socket().impl()))
    {
        Poco::Net::SecureStreamSocket secure_socket(socket());
        if (secure_socket.havePeerCertificate())
        {
            try
            {
                session->authenticate(
                    SSLCertificateCredentials{user, X509Certificate(secure_socket.peerCertificate()).extractAllSubjects()},
                    getClientAddress(client_info));
                return;
            }
            catch (const Exception & e)
            {
                if (e.code() != DB::ErrorCodes::AUTHENTICATION_FAILED)
                    throw;

                tryLogCurrentException(log, "SSL authentication failed, falling back to password authentication", LogsLevel::information);
                /// ^^ Log at debug level instead of default error level as authentication failures are not an unusual event.
            }
        }
    }
#endif

#if USE_SSH
    /// Perform handshake for SSH authentication
    if (is_ssh_based_auth)
    {
        const auto authentication_types = session->getAuthenticationTypesOrLogInFailure(user);

        bool user_supports_ssh_authentication = std::find_if(
            authentication_types.begin(),
            authentication_types.end(),
            [](auto authentication_type)
            {
               return authentication_type ==  AuthenticationType::SSH_KEY;
            }) != authentication_types.end();

        if (!user_supports_ssh_authentication)
            throw Exception(ErrorCodes::AUTHENTICATION_FAILED, "Expected authentication with SSH key");

        if (client_tcp_protocol_version < DBMS_MIN_REVISION_WITH_SSH_AUTHENTICATION)
            throw Exception(ErrorCodes::UNSUPPORTED_METHOD, "Cannot authenticate user with SSH key, because client version is too old");

        readVarUInt(packet_type, *in);
        if (packet_type != Protocol::Client::SSHChallengeRequest)
            throw Exception(ErrorCodes::UNEXPECTED_PACKET_FROM_CLIENT, "Server expected to receive a packet for requesting a challenge string");

        auto create_challenge = []()
        {
            pcg64_fast rng(randomSeed());
            UInt64 rand = rng();
            return encodeSHA256(&rand, sizeof(rand));
        };

        String challenge = create_challenge();
        writeVarUInt(Protocol::Server::SSHChallenge, *out);
        writeStringBinary(challenge, *out);
        out->next();

        String signature;
        readVarUInt(packet_type, *in);
        if (packet_type != Protocol::Client::SSHChallengeResponse)
            throw Exception(ErrorCodes::UNEXPECTED_PACKET_FROM_CLIENT, "Server expected to receive a packet with a response for a challenge");
        readStringBinary(signature, *in);

        auto prepare_string_for_ssh_validation = [&](const String & username, const String & challenge_)
        {
            String output;
            output.append(std::to_string(client_tcp_protocol_version));
            output.append(default_database);
            output.append(username);
            output.append(challenge_);
            return output;
        };

        auto cred = SshCredentials(user, signature, prepare_string_for_ssh_validation(user, challenge));
        session->authenticate(cred, getClientAddress(client_info));
        return;
    }
#endif

    session->authenticate(user, password, getClientAddress(client_info));
}


void TCPHandler::receiveAddendum()
{
    if (client_tcp_protocol_version >= DBMS_MIN_PROTOCOL_VERSION_WITH_QUOTA_KEY)
        readStringBinary(quota_key, *in);

    if (!is_interserver_mode)
        session->setQuotaClientKey(quota_key);

    if (client_tcp_protocol_version >= DBMS_MIN_PROTOCOL_VERSION_WITH_CHUNKED_PACKETS)
    {
        readStringBinary(proto_send_chunked_cl, *in);
        readStringBinary(proto_recv_chunked_cl, *in);
    }

    if (client_tcp_protocol_version >= DBMS_MIN_REVISION_WITH_VERSIONED_PARALLEL_REPLICAS_PROTOCOL)
        readVarUInt(client_parallel_replicas_protocol_version, *in);
}


void TCPHandler::processUnexpectedHello()
{
    UInt64 skip_uint_64;
    String skip_string;

    readStringBinary(skip_string, *in);
    readVarUInt(skip_uint_64, *in);
    readVarUInt(skip_uint_64, *in);
    readVarUInt(skip_uint_64, *in);
    readStringBinary(skip_string, *in);
    readStringBinary(skip_string, *in);
    readStringBinary(skip_string, *in);

    throw Exception(ErrorCodes::UNEXPECTED_PACKET_FROM_CLIENT, "Unexpected packet Hello received from client");
}


void TCPHandler::sendHello()
{
    writeVarUInt(Protocol::Server::Hello, *out);
    writeStringBinary(VERSION_NAME, *out);
    writeVarUInt(VERSION_MAJOR, *out);
    writeVarUInt(VERSION_MINOR, *out);
    writeVarUInt(DBMS_TCP_PROTOCOL_VERSION, *out);
    if (client_tcp_protocol_version >= DBMS_MIN_REVISION_WITH_VERSIONED_PARALLEL_REPLICAS_PROTOCOL)
        writeVarUInt(DBMS_PARALLEL_REPLICAS_PROTOCOL_VERSION, *out);
    if (client_tcp_protocol_version >= DBMS_MIN_REVISION_WITH_SERVER_TIMEZONE)
        writeStringBinary(DateLUT::instance().getTimeZone(), *out);
    if (client_tcp_protocol_version >= DBMS_MIN_REVISION_WITH_SERVER_DISPLAY_NAME)
        writeStringBinary(server_display_name, *out);
    if (client_tcp_protocol_version >= DBMS_MIN_REVISION_WITH_VERSION_PATCH)
        writeVarUInt(VERSION_PATCH, *out);
    if (client_tcp_protocol_version >= DBMS_MIN_PROTOCOL_VERSION_WITH_CHUNKED_PACKETS)
    {
        writeStringBinary(server.config().getString("proto_caps.send", "notchunked"), *out);
        writeStringBinary(server.config().getString("proto_caps.recv", "notchunked"), *out);
    }
    if (client_tcp_protocol_version >= DBMS_MIN_PROTOCOL_VERSION_WITH_PASSWORD_COMPLEXITY_RULES)
    {
        auto rules = server.context()->getAccessControl().getPasswordComplexityRules();

        writeVarUInt(rules.size(), *out);
        for (const auto & [original_pattern, exception_message] : rules)
        {
            writeStringBinary(original_pattern, *out);
            writeStringBinary(exception_message, *out);
        }
    }
    if (client_tcp_protocol_version >= DBMS_MIN_REVISION_WITH_INTERSERVER_SECRET_V2)
    {
        chassert(!nonce.has_value());
        /// Contains lots of stuff (including time), so this should be enough for NONCE.
        nonce.emplace(thread_local_rng());
        writeIntBinary(nonce.value(), *out);
    }

    if (client_tcp_protocol_version >= DBMS_MIN_REVISION_WITH_SERVER_SETTINGS)
    {
        if (is_interserver_mode ||
            !session->sessionContext()->getSettingsRef()[Setting::apply_settings_from_server])
            Settings::writeEmpty(*out); // send empty list of setting changes
        else
            session->sessionContext()->getSettingsRef().write(*out, SettingsWriteFormat::STRINGS_WITH_FLAGS);
    }

    if (client_tcp_protocol_version >= DBMS_MIN_REVISION_WITH_QUERY_PLAN_SERIALIZATION)
    {
        writeVarUInt(DBMS_QUERY_PLAN_SERIALIZATION_VERSION, *out);
    }

    if (client_tcp_protocol_version >= DBMS_MIN_REVISION_WITH_VERSIONED_CLUSTER_FUNCTION_PROTOCOL)
    {
        writeVarUInt(DBMS_CLUSTER_PROCESSING_PROTOCOL_VERSION, *out);
    }

    out->next();
}


void TCPHandler::processIgnoredPartUUIDs()
{
    readVectorBinary(part_uuids_to_ignore.emplace(), *in);
}


void TCPHandler::processUnexpectedIgnoredPartUUIDs()
{
    std::vector<UUID> skip_part_uuids;
    readVectorBinary(skip_part_uuids, *in);
    throw Exception(ErrorCodes::UNEXPECTED_PACKET_FROM_CLIENT, "Unexpected packet IgnoredPartUUIDs received from client");
}


ClusterFunctionReadTaskResponsePtr TCPHandler::receiveClusterFunctionReadTaskResponse(QueryState & state)
{
    UInt64 packet_type = 0;
    readVarUInt(packet_type, *in);

    switch (packet_type)
    {
        case Protocol::Client::Cancel:
            processCancel(state);
            return {};

        case Protocol::Client::ReadTaskResponse:
        {
            auto task = std::make_shared<ClusterFunctionReadTaskResponse>();
            task->deserialize(*in);
            return task;
        }

        default:
            throw Exception(ErrorCodes::UNEXPECTED_PACKET_FROM_CLIENT, "Received {} packet after requesting read task",
                    Protocol::Client::toString(packet_type));
    }
}


std::optional<ParallelReadResponse> TCPHandler::receivePartitionMergeTreeReadTaskResponse(QueryState & state)
{
    UInt64 packet_type = 0;
    readVarUInt(packet_type, *in);

    switch (packet_type)
    {
        case Protocol::Client::Cancel:
            processCancel(state);
            return {};

        case Protocol::Client::MergeTreeReadTaskResponse:
        {
            ParallelReadResponse response;
            response.deserialize(*in, client_parallel_replicas_protocol_version);
            return response;
        }

        default:
            throw Exception(ErrorCodes::UNEXPECTED_PACKET_FROM_CLIENT,
                "Received {} packet after requesting read task",
                Protocol::Client::toString(packet_type));
    }
}


void TCPHandler::processClusterNameAndSalt()
{
    readStringBinary(cluster, *in);
    readStringBinary(salt, *in, 32);
}


void TCPHandler::processQuery(std::shared_ptr<QueryState> & state)
{
    UInt64 stage = 0;
    UInt64 compression = 0;

    chassert(!state);
    state = std::make_shared<QueryState>();

    if (part_uuids_to_ignore.has_value())
        state->part_uuids_to_ignore = std::move(part_uuids_to_ignore);

    readStringBinary(state->query_id, *in);

    /// In interserver mode,
    /// initial_user can be empty in case of Distributed INSERT via Buffer/Kafka,
    /// (i.e. when the INSERT is done with the global context without user),
    /// so it is better to reset session to avoid using old user.
    if (is_interserver_mode)
    {
        session = makeSession();
    }

    /// Read client info.
    ClientInfo client_info = session->getClientInfo();
    if (client_tcp_protocol_version >= DBMS_MIN_REVISION_WITH_CLIENT_INFO)
    {
        client_info.read(*in, client_tcp_protocol_version);

        correctQueryClientInfo(session->getClientInfo(), client_info);
        const auto & config_ref = Context::getGlobalContextInstance()->getServerSettings();
        if (config_ref[ServerSetting::validate_tcp_client_information])
            validateClientInfo(session->getClientInfo(), client_info);
    }

    /// Per query settings are also passed via TCP.
    /// We need to check them before applying due to they can violate the settings constraints.
    auto settings_format = (client_tcp_protocol_version >= DBMS_MIN_REVISION_WITH_SETTINGS_SERIALIZED_AS_STRINGS)
        ? SettingsWriteFormat::STRINGS_WITH_FLAGS
        : SettingsWriteFormat::BINARY;

    Settings passed_settings;
    passed_settings.read(*in, settings_format);

    std::string received_extra_roles;
    // TODO: check if having `is_interserver_mode` doesn't break interoperability with the CH-client.
    if (client_tcp_protocol_version >= DBMS_MIN_PROTOCOL_VERSION_WITH_INTERSERVER_EXTERNALLY_GRANTED_ROLES)
    {
        readStringBinary(received_extra_roles, *in);
    }

    /// Interserver secret.
    std::string received_hash;
    if (client_tcp_protocol_version >= DBMS_MIN_REVISION_WITH_INTERSERVER_SECRET)
    {
        readStringBinary(received_hash, *in, 32);
    }

    readVarUInt(stage, *in);
    state->stage = QueryProcessingStage::Enum(stage);

    readVarUInt(compression, *in);
    state->compression = static_cast<Protocol::Compression>(compression);
    last_block_in.compression = state->compression;

    readStringBinary(state->query, *in);

    Settings passed_params;
    if (client_tcp_protocol_version >= DBMS_MIN_PROTOCOL_VERSION_WITH_PARAMETERS)
        passed_params.read(*in, settings_format);

    if (is_interserver_mode)
    {
        client_info.interface = ClientInfo::Interface::TCP_INTERSERVER;
#if USE_SSL

        String cluster_secret;
        try
        {
            cluster_secret = server.context()->getCluster(cluster)->getSecret();
        }
        catch (const Exception & e)
        {
            auto exception = Exception::createRuntime(ErrorCodes::AUTHENTICATION_FAILED, e.message());
            session->onAuthenticationFailure(/* user_name= */ std::nullopt, socket().peerAddress(), exception);
            throw exception; /// NOLINT
        }

        if (salt.empty() || cluster_secret.empty())
        {
            auto exception = Exception(ErrorCodes::AUTHENTICATION_FAILED, "Interserver authentication failed (no salt/cluster secret)");
            session->onAuthenticationFailure(/* user_name= */ std::nullopt, socket().peerAddress(), exception);
            throw exception; /// NOLINT
        }

        if (client_tcp_protocol_version >= DBMS_MIN_REVISION_WITH_INTERSERVER_SECRET_V2 && !nonce.has_value())
        {
            auto exception = Exception(ErrorCodes::AUTHENTICATION_FAILED, "Interserver authentication failed (no nonce)");
            session->onAuthenticationFailure(/* user_name= */ std::nullopt, socket().peerAddress(), exception);
            throw exception; /// NOLINT
        }

        std::string data(salt);
        // For backward compatibility
        if (nonce.has_value())
            data += std::to_string(nonce.value());
        data += cluster_secret;
        data += state->query;
        data += state->query_id;
        data += client_info.initial_user;
        data += received_extra_roles;

        std::string calculated_hash = encodeSHA256(data);
        assert(calculated_hash.size() == 32);

        /// TODO maybe also check that peer address actually belongs to the cluster?
        if (calculated_hash != received_hash)
        {
            auto exception = Exception(ErrorCodes::AUTHENTICATION_FAILED, "Interserver authentication failed");
            session->onAuthenticationFailure(/* user_name */ std::nullopt, socket().peerAddress(), exception);
            throw exception; /// NOLINT
        }

        /// NOTE Usually we get some fields of client_info (including initial_address and initial_user) from user input,
        /// so we should not rely on that. However, in this particular case we got client_info from other clickhouse-server, so it's ok.
        if (client_info.initial_user.empty())
        {
            LOG_DEBUG(log, "User (no user, interserver mode) (client: {})", getClientAddress(client_info).toString());
        }
        else
        {
            // In a cluster, query originator may have an access to the external auth provider with role mapping (like LDAP server),
            // that grants specific roles to the user. We want these roles to be granted to the effective user on other nodes of cluster when
            // query is executed.
            Strings external_roles;
            if (!received_extra_roles.empty())
            {
                ReadBufferFromString buffer(received_extra_roles);

                readVectorBinary(external_roles, buffer);
                LOG_DEBUG(log, "Parsed extra roles [{}]", fmt::join(external_roles, ", "));
            }

            LOG_DEBUG(log, "User (initial, interserver mode): {} (client: {})", client_info.initial_user, getClientAddress(client_info).toString());
            /// In case of inter-server mode authorization is done with the
            /// initial address of the client, not the real address from which
            /// the query was come, since the real address is the address of
            /// the initiator server, while we are interested in client's
            /// address.
            session->authenticate(AlwaysAllowCredentials{client_info.initial_user}, *client_info.initial_address, external_roles);
        }

        is_interserver_authenticated = true;
#else
        auto exception = Exception(ErrorCodes::AUTHENTICATION_FAILED,
            "Inter-server secret support is disabled, because ClickHouse was built without SSL library");
        session->onAuthenticationFailure(/* user_name */ std::nullopt, socket().peerAddress(), exception);
        throw exception; /// NOLINT
#endif
    }

    state->query_context = session->makeQueryContext(client_info);

    /// Sets the default database if it wasn't set earlier for the session context.
    if (is_interserver_mode && !default_database.empty())
        state->query_context->setCurrentDatabase(default_database);

    if (state->part_uuids_to_ignore)
        state->query_context->getIgnoredPartUUIDs()->add(*state->part_uuids_to_ignore);

    std::weak_ptr<QueryState> state_wptr = state;

    state->query_context->setProgressCallback(
        [this, state_wptr](const Progress & value)
        {
            auto current_state = state_wptr.lock();
            if (!current_state)
                return;
            this->updateProgress(*current_state, value);
        });
    state->query_context->setFileProgressCallback(
        [this, state_wptr](const FileProgress & value)
        {
            auto current_state = state_wptr.lock();
            if (!current_state)
                return;
            this->updateProgress(*current_state, Progress(value));
        });

    state->query_context->setBlockMarshallingCallback(
        [this, &state_wptr](const Block & block)
        {
            auto current_state = state_wptr.lock();
            if (!current_state)
                return block;
            return convertColumnsToBLOBs(
                block,
                getCompressionCodec(current_state->query_context->getSettingsRef(), current_state->compression),
                client_tcp_protocol_version,
                getFormatSettings(current_state->query_context));
        });

    ///
    /// Settings
    ///

    /// FIXME: Remove when allow_experimental_analyzer will become obsolete.
    /// Analyzer became Beta in 24.3 and started to be enabled by default.
    /// We have to disable it for ourselves to make sure we don't have different settings on
    /// different servers.
    if (query_kind == ClientInfo::QueryKind::SECONDARY_QUERY
        && VersionNumber(client_info.client_version_major, client_info.client_version_minor, client_info.client_version_patch)
            < VersionNumber(23, 3, 0)
        && !passed_settings[Setting::allow_experimental_analyzer].changed)
        passed_settings.set("allow_experimental_analyzer", false);

    if (state->stage == QueryProcessingStage::WithMergeableState
        && VersionNumber(client_info.connection_client_version_major, client_info.connection_client_version_minor, client_info.connection_client_version_patch)
            < VersionNumber(25, 10, 0)
    )
        passed_settings.set("optimize_const_name_size", -1);

    auto settings_changes = passed_settings.changes();
    query_kind = state->query_context->getClientInfo().query_kind;
    if (query_kind == ClientInfo::QueryKind::INITIAL_QUERY)
    {
        /// Throw an exception if the passed settings violate the constraints.
        state->query_context->checkSettingsConstraints(settings_changes, SettingSource::QUERY);
    }
    else
    {
        /// Quietly clamp to the constraints if it's not an initial query.
        state->query_context->clampToSettingsConstraints(settings_changes, SettingSource::QUERY);
    }
    state->query_context->applySettingsChanges(settings_changes);

    /// Use the received query id, or generate a random default. It is convenient
    /// to also generate the default OpenTelemetry trace id at the same time, and
    /// set the trace parent.
    /// Notes:
    /// 1) ClientInfo might contain upstream trace id, so we decide whether to use
    /// the default ids after we have received the ClientInfo.
    /// 2) There is the opentelemetry_start_trace_probability setting that
    /// controls when we start a new trace. It can be changed via Native protocol,
    /// so we have to apply the changes first.
    state->query_context->setCurrentQueryId(state->query_id);

    state->query_context->addQueryParameters(passed_params.toNameToNameMap());

    state->allow_partial_result_on_first_cancel = state->query_context->getSettingsRef()[Setting::partial_result_on_first_cancel];

    /// For testing hedged requests
    if (unlikely(sleep_after_receiving_query.totalMilliseconds()))
    {
        std::chrono::milliseconds ms(sleep_after_receiving_query.totalMilliseconds());
        std::this_thread::sleep_for(ms);
    }

    state->read_all_data = false;
}

void TCPHandler::processUnexpectedQuery()
{
    UInt64 skip_uint_64;
    String skip_string;

    readStringBinary(skip_string, *in);

    ClientInfo skip_client_info;
    if (client_tcp_protocol_version >= DBMS_MIN_REVISION_WITH_CLIENT_INFO)
        skip_client_info.read(*in, client_tcp_protocol_version);

    Settings skip_settings;
    auto settings_format = (client_tcp_protocol_version >= DBMS_MIN_REVISION_WITH_SETTINGS_SERIALIZED_AS_STRINGS) ? SettingsWriteFormat::STRINGS_WITH_FLAGS
                                                                                                      : SettingsWriteFormat::BINARY;
    skip_settings.read(*in, settings_format);

    std::string skip_hash;
    bool interserver_secret = client_tcp_protocol_version >= DBMS_MIN_REVISION_WITH_INTERSERVER_SECRET;
    if (interserver_secret)
        readStringBinary(skip_hash, *in, 32);

    readVarUInt(skip_uint_64, *in);

    readVarUInt(skip_uint_64, *in);
    last_block_in.compression = static_cast<Protocol::Compression>(skip_uint_64);

    readStringBinary(skip_string, *in);

    if (client_tcp_protocol_version >= DBMS_MIN_PROTOCOL_VERSION_WITH_PARAMETERS)
        skip_settings.read(*in, settings_format);

    throw Exception(ErrorCodes::UNEXPECTED_PACKET_FROM_CLIENT, "Unexpected packet Query received from client");
}

bool TCPHandler::receiveQueryPlan(QueryState & state)
{
    bool unexpected_packet = state.stage != QueryProcessingStage::QueryPlan || state.plan_and_sets || !state.query_context || state.read_all_data;
    auto context = unexpected_packet ? Context::getGlobalContextInstance() : state.query_context;

    auto plan_and_sets = QueryPlan::deserialize(*in, context);
    LOG_TRACE(log, "Received query plan");

    if (!state.skipping_data && unexpected_packet)
        throw NetException(ErrorCodes::UNEXPECTED_PACKET_FROM_CLIENT, "Unexpected packet QueryPlan received from client");

    state.plan_and_sets = std::make_shared<QueryPlanAndSets>(std::move(plan_and_sets));
    return true;
}

bool TCPHandler::processData(QueryState & state, bool scalar)
{
    initBlockInput(state);

    /// The name of the temporary table for writing data, default to empty string
    auto temporary_id = StorageID::createEmpty();
    readStringBinary(temporary_id.table_name, *in);

    /// Read one block from the network and write it down
    Block block = state.block_in->read();

    if (block.empty())
        return false;

    if (scalar)
    {
        /// Scalar value
        state.query_context->addScalar(temporary_id.table_name, block);
    }
    else if (!state.need_receive_data_for_insert && !state.need_receive_data_for_input)
    {
        /// Data for external tables

        auto resolved = state.query_context->tryResolveStorageID(temporary_id, Context::ResolveExternal);
        StoragePtr storage;
        /// If such a table does not exist, create it.
        if (resolved)
        {
            storage = DatabaseCatalog::instance().getTable(resolved, state.query_context);
        }
        else
        {
            NamesAndTypesList columns = block.getNamesAndTypesList();
            auto temporary_table = TemporaryTableHolder(state.query_context, ColumnsDescription{columns}, {});
            storage = temporary_table.getTable();
            state.query_context->addExternalTable(temporary_id.table_name, std::move(temporary_table));
        }
        auto metadata_snapshot = storage->getInMemoryMetadataPtr();
        /// The data will be written directly to the table.
        QueryPipeline temporary_table_out(storage->write(ASTPtr(), metadata_snapshot, state.query_context, /*async_insert=*/false));
        PushingPipelineExecutor executor(temporary_table_out);
        executor.start();
        executor.push(block);
        executor.finish();
    }
    else if (state.need_receive_data_for_input)
    {
        /// 'input' table function.
        state.block_for_input = block;
    }
    else
    {
        /// INSERT query.
        state.block_for_insert = block;
    }

    return true;
}


bool TCPHandler::processUnexpectedData()
{
    String skip_external_table_name;
    readStringBinary(skip_external_table_name, *in);

    std::shared_ptr<ReadBuffer> maybe_compressed_in;
    if (last_block_in.compression == Protocol::Compression::Enable)
        maybe_compressed_in = std::make_shared<CompressedReadBuffer>(*in, /* allow_different_codecs */ true, /* external_data */ query_kind != ClientInfo::QueryKind::SECONDARY_QUERY);
    else
        maybe_compressed_in = in;

    auto skip_block_in = std::make_shared<NativeReader>(*maybe_compressed_in, client_tcp_protocol_version);
    bool empty_block = skip_block_in->read().empty();
    return !empty_block;
}


void TCPHandler::initBlockInput(QueryState & state)
{
    if (!state.block_in)
    {
        /// 'allow_different_codecs' is set to true, because some parts of compressed data can be precompressed in advance
        /// with another codec that the rest of the data. Example: data sent by Distributed tables.

        if (state.compression == Protocol::Compression::Enable)
            state.maybe_compressed_in = std::make_shared<CompressedReadBuffer>(*in, /* allow_different_codecs */ true, /* external_data */ query_kind != ClientInfo::QueryKind::SECONDARY_QUERY);
        else
            state.maybe_compressed_in = in;

        Block header;
        if (state.io.pipeline.pushing())
            header = state.io.pipeline.getHeader();
        else if (state.need_receive_data_for_input)
            header = state.input_header;

        state.block_in = std::make_unique<NativeReader>(
            *state.maybe_compressed_in,
            header,
            client_tcp_protocol_version,
            getFormatSettings(state.query_context));
    }
}


CompressionCodecPtr TCPHandler::getCompressionCodec(const Settings & query_settings, Protocol::Compression compression)
{
    std::string method = Poco::toUpper(query_settings[Setting::network_compression_method].toString());
    std::optional<int> level;

    /// Bad custom logic
    /// We only allow any of following generic codecs. CompressionCodecFactory will happily return other
    /// codecs (e.g. T64) but these may be specialized and not support all data types, i.e. SELECT 'abc' may
    /// be broken afterwards.
    if (method != "NONE" && method != "ZSTD" && method != "LZ4" && method != "LZ4HC")
        throw Exception(ErrorCodes::BAD_ARGUMENTS,
                        "Setting 'network_compression_method' must be NONE, ZSTD, LZ4 or LZ4HC");

    /// More bad custom logic
    if (method == "ZSTD")
        level = query_settings[Setting::network_zstd_compression_level];

    if (compression == Protocol::Compression::Enable)
    {
        CompressionCodecFactory::instance().validateCodec(
            method,
            level,
            !query_settings[Setting::allow_suspicious_codecs],
            query_settings[Setting::allow_experimental_codecs],
            query_settings[Setting::enable_deflate_qpl_codec],
            query_settings[Setting::enable_zstd_qat_codec]);

        return CompressionCodecFactory::instance().get(method, level);
    }

    return nullptr;
}


void TCPHandler::initMaybeCompressedOut(QueryState & state)
{
    const Settings & query_settings = state.query_context->getSettingsRef();
    if (!state.maybe_compressed_out)
    {
        if (auto codec = getCompressionCodec(query_settings, state.compression))
            state.maybe_compressed_out = std::make_shared<CompressedWriteBuffer>(*out, codec);
        else
            state.maybe_compressed_out = out;
    }
}


void TCPHandler::initBlockOutput(QueryState & state, const Block & block)
{
    if (!state.block_out)
    {
        initMaybeCompressedOut(state);

        const Settings & query_settings = state.query_context->getSettingsRef();
        state.block_out = std::make_unique<NativeWriter>(
            *state.maybe_compressed_out,
            client_tcp_protocol_version,
            std::make_shared<const Block>(block.cloneEmpty()),
            getFormatSettings(state.query_context),
            !query_settings[Setting::low_cardinality_allow_in_native_format]);
    }
}


void TCPHandler::initLogsBlockOutput(QueryState & state, const Block & block)
{
    if (!state.logs_block_out)
    {
        WriteBuffer * logs_buf = out.get();
        if (client_tcp_protocol_version >= DBMS_MIN_REVISION_WITH_COMPRESSED_LOGS_PROFILE_EVENTS_COLUMNS)
        {
            initMaybeCompressedOut(state);
            logs_buf = state.maybe_compressed_out.get();
        }

        /// Use uncompressed stream since log blocks usually contain only one row
        const Settings & query_settings = state.query_context->getSettingsRef();
        state.logs_block_out = std::make_unique<NativeWriter>(
            *logs_buf, client_tcp_protocol_version, std::make_shared<const Block>(block.cloneEmpty()), getFormatSettings(state.query_context), !query_settings[Setting::low_cardinality_allow_in_native_format]);
    }
}


void TCPHandler::initProfileEventsBlockOutput(QueryState & state, const Block & block)
{
    if (!state.profile_events_block_out)
    {
        WriteBuffer * profile_events_buf = out.get();
        if (client_tcp_protocol_version >= DBMS_MIN_REVISION_WITH_COMPRESSED_LOGS_PROFILE_EVENTS_COLUMNS)
        {
            initMaybeCompressedOut(state);
            profile_events_buf = state.maybe_compressed_out.get();
        }

        const Settings & query_settings = state.query_context->getSettingsRef();
        state.profile_events_block_out = std::make_unique<NativeWriter>(
            *profile_events_buf, client_tcp_protocol_version, std::make_shared<const Block>(block.cloneEmpty()), getFormatSettings(state.query_context), !query_settings[Setting::low_cardinality_allow_in_native_format]);
    }
}

void TCPHandler::checkIfQueryCanceled(QueryState & state)
{
    if (state.stop_query)
        throw Exception(ErrorCodes::QUERY_WAS_CANCELLED_BY_CLIENT, "Packet 'Cancel' has been received from the client, canceling the query.");
}

void TCPHandler::processCancel(QueryState & state)
{
    if (state.allow_partial_result_on_first_cancel && !state.stop_read_return_partial_result)
    {
        state.stop_read_return_partial_result = true;
        LOG_INFO(log, "Received 'Cancel' packet from the client, returning partial result.");
            return;
    }

    state.read_all_data = true;
    state.stop_query = true;

    throw Exception(ErrorCodes::QUERY_WAS_CANCELLED_BY_CLIENT, "Received 'Cancel' packet from the client, canceling the query.");
}

void TCPHandler::receivePacketsExpectCancel(QueryState & state)
{
    if (after_check_cancelled.elapsed() / 1000 < interactive_delay)
        return;

    after_check_cancelled.restart();

    /// During request execution the only packet that can come from the client is stopping the query.
    if (in->poll(0))
    {
        if (in->isCanceled() || in->eof())
            throw NetException(ErrorCodes::ABORTED, "Client has dropped the connection, cancel the query.");

        UInt64 packet_type = 0;
        readVarUInt(packet_type, *in);

        switch (packet_type)
        {
            case Protocol::Client::Cancel:
                processCancel(state);
                break;

            default:
                throw NetException(ErrorCodes::UNKNOWN_PACKET_FROM_CLIENT, "Unknown packet from client {}", toString(packet_type));
        }
    }
}

void TCPHandler::sendData(QueryState & state, const Block & block)
{
    OpenTelemetry::SpanHolder span{"TCPHandler::sendData"};

    initBlockOutput(state, block);

    size_t prev_bytes_written_out = out->count();
    size_t prev_bytes_written_compressed_out = state.maybe_compressed_out->count();

    try
    {
        /// For testing hedged requests
        if (unknown_packet_in_send_data)
        {
            constexpr UInt64 marker = (1ULL << 63) - 1;
            --unknown_packet_in_send_data;
            if (unknown_packet_in_send_data == 0)
                writeVarUInt(marker, *out);
        }

        writeVarUInt(Protocol::Server::Data, *out);

        /// For testing hedged requests
        if (block.rows() > 0 && state.query_context->getSettingsRef()[Setting::sleep_in_send_data_ms].totalMilliseconds())
        {
            /// This strange sequence is needed in case of chunked protocol is enabled, in order for client not to
            /// hang on receiving of at least packet type - chunk will not be processed unless either chunk footer
            /// or chunk continuation header is received - first 'next' is sending starting chunk containing packet type
            /// and second 'next' is sending chunk continuation header.
            out->next();
            /// Send external table name (empty name is the main table)
            writeStringBinary("", *out);
            out->next();
            std::chrono::milliseconds ms(state.query_context->getSettingsRef()[Setting::sleep_in_send_data_ms].totalMilliseconds());
            std::this_thread::sleep_for(ms);
        }
        else
        {
            /// Send external table name (empty name is the main table)
            writeStringBinary("", *out);
        }

        state.block_out->write(block);

        if (state.maybe_compressed_out != out)
            state.maybe_compressed_out->next();

        out->finishChunk();
        out->next();
    }
    catch (...)
    {
        tryLogCurrentException(__PRETTY_FUNCTION__);

        /// In case of unsuccessful write, if the buffer with written data was not flushed,
        ///  we will rollback write to avoid breaking the protocol.
        /// (otherwise the client will not be able to receive exception after unfinished data
        ///  as it will expect the continuation of the data).
        /// It looks like hangs on client side or a message like "Data compressed with different methods".

        if (state.compression == Protocol::Compression::Enable)
        {
            auto extra_bytes_written_compressed = state.maybe_compressed_out->count() - prev_bytes_written_compressed_out;
            if (state.maybe_compressed_out->offset() >= extra_bytes_written_compressed)
                state.maybe_compressed_out->position() -= extra_bytes_written_compressed;
        }

        auto extra_bytes_written_out = out->count() - prev_bytes_written_out;
        if (out->offset() >= extra_bytes_written_out)
            out->position() -= extra_bytes_written_out;

        throw;
    }
}


void TCPHandler::sendLogData(QueryState & state, const Block & block)
{
    initLogsBlockOutput(state, block);

    if (out->isCanceled())
        return;

    writeVarUInt(Protocol::Server::Log, *out);
    /// Send log tag (empty tag is the default tag)
    writeStringBinary("", *out);

    state.logs_block_out->write(block);
    state.logs_block_out->flush();
    out->finishChunk();
    out->next();
}


void TCPHandler::sendTableColumns(QueryState & state, const ColumnsDescription & columns)
{
    writeVarUInt(Protocol::Server::TableColumns, *out);

    WriteBuffer * columns_buf = out.get();
    if (client_tcp_protocol_version >= DBMS_MIN_REVISION_WITH_COMPRESSED_LOGS_PROFILE_EVENTS_COLUMNS)
    {
        initMaybeCompressedOut(state);
        columns_buf = state.maybe_compressed_out.get();
    }

    /// Send external table name (empty name is the main table)
    writeStringBinary("", *columns_buf);
    writeStringBinary(columns.toString(/* include_comments = */ false), *columns_buf);

    columns_buf->next();
    out->finishChunk();
    out->next();
}


void TCPHandler::sendException(const Exception & e, bool with_stack_trace)
{
    if (out->isCanceled())
        return;

    writeVarUInt(Protocol::Server::Exception, *out);
    writeException(e, *out, with_stack_trace);

    out->finishChunk();
    out->next();
}


void TCPHandler::sendEndOfStream(QueryState & state)
{
    state.sent_all_data = true;
    state.io.setAllDataSent();

    writeVarUInt(Protocol::Server::EndOfStream, *out);

    out->finishChunk();
    out->next();
}


void TCPHandler::updateProgress(QueryState & state, const Progress & value)
{
    state.progress.incrementPiecewiseAtomically(value);
}


void TCPHandler::sendProgress(QueryState & state)
{
    writeVarUInt(Protocol::Server::Progress, *out);
    auto increment = state.progress.fetchValuesAndResetPiecewiseAtomically();
    UInt64 current_elapsed_ns = state.watch.elapsedNanoseconds();
    increment.elapsed_ns = current_elapsed_ns - state.prev_elapsed_ns;
    state.prev_elapsed_ns = current_elapsed_ns;
    increment.write(*out, client_tcp_protocol_version);

    out->finishChunk();
    out->next();
}


void TCPHandler::sendLogs(QueryState & state)
{
    if (!state.logs_queue)
        return;

    MutableColumns logs_columns;
    MutableColumns curr_logs_columns;
    size_t rows = 0;

    for (; state.logs_queue->tryPop(curr_logs_columns); ++rows)
    {
        if (rows == 0)
        {
            logs_columns = std::move(curr_logs_columns);
        }
        else
        {
            for (size_t j = 0; j < logs_columns.size(); ++j)
                logs_columns[j]->insertRangeFrom(*curr_logs_columns[j], 0, curr_logs_columns[j]->size());
        }
    }

    if (rows > 0)
    {
        Block block = InternalTextLogsQueue::getSampleBlock();
        block.setColumns(std::move(logs_columns));
        sendLogData(state, block);
    }
}


void TCPHandler::run()
{
    try
    {
        runImpl();
        LOG_DEBUG(log, "Done processing connection.");
    }
    catch (...)
    {
        tryLogCurrentException(log, "TCPHandler");
        throw;
    }
}

bool TCPHandler::connectionLimitReached()
{
    ++query_count;

    const auto & server_settings = session->globalContext()->getServerSettings();
    UInt64 max_queries = server_settings[ServerSetting::tcp_close_connection_after_queries_num];
    UInt64 max_seconds = server_settings[ServerSetting::tcp_close_connection_after_queries_seconds];

    double elapsed_seconds = connection_timer.elapsedSeconds();

    bool max_queries_exceeded = max_queries > 0 && query_count > max_queries;
    bool max_seconds_exceeded = max_seconds > 0 && elapsed_seconds > max_seconds;

    bool limit_reached = max_queries_exceeded || max_seconds_exceeded;

    if (limit_reached)
    {
        std::string limit_info;

        if (max_queries_exceeded)
            limit_info += fmt::format("queries={}/{}", query_count, max_queries);
        if (max_seconds_exceeded)
        {
            if (!limit_info.empty())
                limit_info += ", ";
            limit_info += fmt::format("elapsed={:.1f}/{} seconds", elapsed_seconds, max_seconds);
        }

        LOG_INFO(log, "Closing connection due to limits: {}", limit_info);
    }

    return limit_reached;
}


Poco::Net::SocketAddress TCPHandler::getClientAddress(const ClientInfo & client_info)
{
    /// Extract the last entry from comma separated list of forwarded_for addresses.
    /// Only the last proxy can be trusted (if any).
    auto forwarded_address = client_info.getLastForwardedFor();
    if (forwarded_address && server.config().getBool("auth_use_forwarded_address", false))
        return *forwarded_address;
    return socket().peerAddress();
}

}<|MERGE_RESOLUTION|>--- conflicted
+++ resolved
@@ -747,14 +747,14 @@
                     std::lock_guard lock(callback_mutex);
 
                     if (!query_state->need_receive_data_for_input)
-                        receivePacketsExpectCancel(query_state.value());
+                        receivePacketsExpectCancel(*query_state);
 
                     if (query_state->stop_read_return_partial_result)
                         return true;
 
-                    sendProgress(query_state.value());
-                    sendSelectProfileEvents(query_state.value());
-                    sendLogs(query_state.value());
+                    sendProgress(*query_state);
+                    sendSelectProfileEvents(*query_state);
+                    sendLogs(*query_state);
                     return false;
                 });
 
@@ -788,24 +788,6 @@
                     if (auto callback = query_state->query_context->getInteractiveCancelCallback();
                         !query_state->need_receive_data_for_input && callback)
                     {
-<<<<<<< HEAD
-=======
-                        auto callback = [this, &query_state]()
-                        {
-                            std::lock_guard lock(callback_mutex);
-
-                            receivePacketsExpectCancel(*query_state);
-
-                            if (query_state->stop_read_return_partial_result)
-                                return true;
-
-                            sendProgress(*query_state);
-                            sendSelectProfileEvents(*query_state);
-                            sendLogs(*query_state);
-                            return false;
-                        };
-
->>>>>>> ab330185
                         executor.setCancelCallback(std::move(callback), interactive_delay / 1000);
                     }
 
@@ -831,8 +813,8 @@
                 if (auto * create_query = query_state->parsed_query->as<ASTCreateQuery>();
                     create_query && create_query->isCreateQueryWithImmediateInsertSelect())
                 {
-                    sendProgress(query_state.value());
-                    sendSelectProfileEvents(query_state.value());
+                    sendProgress(*query_state);
+                    sendSelectProfileEvents(*query_state);
                 }
             }
 
