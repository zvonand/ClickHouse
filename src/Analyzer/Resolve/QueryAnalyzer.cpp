--- conflicted
+++ resolved
@@ -637,27 +637,8 @@
             expression_node->formatASTForErrorMessage(),
             scope.scope_node->formatASTForErrorMessage());
 
-<<<<<<< HEAD
-    Field converted_value_uint = convertFieldToType(limit_offset_constant_node->getValue(), DataTypeUInt64());
-    if (!converted_value_uint.isNull())
-    {
-        auto result_constant_node = std::make_shared<ConstantNode>(std::move(converted_value_uint), std::make_shared<DataTypeUInt64>());
-        result_constant_node->getSourceExpression() = limit_offset_constant_node->getSourceExpression();
-        expression_node = std::move(result_constant_node);
-        return;
-    }
-
-    Field converted_value_decimal = convertFieldToType(limit_offset_constant_node->getValue(), DataTypeDecimal32(8, 7));
-    if (!converted_value_decimal.isNull())
-    {
-        auto value = converted_value_decimal.safeGet<Decimal32>().getValue() / 10000000.0;
-        if (value < 1 && value > 0)
-        {
-            auto result_constant_node = std::make_shared<ConstantNode>(Field(Float32(value)), std::make_shared<DataTypeFloat32>());
-            result_constant_node->getSourceExpression() = limit_offset_constant_node->getSourceExpression();
-=======
-    // We support limit in the range [INT64_MIN, UINT64_MAX]
-
+
+    // We support limit in the range [INT64_MIN, UINT64_MAX] or [0.1 - 0.9] for Fractional Percentages
     // Consider the nonnegative limit case first as they are more common
     {
         Field converted_value = convertFieldToType(limit_offset_constant_node->getValue(), DataTypeUInt64());
@@ -667,18 +648,27 @@
             auto result_constant_node = std::make_shared<ConstantNode>(std::move(converted_value), std::make_shared<DataTypeUInt64>());
             result_constant_node->getSourceExpression() = limit_offset_constant_node->getSourceExpression();
 
->>>>>>> aa075443
             expression_node = std::move(result_constant_node);
             return;
         }
     }
 
-<<<<<<< HEAD
-    throw Exception(ErrorCodes::INVALID_LIMIT_EXPRESSION,
-        "The value {} of {} expression is not representable as UInt64 nor Decimal32(8, 7) range [0.1 to 0.9]",
-        applyVisitor(FieldVisitorToString(), limit_offset_constant_node->getValue()) , expression_description);
-=======
-    // If we are here, then the number is either negative or outside the supported range or float
+    {
+        Field converted_value = convertFieldToType(limit_offset_constant_node->getValue(), DataTypeDecimal32(8, 7));
+        if (!converted_value.isNull())
+        {
+            auto value = converted_value.safeGet<Decimal32>().getValue() / 10000000.0;
+            if (value < 1 && value > 0)
+            {
+                auto result_constant_node = std::make_shared<ConstantNode>(Field(Float32(value)), std::make_shared<DataTypeFloat32>());
+                result_constant_node->getSourceExpression() = limit_offset_constant_node->getSourceExpression();
+                expression_node = std::move(result_constant_node);
+                return;
+            }
+        }
+    }
+
+    // If we are here, then the number is either negative or outside the supported range
     // Consider the negative limit value case
     {
         Field converted_value = convertFieldToType(limit_offset_constant_node->getValue(), DataTypeInt64());
@@ -693,11 +683,9 @@
         }
     }
 
-    // If we are here, then the number is either outside the supported range or float
     throw Exception(ErrorCodes::INVALID_LIMIT_EXPRESSION,
-        "{} numeric constant expression is not representable as UInt64 or Int64",
-        expression_description);
->>>>>>> aa075443
+        "The value {} of {} expression is not representable as UInt64 or Int64 or Decimal32(8, 7) range [0.1 to 0.9]",
+        applyVisitor(FieldVisitorToString(), limit_offset_constant_node->getValue()) , expression_description);
 }
 
 void QueryAnalyzer::validateTableExpressionModifiers(const QueryTreeNodePtr & table_expression_node, IdentifierResolveScope & scope)
