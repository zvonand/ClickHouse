--- conflicted
+++ resolved
@@ -49,11 +49,7 @@
             continue;
 
         std::string_view desc = getName(event);
-<<<<<<< HEAD
         key_column.insertData(desc);
-=======
-        key_column.insertData(desc.data(), desc.size());
->>>>>>> 193ee93f
         value_column.getData().push_back(value);
         size++;
     }
@@ -75,11 +71,7 @@
             continue;
 
         std::string_view desc = getName(event);
-<<<<<<< HEAD
         name_column->insertData(desc);
-=======
-        name_column->insertData(desc.data(), desc.size());
->>>>>>> 193ee93f
         value_column->insert(value);
         rows++;
     }
