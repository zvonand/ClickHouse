#include <Common/parseGlobs.h>
#include <Common/re2.h>
#include <IO/WriteBufferFromString.h>
#include <IO/ReadBufferFromString.h>
#include <IO/Operators.h>
#include <algorithm>
#include <sstream>
#include <iomanip>

namespace DB
{

namespace ErrorCodes
{
    extern const int BAD_ARGUMENTS;
}

static const re2::RE2 range_regex(R"({([\d]+\.\.[\d]+)})"); /// regexp for {M..N}, where M and N - non-negative integers
static const re2::RE2 enum_regex(R"({([^{}*,]+[^{}*]*[^{}*,])})"); /// regexp for {expr1,expr2,expr3}, expr's should be without "{", "}", "*" and ","

<<<<<<< HEAD
bool containsRangeGlob(const std::string & input)
{
    return RE2::PartialMatch(input, range_regex);
}

bool containsOnlyEnumGlobs(const std::string & input)
{
    return input.find_first_of("*?") == String::npos && !containsRangeGlob(input);
}

bool hasExactlyOneBracketsExpansion(const std::string & input)
{
    return std::count(input.begin(), input.end(), '{') == 1 && containsOnlyEnumGlobs(input);
}

=======
>>>>>>> 1bd3a359

/* Transforms string from grep-wildcard-syntax ("{N..M}", "{a,b,c}" as in remote table function and "*", "?") to perl-regexp for using re2 library for matching
 * with such steps:
 * 1) search intervals like {0..9} and enums like {abc,xyz,qwe} in {}, replace them by regexp with pipe (expr1|expr2|expr3),
 * 2) search and replace "*" and "?".
 * Before each search need to escape symbols that we would not search.
 *
 * There are few examples in unit tests.
 */
std::string makeRegexpPatternFromGlobs(const std::string & initial_str_with_globs)
{
    /// FIXME make it better
    WriteBufferFromOwnString buf_for_escaping;
    /// Escaping only characters that not used in glob syntax
    for (const auto & letter : initial_str_with_globs)
    {
        if ((letter == '[') || (letter == ']') || (letter == '|') || (letter == '+') || (letter == '-') || (letter == '(') || (letter == ')') || (letter == '\\'))
            buf_for_escaping << '\\';
        buf_for_escaping << letter;
    }
    std::string escaped_with_globs = buf_for_escaping.str();

    std::string_view matched;
    std::string_view input(escaped_with_globs);
    std::ostringstream oss_for_replacing; /// STYLE_CHECK_ALLOW_STD_STRING_STREAM
    oss_for_replacing.exceptions(std::ios::failbit);
    size_t current_index = 0;

    /// We may find range and enum globs in any order, let's look for both types on each iteration.
    while (true)
    {
        std::string_view matched_range;
        std::string_view matched_enum;

        auto did_match_range = RE2::PartialMatch(input, range_regex, &matched_range);
        auto did_match_enum = RE2::PartialMatch(input, enum_regex, &matched_enum);

        /// Enum regex matches ranges, so if they both match and point to the same data,
        /// it is a range.
        if (did_match_range && did_match_enum && matched_range.data() == matched_enum.data())
            did_match_enum = false;

        /// We matched a range, and range comes earlier than enum
        if (did_match_range && (!did_match_enum || matched_range.data() < matched_enum.data()))
        {
            RE2::FindAndConsume(&input, range_regex, &matched);
            std::string buffer(matched);
            oss_for_replacing << escaped_with_globs.substr(current_index, matched_range.data() - escaped_with_globs.data() - current_index - 1) << '(';

            size_t range_begin = 0;
            size_t range_end = 0;
            char point;
            ReadBufferFromString buf_range(buffer);
            buf_range >> range_begin >> point >> point >> range_end;

            size_t range_begin_width = buffer.find('.');
            size_t range_end_width = buffer.size() - buffer.find_last_of('.') - 1;
            bool leading_zeros = buffer[0] == '0';
            size_t output_width = 0;

            if (range_begin > range_end) /// Descending Sequence {20..15} {9..01}
            {
                std::swap(range_begin,range_end);
                leading_zeros = buffer[buffer.find_last_of('.') + 1] == '0';
                std::swap(range_begin_width,range_end_width);
            }
            if (range_begin_width == 1 && leading_zeros)
                output_width = 1; /// Special Case: {0..10} {0..999}
            else
                output_width = std::max(range_begin_width, range_end_width);

            if (leading_zeros)
                oss_for_replacing << std::setfill('0') << std::setw(static_cast<int>(output_width));
            oss_for_replacing << range_begin;

            for (size_t i = range_begin + 1; i <= range_end; ++i)
            {
                oss_for_replacing << '|';
                if (leading_zeros)
                    oss_for_replacing << std::setfill('0') << std::setw(static_cast<int>(output_width));
                oss_for_replacing << i;
            }

            oss_for_replacing << ")";
            current_index = input.data() - escaped_with_globs.data();
        }
        /// We matched enum, and it comes earlier than range.
        else if (did_match_enum && (!did_match_range || matched_enum.data() < matched_range.data()))
        {
            RE2::FindAndConsume(&input, enum_regex, &matched);
            std::string buffer(matched);

            oss_for_replacing << escaped_with_globs.substr(current_index, matched.data() - escaped_with_globs.data() - current_index - 1) << '(';
            std::replace(buffer.begin(), buffer.end(), ',', '|');

            oss_for_replacing << buffer;
            oss_for_replacing << ")";

            current_index = input.data() - escaped_with_globs.data();
        }
        else
            break;
    }

    oss_for_replacing << escaped_with_globs.substr(current_index);
    std::string almost_res = oss_for_replacing.str();
    WriteBufferFromOwnString buf_final_processing;
    char previous = ' ';
    for (const auto & letter : almost_res)
    {
        if (previous == '*' && letter == '*')
        {
            buf_final_processing << "[^{}]";
        }
        else if ((letter == '?') || (letter == '*'))
        {
            buf_final_processing << "[^/]"; /// '?' is any symbol except '/'
            if (letter == '?')
                continue;
        }
        else if ((letter == '.') || (letter == '{') || (letter == '}'))
            buf_final_processing << '\\';
        buf_final_processing << letter;
        previous = letter;
    }
    return buf_final_processing.str();
}

namespace
{
void expandSelectorGlobImpl(const std::string & path, std::vector<std::string> & for_match_paths_expanded)
{
    /// regexp for {expr1,expr2,....} (a selector glob);
    /// expr1, expr2,... cannot contain any of these: '{', '}', ','
    static const re2::RE2 selector_regex(R"({([^{}*,]+,[^{}*]*[^{}*,])})");

    std::string_view path_view(path);
    std::string_view matched;

    /// No (more) selector globs found, quit
    if (!RE2::FindAndConsume(&path_view, selector_regex, &matched))
    {
        for_match_paths_expanded.push_back(path);
        return;
    }

    std::vector<size_t> anchor_positions;
    bool opened = false;
    bool closed = false;

    // Looking for first occurrence of {} selector: write down positions of {, } and all intermediate commas
    for (auto it = path.begin(); it != path.end(); ++it)
    {
        if (*it == '{')
        {
            if (opened)
                throw Exception(ErrorCodes::BAD_ARGUMENTS,
                                "Unexpected '{{' found in path '{}' at position {}.", path, it - path.begin());
            anchor_positions.push_back(std::distance(path.begin(), it));
            opened = true;
        }
        else if (*it == '}')
        {
            if (!opened)
                throw Exception(ErrorCodes::BAD_ARGUMENTS,
                                "Unexpected '}}' found in path '{}' at position {}.", path, it - path.begin());
            anchor_positions.push_back(std::distance(path.begin(), it));
            closed = true;
            break;
        }
        else if (*it == ',')
        {
            if (!opened)
                throw Exception(ErrorCodes::BAD_ARGUMENTS,
                                "Unexpected ',' found in path '{}' at position {}.", path, std::distance(path.begin(), it));
            anchor_positions.push_back(std::distance(path.begin(), it));
        }
    }
    if (!opened || !closed)
        throw Exception(ErrorCodes::BAD_ARGUMENTS,
                        "Invalid {{}} glob in path {}.", path);

    /// generate result: prefix/{a,b,c}/suffix -> [prefix/a/suffix, prefix/b/suffix, prefix/c/suffix]
    std::string common_prefix = path.substr(0, anchor_positions.front());
    std::string common_suffix = path.substr(anchor_positions.back() + 1);
    for (size_t i = 1; i < anchor_positions.size(); ++i)
    {
        std::string current_selection =
                path.substr(anchor_positions[i-1] + 1, (anchor_positions[i] - anchor_positions[i-1] - 1));

        std::string expanded_matcher = common_prefix + current_selection + common_suffix;
        expandSelectorGlobImpl(expanded_matcher, for_match_paths_expanded);
    }
}
}

std::vector<std::string> expandSelectionGlob(const std::string & path)
{
    std::vector<std::string> result;
    expandSelectorGlobImpl(path, result);
    return result;
}
}<|MERGE_RESOLUTION|>--- conflicted
+++ resolved
@@ -9,7 +9,6 @@
 
 namespace DB
 {
-
 namespace ErrorCodes
 {
     extern const int BAD_ARGUMENTS;
@@ -18,7 +17,6 @@
 static const re2::RE2 range_regex(R"({([\d]+\.\.[\d]+)})"); /// regexp for {M..N}, where M and N - non-negative integers
 static const re2::RE2 enum_regex(R"({([^{}*,]+[^{}*]*[^{}*,])})"); /// regexp for {expr1,expr2,expr3}, expr's should be without "{", "}", "*" and ","
 
-<<<<<<< HEAD
 bool containsRangeGlob(const std::string & input)
 {
     return RE2::PartialMatch(input, range_regex);
@@ -34,8 +32,6 @@
     return std::count(input.begin(), input.end(), '{') == 1 && containsOnlyEnumGlobs(input);
 }
 
-=======
->>>>>>> 1bd3a359
 
 /* Transforms string from grep-wildcard-syntax ("{N..M}", "{a,b,c}" as in remote table function and "*", "?") to perl-regexp for using re2 library for matching
  * with such steps:
