#pragma once

#include <Common/FST.h>
#include <Compression/ICompressionCodec.h>
#include <Disks/IDisk.h>
#include <IO/ReadBufferFromFileBase.h>
#include <IO/WriteBufferFromFileBase.h>
#include <Interpreters/BloomFilter.h>
#include <Storages/MergeTree/IDataPartStorage.h>

#include <roaring.hh>
#include <mutex>
#include <unordered_map>
#include <vector>
#include <absl/container/flat_hash_map.h>

#include "config.h"

#if USE_FASTPFOR
#  include <codecfactory.h>
#endif


/// GinIndexStore manages the Generalized Inverted Index ("gin") (text index) for a data part, and it is made up of one or more
/// immutable index segments.
///
/// There are 4 types of index files in a store:
///  1. Segment ID file(.gin_sid): it contains one byte for version followed by the next available segment ID.
///  2. Segment Metadata file(.gin_seg): it contains index segment metadata.
///     - Its file format is an array of GinIndexSegment as defined in this file.
///     - postings_start_offset points to the file(.gin_post) starting position for the segment's postings list.
///     - dict_start_offset points to the file(.gin_dict) starting position for the segment's dictionaries.
///  3. Dictionary file(.gin_dict): it contains dictionaries.
///     - It contains an array of (FST_size, FST_blob) which has size and actual data of FST.
///  4. Postings Lists(.gin_post): it contains postings lists data.
///     - It contains an array of serialized postings lists.
///
/// During the searching in the segment, the segment's meta data can be found in .gin_seg file. From the meta data,
/// the starting position of its dictionary is used to locate its FST. Then FST is read into memory.
/// By using the term and FST, the offset("output" in FST) of the postings list for the term
/// in FST is found. The offset plus the postings_start_offset is the file location in .gin_post file
/// for its postings list.

namespace DB
{
static constexpr UInt64 UNLIMITED_SEGMENT_DIGESTION_THRESHOLD_BYTES = 0;

/// GinIndexPostingsList which uses 32-bit Roaring
using GinIndexPostingsList = roaring::Roaring;
using GinIndexPostingsListPtr = std::shared_ptr<GinIndexPostingsList>;

class GinIndexCompressionFactory
{
public:
    static const CompressionCodecPtr & zstdCodec();
};

#if USE_FASTPFOR
/// This class is responsible to serialize the posting list into on-disk format by applying DELTA encoding first, then PFOR compression.
/// Internally, the FastPFOR library is used for the PFOR compression.
class GinIndexPostingListDeltaPforSerialization
{
public:
    static UInt64 serialize(WriteBuffer & buffer, const roaring::Roaring & rowids);
    static GinIndexPostingsListPtr deserialize(ReadBuffer & buffer);

private:
    static std::unique_ptr<FastPForLib::IntegerCODEC> & codec();
    static std::vector<UInt32> encodeDeltaScalar(const roaring::Roaring & rowids);
    static void decodeDeltaScalar(std::vector<UInt32> & deltas);

<<<<<<< HEAD
=======
    static constexpr String FASTPFOR_CODEC_NAME = "simdfastpfor128";
>>>>>>> 062b9083
    /// FastPFOR fails to compress below this threshold, compressed data becomes larger than the original array.
    static constexpr size_t FASTPFOR_THRESHOLD = 4;
};
#endif

/// This class is responsible to serialize the posting list into on-disk format by applying ZSTD compression on top of Roaring Bitmap.
class GinIndexPostingListRoaringZstdSerialization
{
public:
    static UInt64 serialize(WriteBuffer & buffer, const roaring::Roaring & rowids);
    static GinIndexPostingsListPtr deserialize(ReadBuffer & buffer);

private:
    static constexpr size_t MIN_SIZE_FOR_ROARING_ENCODING = 16;
    static constexpr size_t ROARING_ENCODING_COMPRESSION_CARDINALITY_THRESHOLD = 5000;
    static constexpr UInt64 ARRAY_CONTAINER_MASK = 0x1;
    static constexpr UInt64 ROARING_CONTAINER_MASK = 0x0;
    static constexpr UInt64 ROARING_COMPRESSED_MASK = 0x1;
    static constexpr UInt64 ROARING_UNCOMPRESSED_MASK = 0x0;
};

/// Build a postings list for a term
class GinIndexPostingsBuilder
{
public:
    /// Check whether a row_id is already added
    bool contains(UInt32 row_id) const;

    /// Add a row_id into the builder
    void add(UInt32 row_id);

    /// Serializes the content of builder into given WriteBuffer.
    /// Returns the number of bytes written into WriteBuffer.
    UInt64 serialize(WriteBuffer & buffer);

    /// Deserializes the postings list data from given ReadBuffer.
    /// Returns a pointer to the GinIndexPostingsList created by deserialization.
    static GinIndexPostingsListPtr deserialize(ReadBuffer & buffer);

private:
    enum class Serialization : UInt8
    {
        ROARING_ZSTD = 1,
        DELTA_PFOR = 2,
    };

    roaring::Roaring rowids;
};

using GinIndexPostingsBuilderPtr = std::shared_ptr<GinIndexPostingsBuilder>;

/// Gin index segment descriptor, which contains:
struct GinIndexSegment
{
    ///  Segment ID retrieved from next available ID from file .gin_sid
    UInt32 segment_id = 0;

    /// Start row ID for this segment
    UInt32 next_row_id = 1;

    /// .gin_bflt file offset of this segment's bloom filter
    UInt64 bloom_filter_start_offset = 0;

    /// .gin_dict file offset of this segment's dictionaries
    UInt64 dict_start_offset = 0;

    /// .gin_post file offset of this segment's postings lists
    UInt64 postings_start_offset = 0;
};

/// This class encapsulates an instance of `BloomFilter` class.
/// The main responsibility is handling the serialization.
class GinSegmentDictionaryBloomFilter
{
public:
    GinSegmentDictionaryBloomFilter(UInt64 unique_count_, size_t bits_per_rows_, size_t num_hashes_);

    /// Adds token to bloom filter
    void add(std::string_view token);

    /// Does the token exist according to the bloom filter?
    bool contains(std::string_view token);

    /// Serialize into WriteBuffer
    UInt64 serialize(WriteBuffer & write_buffer);
    /// Deserialize from ReadBuffer

    static std::unique_ptr<GinSegmentDictionaryBloomFilter> deserialize(ReadBuffer & read_buffer);

private:
    /// Estimated number of entries
    const UInt64 unique_count;
    /// Bit size of the bloom filter
    const UInt64 bits_per_row;
    /// Number of hash functions used by the bloom filter
    const UInt64 num_hashes;

    /// Encapsulated BloomFilter instance
    BloomFilter bloom_filter;
};

struct GinSegmentDictionary
{
    /// .gin_bflt file offset of this segment's bloom filter
    UInt64 bloom_filter_start_offset;

    /// .gin_post file offset of this segment's postings lists
    UInt64 postings_start_offset;

    /// .gin_dict file offset of this segment's dictionaries
    UInt64 dict_start_offset;

    /// (Minimized) Finite State Transducer, which can be viewed as a map of <term, offset>, where offset is the
    /// offset to the term's posting list in postings list file
    std::unique_ptr<FST::FiniteStateTransducer> fst;
    std::mutex fst_mutex;

    /// Bloom filter created from the segment's dictionary
    std::unique_ptr<GinSegmentDictionaryBloomFilter> bloom_filter;
};

using GinSegmentDictionaryPtr = std::shared_ptr<GinSegmentDictionary>;

/// Gin index store which has gin index meta data for the corresponding column data part
class GinIndexStore
{
public:
    static constexpr auto GIN_SEGMENT_ID_FILE_TYPE = ".gin_sid";
    static constexpr auto GIN_SEGMENT_METADATA_FILE_TYPE = ".gin_seg";
    static constexpr auto GIN_BLOOM_FILTER_FILE_TYPE = ".gin_bflt";
    static constexpr auto GIN_DICTIONARY_FILE_TYPE = ".gin_dict";
    static constexpr auto GIN_POSTINGS_FILE_TYPE = ".gin_post";

    enum class Format : uint8_t
    {
        v1 = 1, /// Initial version, supports adaptive compression
    };

    /// Container for all term's Gin Index Postings List Builder
    using GinIndexPostingsBuilderContainer = absl::flat_hash_map<String, GinIndexPostingsBuilderPtr>;

    GinIndexStore(const String & name_, DataPartStoragePtr storage_);
    GinIndexStore(
        const String & name_,
        DataPartStoragePtr storage_,
        MutableDataPartStoragePtr data_part_storage_builder_,
        UInt64 segment_digestion_threshold_bytes_,
        double bloom_filter_false_positive_rate_);

    /// Check existence by checking the existence of file .gin_sid
    bool exists() const;

    /// Get a range of next 'numIDs'-many available row IDs
    UInt32 getNextRowIDRange(size_t numIDs);

    /// Get next available segment ID by updating file .gin_sid
    UInt32 getNextSegmentID();

    /// Get total number of segments in the store
    UInt32 getNumOfSegments();

    /// Get version
    Format getVersion();

    /// Get current postings list builder
    const GinIndexPostingsBuilderContainer & getPostingsListBuilder() const { return current_postings; }

    /// Set postings list builder for given term
    void setPostingsBuilder(const String & term, GinIndexPostingsBuilderPtr builder) { current_postings[term] = builder; }

    /// Check if we need to write segment to Gin index files
    bool needToWriteCurrentSegment() const;

    /// Accumulate the size of text data which has been digested
    void incrementCurrentSizeBy(UInt64 sz) { current_size += sz; }

    UInt32 getCurrentSegmentID() const { return current_segment.segment_id; }

    /// Do last segment writing
    void finalize();
    void cancel() noexcept;

    /// Method for writing segment data to Gin index files
    void writeSegment();

    const String & getName() const { return name; }

private:
    /// FST size less than 100KiB does not worth to compress.
    static constexpr auto FST_SIZE_COMPRESSION_THRESHOLD = 100_KiB;
    /// Current version of GinIndex to store FST
    static constexpr auto CURRENT_GIN_FILE_FORMAT_VERSION = Format::v1;

    friend class GinIndexStoreDeserializer;

    /// Initialize all indexing files for this store
    void initFileStreams();

    /// Initialize segment ID by either reading from file .gin_sid or setting to default value
    void initSegmentId();

    /// Stores segment id into disk
    void writeSegmentId();

    /// Get a range of next available segment IDs
    UInt32 getNextSegmentIDRange(size_t n);

    String name;
    DataPartStoragePtr storage;
    MutableDataPartStoragePtr data_part_storage_builder;

    UInt32 cached_segment_num = 0;

    std::mutex mutex;

    /// Not thread-safe, protected by mutex
    UInt32 next_available_segment_id = 0;

    /// Dictionaries indexed by segment ID
    using GinSegmentDictionaries = std::unordered_map<UInt32, GinSegmentDictionaryPtr>;

    /// Term's dictionaries which are loaded from .gin_dict files
    GinSegmentDictionaries segment_dictionaries;

    /// Container for building postings lists during index construction
    GinIndexPostingsBuilderContainer current_postings;

    /// For the segmentation of Gin indexes
    GinIndexSegment current_segment;
    UInt64 current_size = 0;
    const UInt64 segment_digestion_threshold_bytes = 0;
    const double bloom_filter_false_positive_rate = 0.0;

    /// File streams for segment, bloom filter, dictionaries and postings lists
    std::unique_ptr<WriteBufferFromFileBase> metadata_file_stream;
    std::unique_ptr<WriteBufferFromFileBase> bloom_filter_file_stream;
    std::unique_ptr<WriteBufferFromFileBase> dict_file_stream;
    std::unique_ptr<WriteBufferFromFileBase> postings_file_stream;
};

using GinIndexStorePtr = std::shared_ptr<GinIndexStore>;

/// Container for postings lists for each segment
using GinSegmentedPostingsListContainer = std::unordered_map<UInt32, GinIndexPostingsListPtr>;

/// Postings lists and terms built from query string
using GinPostingsCache = std::unordered_map<String, GinSegmentedPostingsListContainer>;
using GinPostingsCachePtr = std::shared_ptr<GinPostingsCache>;

/// Gin index store reader which helps to read segments, dictionaries and postings list
class GinIndexStoreDeserializer : private boost::noncopyable
{
public:
    explicit GinIndexStoreDeserializer(const GinIndexStorePtr & store_);

    /// Read segment information from .gin_seg files
    void readSegments();

    /// Prepare segments for reading
    void prepareSegmentsForReading();

    /// Prepare segment for given segment id
    void prepareSegmentForReading(UInt32 segment_id);

    /// Read FST for given segment dictionary from .gin_dict files
    void readSegmentFST(GinSegmentDictionaryPtr segment_dictionary);

    /// Read postings lists for the term
    GinSegmentedPostingsListContainer readSegmentedPostingsLists(const String & term);

    /// Read postings lists for terms (which are created by tokenzing query string)
    GinPostingsCachePtr createPostingsCacheFromTerms(const std::vector<String> & terms);

private:
    /// Initialize gin index files
    void initFileStreams();

    /// The store for the reader
    GinIndexStorePtr store;

    /// File streams for reading Gin Index
    std::unique_ptr<ReadBufferFromFileBase> metadata_file_stream;
    std::unique_ptr<ReadBufferFromFileBase> bloom_filter_file_stream;
    std::unique_ptr<ReadBufferFromFileBase> dict_file_stream;
    std::unique_ptr<ReadBufferFromFileBase> postings_file_stream;
};

/// PostingsCacheForStore contains postings lists from 'store' which are retrieved from Gin index files for the terms in query strings
/// GinPostingsCache is per query string (one query can have multiple query strings): when skipping index (row ID ranges) is used for the part during the
/// query, the postings cache is created and associated with the store where postings lists are read
/// for the tokenized query string. The postings caches are released automatically when the query is done.
struct PostingsCacheForStore
{
    /// Which store to retrieve postings lists
    GinIndexStorePtr store;

    /// map of <query, postings lists>
    std::unordered_map<String, GinPostingsCachePtr> cache;

    /// Get postings lists for query string, return nullptr if not found
    GinPostingsCachePtr getPostings(const String & query_string) const;
};

/// A singleton for storing GinIndexStores
class GinIndexStoreFactory : private boost::noncopyable
{
public:
    /// Get singleton of GinIndexStoreFactory
    static GinIndexStoreFactory & instance();

    /// Get GinIndexStore by using index name, disk and part_path (which are combined to create key in stores)
    GinIndexStorePtr get(const String & name, DataPartStoragePtr storage);

    /// Remove all Gin index files which are under the same part_path
    void remove(const String & part_path);

    /// GinIndexStores indexed by part file path
    using GinIndexStores = std::unordered_map<String, GinIndexStorePtr>;

private:
    GinIndexStores stores;
    std::mutex mutex;
};

bool isGinFile(const String & file_name);
}<|MERGE_RESOLUTION|>--- conflicted
+++ resolved
@@ -69,10 +69,6 @@
     static std::vector<UInt32> encodeDeltaScalar(const roaring::Roaring & rowids);
     static void decodeDeltaScalar(std::vector<UInt32> & deltas);
 
-<<<<<<< HEAD
-=======
-    static constexpr String FASTPFOR_CODEC_NAME = "simdfastpfor128";
->>>>>>> 062b9083
     /// FastPFOR fails to compress below this threshold, compressed data becomes larger than the original array.
     static constexpr size_t FASTPFOR_THRESHOLD = 4;
 };
