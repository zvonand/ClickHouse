#pragma once
#include <Common/ZooKeeper/KeeperFeatureFlags.h>
#include <Common/ZooKeeper/ZooKeeperConstants.h>
#include <IO/WriteBufferFromString.h>
#include <base/defines.h>

#include <Poco/Util/AbstractConfiguration.h>

#include <atomic>
#include <condition_variable>
#include <cstdint>
#include <memory>
#include <variant>

namespace rocksdb
{
struct Options;
}

namespace DB
{

class KeeperDispatcher;

struct CoordinationSettings;
using CoordinationSettingsPtr = std::shared_ptr<CoordinationSettings>;

class DiskSelector;
class IDisk;
using DiskPtr = std::shared_ptr<IDisk>;

class KeeperContext
{
public:
    KeeperContext(bool standalone_keeper_, CoordinationSettingsPtr coordination_settings_);

    enum class Phase : uint8_t
    {
        INIT,
        RUNNING,
        SHUTDOWN
    };

    void initialize(const Poco::Util::AbstractConfiguration & config, KeeperDispatcher * dispatcher_);

    Phase getServerState() const;
    void setServerState(Phase server_state_);

    bool ignoreSystemPathOnStartup() const;

    bool digestEnabled() const;
    void setDigestEnabled(bool digest_enabled_);
    bool digestEnabledOnCommit() const;

    DiskPtr getLatestLogDisk() const;
    DiskPtr getLogDisk() const;
    std::vector<DiskPtr> getOldLogDisks() const;
    void setLogDisk(DiskPtr disk);

    DiskPtr getLatestSnapshotDisk() const;
    DiskPtr getSnapshotDisk() const;
    std::vector<DiskPtr> getOldSnapshotDisks() const;
    void setSnapshotDisk(DiskPtr disk);

    DiskPtr getStateFileDisk() const;
    void setStateFileDisk(DiskPtr disk);

    const std::unordered_map<std::string, std::string> & getSystemNodesWithData() const;
    const KeeperFeatureFlags & getFeatureFlags() const;

    void dumpConfiguration(WriteBufferFromOwnString & buf) const;

    constexpr KeeperDispatcher * getDispatcher() const { return dispatcher; }

    void setRocksDBDisk(DiskPtr disk);
    DiskPtr getTemporaryRocksDBDisk() const;

    void setRocksDBOptions(std::shared_ptr<rocksdb::Options> rocksdb_options_ = nullptr);
    std::shared_ptr<rocksdb::Options> getRocksDBOptions() const { return rocksdb_options; }

    UInt64 getKeeperMemorySoftLimit() const { return memory_soft_limit; }
    void updateKeeperMemorySoftLimit(const Poco::Util::AbstractConfiguration & config);

    bool setShutdownCalled();
    const auto & isShutdownCalled() const
    {
        return shutdown_called;
    }

    void setLocalLogsPreprocessed();
    bool localLogsPreprocessed() const;

    void waitLocalLogsPreprocessedOrShutdown();

    uint64_t lastCommittedIndex() const;
    void setLastCommitIndex(uint64_t commit_index);
    /// returns true if the log is committed, false if timeout happened
    bool waitCommittedUpto(uint64_t log_idx, uint64_t wait_timeout_ms);

    const CoordinationSettings & getCoordinationSettings() const;

    int64_t getPrecommitSleepMillisecondsForTesting() const;

    double getPrecommitSleepProbabilityForTesting() const;

<<<<<<< HEAD
=======
    bool shouldInjectAuth() const;

    bool shouldBlockACL() const;
    void setBlockACL(bool block_acl_);

>>>>>>> ed4f1c4a
    bool isOperationSupported(Coordination::OpNum operation) const;
private:
    /// local disk defined using path or disk name
    using Storage = std::variant<DiskPtr, std::string>;

    void initializeFeatureFlags(const Poco::Util::AbstractConfiguration & config);
    void initializeDisks(const Poco::Util::AbstractConfiguration & config);

    Storage getRocksDBPathFromConfig(const Poco::Util::AbstractConfiguration & config) const;
    Storage getLogsPathFromConfig(const Poco::Util::AbstractConfiguration & config) const;
    Storage getSnapshotsPathFromConfig(const Poco::Util::AbstractConfiguration & config) const;
    Storage getStatePathFromConfig(const Poco::Util::AbstractConfiguration & config) const;

    DiskPtr getDisk(const Storage & storage) const;

    std::mutex local_logs_preprocessed_cv_mutex;
    std::condition_variable local_logs_preprocessed_cv;

    /// set to true when we have preprocessed or committed all the logs
    /// that were already present locally during startup
    std::atomic<bool> local_logs_preprocessed = false;
    std::atomic<bool> shutdown_called = false;

    std::atomic<Phase> server_state{Phase::INIT};

    bool ignore_system_path_on_startup{false};
    bool digest_enabled{true};
    bool digest_enabled_on_commit{false};

    std::shared_ptr<DiskSelector> disk_selector;

    Storage rocksdb_storage;
    Storage log_storage;
    Storage latest_log_storage;
    Storage snapshot_storage;
    Storage latest_snapshot_storage;
    Storage state_file_storage;

    std::shared_ptr<rocksdb::Options> rocksdb_options;

    std::vector<std::string> old_log_disk_names;
    std::vector<std::string> old_snapshot_disk_names;

    bool standalone_keeper;

    std::unordered_map<std::string, std::string> system_nodes_with_data;

    KeeperFeatureFlags feature_flags;
    KeeperDispatcher * dispatcher{nullptr};

    std::atomic<UInt64> memory_soft_limit = 0;

    std::atomic<UInt64> last_committed_log_idx = 0;

    /// will be set by dispatcher when waiting for certain commits
    std::optional<UInt64> wait_commit_upto_idx = 0;
    std::mutex last_committed_log_idx_cv_mutex;
    std::condition_variable last_committed_log_idx_cv;

    int64_t precommit_sleep_ms_for_testing = 0;
    double precommit_sleep_probability_for_testing = 0.0;

    CoordinationSettingsPtr coordination_settings;
<<<<<<< HEAD
=======

    bool inject_auth = false;

    bool block_acl = false;
>>>>>>> ed4f1c4a
};

using KeeperContextPtr = std::shared_ptr<KeeperContext>;
}<|MERGE_RESOLUTION|>--- conflicted
+++ resolved
@@ -103,14 +103,9 @@
 
     double getPrecommitSleepProbabilityForTesting() const;
 
-<<<<<<< HEAD
-=======
-    bool shouldInjectAuth() const;
-
     bool shouldBlockACL() const;
     void setBlockACL(bool block_acl_);
 
->>>>>>> ed4f1c4a
     bool isOperationSupported(Coordination::OpNum operation) const;
 private:
     /// local disk defined using path or disk name
@@ -174,13 +169,8 @@
     double precommit_sleep_probability_for_testing = 0.0;
 
     CoordinationSettingsPtr coordination_settings;
-<<<<<<< HEAD
-=======
-
-    bool inject_auth = false;
 
     bool block_acl = false;
->>>>>>> ed4f1c4a
 };
 
 using KeeperContextPtr = std::shared_ptr<KeeperContext>;
