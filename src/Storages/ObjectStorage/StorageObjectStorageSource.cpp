--- conflicted
+++ resolved
@@ -300,19 +300,11 @@
                             partition_columns = delta_conf_s3->getDeltaLakePartitionColumns();
                         }
                         else if (auto * delta_conf_local = dynamic_cast<StorageLocalDeltaLakeConfiguration *>(configuration.get()))
-<<<<<<< HEAD
                         {
                             partition_columns = delta_conf_local->getDeltaLakePartitionColumns();
                         }
                         if (!partition_columns.empty())
                         {
-=======
-                        {
-                            partition_columns = delta_conf_local->getDeltaLakePartitionColumns();
-                        }
-                        if (!partition_columns.empty())
-                        {
->>>>>>> 35a3a372
                             auto partition_values = partition_columns.find(full_path);
                             if (partition_values != partition_columns.end())
                             {
