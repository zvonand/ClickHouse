#include "config.h"

#include <Access/Common/AccessFlags.h>
#include <Analyzer/FunctionNode.h>
#include <Analyzer/TableFunctionNode.h>
#include <Interpreters/Context.h>

#include <TableFunctions/TableFunctionFactory.h>
#include <TableFunctions/registerTableFunctions.h>
#include <TableFunctions/TableFunctionObjectStorage.h>
#include <TableFunctions/TableFunctionObjectStorageCluster.h>

#include <Interpreters/parseColumnsListForTableFunction.h>

#include <Storages/ObjectStorage/Utils.h>
#include <Storages/NamedCollectionsHelpers.h>
#include <Storages/ObjectStorage/Azure/Configuration.h>
#include <Storages/ObjectStorage/HDFS/Configuration.h>
#include <Storages/ObjectStorage/Local/Configuration.h>
#include <Storages/ObjectStorage/S3/Configuration.h>
#include <Storages/ObjectStorage/StorageObjectStorage.h>


namespace DB
{

namespace ErrorCodes
{
    extern const int NUMBER_OF_ARGUMENTS_DOESNT_MATCH;
}

template <typename Definition, typename Configuration>
ObjectStoragePtr TableFunctionObjectStorage<Definition, Configuration>::getObjectStorage(const ContextPtr & context, bool create_readonly) const
{
    if (!object_storage)
        object_storage = configuration->createObjectStorage(context, create_readonly);
    return object_storage;
}

template <typename Definition, typename Configuration>
StorageObjectStorage::ConfigurationPtr TableFunctionObjectStorage<Definition, Configuration>::getConfiguration() const
{
    if (!configuration)
        configuration = std::make_shared<Configuration>();
    return configuration;
}

template <typename Definition, typename Configuration>
std::vector<size_t> TableFunctionObjectStorage<Definition, Configuration>::skipAnalysisForArguments(
    const QueryTreeNodePtr & query_node_table_function, ContextPtr) const
{
    auto & table_function_node = query_node_table_function->as<TableFunctionNode &>();
    auto & table_function_arguments_nodes = table_function_node.getArguments().getNodes();
    size_t table_function_arguments_size = table_function_arguments_nodes.size();

    std::vector<size_t> result;
    for (size_t i = 0; i < table_function_arguments_size; ++i)
    {
        auto * function_node = table_function_arguments_nodes[i]->as<FunctionNode>();
        if (function_node && function_node->getFunctionName() == "headers")
            result.push_back(i);
    }
    return result;
}

template <typename Definition, typename Configuration>
void TableFunctionObjectStorage<Definition, Configuration>::parseArguments(const ASTPtr & ast_function, ContextPtr context)
{
    /// Clone ast function, because we can modify its arguments like removing headers.
    auto ast_copy = ast_function->clone();
    ASTs & args_func = ast_copy->children;
    if (args_func.size() != 1)
        throw Exception(ErrorCodes::NUMBER_OF_ARGUMENTS_DOESNT_MATCH, "Table function '{}' must have arguments.", getName());

    auto & args = args_func.at(0)->children;
    for (auto * it = args.begin(); it != args.end(); ++it)
    {
        ASTSetQuery * settings_ast = (*it)->as<ASTSetQuery>();
        if (settings_ast)
        {
            settings.loadFromQuery(*settings_ast);
            args.erase(it);
            break;
        }
    }
    parseArgumentsImpl(args, context);
}

template <typename Definition, typename Configuration>
ColumnsDescription TableFunctionObjectStorage<
    Definition, Configuration>::getActualTableStructure(ContextPtr context, bool is_insert_query) const
{
    if (configuration->structure == "auto")
    {
        context->checkAccess(getSourceAccessType());
        ColumnsDescription columns;
        auto storage = getObjectStorage(context, !is_insert_query);
        std::string sample_path;
        resolveSchemaAndFormat(columns, configuration->format, storage, configuration, std::nullopt, sample_path, context);
        return columns;
    }
    return parseColumnsListFromString(configuration->structure, context);
}

template <typename Definition, typename Configuration>
StoragePtr TableFunctionObjectStorage<Definition, Configuration>::executeImpl(
    const ASTPtr & /* ast_function */,
    ContextPtr context,
    const std::string & table_name,
    ColumnsDescription cached_columns,
    bool is_insert_query) const
{
    ColumnsDescription columns;
    chassert(configuration);
    if (configuration->structure != "auto")
        columns = parseColumnsListFromString(configuration->structure, context);
    else if (!structure_hint.empty())
        columns = structure_hint;
    else if (!cached_columns.empty())
        columns = cached_columns;

    StoragePtr storage = std::make_shared<StorageObjectStorage>(
        configuration,
        getObjectStorage(context, !is_insert_query),
        context,
        StorageID(getDatabaseName(), table_name),
        columns,
        ConstraintsDescription{},
        String{},
        /* format_settings */ std::nullopt,
        /* mode */ LoadingStrictnessLevel::CREATE,
        /* distributed_processing */ false,
        nullptr);

    storage->startup();
    return storage;
}

void registerTableFunctionObjectStorage(TableFunctionFactory & factory)
{
    UNUSED(factory);
#if USE_AWS_S3
<<<<<<< HEAD
    factory.registerFunction<TableFunctionObjectStorage<S3Definition, StorageS3Configuration>>(
    {
        .documentation =
        {
            .description=R"(The table function can be used to read the data stored on AWS S3.)",
            .examples{{"s3", "SELECT * FROM s3(url, access_key_id, secret_access_key)", ""}
        },
        .category{""}},
        .allow_readonly = false
    });

=======
>>>>>>> 1bd3a359
    factory.registerFunction<TableFunctionObjectStorage<GCSDefinition, StorageS3Configuration>>(
    {
        .documentation =
        {
            .description=R"(The table function can be used to read the data stored on GCS.)",
            .examples{{"gcs", "SELECT * FROM gcs(url, access_key_id, secret_access_key)", ""}
        },
        .category{""}},
        .allow_readonly = false
    });

    factory.registerFunction<TableFunctionObjectStorage<COSNDefinition, StorageS3Configuration>>(
    {
        .documentation =
        {
            .description=R"(The table function can be used to read the data stored on COSN.)",
            .examples{{"cosn", "SELECT * FROM cosn(url, access_key_id, secret_access_key)", ""}
        },
        .category{""}},
        .allow_readonly = false
    });
    factory.registerFunction<TableFunctionObjectStorage<OSSDefinition, StorageS3Configuration>>(
    {
        .documentation =
        {
            .description=R"(The table function can be used to read the data stored on OSS.)",
            .examples{{"oss", "SELECT * FROM oss(url, access_key_id, secret_access_key)", ""}
        },
        .category{""}},
        .allow_readonly = false
    });
#endif
}

#if USE_AZURE_BLOB_STORAGE
template class TableFunctionObjectStorage<AzureDefinition, StorageAzureConfiguration>;
template class TableFunctionObjectStorage<AzureClusterDefinition, StorageAzureConfiguration>;
#endif

#if USE_AWS_S3
template class TableFunctionObjectStorage<S3Definition, StorageS3Configuration>;
template class TableFunctionObjectStorage<S3ClusterDefinition, StorageS3Configuration>;
template class TableFunctionObjectStorage<GCSDefinition, StorageS3Configuration>;
template class TableFunctionObjectStorage<COSNDefinition, StorageS3Configuration>;
template class TableFunctionObjectStorage<OSSDefinition, StorageS3Configuration>;
#endif

#if USE_HDFS
template class TableFunctionObjectStorage<HDFSDefinition, StorageHDFSConfiguration>;
template class TableFunctionObjectStorage<HDFSClusterDefinition, StorageHDFSConfiguration>;
#endif
template class TableFunctionObjectStorage<LocalDefinition, StorageLocalConfiguration>;

#if USE_AVRO && USE_AWS_S3
template class TableFunctionObjectStorage<IcebergS3ClusterDefinition, StorageS3IcebergConfiguration>;
#endif

#if USE_AVRO && USE_AZURE_BLOB_STORAGE
template class TableFunctionObjectStorage<IcebergAzureClusterDefinition, StorageAzureIcebergConfiguration>;
#endif

#if USE_AVRO && USE_HDFS
template class TableFunctionObjectStorage<IcebergHDFSClusterDefinition, StorageHDFSIcebergConfiguration>;
#endif

#if USE_PARQUET && USE_AWS_S3 && USE_DELTA_KERNEL_RS
template class TableFunctionObjectStorage<DeltaLakeClusterDefinition, StorageS3DeltaLakeConfiguration>;
#endif

#if USE_AWS_S3
template class TableFunctionObjectStorage<HudiClusterDefinition, StorageS3HudiConfiguration>;
#endif

#if USE_AVRO
void registerTableFunctionIceberg(TableFunctionFactory & factory)
{
#if USE_AWS_S3
    factory.registerFunction<TableFunctionIceberg>(
        {.documentation
         = {.description = R"(The table function can be used to read the Iceberg table stored on S3 object store. Alias to icebergS3)",
            .examples{{"iceberg", "SELECT * FROM iceberg(url, access_key_id, secret_access_key)", ""}},
            .category{""}},
         .allow_readonly = false});
<<<<<<< HEAD
    factory.registerFunction<TableFunctionIcebergS3>(
        {.documentation
         = {.description = R"(The table function can be used to read the Iceberg table stored on S3 object store.)",
            .examples{{"icebergS3", "SELECT * FROM icebergS3(url, access_key_id, secret_access_key)", ""}},
            .category{""}},
         .allow_readonly = false});

#endif
#if USE_AZURE_BLOB_STORAGE
    factory.registerFunction<TableFunctionIcebergAzure>(
        {.documentation
         = {.description = R"(The table function can be used to read the Iceberg table stored on Azure object store.)",
            .examples{{"icebergAzure", "SELECT * FROM icebergAzure(url, access_key_id, secret_access_key)", ""}},
            .category{""}},
         .allow_readonly = false});
#endif
#if USE_HDFS
    factory.registerFunction<TableFunctionIcebergHDFS>(
        {.documentation
         = {.description = R"(The table function can be used to read the Iceberg table stored on HDFS virtual filesystem.)",
            .examples{{"icebergHDFS", "SELECT * FROM icebergHDFS(url)", ""}},
            .category{""}},
         .allow_readonly = false});
=======
>>>>>>> 1bd3a359
#endif
    factory.registerFunction<TableFunctionIcebergLocal>(
        {.documentation
         = {.description = R"(The table function can be used to read the Iceberg table stored locally.)",
            .examples{{"icebergLocal", "SELECT * FROM icebergLocal(filename)", ""}},
            .category{""}},
         .allow_readonly = false});
}
#endif


<<<<<<< HEAD
#if USE_AWS_S3
#if USE_PARQUET && USE_DELTA_KERNEL_RS
void registerTableFunctionDeltaLake(TableFunctionFactory & factory)
{
    factory.registerFunction<TableFunctionDeltaLake>(
        {.documentation
         = {.description = R"(The table function can be used to read the DeltaLake table stored on object store.)",
            .examples{{"deltaLake", "SELECT * FROM deltaLake(url, access_key_id, secret_access_key)", ""}},
            .category{""}},
         .allow_readonly = false});
}
#endif

void registerTableFunctionHudi(TableFunctionFactory & factory)
{
    factory.registerFunction<TableFunctionHudi>(
        {.documentation
         = {.description = R"(The table function can be used to read the Hudi table stored on object store.)",
            .examples{{"hudi", "SELECT * FROM hudi(url, access_key_id, secret_access_key)", ""}},
            .category{""}},
         .allow_readonly = false});
}

#endif

=======
>>>>>>> 1bd3a359
void registerDataLakeTableFunctions(TableFunctionFactory & factory)
{
    UNUSED(factory);
#if USE_AVRO
    registerTableFunctionIceberg(factory);
#endif
<<<<<<< HEAD
#if USE_AWS_S3
#if USE_PARQUET && USE_DELTA_KERNEL_RS
    registerTableFunctionDeltaLake(factory);
#endif
    registerTableFunctionHudi(factory);
#endif
=======
>>>>>>> 1bd3a359
}
}<|MERGE_RESOLUTION|>--- conflicted
+++ resolved
@@ -140,7 +140,6 @@
 {
     UNUSED(factory);
 #if USE_AWS_S3
-<<<<<<< HEAD
     factory.registerFunction<TableFunctionObjectStorage<S3Definition, StorageS3Configuration>>(
     {
         .documentation =
@@ -152,8 +151,6 @@
         .allow_readonly = false
     });
 
-=======
->>>>>>> 1bd3a359
     factory.registerFunction<TableFunctionObjectStorage<GCSDefinition, StorageS3Configuration>>(
     {
         .documentation =
@@ -237,7 +234,6 @@
             .examples{{"iceberg", "SELECT * FROM iceberg(url, access_key_id, secret_access_key)", ""}},
             .category{""}},
          .allow_readonly = false});
-<<<<<<< HEAD
     factory.registerFunction<TableFunctionIcebergS3>(
         {.documentation
          = {.description = R"(The table function can be used to read the Iceberg table stored on S3 object store.)",
@@ -261,8 +257,6 @@
             .examples{{"icebergHDFS", "SELECT * FROM icebergHDFS(url)", ""}},
             .category{""}},
          .allow_readonly = false});
-=======
->>>>>>> 1bd3a359
 #endif
     factory.registerFunction<TableFunctionIcebergLocal>(
         {.documentation
@@ -274,7 +268,6 @@
 #endif
 
 
-<<<<<<< HEAD
 #if USE_AWS_S3
 #if USE_PARQUET && USE_DELTA_KERNEL_RS
 void registerTableFunctionDeltaLake(TableFunctionFactory & factory)
@@ -300,22 +293,17 @@
 
 #endif
 
-=======
->>>>>>> 1bd3a359
 void registerDataLakeTableFunctions(TableFunctionFactory & factory)
 {
     UNUSED(factory);
 #if USE_AVRO
     registerTableFunctionIceberg(factory);
 #endif
-<<<<<<< HEAD
 #if USE_AWS_S3
 #if USE_PARQUET && USE_DELTA_KERNEL_RS
     registerTableFunctionDeltaLake(factory);
 #endif
     registerTableFunctionHudi(factory);
 #endif
-=======
->>>>>>> 1bd3a359
 }
 }