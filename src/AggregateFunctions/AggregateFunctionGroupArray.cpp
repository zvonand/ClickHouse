--- conflicted
+++ resolved
@@ -456,11 +456,7 @@
     static Node * allocate(const IColumn & column, size_t row_num, Arena * arena)
     {
         const char * begin = arena->alignedAlloc(sizeof(Node), alignof(Node));
-<<<<<<< HEAD
-        auto value = column.serializeValueIntoArena(row_num, *arena, begin);
-=======
-        StringRef value = column.serializeAggregationStateValueIntoArena(row_num, *arena, begin);
->>>>>>> 8575eb72
+        auto value = column.serializeAggregationStateValueIntoArena(row_num, *arena, begin);
 
         Node * node = reinterpret_cast<Node *>(const_cast<char *>(begin));
         node->size = value.size();
