#include <Storages/ObjectStorage/StorageObjectStorageStableTaskDistributor.h>
#include <Common/SipHash.h>
#include <consistent_hashing.h>
#include <optional>

namespace DB
{

namespace ErrorCodes
{
    extern const int LOGICAL_ERROR;
}

StorageObjectStorageStableTaskDistributor::StorageObjectStorageStableTaskDistributor(
    std::shared_ptr<IObjectIterator> iterator_,
<<<<<<< HEAD
    std::vector<std::string> ids_of_nodes_)
    : iterator(std::move(iterator_))
    , connection_to_files(ids_of_nodes_.size())
    , ids_of_nodes(ids_of_nodes_)
=======
    size_t number_of_replicas_,
    bool send_over_whole_archive_)
    : iterator(std::move(iterator_))
    , send_over_whole_archive(send_over_whole_archive_)
    , connection_to_files(number_of_replicas_)
>>>>>>> ea630cd5
    , iterator_exhausted(false)
{
}

ObjectInfoPtr StorageObjectStorageStableTaskDistributor::getNextTask(size_t number_of_current_replica)
{
    LOG_TRACE(log, "Received request from replica {} looking for a file", number_of_current_replica);

    // 1. Check pre-queued files first
    if (auto file = getPreQueuedFile(number_of_current_replica))
        return file;

    // 2. Try to find a matching file from the iterator
    if (auto file = getMatchingFileFromIterator(number_of_current_replica))
        return file;

    // 3. Process unprocessed files if iterator is exhausted
    return getAnyUnprocessedFile(number_of_current_replica);
}

size_t StorageObjectStorageStableTaskDistributor::getReplicaForFile(const String & file_path)
{
    size_t nodes_count = ids_of_nodes.size();

    /// Trivial case
    if (nodes_count < 2)
        return 0;

    /// Rendezvous hashing
    size_t best_id = 0;
    UInt64 best_weight = sipHash64(ids_of_nodes[0] + file_path);
    for (size_t id = 1; id < nodes_count; ++id)
    {
        UInt64 weight = sipHash64(ids_of_nodes[id] + file_path);
        if (weight > best_weight)
        {
            best_weight = weight;
            best_id = id;
        }
    }
    return best_id;
}

ObjectInfoPtr StorageObjectStorageStableTaskDistributor::getPreQueuedFile(size_t number_of_current_replica)
{
    std::lock_guard lock(mutex);

    if (connection_to_files.size() <= number_of_current_replica)
        throw Exception(
            ErrorCodes::LOGICAL_ERROR,
            "Replica number {} is out of range. Expected range: [0, {})",
            number_of_current_replica,
            connection_to_files.size()
        );

    auto & files = connection_to_files[number_of_current_replica];

    while (!files.empty())
    {
        auto next_file = files.back();
        files.pop_back();

        auto file_path = send_over_whole_archive ? next_file->getPathOrPathToArchiveIfArchive() : next_file->getPath();
        auto it = unprocessed_files.find(file_path);
        if (it == unprocessed_files.end())
            continue;

        unprocessed_files.erase(it);

        LOG_TRACE(
            log,
            "Assigning pre-queued file {} to replica {}",
            file_path,
            number_of_current_replica
        );

        return next_file;
    }

    return {};
}

ObjectInfoPtr StorageObjectStorageStableTaskDistributor::getMatchingFileFromIterator(size_t number_of_current_replica)
{
    {
        std::lock_guard lock(mutex);
        if (iterator_exhausted)
            return {};
    }

    while (true)
    {
        ObjectInfoPtr object_info;

        {
            std::lock_guard lock(mutex);
            object_info = iterator->next(0);

            if (!object_info)
            {
                LOG_TEST(log, "Iterator is exhausted");
                iterator_exhausted = true;
                break;
            }
        }

        String file_path;
        if (send_over_whole_archive && object_info->isArchive())
        {
            file_path = object_info->getPathOrPathToArchiveIfArchive();
            LOG_TEST(log, "Will send over the whole archive {} to replicas. "
                     "This will be suboptimal, consider turning on "
                     "cluster_function_process_archive_on_multiple_nodes setting", file_path);
        }
        else
        {
            file_path = object_info->getPath();
        }

        size_t file_replica_idx = getReplicaForFile(file_path);
        if (file_replica_idx == number_of_current_replica)
        {
            LOG_TRACE(
                log, "Found file {} for replica {}",
                file_path, number_of_current_replica
            );

            return object_info;
        }
        LOG_TEST(
            log,
            "Found file {} for replica {} (number of current replica: {})",
            file_path,
            file_replica_idx,
            number_of_current_replica
        );

        // Queue file for its assigned replica
        {
            std::lock_guard lock(mutex);
            unprocessed_files.emplace(file_path, object_info);
            connection_to_files[file_replica_idx].push_back(object_info);
        }
    }

    return {};
}

ObjectInfoPtr StorageObjectStorageStableTaskDistributor::getAnyUnprocessedFile(size_t number_of_current_replica)
{
    std::lock_guard lock(mutex);

    if (!unprocessed_files.empty())
    {
        auto it = unprocessed_files.begin();
        auto next_file = it->second;
        unprocessed_files.erase(it);

        auto file_path = send_over_whole_archive ? next_file->getPathOrPathToArchiveIfArchive() : next_file->getPath();
        LOG_TRACE(
            log,
            "Iterator exhausted. Assigning unprocessed file {} to replica {}",
            file_path,
            number_of_current_replica
        );

        return next_file;
    }

    return {};
}

}<|MERGE_RESOLUTION|>--- conflicted
+++ resolved
@@ -13,18 +13,12 @@
 
 StorageObjectStorageStableTaskDistributor::StorageObjectStorageStableTaskDistributor(
     std::shared_ptr<IObjectIterator> iterator_,
-<<<<<<< HEAD
-    std::vector<std::string> ids_of_nodes_)
-    : iterator(std::move(iterator_))
-    , connection_to_files(ids_of_nodes_.size())
-    , ids_of_nodes(ids_of_nodes_)
-=======
-    size_t number_of_replicas_,
+    std::vector<std::string> ids_of_nodes_,
     bool send_over_whole_archive_)
     : iterator(std::move(iterator_))
     , send_over_whole_archive(send_over_whole_archive_)
-    , connection_to_files(number_of_replicas_)
->>>>>>> ea630cd5
+    , connection_to_files(ids_of_nodes_.size())
+    , ids_of_nodes(ids_of_nodes_)
     , iterator_exhausted(false)
 {
 }
