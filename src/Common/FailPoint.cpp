--- conflicted
+++ resolved
@@ -40,6 +40,7 @@
     REGULAR(use_delayed_remote_source) \
     REGULAR(cluster_discovery_faults) \
     REGULAR(replicated_sends_failpoint) \
+    REGULAR(stripe_log_sink_write_fallpoint)\
     ONCE(smt_commit_merge_mutate_zk_fail_after_op) \
     ONCE(smt_commit_merge_mutate_zk_fail_before_op) \
     ONCE(smt_commit_write_zk_fail_after_op) \
@@ -55,13 +56,9 @@
     PAUSEABLE_ONCE(finish_set_quorum_failed_parts) \
     PAUSEABLE_ONCE(finish_clean_quorum_failed_parts) \
     PAUSEABLE(dummy_pausable_failpoint) \
-<<<<<<< HEAD
-    ONCE(execute_query_calling_empty_set_result_func_on_exception)\
-    REGULAR(stripe_log_sink_write_fallpoint)
-=======
     ONCE(execute_query_calling_empty_set_result_func_on_exception) \
     ONCE(receive_timeout_on_table_status_response)
->>>>>>> 6c0450f8
+
 
 namespace FailPoints
 {
