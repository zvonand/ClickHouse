#include <Columns/ColumnMap.h>
#include <Columns/ColumnTuple.h>
#include <Core/BaseSettings.h>
#include <Core/BaseSettingsFwdMacrosImpl.h>
#include <Core/BaseSettingsProgramOptions.h>
#include <Core/DistributedCacheDefines.h>
#include <Core/FormatFactorySettings.h>
#include <Core/Settings.h>
#include <Core/SettingsChangesHistory.h>
#include <Core/SettingsEnums.h>
#include <Core/SettingsFields.h>
#include <IO/ReadBufferFromString.h>
#include <IO/S3Defines.h>
#include <Storages/System/MutableColumnsAndConstraints.h>
#include <base/types.h>
#include <Common/NamePrompter.h>
#include <Common/typeid_cast.h>

#include <boost/program_options.hpp>
#include <Poco/Util/AbstractConfiguration.h>
#include <Poco/Util/Application.h>

#include <cstring>

#if !CLICKHOUSE_CLOUD
constexpr UInt64 default_max_size_to_drop = 50000000000lu;
constexpr UInt64 default_distributed_cache_connect_max_tries = 20lu;
#else
constexpr UInt64 default_max_size_to_drop = 0lu;
constexpr UInt64 default_distributed_cache_connect_max_tries = DistributedCache::DEFAULT_CONNECT_MAX_TRIES;
#endif

namespace DB
{

namespace ErrorCodes
{
    extern const int THERE_IS_NO_PROFILE;
    extern const int NO_ELEMENTS_IN_CONFIG;
    extern const int UNKNOWN_ELEMENT_IN_CONFIG;
    extern const int BAD_ARGUMENTS;
}

/** List of settings: type, name, default value, description, flags
  *
  * This looks rather inconvenient. It is done that way to avoid repeating settings in different places.
  * Note: as an alternative, we could implement settings to be completely dynamic in the form of the map: String -> Field,
  *  but we are not going to do it, because settings are used everywhere as static struct fields.
  *
  * `flags` can include a Tier (BETA | EXPERIMENTAL) and an optional bitwise AND with IMPORTANT.
  * The default (0) means a PRODUCTION ready setting
  *
  * A setting is "IMPORTANT" if it affects the results of queries and can't be ignored by older versions.
  * Tiers:
  * EXPERIMENTAL: The feature is in active development stage. Mostly for developers or for ClickHouse enthusiasts.
  * BETA: There are no known bugs problems in the functionality, but the outcome of using it together with other
  * features/components is unknown and correctness is not guaranteed.
  * PRODUCTION (Default): The feature is safe to use along with other features from the PRODUCTION tier.
  *
  * When adding new or changing existing settings add them to the settings changes history in SettingsChangesHistory.cpp
  * for tracking settings changes in different versions and for special `compatibility` settings to work correctly.
  */

// clang-format off
#if defined(__CLION_IDE__)
/// CLion freezes for a minute every time it processes this
#define COMMON_SETTINGS(DECLARE, ALIAS)
#define OBSOLETE_SETTINGS(DECLARE, ALIAS)
#else
#define COMMON_SETTINGS(DECLARE, ALIAS) \
    DECLARE(Dialect, dialect, Dialect::clickhouse, R"(
Which dialect will be used to parse query
)", 0)\
    DECLARE(UInt64, min_compress_block_size, 65536, R"(
For [MergeTree](../../engines/table-engines/mergetree-family/mergetree.md) tables. In order to reduce latency when processing queries, a block is compressed when writing the next mark if its size is at least `min_compress_block_size`. By default, 65,536.

The actual size of the block, if the uncompressed data is less than `max_compress_block_size`, is no less than this value and no less than the volume of data for one mark.

Let's look at an example. Assume that `index_granularity` was set to 8192 during table creation.

We are writing a UInt32-type column (4 bytes per value). When writing 8192 rows, the total will be 32 KB of data. Since min_compress_block_size = 65,536, a compressed block will be formed for every two marks.

We are writing a URL column with the String type (average size of 60 bytes per value). When writing 8192 rows, the average will be slightly less than 500 KB of data. Since this is more than 65,536, a compressed block will be formed for each mark. In this case, when reading data from the disk in the range of a single mark, extra data won't be decompressed.

:::note
This is an expert-level setting, and you shouldn't change it if you're just getting started with ClickHouse.
:::
)", 0) \
    DECLARE(UInt64, max_compress_block_size, 1048576, R"(
The maximum size of blocks of uncompressed data before compressing for writing to a table. By default, 1,048,576 (1 MiB). Specifying a smaller block size generally leads to slightly reduced compression ratio, the compression and decompression speed increases slightly due to cache locality, and memory consumption is reduced.

:::note
This is an expert-level setting, and you shouldn't change it if you're just getting started with ClickHouse.
:::

Don't confuse blocks for compression (a chunk of memory consisting of bytes) with blocks for query processing (a set of rows from a table).
)", 0) \
    DECLARE(UInt64, max_block_size, DEFAULT_BLOCK_SIZE, R"(
In ClickHouse, data is processed by blocks, which are sets of column parts. The internal processing cycles for a single block are efficient but there are noticeable costs when processing each block.

The `max_block_size` setting indicates the recommended maximum number of rows to include in a single block when loading data from tables. Blocks the size of `max_block_size` are not always loaded from the table: if ClickHouse determines that less data needs to be retrieved, a smaller block is processed.

The block size should not be too small to avoid noticeable costs when processing each block. It should also not be too large to ensure that queries with a LIMIT clause execute quickly after processing the first block. When setting `max_block_size`, the goal should be to avoid consuming too much memory when extracting a large number of columns in multiple threads and to preserve at least some cache locality.
)", 0) \
    DECLARE(UInt64, max_insert_block_size, DEFAULT_INSERT_BLOCK_SIZE, R"(
The size of blocks (in a count of rows) to form for insertion into a table.
This setting only applies in cases when the server forms the blocks.
For example, for an INSERT via the HTTP interface, the server parses the data format and forms blocks of the specified size.
But when using clickhouse-client, the client parses the data itself, and the 'max_insert_block_size' setting on the server does not affect the size of the inserted blocks.
The setting also does not have a purpose when using INSERT SELECT, since data is inserted using the same blocks that are formed after SELECT.

The default is slightly more than `max_block_size`. The reason for this is that certain table engines (`*MergeTree`) form a data part on the disk for each inserted block, which is a fairly large entity. Similarly, `*MergeTree` tables sort data during insertion, and a large enough block size allow sorting more data in RAM.
)", 0) \
    DECLARE(UInt64, min_insert_block_size_rows, DEFAULT_INSERT_BLOCK_SIZE, R"(
Sets the minimum number of rows in the block that can be inserted into a table by an `INSERT` query. Smaller-sized blocks are squashed into bigger ones.

Possible values:

- Positive integer.
- 0 — Squashing disabled.
)", 0) \
    DECLARE(UInt64, min_insert_block_size_bytes, (DEFAULT_INSERT_BLOCK_SIZE * 256), R"(
Sets the minimum number of bytes in the block which can be inserted into a table by an `INSERT` query. Smaller-sized blocks are squashed into bigger ones.

Possible values:

- Positive integer.
- 0 — Squashing disabled.
)", 0) \
    DECLARE(UInt64, min_insert_block_size_rows_for_materialized_views, 0, R"(
Sets the minimum number of rows in the block which can be inserted into a table by an `INSERT` query. Smaller-sized blocks are squashed into bigger ones. This setting is applied only for blocks inserted into [materialized view](../../sql-reference/statements/create/view.md). By adjusting this setting, you control blocks squashing while pushing to materialized view and avoid excessive memory usage.

Possible values:

- Any positive integer.
- 0 — Squashing disabled.

**See Also**

- [min_insert_block_size_rows](#min_insert_block_size_rows)
)", 0) \
    DECLARE(UInt64, min_insert_block_size_bytes_for_materialized_views, 0, R"(
Sets the minimum number of bytes in the block which can be inserted into a table by an `INSERT` query. Smaller-sized blocks are squashed into bigger ones. This setting is applied only for blocks inserted into [materialized view](../../sql-reference/statements/create/view.md). By adjusting this setting, you control blocks squashing while pushing to materialized view and avoid excessive memory usage.

Possible values:

- Any positive integer.
- 0 — Squashing disabled.

**See also**

- [min_insert_block_size_bytes](#min_insert_block_size_bytes)
)", 0) \
    DECLARE(UInt64, min_external_table_block_size_rows, DEFAULT_INSERT_BLOCK_SIZE, R"(
Squash blocks passed to external table to specified size in rows, if blocks are not big enough.
)", 0) \
    DECLARE(UInt64, min_external_table_block_size_bytes, (DEFAULT_INSERT_BLOCK_SIZE * 256), R"(
Squash blocks passed to the external table to a specified size in bytes, if blocks are not big enough.
)", 0) \
    DECLARE(UInt64, max_joined_block_size_rows, DEFAULT_BLOCK_SIZE, R"(
Maximum block size for JOIN result (if join algorithm supports it). 0 means unlimited.
)", 0) \
    DECLARE(UInt64, min_joined_block_size_bytes, 524288, R"(
Minimum block size for JOIN result (if join algorithm supports it). 0 means unlimited.
)", 0) \
    DECLARE(UInt64, max_insert_threads, 0, R"(
The maximum number of threads to execute the `INSERT SELECT` query.

Possible values:

- 0 (or 1) — `INSERT SELECT` no parallel execution.
- Positive integer. Bigger than 1.

Cloud default value: from `2` to `4`, depending on the service size.

Parallel `INSERT SELECT` has effect only if the `SELECT` part is executed in parallel, see [max_threads](#max_threads) setting.
Higher values will lead to higher memory usage.
)", 0) \
    DECLARE(UInt64, max_insert_delayed_streams_for_parallel_write, 0, R"(
The maximum number of streams (columns) to delay final part flush. Default - auto (1000 in case of underlying storage supports parallel write, for example S3 and disabled otherwise)
)", 0) \
    DECLARE(MaxThreads, max_final_threads, 0, R"(
Sets the maximum number of parallel threads for the `SELECT` query data read phase with the [FINAL](../../sql-reference/statements/select/from.md/#select-from-final) modifier.

Possible values:

- Positive integer.
- 0 or 1 — Disabled. `SELECT` queries are executed in a single thread.
)", 0) \
    DECLARE(UInt64, max_threads_for_indexes, 0, R"(
The maximum number of threads process indices.
)", 0) \
    DECLARE(MaxThreads, max_threads, 0, R"(
The maximum number of query processing threads, excluding threads for retrieving data from remote servers (see the 'max_distributed_connections' parameter).

This parameter applies to threads that perform the same stages of the query processing pipeline in parallel.
For example, when reading from a table, if it is possible to evaluate expressions with functions, filter with WHERE and pre-aggregate for GROUP BY in parallel using at least 'max_threads' number of threads, then 'max_threads' are used.

For queries that are completed quickly because of a LIMIT, you can set a lower 'max_threads'. For example, if the necessary number of entries are located in every block and max_threads = 8, then 8 blocks are retrieved, although it would have been enough to read just one.

The smaller the `max_threads` value, the less memory is consumed.
)", 0) \
    DECLARE(Bool, use_concurrency_control, true, R"(
Respect the server's concurrency control (see the `concurrent_threads_soft_limit_num` and `concurrent_threads_soft_limit_ratio_to_cores` global server settings). If disabled, it allows using a larger number of threads even if the server is overloaded (not recommended for normal usage, and needed mostly for tests).
)", 0) \
    DECLARE(MaxThreads, max_download_threads, 4, R"(
The maximum number of threads to download data (e.g. for URL engine).
)", 0) \
    DECLARE(MaxThreads, max_parsing_threads, 0, R"(
The maximum number of threads to parse data in input formats that support parallel parsing. By default, it is determined automatically
)", 0) \
    DECLARE(UInt64, max_download_buffer_size, 10*1024*1024, R"(
The maximal size of buffer for parallel downloading (e.g. for URL engine) per each thread.
)", 0) \
    DECLARE(UInt64, max_read_buffer_size, DBMS_DEFAULT_BUFFER_SIZE, R"(
The maximum size of the buffer to read from the filesystem.
)", 0) \
    DECLARE(UInt64, max_read_buffer_size_local_fs, 128*1024, R"(
The maximum size of the buffer to read from local filesystem. If set to 0 then max_read_buffer_size will be used.
)", 0) \
    DECLARE(UInt64, max_read_buffer_size_remote_fs, 0, R"(
The maximum size of the buffer to read from remote filesystem. If set to 0 then max_read_buffer_size will be used.
)", 0) \
    DECLARE(UInt64, max_distributed_connections, 1024, R"(
The maximum number of simultaneous connections with remote servers for distributed processing of a single query to a single Distributed table. We recommend setting a value no less than the number of servers in the cluster.

The following parameters are only used when creating Distributed tables (and when launching a server), so there is no reason to change them at runtime.
)", 0) \
    DECLARE(UInt64, max_query_size, DBMS_DEFAULT_MAX_QUERY_SIZE, R"(
The maximum number of bytes of a query string parsed by the SQL parser.
Data in the VALUES clause of INSERT queries is processed by a separate stream parser (that consumes O(1) RAM) and not affected by this restriction.

:::note
`max_query_size` cannot be set within an SQL query (e.g., `SELECT now() SETTINGS max_query_size=10000`) because ClickHouse needs to allocate a buffer to parse the query, and this buffer size is determined by the `max_query_size` setting, which must be configured before the query is executed.
:::
)", 0) \
    DECLARE(UInt64, interactive_delay, 100000, R"(
The interval in microseconds for checking whether request execution has been canceled and sending the progress.
)", 0) \
    DECLARE(Seconds, connect_timeout, DBMS_DEFAULT_CONNECT_TIMEOUT_SEC, R"(
Connection timeout if there are no replicas.
)", 0) \
    DECLARE(Milliseconds, handshake_timeout_ms, 10000, R"(
Timeout in milliseconds for receiving Hello packet from replicas during handshake.
)", 0) \
    DECLARE(Milliseconds, connect_timeout_with_failover_ms, 1000, R"(
The timeout in milliseconds for connecting to a remote server for a Distributed table engine, if the 'shard' and 'replica' sections are used in the cluster definition.
If unsuccessful, several attempts are made to connect to various replicas.
)", 0) \
    DECLARE(Milliseconds, connect_timeout_with_failover_secure_ms, 1000, R"(
Connection timeout for selecting first healthy replica (for secure connections).
)", 0) \
    DECLARE(Seconds, receive_timeout, DBMS_DEFAULT_RECEIVE_TIMEOUT_SEC, R"(
Timeout for receiving data from the network, in seconds. If no bytes were received in this interval, the exception is thrown. If you set this setting on the client, the 'send_timeout' for the socket will also be set on the corresponding connection end on the server.
)", 0) \
    DECLARE(Seconds, send_timeout, DBMS_DEFAULT_SEND_TIMEOUT_SEC, R"(
Timeout for sending data to the network, in seconds. If a client needs to send some data but is not able to send any bytes in this interval, the exception is thrown. If you set this setting on the client, the 'receive_timeout' for the socket will also be set on the corresponding connection end on the server.
)", 0) \
    DECLARE(Seconds, tcp_keep_alive_timeout, DEFAULT_TCP_KEEP_ALIVE_TIMEOUT /* less than DBMS_DEFAULT_RECEIVE_TIMEOUT_SEC */, R"(
The time in seconds the connection needs to remain idle before TCP starts sending keepalive probes
)", 0) \
    DECLARE(Milliseconds, hedged_connection_timeout_ms, 50, R"(
Connection timeout for establishing connection with replica for Hedged requests
)", 0) \
    DECLARE(Milliseconds, receive_data_timeout_ms, 2000, R"(
Connection timeout for receiving first packet of data or packet with positive progress from replica
)", 0) \
    DECLARE(Bool, use_hedged_requests, true, R"(
Enables hedged requests logic for remote queries. It allows to establish many connections with different replicas for query.
New connection is enabled in case existent connection(s) with replica(s) were not established within `hedged_connection_timeout`
or no data was received within `receive_data_timeout`. Query uses the first connection which send non empty progress packet (or data packet, if `allow_changing_replica_until_first_data_packet`);
other connections are cancelled. Queries with `max_parallel_replicas > 1` are supported.

Enabled by default.

Disabled by default on Cloud.
)", 0) \
    DECLARE(Bool, allow_changing_replica_until_first_data_packet, false, R"(
If it's enabled, in hedged requests we can start new connection until receiving first data packet even if we have already made some progress
(but progress haven't updated for `receive_data_timeout` timeout), otherwise we disable changing replica after the first time we made progress.
)", 0) \
    DECLARE(Milliseconds, queue_max_wait_ms, 0, R"(
The wait time in the request queue, if the number of concurrent requests exceeds the maximum.
)", 0) \
    DECLARE(Milliseconds, connection_pool_max_wait_ms, 0, R"(
The wait time in milliseconds for a connection when the connection pool is full.

Possible values:

- Positive integer.
- 0 — Infinite timeout.
)", 0) \
    DECLARE(Milliseconds, replace_running_query_max_wait_ms, 5000, R"(
The wait time for running the query with the same `query_id` to finish, when the [replace_running_query](#replace_running_query) setting is active.

Possible values:

- Positive integer.
- 0 — Throwing an exception that does not allow to run a new query if the server already executes a query with the same `query_id`.
)", 0) \
    DECLARE(Milliseconds, kafka_max_wait_ms, 5000, R"(
The wait time in milliseconds for reading messages from [Kafka](../../engines/table-engines/integrations/kafka.md/#kafka) before retry.

Possible values:

- Positive integer.
- 0 — Infinite timeout.

See also:

- [Apache Kafka](https://kafka.apache.org/)
)", 0) \
    DECLARE(Milliseconds, rabbitmq_max_wait_ms, 5000, R"(
The wait time for reading from RabbitMQ before retry.
)", 0) \
    DECLARE(UInt64, poll_interval, DBMS_DEFAULT_POLL_INTERVAL, R"(
Block at the query wait loop on the server for the specified number of seconds.
)", 0) \
    DECLARE(UInt64, idle_connection_timeout, 3600, R"(
Timeout to close idle TCP connections after specified number of seconds.

Possible values:

- Positive integer (0 - close immediately, after 0 seconds).
)", 0) \
    DECLARE(UInt64, distributed_connections_pool_size, 1024, R"(
The maximum number of simultaneous connections with remote servers for distributed processing of all queries to a single Distributed table. We recommend setting a value no less than the number of servers in the cluster.
)", 0) \
    DECLARE(UInt64, connections_with_failover_max_tries, 3, R"(
The maximum number of connection attempts with each replica for the Distributed table engine.
)", 0) \
    DECLARE(UInt64, s3_strict_upload_part_size, S3::DEFAULT_STRICT_UPLOAD_PART_SIZE, R"(
The exact size of part to upload during multipart upload to S3 (some implementations does not supports variable size parts).
)", 0) \
    DECLARE(UInt64, azure_strict_upload_part_size, 0, R"(
The exact size of part to upload during multipart upload to Azure blob storage.
)", 0) \
    DECLARE(UInt64, azure_max_blocks_in_multipart_upload, 50000, R"(
Maximum number of blocks in multipart upload for Azure.
)", 0) \
    DECLARE(UInt64, s3_min_upload_part_size, S3::DEFAULT_MIN_UPLOAD_PART_SIZE, R"(
The minimum size of part to upload during multipart upload to S3.
)", 0) \
    DECLARE(UInt64, s3_max_upload_part_size, S3::DEFAULT_MAX_UPLOAD_PART_SIZE, R"(
The maximum size of part to upload during multipart upload to S3.
)", 0) \
    DECLARE(UInt64, azure_min_upload_part_size, 16*1024*1024, R"(
The minimum size of part to upload during multipart upload to Azure blob storage.
)", 0) \
    DECLARE(UInt64, azure_max_upload_part_size, 5ull*1024*1024*1024, R"(
The maximum size of part to upload during multipart upload to Azure blob storage.
)", 0) \
    DECLARE(UInt64, s3_upload_part_size_multiply_factor, S3::DEFAULT_UPLOAD_PART_SIZE_MULTIPLY_FACTOR, R"(
Multiply s3_min_upload_part_size by this factor each time s3_multiply_parts_count_threshold parts were uploaded from a single write to S3.
)", 0) \
    DECLARE(UInt64, s3_upload_part_size_multiply_parts_count_threshold, S3::DEFAULT_UPLOAD_PART_SIZE_MULTIPLY_PARTS_COUNT_THRESHOLD, R"(
Each time this number of parts was uploaded to S3, s3_min_upload_part_size is multiplied by s3_upload_part_size_multiply_factor.
)", 0) \
    DECLARE(UInt64, s3_max_part_number, S3::DEFAULT_MAX_PART_NUMBER, R"(
Maximum part number number for s3 upload part.
)", 0) \
    DECLARE(Bool, s3_allow_multipart_copy, true, R"(
Allow multipart copy in S3.
)", 0) \
    DECLARE(UInt64, s3_max_single_operation_copy_size, S3::DEFAULT_MAX_SINGLE_OPERATION_COPY_SIZE, R"(
Maximum size for single-operation copy in s3. This setting is used only if s3_allow_multipart_copy is true.
)", 0) \
    DECLARE(UInt64, azure_upload_part_size_multiply_factor, 2, R"(
Multiply azure_min_upload_part_size by this factor each time azure_multiply_parts_count_threshold parts were uploaded from a single write to Azure blob storage.
)", 0) \
    DECLARE(UInt64, azure_upload_part_size_multiply_parts_count_threshold, 500, R"(
Each time this number of parts was uploaded to Azure blob storage, azure_min_upload_part_size is multiplied by azure_upload_part_size_multiply_factor.
)", 0) \
    DECLARE(UInt64, s3_max_inflight_parts_for_one_file, S3::DEFAULT_MAX_INFLIGHT_PARTS_FOR_ONE_FILE, R"(
The maximum number of a concurrent loaded parts in multipart upload request. 0 means unlimited.
)", 0) \
    DECLARE(UInt64, azure_max_inflight_parts_for_one_file, 20, R"(
The maximum number of a concurrent loaded parts in multipart upload request. 0 means unlimited.
)", 0) \
    DECLARE(UInt64, s3_max_single_part_upload_size, S3::DEFAULT_MAX_SINGLE_PART_UPLOAD_SIZE, R"(
The maximum size of object to upload using singlepart upload to S3.
)", 0) \
    DECLARE(UInt64, azure_max_single_part_upload_size, 100*1024*1024, R"(
The maximum size of object to upload using singlepart upload to Azure blob storage.
)", 0)                                                                             \
    DECLARE(UInt64, azure_max_single_part_copy_size, 256*1024*1024, R"(
The maximum size of object to copy using single part copy to Azure blob storage.
)", 0) \
    DECLARE(UInt64, s3_max_single_read_retries, S3::DEFAULT_MAX_SINGLE_READ_TRIES, R"(
The maximum number of retries during single S3 read.
)", 0) \
    DECLARE(UInt64, azure_max_single_read_retries, 4, R"(
The maximum number of retries during single Azure blob storage read.
)", 0) \
    DECLARE(UInt64, azure_max_unexpected_write_error_retries, 4, R"(
The maximum number of retries in case of unexpected errors during Azure blob storage write
)", 0) \
    DECLARE(UInt64, s3_max_unexpected_write_error_retries, S3::DEFAULT_MAX_UNEXPECTED_WRITE_ERROR_RETRIES, R"(
The maximum number of retries in case of unexpected errors during S3 write.
)", 0) \
    DECLARE(UInt64, s3_max_redirects, S3::DEFAULT_MAX_REDIRECTS, R"(
Max number of S3 redirects hops allowed.
)", 0) \
    DECLARE(UInt64, s3_max_connections, S3::DEFAULT_MAX_CONNECTIONS, R"(
The maximum number of connections per server.
)", 0) \
    DECLARE(UInt64, s3_max_get_rps, 0, R"(
Limit on S3 GET request per second rate before throttling. Zero means unlimited.
)", 0) \
    DECLARE(UInt64, s3_max_get_burst, 0, R"(
Max number of requests that can be issued simultaneously before hitting request per second limit. By default (0) equals to `s3_max_get_rps`
)", 0) \
    DECLARE(UInt64, s3_max_put_rps, 0, R"(
Limit on S3 PUT request per second rate before throttling. Zero means unlimited.
)", 0) \
    DECLARE(UInt64, s3_max_put_burst, 0, R"(
Max number of requests that can be issued simultaneously before hitting request per second limit. By default (0) equals to `s3_max_put_rps`
)", 0) \
    DECLARE(UInt64, s3_list_object_keys_size, S3::DEFAULT_LIST_OBJECT_KEYS_SIZE, R"(
Maximum number of files that could be returned in batch by ListObject request
)", 0) \
    DECLARE(Bool, s3_use_adaptive_timeouts, S3::DEFAULT_USE_ADAPTIVE_TIMEOUTS, R"(
When set to `true` than for all s3 requests first two attempts are made with low send and receive timeouts.
When set to `false` than all attempts are made with identical timeouts.
)", 0) \
    DECLARE(UInt64, azure_list_object_keys_size, 1000, R"(
Maximum number of files that could be returned in batch by ListObject request
)", 0) \
    DECLARE(Bool, s3_truncate_on_insert, false, R"(
Enables or disables truncate before inserts in s3 engine tables. If disabled, an exception will be thrown on insert attempts if an S3 object already exists.

Possible values:
- 0 — `INSERT` query appends new data to the end of the file.
- 1 — `INSERT` query replaces existing content of the file with the new data.
)", 0) \
    DECLARE(Bool, azure_truncate_on_insert, false, R"(
Enables or disables truncate before insert in azure engine tables.
)", 0) \
    DECLARE(Bool, s3_create_new_file_on_insert, false, R"(
Enables or disables creating a new file on each insert in s3 engine tables. If enabled, on each insert a new S3 object will be created with the key, similar to this pattern:

initial: `data.Parquet.gz` -> `data.1.Parquet.gz` -> `data.2.Parquet.gz`, etc.

Possible values:
- 0 — `INSERT` query appends new data to the end of the file.
- 1 — `INSERT` query creates a new file.
)", 0) \
    DECLARE(Bool, s3_skip_empty_files, true, R"(
Enables or disables skipping empty files in [S3](../../engines/table-engines/integrations/s3.md) engine tables.

Possible values:
- 0 — `SELECT` throws an exception if empty file is not compatible with requested format.
- 1 — `SELECT` returns empty result for empty file.
)", 0) \
    DECLARE(Bool, azure_create_new_file_on_insert, false, R"(
Enables or disables creating a new file on each insert in azure engine tables
)", 0) \
    DECLARE(Bool, s3_check_objects_after_upload, false, R"(
Check each uploaded object to s3 with head request to be sure that upload was successful
)", 0) \
    DECLARE(Bool, azure_check_objects_after_upload, false, R"(
Check each uploaded object in azure blob storage to be sure that upload was successful
)", 0) \
    DECLARE(Bool, s3_allow_parallel_part_upload, true, R"(
Use multiple threads for s3 multipart upload. It may lead to slightly higher memory usage
)", 0) \
    DECLARE(Bool, azure_allow_parallel_part_upload, true, R"(
Use multiple threads for azure multipart upload.
)", 0) \
    DECLARE(Bool, s3_throw_on_zero_files_match, false, R"(
Throw an error, when ListObjects request cannot match any files
)", 0) \
    DECLARE(Bool, hdfs_throw_on_zero_files_match, false, R"(
Throw an error if matched zero files according to glob expansion rules.

Possible values:
- 1 — `SELECT` throws an exception.
- 0 — `SELECT` returns empty result.
)", 0) \
    DECLARE(Bool, azure_throw_on_zero_files_match, false, R"(
Throw an error if matched zero files according to glob expansion rules.

Possible values:
- 1 — `SELECT` throws an exception.
- 0 — `SELECT` returns empty result.
)", 0) \
    DECLARE(Bool, s3_ignore_file_doesnt_exist, false, R"(
Ignore absence of file if it does not exist when reading certain keys.

Possible values:
- 1 — `SELECT` returns empty result.
- 0 — `SELECT` throws an exception.
)", 0) \
    DECLARE(Bool, hdfs_ignore_file_doesnt_exist, false, R"(
Ignore absence of file if it does not exist when reading certain keys.

Possible values:
- 1 — `SELECT` returns empty result.
- 0 — `SELECT` throws an exception.
)", 0) \
    DECLARE(Bool, azure_ignore_file_doesnt_exist, false, R"(
Ignore absence of file if it does not exist when reading certain keys.

Possible values:
- 1 — `SELECT` returns empty result.
- 0 — `SELECT` throws an exception.
)", 0) \
    DECLARE(UInt64, azure_sdk_max_retries, 10, R"(
Maximum number of retries in azure sdk
)", 0) \
    DECLARE(UInt64, azure_sdk_retry_initial_backoff_ms, 10, R"(
Minimal backoff between retries in azure sdk
)", 0) \
    DECLARE(UInt64, azure_sdk_retry_max_backoff_ms, 1000, R"(
Maximal backoff between retries in azure sdk
)", 0) \
    DECLARE(Bool, s3_validate_request_settings, true, R"(
Enables s3 request settings validation.

Possible values:
- 1 — validate settings.
- 0 — do not validate settings.
)", 0) \
    DECLARE(Bool, s3_disable_checksum, S3::DEFAULT_DISABLE_CHECKSUM, R"(
Do not calculate a checksum when sending a file to S3. This speeds up writes by avoiding excessive processing passes on a file. It is mostly safe as the data of MergeTree tables is checksummed by ClickHouse anyway, and when S3 is accessed with HTTPS, the TLS layer already provides integrity while transferring through the network. While additional checksums on S3 give defense in depth.
)", 0) \
    DECLARE(UInt64, s3_retry_attempts, S3::DEFAULT_RETRY_ATTEMPTS, R"(
Setting for Aws::Client::RetryStrategy, Aws::Client does retries itself, 0 means no retries
)", 0) \
    DECLARE(UInt64, s3_request_timeout_ms, S3::DEFAULT_REQUEST_TIMEOUT_MS, R"(
Idleness timeout for sending and receiving data to/from S3. Fail if a single TCP read or write call blocks for this long.
)", 0) \
    DECLARE(UInt64, s3_connect_timeout_ms, S3::DEFAULT_CONNECT_TIMEOUT_MS, R"(
Connection timeout for host from s3 disks.
)", 0) \
    DECLARE(Bool, enable_s3_requests_logging, false, R"(
Enable very explicit logging of S3 requests. Makes sense for debug only.
)", 0) \
    DECLARE(String, s3queue_default_zookeeper_path, "/clickhouse/s3queue/", R"(
Default zookeeper path prefix for S3Queue engine
)", 0) \
    DECLARE(Bool, s3queue_migrate_old_metadata_to_buckets, false, R"(
Migrate old metadata structure of S3Queue table to a new one
)", 0) \
    DECLARE(Bool, s3queue_enable_logging_to_s3queue_log, false, R"(
Enable writing to system.s3queue_log. The value can be overwritten per table with table settings
)", 0) \
    DECLARE(UInt64, hdfs_replication, 0, R"(
The actual number of replications can be specified when the hdfs file is created.
)", 0) \
    DECLARE(Bool, hdfs_truncate_on_insert, false, R"(
Enables or disables truncation before an insert in hdfs engine tables. If disabled, an exception will be thrown on an attempt to insert if a file in HDFS already exists.

Possible values:
- 0 — `INSERT` query appends new data to the end of the file.
- 1 — `INSERT` query replaces existing content of the file with the new data.
)", 0) \
    DECLARE(Bool, hdfs_create_new_file_on_insert, false, R"(
Enables or disables creating a new file on each insert in HDFS engine tables. If enabled, on each insert a new HDFS file will be created with the name, similar to this pattern:

initial: `data.Parquet.gz` -> `data.1.Parquet.gz` -> `data.2.Parquet.gz`, etc.

Possible values:
- 0 — `INSERT` query appends new data to the end of the file.
- 1 — `INSERT` query creates a new file.
)", 0) \
    DECLARE(Bool, hdfs_skip_empty_files, false, R"(
Enables or disables skipping empty files in [HDFS](../../engines/table-engines/integrations/hdfs.md) engine tables.

Possible values:
- 0 — `SELECT` throws an exception if empty file is not compatible with requested format.
- 1 — `SELECT` returns empty result for empty file.
)", 0) \
    DECLARE(Bool, azure_skip_empty_files, false, R"(
Enables or disables skipping empty files in S3 engine.

Possible values:
- 0 — `SELECT` throws an exception if empty file is not compatible with requested format.
- 1 — `SELECT` returns empty result for empty file.
)", 0) \
    DECLARE(UInt64, hsts_max_age, 0, R"(
Expired time for HSTS. 0 means disable HSTS.
)", 0) \
    DECLARE(Bool, extremes, false, R"(
Whether to count extreme values (the minimums and maximums in columns of a query result). Accepts 0 or 1. By default, 0 (disabled).
For more information, see the section "Extreme values".
)", IMPORTANT) \
    DECLARE(Bool, use_uncompressed_cache, false, R"(
Whether to use a cache of uncompressed blocks. Accepts 0 or 1. By default, 0 (disabled).
Using the uncompressed cache (only for tables in the MergeTree family) can significantly reduce latency and increase throughput when working with a large number of short queries. Enable this setting for users who send frequent short requests. Also pay attention to the [uncompressed_cache_size](../../operations/server-configuration-parameters/settings.md/#server-settings-uncompressed_cache_size) configuration parameter (only set in the config file) – the size of uncompressed cache blocks. By default, it is 8 GiB. The uncompressed cache is filled in as needed and the least-used data is automatically deleted.

For queries that read at least a somewhat large volume of data (one million rows or more), the uncompressed cache is disabled automatically to save space for truly small queries. This means that you can keep the 'use_uncompressed_cache' setting always set to 1.
)", 0) \
    DECLARE(Bool, replace_running_query, false, R"(
When using the HTTP interface, the 'query_id' parameter can be passed. This is any string that serves as the query identifier.
If a query from the same user with the same 'query_id' already exists at this time, the behaviour depends on the 'replace_running_query' parameter.

`0` (default) – Throw an exception (do not allow the query to run if a query with the same 'query_id' is already running).

`1` – Cancel the old query and start running the new one.

Set this parameter to 1 for implementing suggestions for segmentation conditions. After entering the next character, if the old query hasn't finished yet, it should be cancelled.
)", 0) \
    DECLARE(UInt64, max_remote_read_network_bandwidth, 0, R"(
The maximum speed of data exchange over the network in bytes per second for read.
)", 0) \
    DECLARE(UInt64, max_remote_write_network_bandwidth, 0, R"(
The maximum speed of data exchange over the network in bytes per second for write.
)", 0) \
    DECLARE(UInt64, max_local_read_bandwidth, 0, R"(
The maximum speed of local reads in bytes per second.
)", 0) \
    DECLARE(UInt64, max_local_write_bandwidth, 0, R"(
The maximum speed of local writes in bytes per second.
)", 0) \
    DECLARE(Bool, stream_like_engine_allow_direct_select, false, R"(
Allow direct SELECT query for Kafka, RabbitMQ, FileLog, Redis Streams, and NATS engines. In case there are attached materialized views, SELECT query is not allowed even if this setting is enabled.
)", 0) \
    DECLARE(String, stream_like_engine_insert_queue, "", R"(
When stream-like engine reads from multiple queues, the user will need to select one queue to insert into when writing. Used by Redis Streams and NATS.
)", 0) \
    DECLARE(Bool, dictionary_validate_primary_key_type, false, R"(
Validate primary key type for dictionaries. By default id type for simple layouts will be implicitly converted to UInt64.
)", 0) \
    DECLARE(Bool, distributed_insert_skip_read_only_replicas, false, R"(
Enables skipping read-only replicas for INSERT queries into Distributed.

Possible values:

- 0 — INSERT was as usual, if it will go to read-only replica it will fail
- 1 — Initiator will skip read-only replicas before sending data to shards.
)", 0) \
    DECLARE(Bool, distributed_foreground_insert, false, R"(
Enables or disables synchronous data insertion into a [Distributed](../../engines/table-engines/special/distributed.md/#distributed) table.

By default, when inserting data into a `Distributed` table, the ClickHouse server sends data to cluster nodes in background mode. When `distributed_foreground_insert=1`, the data is processed synchronously, and the `INSERT` operation succeeds only after all the data is saved on all shards (at least one replica for each shard if `internal_replication` is true).

Possible values:

- 0 — Data is inserted in background mode.
- 1 — Data is inserted in synchronous mode.

Cloud default value: `1`.

**See Also**

- [Distributed Table Engine](../../engines/table-engines/special/distributed.md/#distributed)
- [Managing Distributed Tables](../../sql-reference/statements/system.md/#query-language-system-distributed)
)", 0) ALIAS(insert_distributed_sync) \
    DECLARE(UInt64, distributed_background_insert_timeout, 0, R"(
Timeout for insert query into distributed. Setting is used only with insert_distributed_sync enabled. Zero value means no timeout.
)", 0) ALIAS(insert_distributed_timeout) \
    DECLARE(Milliseconds, distributed_background_insert_sleep_time_ms, 100, R"(
Base interval for the [Distributed](../../engines/table-engines/special/distributed.md) table engine to send data. The actual interval grows exponentially in the event of errors.

Possible values:

- A positive integer number of milliseconds.
)", 0) ALIAS(distributed_directory_monitor_sleep_time_ms) \
    DECLARE(Milliseconds, distributed_background_insert_max_sleep_time_ms, 30000, R"(
Maximum interval for the [Distributed](../../engines/table-engines/special/distributed.md) table engine to send data. Limits exponential growth of the interval set in the [distributed_background_insert_sleep_time_ms](#distributed_background_insert_sleep_time_ms) setting.

Possible values:

- A positive integer number of milliseconds.
)", 0) ALIAS(distributed_directory_monitor_max_sleep_time_ms) \
    \
    DECLARE(Bool, distributed_background_insert_batch, false, R"(
Enables/disables inserted data sending in batches.

When batch sending is enabled, the [Distributed](../../engines/table-engines/special/distributed.md) table engine tries to send multiple files of inserted data in one operation instead of sending them separately. Batch sending improves cluster performance by better-utilizing server and network resources.

Possible values:

- 1 — Enabled.
- 0 — Disabled.
)", 0) ALIAS(distributed_directory_monitor_batch_inserts) \
    DECLARE(Bool, distributed_background_insert_split_batch_on_failure, false, R"(
Enables/disables splitting batches on failures.

Sometimes sending particular batch to the remote shard may fail, because of some complex pipeline after (i.e. `MATERIALIZED VIEW` with `GROUP BY`) due to `Memory limit exceeded` or similar errors. In this case, retrying will not help (and this will stuck distributed sends for the table) but sending files from that batch one by one may succeed INSERT.

So installing this setting to `1` will disable batching for such batches (i.e. temporary disables `distributed_background_insert_batch` for failed batches).

Possible values:

- 1 — Enabled.
- 0 — Disabled.

:::note
This setting also affects broken batches (that may appears because of abnormal server (machine) termination and no `fsync_after_insert`/`fsync_directories` for [Distributed](../../engines/table-engines/special/distributed.md) table engine).
:::

:::note
You should not rely on automatic batch splitting, since this may hurt performance.
:::
)", 0) ALIAS(distributed_directory_monitor_split_batch_on_failure) \
    \
    DECLARE(Bool, optimize_move_to_prewhere, true, R"(
Enables or disables automatic [PREWHERE](../../sql-reference/statements/select/prewhere.md) optimization in [SELECT](../../sql-reference/statements/select/index.md) queries.

Works only for [*MergeTree](../../engines/table-engines/mergetree-family/index.md) tables.

Possible values:

- 0 — Automatic `PREWHERE` optimization is disabled.
- 1 — Automatic `PREWHERE` optimization is enabled.
)", 0) \
    DECLARE(Bool, optimize_move_to_prewhere_if_final, false, R"(
Enables or disables automatic [PREWHERE](../../sql-reference/statements/select/prewhere.md) optimization in [SELECT](../../sql-reference/statements/select/index.md) queries with [FINAL](../../sql-reference/statements/select/from.md/#select-from-final) modifier.

Works only for [*MergeTree](../../engines/table-engines/mergetree-family/index.md) tables.

Possible values:

- 0 — Automatic `PREWHERE` optimization in `SELECT` queries with `FINAL` modifier is disabled.
- 1 — Automatic `PREWHERE` optimization in `SELECT` queries with `FINAL` modifier is enabled.

**See Also**

- [optimize_move_to_prewhere](#optimize_move_to_prewhere) setting
)", 0) \
    DECLARE(Bool, move_all_conditions_to_prewhere, true, R"(
Move all viable conditions from WHERE to PREWHERE
)", 0) \
    DECLARE(Bool, enable_multiple_prewhere_read_steps, true, R"(
Move more conditions from WHERE to PREWHERE and do reads from disk and filtering in multiple steps if there are multiple conditions combined with AND
)", 0) \
    DECLARE(Bool, move_primary_key_columns_to_end_of_prewhere, true, R"(
Move PREWHERE conditions containing primary key columns to the end of AND chain. It is likely that these conditions are taken into account during primary key analysis and thus will not contribute a lot to PREWHERE filtering.
)", 0) \
    DECLARE(Bool, allow_reorder_prewhere_conditions, true, R"(
When moving conditions from WHERE to PREWHERE, allow reordering them to optimize filtering
)", 0) \
    \
    DECLARE(UInt64, alter_sync, 1, R"(
Allows to set up waiting for actions to be executed on replicas by [ALTER](../../sql-reference/statements/alter/index.md), [OPTIMIZE](../../sql-reference/statements/optimize.md) or [TRUNCATE](../../sql-reference/statements/truncate.md) queries.

Possible values:

- 0 — Do not wait.
- 1 — Wait for own execution.
- 2 — Wait for everyone.

Cloud default value: `0`.

:::note
`alter_sync` is applicable to `Replicated` tables only, it does nothing to alters of not `Replicated` tables.
:::
)", 0) ALIAS(replication_alter_partitions_sync) \
    DECLARE(Int64, replication_wait_for_inactive_replica_timeout, 120, R"(
Specifies how long (in seconds) to wait for inactive replicas to execute [ALTER](../../sql-reference/statements/alter/index.md), [OPTIMIZE](../../sql-reference/statements/optimize.md) or [TRUNCATE](../../sql-reference/statements/truncate.md) queries.

Possible values:

- 0 — Do not wait.
- Negative integer — Wait for unlimited time.
- Positive integer — The number of seconds to wait.
)", 0) \
    DECLARE(Bool, alter_move_to_space_execute_async, false, R"(
Execute ALTER TABLE MOVE ... TO [DISK|VOLUME] asynchronously
)", 0) \
    \
    DECLARE(LoadBalancing, load_balancing, LoadBalancing::RANDOM, R"(
Specifies the algorithm of replicas selection that is used for distributed query processing.

ClickHouse supports the following algorithms of choosing replicas:

- [Random](#load_balancing-random) (by default)
- [Nearest hostname](#load_balancing-nearest_hostname)
- [Hostname levenshtein distance](#load_balancing-hostname_levenshtein_distance)
- [In order](#load_balancing-in_order)
- [First or random](#load_balancing-first_or_random)
- [Round robin](#load_balancing-round_robin)

See also:

- [distributed_replica_max_ignored_errors](#distributed_replica_max_ignored_errors)

### Random (by Default) {#load_balancing-random}

``` sql
load_balancing = random
```

The number of errors is counted for each replica. The query is sent to the replica with the fewest errors, and if there are several of these, to anyone of them.
Disadvantages: Server proximity is not accounted for; if the replicas have different data, you will also get different data.

### Nearest Hostname {#load_balancing-nearest_hostname}

``` sql
load_balancing = nearest_hostname
```

The number of errors is counted for each replica. Every 5 minutes, the number of errors is integrally divided by 2. Thus, the number of errors is calculated for a recent time with exponential smoothing. If there is one replica with a minimal number of errors (i.e. errors occurred recently on the other replicas), the query is sent to it. If there are multiple replicas with the same minimal number of errors, the query is sent to the replica with a hostname that is most similar to the server's hostname in the config file (for the number of different characters in identical positions, up to the minimum length of both hostnames).

For instance, example01-01-1 and example01-01-2 are different in one position, while example01-01-1 and example01-02-2 differ in two places.
This method might seem primitive, but it does not require external data about network topology, and it does not compare IP addresses, which would be complicated for our IPv6 addresses.

Thus, if there are equivalent replicas, the closest one by name is preferred.
We can also assume that when sending a query to the same server, in the absence of failures, a distributed query will also go to the same servers. So even if different data is placed on the replicas, the query will return mostly the same results.

### Hostname levenshtein distance {#load_balancing-hostname_levenshtein_distance}

``` sql
load_balancing = hostname_levenshtein_distance
```

Just like `nearest_hostname`, but it compares hostname in a [levenshtein distance](https://en.wikipedia.org/wiki/Levenshtein_distance) manner. For example:

``` text
example-clickhouse-0-0 ample-clickhouse-0-0
1

example-clickhouse-0-0 example-clickhouse-1-10
2

example-clickhouse-0-0 example-clickhouse-12-0
3
```

### In Order {#load_balancing-in_order}

``` sql
load_balancing = in_order
```

Replicas with the same number of errors are accessed in the same order as they are specified in the configuration.
This method is appropriate when you know exactly which replica is preferable.

### First or Random {#load_balancing-first_or_random}

``` sql
load_balancing = first_or_random
```

This algorithm chooses the first replica in the set or a random replica if the first is unavailable. It's effective in cross-replication topology setups, but useless in other configurations.

The `first_or_random` algorithm solves the problem of the `in_order` algorithm. With `in_order`, if one replica goes down, the next one gets a double load while the remaining replicas handle the usual amount of traffic. When using the `first_or_random` algorithm, the load is evenly distributed among replicas that are still available.

It's possible to explicitly define what the first replica is by using the setting `load_balancing_first_offset`. This gives more control to rebalance query workloads among replicas.

### Round Robin {#load_balancing-round_robin}

``` sql
load_balancing = round_robin
```

This algorithm uses a round-robin policy across replicas with the same number of errors (only the queries with `round_robin` policy is accounted).
)", 0) \
    DECLARE(UInt64, load_balancing_first_offset, 0, R"(
Which replica to preferably send a query when FIRST_OR_RANDOM load balancing strategy is used.
)", 0) \
    \
    DECLARE(TotalsMode, totals_mode, TotalsMode::AFTER_HAVING_EXCLUSIVE, R"(
How to calculate TOTALS when HAVING is present, as well as when max_rows_to_group_by and group_by_overflow_mode = 'any' are present.
See the section "WITH TOTALS modifier".
)", IMPORTANT) \
    DECLARE(Float, totals_auto_threshold, 0.5, R"(
The threshold for `totals_mode = 'auto'`.
See the section "WITH TOTALS modifier".
)", 0) \
    \
    DECLARE(Bool, allow_suspicious_low_cardinality_types, false, R"(
Allows or restricts using [LowCardinality](../../sql-reference/data-types/lowcardinality.md) with data types with fixed size of 8 bytes or less: numeric data types and `FixedString(8_bytes_or_less)`.

For small fixed values using of `LowCardinality` is usually inefficient, because ClickHouse stores a numeric index for each row. As a result:

- Disk space usage can rise.
- RAM consumption can be higher, depending on a dictionary size.
- Some functions can work slower due to extra coding/encoding operations.

Merge times in [MergeTree](../../engines/table-engines/mergetree-family/mergetree.md)-engine tables can grow due to all the reasons described above.

Possible values:

- 1 — Usage of `LowCardinality` is not restricted.
- 0 — Usage of `LowCardinality` is restricted.
)", 0) \
    DECLARE(Bool, allow_suspicious_fixed_string_types, false, R"(
In CREATE TABLE statement allows creating columns of type FixedString(n) with n > 256. FixedString with length >= 256 is suspicious and most likely indicates a misuse
)", 0) \
    DECLARE(Bool, allow_suspicious_indices, false, R"(
Reject primary/secondary indexes and sorting keys with identical expressions
)", 0) \
    DECLARE(Bool, allow_suspicious_ttl_expressions, false, R"(
Reject TTL expressions that don't depend on any of table's columns. It indicates a user error most of the time.
)", 0) \
    DECLARE(Bool, allow_suspicious_variant_types, false, R"(
In CREATE TABLE statement allows specifying Variant type with similar variant types (for example, with different numeric or date types). Enabling this setting may introduce some ambiguity when working with values with similar types.
)", 0) \
    DECLARE(Bool, allow_suspicious_primary_key, false, R"(
Allow suspicious `PRIMARY KEY`/`ORDER BY` for MergeTree (i.e. SimpleAggregateFunction).
)", 0) \
    DECLARE(Bool, allow_suspicious_types_in_group_by, false, R"(
Allows or restricts using [Variant](../../sql-reference/data-types/variant.md) and [Dynamic](../../sql-reference/data-types/dynamic.md) types in GROUP BY keys.
)", 0) \
    DECLARE(Bool, allow_suspicious_types_in_order_by, false, R"(
Allows or restricts using [Variant](../../sql-reference/data-types/variant.md) and [Dynamic](../../sql-reference/data-types/dynamic.md) types in ORDER BY keys.
)", 0) \
    DECLARE(Bool, allow_not_comparable_types_in_order_by, false, R"(
Allows or restricts using not comparable types (like JSON/Object/AggregateFunction) in ORDER BY keys.
)", 0) \
    DECLARE(Bool, allow_not_comparable_types_in_comparison_functions, false, R"(
Allows or restricts using not comparable types (like JSON/Object/AggregateFunction) in comparison functions `equal/less/greater/etc`.
)", 0) \
    DECLARE(Bool, compile_expressions, false, R"(
Compile some scalar functions and operators to native code. Due to a bug in the LLVM compiler infrastructure, on AArch64 machines, it is known to lead to a nullptr dereference and, consequently, server crash. Do not enable this setting.
)", 0) \
    DECLARE(UInt64, min_count_to_compile_expression, 3, R"(
Minimum count of executing same expression before it is get compiled.
)", 0) \
    DECLARE(Bool, compile_aggregate_expressions, true, R"(
Enables or disables JIT-compilation of aggregate functions to native code. Enabling this setting can improve the performance.

Possible values:

- 0 — Aggregation is done without JIT compilation.
- 1 — Aggregation is done using JIT compilation.

**See Also**

- [min_count_to_compile_aggregate_expression](#min_count_to_compile_aggregate_expression)
)", 0) \
    DECLARE(UInt64, min_count_to_compile_aggregate_expression, 3, R"(
The minimum number of identical aggregate expressions to start JIT-compilation. Works only if the [compile_aggregate_expressions](#compile_aggregate_expressions) setting is enabled.

Possible values:

- Positive integer.
- 0 — Identical aggregate expressions are always JIT-compiled.
)", 0) \
    DECLARE(Bool, compile_sort_description, true, R"(
Compile sort description to native code.
)", 0) \
    DECLARE(UInt64, min_count_to_compile_sort_description, 3, R"(
The number of identical sort descriptions before they are JIT-compiled
)", 0) \
    DECLARE(UInt64, group_by_two_level_threshold, 100000, R"(
From what number of keys, a two-level aggregation starts. 0 - the threshold is not set.
)", 0) \
    DECLARE(UInt64, group_by_two_level_threshold_bytes, 50000000, R"(
From what size of the aggregation state in bytes, a two-level aggregation begins to be used. 0 - the threshold is not set. Two-level aggregation is used when at least one of the thresholds is triggered.
)", 0) \
    DECLARE(Bool, distributed_aggregation_memory_efficient, true, R"(
Is the memory-saving mode of distributed aggregation enabled.
)", 0) \
    DECLARE(UInt64, aggregation_memory_efficient_merge_threads, 0, R"(
Number of threads to use for merge intermediate aggregation results in memory efficient mode. When bigger, then more memory is consumed. 0 means - same as 'max_threads'.
)", 0) \
    DECLARE(Bool, enable_memory_bound_merging_of_aggregation_results, true, R"(
Enable memory bound merging strategy for aggregation.
)", 0) \
    DECLARE(Bool, enable_positional_arguments, true, R"(
Enables or disables supporting positional arguments for [GROUP BY](../../sql-reference/statements/select/group-by.md), [LIMIT BY](../../sql-reference/statements/select/limit-by.md), [ORDER BY](../../sql-reference/statements/select/order-by.md) statements.

Possible values:

- 0 — Positional arguments aren't supported.
- 1 — Positional arguments are supported: column numbers can use instead of column names.

**Example**

Query:

```sql
CREATE TABLE positional_arguments(one Int, two Int, three Int) ENGINE=Memory();

INSERT INTO positional_arguments VALUES (10, 20, 30), (20, 20, 10), (30, 10, 20);

SELECT * FROM positional_arguments ORDER BY 2,3;
```

Result:

```text
┌─one─┬─two─┬─three─┐
│  30 │  10 │   20  │
│  20 │  20 │   10  │
│  10 │  20 │   30  │
└─────┴─────┴───────┘
```
)", 0) \
    DECLARE(Bool, enable_extended_results_for_datetime_functions, false, R"(
Enables or disables returning results of type:
- `Date32` with extended range (compared to type `Date`) for functions [toStartOfYear](../../sql-reference/functions/date-time-functions.md/#tostartofyear), [toStartOfISOYear](../../sql-reference/functions/date-time-functions.md/#tostartofisoyear), [toStartOfQuarter](../../sql-reference/functions/date-time-functions.md/#tostartofquarter), [toStartOfMonth](../../sql-reference/functions/date-time-functions.md/#tostartofmonth), [toLastDayOfMonth](../../sql-reference/functions/date-time-functions.md/#tolastdayofmonth), [toStartOfWeek](../../sql-reference/functions/date-time-functions.md/#tostartofweek), [toLastDayOfWeek](../../sql-reference/functions/date-time-functions.md/#tolastdayofweek) and [toMonday](../../sql-reference/functions/date-time-functions.md/#tomonday).
- `DateTime64` with extended range (compared to type `DateTime`) for functions [toStartOfDay](../../sql-reference/functions/date-time-functions.md/#tostartofday), [toStartOfHour](../../sql-reference/functions/date-time-functions.md/#tostartofhour), [toStartOfMinute](../../sql-reference/functions/date-time-functions.md/#tostartofminute), [toStartOfFiveMinutes](../../sql-reference/functions/date-time-functions.md/#tostartoffiveminutes), [toStartOfTenMinutes](../../sql-reference/functions/date-time-functions.md/#tostartoftenminutes), [toStartOfFifteenMinutes](../../sql-reference/functions/date-time-functions.md/#tostartoffifteenminutes) and [timeSlot](../../sql-reference/functions/date-time-functions.md/#timeslot).

Possible values:

- 0 — Functions return `Date` or `DateTime` for all types of arguments.
- 1 — Functions return `Date32` or `DateTime64` for `Date32` or `DateTime64` arguments and `Date` or `DateTime` otherwise.
)", 0) \
    DECLARE(Bool, allow_nonconst_timezone_arguments, false, R"(
Allow non-const timezone arguments in certain time-related functions like toTimeZone(), fromUnixTimestamp*(), snowflakeToDateTime*()
)", 0) \
    DECLARE(Bool, function_locate_has_mysql_compatible_argument_order, true, R"(
Controls the order of arguments in function [locate](../../sql-reference/functions/string-search-functions.md/#locate).

Possible values:

- 0 — Function `locate` accepts arguments `(haystack, needle[, start_pos])`.
- 1 — Function `locate` accepts arguments `(needle, haystack, [, start_pos])` (MySQL-compatible behavior)
)", 0) \
    \
    DECLARE(Bool, group_by_use_nulls, false, R"(
Changes the way the [GROUP BY clause](/docs/en/sql-reference/statements/select/group-by.md) treats the types of aggregation keys.
When the `ROLLUP`, `CUBE`, or `GROUPING SETS` specifiers are used, some aggregation keys may not be used to produce some result rows.
Columns for these keys are filled with either default value or `NULL` in corresponding rows depending on this setting.

Possible values:

- 0 — The default value for the aggregation key type is used to produce missing values.
- 1 — ClickHouse executes `GROUP BY` the same way as the SQL standard says. The types of aggregation keys are converted to [Nullable](/docs/en/sql-reference/data-types/nullable.md/#data_type-nullable). Columns for corresponding aggregation keys are filled with [NULL](/docs/en/sql-reference/syntax.md) for rows that didn't use it.

See also:

- [GROUP BY clause](/docs/en/sql-reference/statements/select/group-by.md)
)", 0) \
    \
    DECLARE(Bool, skip_unavailable_shards, false, R"(
Enables or disables silently skipping of unavailable shards.

Shard is considered unavailable if all its replicas are unavailable. A replica is unavailable in the following cases:

- ClickHouse can't connect to replica for any reason.

    When connecting to a replica, ClickHouse performs several attempts. If all these attempts fail, the replica is considered unavailable.

- Replica can't be resolved through DNS.

    If replica's hostname can't be resolved through DNS, it can indicate the following situations:

    - Replica's host has no DNS record. It can occur in systems with dynamic DNS, for example, [Kubernetes](https://kubernetes.io), where nodes can be unresolvable during downtime, and this is not an error.

    - Configuration error. ClickHouse configuration file contains a wrong hostname.

Possible values:

- 1 — skipping enabled.

    If a shard is unavailable, ClickHouse returns a result based on partial data and does not report node availability issues.

- 0 — skipping disabled.

    If a shard is unavailable, ClickHouse throws an exception.
)", 0) \
    \
    DECLARE(UInt64, parallel_distributed_insert_select, 0, R"(
Enables parallel distributed `INSERT ... SELECT` query.

If we execute `INSERT INTO distributed_table_a SELECT ... FROM distributed_table_b` queries and both tables use the same cluster, and both tables are either [replicated](../../engines/table-engines/mergetree-family/replication.md) or non-replicated, then this query is processed locally on every shard.

Possible values:

- 0 — Disabled.
- 1 — `SELECT` will be executed on each shard from the underlying table of the distributed engine.
- 2 — `SELECT` and `INSERT` will be executed on each shard from/to the underlying table of the distributed engine.
)", 0) \
    DECLARE(UInt64, distributed_group_by_no_merge, 0, R"(
Do not merge aggregation states from different servers for distributed query processing, you can use this in case it is for certain that there are different keys on different shards

Possible values:

- `0` — Disabled (final query processing is done on the initiator node).
- `1` - Do not merge aggregation states from different servers for distributed query processing (query completely processed on the shard, initiator only proxy the data), can be used in case it is for certain that there are different keys on different shards.
- `2` - Same as `1` but applies `ORDER BY` and `LIMIT` (it is not possible when the query processed completely on the remote node, like for `distributed_group_by_no_merge=1`) on the initiator (can be used for queries with `ORDER BY` and/or `LIMIT`).

**Example**

```sql
SELECT *
FROM remote('127.0.0.{2,3}', system.one)
GROUP BY dummy
LIMIT 1
SETTINGS distributed_group_by_no_merge = 1
FORMAT PrettyCompactMonoBlock

┌─dummy─┐
│     0 │
│     0 │
└───────┘
```

```sql
SELECT *
FROM remote('127.0.0.{2,3}', system.one)
GROUP BY dummy
LIMIT 1
SETTINGS distributed_group_by_no_merge = 2
FORMAT PrettyCompactMonoBlock

┌─dummy─┐
│     0 │
└───────┘
```
)", 0) \
    DECLARE(UInt64, distributed_push_down_limit, 1, R"(
Enables or disables [LIMIT](#limit) applying on each shard separately.

This will allow to avoid:
- Sending extra rows over network;
- Processing rows behind the limit on the initiator.

Starting from 21.9 version you cannot get inaccurate results anymore, since `distributed_push_down_limit` changes query execution only if at least one of the conditions met:
- [distributed_group_by_no_merge](#distributed_group_by_no_merge) > 0.
- Query **does not have** `GROUP BY`/`DISTINCT`/`LIMIT BY`, but it has `ORDER BY`/`LIMIT`.
- Query **has** `GROUP BY`/`DISTINCT`/`LIMIT BY` with `ORDER BY`/`LIMIT` and:
    - [optimize_skip_unused_shards](#optimize_skip_unused_shards) is enabled.
    - [optimize_distributed_group_by_sharding_key](#optimize_distributed_group_by_sharding_key) is enabled.

Possible values:

- 0 — Disabled.
- 1 — Enabled.

See also:

- [distributed_group_by_no_merge](#distributed_group_by_no_merge)
- [optimize_skip_unused_shards](#optimize_skip_unused_shards)
- [optimize_distributed_group_by_sharding_key](#optimize_distributed_group_by_sharding_key)
)", 0) \
    DECLARE(Bool, optimize_distributed_group_by_sharding_key, true, R"(
Optimize `GROUP BY sharding_key` queries, by avoiding costly aggregation on the initiator server (which will reduce memory usage for the query on the initiator server).

The following types of queries are supported (and all combinations of them):

- `SELECT DISTINCT [..., ]sharding_key[, ...] FROM dist`
- `SELECT ... FROM dist GROUP BY sharding_key[, ...]`
- `SELECT ... FROM dist GROUP BY sharding_key[, ...] ORDER BY x`
- `SELECT ... FROM dist GROUP BY sharding_key[, ...] LIMIT 1`
- `SELECT ... FROM dist GROUP BY sharding_key[, ...] LIMIT 1 BY x`

The following types of queries are not supported (support for some of them may be added later):

- `SELECT ... GROUP BY sharding_key[, ...] WITH TOTALS`
- `SELECT ... GROUP BY sharding_key[, ...] WITH ROLLUP`
- `SELECT ... GROUP BY sharding_key[, ...] WITH CUBE`
- `SELECT ... GROUP BY sharding_key[, ...] SETTINGS extremes=1`

Possible values:

- 0 — Disabled.
- 1 — Enabled.

See also:

- [distributed_group_by_no_merge](#distributed_group_by_no_merge)
- [distributed_push_down_limit](#distributed_push_down_limit)
- [optimize_skip_unused_shards](#optimize_skip_unused_shards)

:::note
Right now it requires `optimize_skip_unused_shards` (the reason behind this is that one day it may be enabled by default, and it will work correctly only if data was inserted via Distributed table, i.e. data is distributed according to sharding_key).
:::
)", 0) \
    DECLARE(UInt64, optimize_skip_unused_shards_limit, 1000, R"(
Limit for number of sharding key values, turns off `optimize_skip_unused_shards` if the limit is reached.

Too many values may require significant amount for processing, while the benefit is doubtful, since if you have huge number of values in `IN (...)`, then most likely the query will be sent to all shards anyway.
)", 0) \
    DECLARE(Bool, optimize_skip_unused_shards, false, R"(
Enables or disables skipping of unused shards for [SELECT](../../sql-reference/statements/select/index.md) queries that have sharding key condition in `WHERE/PREWHERE` (assuming that the data is distributed by sharding key, otherwise a query yields incorrect result).

Possible values:

- 0 — Disabled.
- 1 — Enabled.
)", 0) \
    DECLARE(Bool, optimize_skip_unused_shards_rewrite_in, true, R"(
Rewrite IN in query for remote shards to exclude values that does not belong to the shard (requires optimize_skip_unused_shards).

Possible values:

- 0 — Disabled.
- 1 — Enabled.
)", 0) \
    DECLARE(Bool, allow_nondeterministic_optimize_skip_unused_shards, false, R"(
Allow nondeterministic (like `rand` or `dictGet`, since later has some caveats with updates) functions in sharding key.

Possible values:

- 0 — Disallowed.
- 1 — Allowed.
)", 0) \
    DECLARE(UInt64, force_optimize_skip_unused_shards, 0, R"(
Enables or disables query execution if [optimize_skip_unused_shards](#optimize_skip_unused_shards) is enabled and skipping of unused shards is not possible. If the skipping is not possible and the setting is enabled, an exception will be thrown.

Possible values:

- 0 — Disabled. ClickHouse does not throw an exception.
- 1 — Enabled. Query execution is disabled only if the table has a sharding key.
- 2 — Enabled. Query execution is disabled regardless of whether a sharding key is defined for the table.
)", 0) \
    DECLARE(UInt64, optimize_skip_unused_shards_nesting, 0, R"(
Controls [`optimize_skip_unused_shards`](#optimize_skip_unused_shards) (hence still requires [`optimize_skip_unused_shards`](#optimize_skip_unused_shards)) depends on the nesting level of the distributed query (case when you have `Distributed` table that look into another `Distributed` table).

Possible values:

- 0 — Disabled, `optimize_skip_unused_shards` works always.
- 1 — Enables `optimize_skip_unused_shards` only for the first level.
- 2 — Enables `optimize_skip_unused_shards` up to the second level.
)", 0) \
    DECLARE(UInt64, force_optimize_skip_unused_shards_nesting, 0, R"(
Controls [`force_optimize_skip_unused_shards`](#force_optimize_skip_unused_shards) (hence still requires [`force_optimize_skip_unused_shards`](#force_optimize_skip_unused_shards)) depends on the nesting level of the distributed query (case when you have `Distributed` table that look into another `Distributed` table).

Possible values:

- 0 - Disabled, `force_optimize_skip_unused_shards` works always.
- 1 — Enables `force_optimize_skip_unused_shards` only for the first level.
- 2 — Enables `force_optimize_skip_unused_shards` up to the second level.
)", 0) \
    \
    DECLARE(Bool, input_format_parallel_parsing, true, R"(
Enables or disables order-preserving parallel parsing of data formats. Supported only for [TSV](../../interfaces/formats.md/#tabseparated), [TSKV](../../interfaces/formats.md/#tskv), [CSV](../../interfaces/formats.md/#csv) and [JSONEachRow](../../interfaces/formats.md/#jsoneachrow) formats.

Possible values:

- 1 — Enabled.
- 0 — Disabled.
)", 0) \
    DECLARE(NonZeroUInt64, min_chunk_bytes_for_parallel_parsing, (10 * 1024 * 1024), R"(
- Type: unsigned int
- Default value: 1 MiB

The minimum chunk size in bytes, which each thread will parse in parallel.
)", 0) \
    DECLARE(Bool, output_format_parallel_formatting, true, R"(
Enables or disables parallel formatting of data formats. Supported only for [TSV](../../interfaces/formats.md/#tabseparated), [TSKV](../../interfaces/formats.md/#tskv), [CSV](../../interfaces/formats.md/#csv) and [JSONEachRow](../../interfaces/formats.md/#jsoneachrow) formats.

Possible values:

- 1 — Enabled.
- 0 — Disabled.
)", 0) \
    DECLARE(UInt64, output_format_compression_level, 3, R"(
Default compression level if query output is compressed. The setting is applied when `SELECT` query has `INTO OUTFILE` or when writing to table functions `file`, `url`, `hdfs`, `s3`, or `azureBlobStorage`.

Possible values: from `1` to `22`
)", 0) \
    DECLARE(UInt64, output_format_compression_zstd_window_log, 0, R"(
Can be used when the output compression method is `zstd`. If greater than `0`, this setting explicitly sets compression window size (power of `2`) and enables a long-range mode for zstd compression. This can help to achieve a better compression ratio.

Possible values: non-negative numbers. Note that if the value is too small or too big, `zstdlib` will throw an exception. Typical values are from `20` (window size = `1MB`) to `30` (window size = `1GB`).
)", 0) \
    DECLARE(Bool, enable_parsing_to_custom_serialization, true, R"(
If true then data can be parsed directly to columns with custom serialization (e.g. Sparse) according to hints for serialization got from the table.
)", 0) \
    \
    DECLARE(Bool, merge_tree_use_v1_object_and_dynamic_serialization, false, R"(
When enabled, V1 serialization version of JSON and Dynamic types will be used in MergeTree instead of V2. Changing this setting takes affect only after server restart.
)", 0) \
    DECLARE(UInt64, merge_tree_min_rows_for_concurrent_read, (20 * 8192), R"(
If the number of rows to be read from a file of a [MergeTree](../../engines/table-engines/mergetree-family/mergetree.md) table exceeds `merge_tree_min_rows_for_concurrent_read` then ClickHouse tries to perform a concurrent reading from this file on several threads.

Possible values:

- Positive integer.
)", 0) \
    DECLARE(UInt64, merge_tree_min_bytes_for_concurrent_read, (24 * 10 * 1024 * 1024), R"(
If the number of bytes to read from one file of a [MergeTree](../../engines/table-engines/mergetree-family/mergetree.md)-engine table exceeds `merge_tree_min_bytes_for_concurrent_read`, then ClickHouse tries to concurrently read from this file in several threads.

Possible value:

- Positive integer.
)", 0) \
    DECLARE(UInt64, merge_tree_min_rows_for_seek, 0, R"(
If the distance between two data blocks to be read in one file is less than `merge_tree_min_rows_for_seek` rows, then ClickHouse does not seek through the file but reads the data sequentially.

Possible values:

- Any positive integer.
)", 0) \
    DECLARE(UInt64, merge_tree_min_bytes_for_seek, 0, R"(
If the distance between two data blocks to be read in one file is less than `merge_tree_min_bytes_for_seek` bytes, then ClickHouse sequentially reads a range of file that contains both blocks, thus avoiding extra seek.

Possible values:

- Any positive integer.
)", 0) \
    DECLARE(UInt64, merge_tree_coarse_index_granularity, 8, R"(
When searching for data, ClickHouse checks the data marks in the index file. If ClickHouse finds that required keys are in some range, it divides this range into `merge_tree_coarse_index_granularity` subranges and searches the required keys there recursively.

Possible values:

- Any positive even integer.
)", 0) \
    DECLARE(UInt64, merge_tree_max_rows_to_use_cache, (128 * 8192), R"(
If ClickHouse should read more than `merge_tree_max_rows_to_use_cache` rows in one query, it does not use the cache of uncompressed blocks.

The cache of uncompressed blocks stores data extracted for queries. ClickHouse uses this cache to speed up responses to repeated small queries. This setting protects the cache from trashing by queries that read a large amount of data. The [uncompressed_cache_size](../../operations/server-configuration-parameters/settings.md/#server-settings-uncompressed_cache_size) server setting defines the size of the cache of uncompressed blocks.

Possible values:

- Any positive integer.
)", 0) \
    DECLARE(UInt64, merge_tree_max_bytes_to_use_cache, (192 * 10 * 1024 * 1024), R"(
If ClickHouse should read more than `merge_tree_max_bytes_to_use_cache` bytes in one query, it does not use the cache of uncompressed blocks.

The cache of uncompressed blocks stores data extracted for queries. ClickHouse uses this cache to speed up responses to repeated small queries. This setting protects the cache from trashing by queries that read a large amount of data. The [uncompressed_cache_size](../../operations/server-configuration-parameters/settings.md/#server-settings-uncompressed_cache_size) server setting defines the size of the cache of uncompressed blocks.

Possible values:

- Any positive integer.
)", 0) \
DECLARE(Bool, merge_tree_use_deserialization_prefixes_cache, true, R"(
Enables caching of columns metadata from the file prefixes during reading from Wide parts in MergeTree.
)", 0) \
DECLARE(Bool, merge_tree_use_prefixes_deserialization_thread_pool, true, R"(
Enables usage of the thread pool for parallel prefixes reading in Wide parts in MergeTree. Size of that thread pool is controlled by server setting `max_prefixes_deserialization_thread_pool_size`.
)", 0) \
    DECLARE(Bool, do_not_merge_across_partitions_select_final, false, R"(
Merge parts only in one partition in select final
)", 0) \
    DECLARE(Bool, split_parts_ranges_into_intersecting_and_non_intersecting_final, true, R"(
Split parts ranges into intersecting and non intersecting during FINAL optimization
)", 0) \
    DECLARE(Bool, split_intersecting_parts_ranges_into_layers_final, true, R"(
Split intersecting parts ranges into layers during FINAL optimization
)", 0) \
    \
    DECLARE(UInt64, mysql_max_rows_to_insert, 65536, R"(
The maximum number of rows in MySQL batch insertion of the MySQL storage engine
)", 0) \
    DECLARE(Bool, mysql_map_string_to_text_in_show_columns, true, R"(
When enabled, [String](../../sql-reference/data-types/string.md) ClickHouse data type will be displayed as `TEXT` in [SHOW COLUMNS](../../sql-reference/statements/show.md/#show_columns).

Has an effect only when the connection is made through the MySQL wire protocol.

- 0 - Use `BLOB`.
- 1 - Use `TEXT`.
)", 0) \
    DECLARE(Bool, mysql_map_fixed_string_to_text_in_show_columns, true, R"(
When enabled, [FixedString](../../sql-reference/data-types/fixedstring.md) ClickHouse data type will be displayed as `TEXT` in [SHOW COLUMNS](../../sql-reference/statements/show.md/#show_columns).

Has an effect only when the connection is made through the MySQL wire protocol.

- 0 - Use `BLOB`.
- 1 - Use `TEXT`.
)", 0) \
    \
    DECLARE(UInt64, optimize_min_equality_disjunction_chain_length, 3, R"(
The minimum length of the expression `expr = x1 OR ... expr = xN` for optimization
)", 0) \
    DECLARE(UInt64, optimize_min_inequality_conjunction_chain_length, 3, R"(
The minimum length of the expression `expr <> x1 AND ... expr <> xN` for optimization
)", 0) \
    \
    DECLARE(UInt64, min_bytes_to_use_direct_io, 0, R"(
The minimum data volume required for using direct I/O access to the storage disk.

ClickHouse uses this setting when reading data from tables. If the total storage volume of all the data to be read exceeds `min_bytes_to_use_direct_io` bytes, then ClickHouse reads the data from the storage disk with the `O_DIRECT` option.

Possible values:

- 0 — Direct I/O is disabled.
- Positive integer.
)", 0) \
    DECLARE(UInt64, min_bytes_to_use_mmap_io, 0, R"(
This is an experimental setting. Sets the minimum amount of memory for reading large files without copying data from the kernel to userspace. Recommended threshold is about 64 MB, because [mmap/munmap](https://en.wikipedia.org/wiki/Mmap) is slow. It makes sense only for large files and helps only if data reside in the page cache.

Possible values:

- Positive integer.
- 0 — Big files read with only copying data from kernel to userspace.
)", 0) \
    DECLARE(Bool, checksum_on_read, true, R"(
Validate checksums on reading. It is enabled by default and should be always enabled in production. Please do not expect any benefits in disabling this setting. It may only be used for experiments and benchmarks. The setting is only applicable for tables of MergeTree family. Checksums are always validated for other table engines and when receiving data over the network.
)", 0) \
    \
    DECLARE(Bool, force_index_by_date, false, R"(
Disables query execution if the index can't be used by date.

Works with tables in the MergeTree family.

If `force_index_by_date=1`, ClickHouse checks whether the query has a date key condition that can be used for restricting data ranges. If there is no suitable condition, it throws an exception. However, it does not check whether the condition reduces the amount of data to read. For example, the condition `Date != ' 2000-01-01 '` is acceptable even when it matches all the data in the table (i.e., running the query requires a full scan). For more information about ranges of data in MergeTree tables, see [MergeTree](../../engines/table-engines/mergetree-family/mergetree.md).
)", 0) \
    DECLARE(Bool, force_primary_key, false, R"(
Disables query execution if indexing by the primary key is not possible.

Works with tables in the MergeTree family.

If `force_primary_key=1`, ClickHouse checks to see if the query has a primary key condition that can be used for restricting data ranges. If there is no suitable condition, it throws an exception. However, it does not check whether the condition reduces the amount of data to read. For more information about data ranges in MergeTree tables, see [MergeTree](../../engines/table-engines/mergetree-family/mergetree.md).
)", 0) \
    DECLARE(Bool, use_skip_indexes, true, R"(
Use data skipping indexes during query execution.

Possible values:

- 0 — Disabled.
- 1 — Enabled.
)", 0) \
    DECLARE(Bool, use_skip_indexes_if_final, false, R"(
Controls whether skipping indexes are used when executing a query with the FINAL modifier.

By default, this setting is disabled because skip indexes may exclude rows (granules) containing the latest data, which could lead to incorrect results. When enabled, skipping indexes are applied even with the FINAL modifier, potentially improving performance but with the risk of missing recent updates.

Possible values:

- 0 — Disabled.
- 1 — Enabled.
)", 0) \
    DECLARE(Bool, materialize_skip_indexes_on_insert, true, R"(
If INSERTs build and store skip indexes. If disabled, skip indexes will be build and stored during merges or by explicit MATERIALIZE INDEX
)", 0) \
    DECLARE(Bool, materialize_statistics_on_insert, true, R"(
If INSERTs build and insert statistics. If disabled, statistics will be build and stored during merges or by explicit MATERIALIZE STATISTICS
)", 0) \
    DECLARE(String, ignore_data_skipping_indices, "", R"(
Ignores the skipping indexes specified if used by the query.

Consider the following example:

```sql
CREATE TABLE data
(
    key Int,
    x Int,
    y Int,
    INDEX x_idx x TYPE minmax GRANULARITY 1,
    INDEX y_idx y TYPE minmax GRANULARITY 1,
    INDEX xy_idx (x,y) TYPE minmax GRANULARITY 1
)
Engine=MergeTree()
ORDER BY key;

INSERT INTO data VALUES (1, 2, 3);

SELECT * FROM data;
SELECT * FROM data SETTINGS ignore_data_skipping_indices=''; -- query will produce CANNOT_PARSE_TEXT error.
SELECT * FROM data SETTINGS ignore_data_skipping_indices='x_idx'; -- Ok.
SELECT * FROM data SETTINGS ignore_data_skipping_indices='na_idx'; -- Ok.

SELECT * FROM data WHERE x = 1 AND y = 1 SETTINGS ignore_data_skipping_indices='xy_idx',force_data_skipping_indices='xy_idx' ; -- query will produce INDEX_NOT_USED error, since xy_idx is explicitly ignored.
SELECT * FROM data WHERE x = 1 AND y = 2 SETTINGS ignore_data_skipping_indices='xy_idx';
```

The query without ignoring any indexes:
```sql
EXPLAIN indexes = 1 SELECT * FROM data WHERE x = 1 AND y = 2;

Expression ((Projection + Before ORDER BY))
  Filter (WHERE)
    ReadFromMergeTree (default.data)
    Indexes:
      PrimaryKey
        Condition: true
        Parts: 1/1
        Granules: 1/1
      Skip
        Name: x_idx
        Description: minmax GRANULARITY 1
        Parts: 0/1
        Granules: 0/1
      Skip
        Name: y_idx
        Description: minmax GRANULARITY 1
        Parts: 0/0
        Granules: 0/0
      Skip
        Name: xy_idx
        Description: minmax GRANULARITY 1
        Parts: 0/0
        Granules: 0/0
```

Ignoring the `xy_idx` index:
```sql
EXPLAIN indexes = 1 SELECT * FROM data WHERE x = 1 AND y = 2 SETTINGS ignore_data_skipping_indices='xy_idx';

Expression ((Projection + Before ORDER BY))
  Filter (WHERE)
    ReadFromMergeTree (default.data)
    Indexes:
      PrimaryKey
        Condition: true
        Parts: 1/1
        Granules: 1/1
      Skip
        Name: x_idx
        Description: minmax GRANULARITY 1
        Parts: 0/1
        Granules: 0/1
      Skip
        Name: y_idx
        Description: minmax GRANULARITY 1
        Parts: 0/0
        Granules: 0/0
```

Works with tables in the MergeTree family.
)", 0) \
    \
    DECLARE(String, force_data_skipping_indices, "", R"(
Disables query execution if passed data skipping indices wasn't used.

Consider the following example:

```sql
CREATE TABLE data
(
    key Int,
    d1 Int,
    d1_null Nullable(Int),
    INDEX d1_idx d1 TYPE minmax GRANULARITY 1,
    INDEX d1_null_idx assumeNotNull(d1_null) TYPE minmax GRANULARITY 1
)
Engine=MergeTree()
ORDER BY key;

SELECT * FROM data_01515;
SELECT * FROM data_01515 SETTINGS force_data_skipping_indices=''; -- query will produce CANNOT_PARSE_TEXT error.
SELECT * FROM data_01515 SETTINGS force_data_skipping_indices='d1_idx'; -- query will produce INDEX_NOT_USED error.
SELECT * FROM data_01515 WHERE d1 = 0 SETTINGS force_data_skipping_indices='d1_idx'; -- Ok.
SELECT * FROM data_01515 WHERE d1 = 0 SETTINGS force_data_skipping_indices='`d1_idx`'; -- Ok (example of full featured parser).
SELECT * FROM data_01515 WHERE d1 = 0 SETTINGS force_data_skipping_indices='`d1_idx`, d1_null_idx'; -- query will produce INDEX_NOT_USED error, since d1_null_idx is not used.
SELECT * FROM data_01515 WHERE d1 = 0 AND assumeNotNull(d1_null) = 0 SETTINGS force_data_skipping_indices='`d1_idx`, d1_null_idx'; -- Ok.
```
)", 0) \
    \
    DECLARE(Float, max_streams_to_max_threads_ratio, 1, R"(
Allows you to use more sources than the number of threads - to more evenly distribute work across threads. It is assumed that this is a temporary solution since it will be possible in the future to make the number of sources equal to the number of threads, but for each source to dynamically select available work for itself.
)", 0) \
    DECLARE(Float, max_streams_multiplier_for_merge_tables, 5, R"(
Ask more streams when reading from Merge table. Streams will be spread across tables that Merge table will use. This allows more even distribution of work across threads and is especially helpful when merged tables differ in size.
)", 0) \
    \
    DECLARE(String, network_compression_method, "LZ4", R"(
Sets the method of data compression that is used for communication between servers and between server and [clickhouse-client](../../interfaces/cli.md).

Possible values:

- `LZ4` — sets LZ4 compression method.
- `ZSTD` — sets ZSTD compression method.

**See Also**

- [network_zstd_compression_level](#network_zstd_compression_level)
)", 0) \
    \
    DECLARE(Int64, network_zstd_compression_level, 1, R"(
Adjusts the level of ZSTD compression. Used only when [network_compression_method](#network_compression_method) is set to `ZSTD`.

Possible values:

- Positive integer from 1 to 15.
)", 0) \
    \
    DECLARE(Int64, zstd_window_log_max, 0, R"(
Allows you to select the max window log of ZSTD (it will not be used for MergeTree family)
)", 0) \
    \
    DECLARE(UInt64, priority, 0, R"(
Priority of the query. 1 - the highest, higher value - lower priority; 0 - do not use priorities.
)", 0) \
    DECLARE(Int64, os_thread_priority, 0, R"(
Sets the priority ([nice](https://en.wikipedia.org/wiki/Nice_(Unix))) for threads that execute queries. The OS scheduler considers this priority when choosing the next thread to run on each available CPU core.

:::note
To use this setting, you need to set the `CAP_SYS_NICE` capability. The `clickhouse-server` package sets it up during installation. Some virtual environments do not allow you to set the `CAP_SYS_NICE` capability. In this case, `clickhouse-server` shows a message about it at the start.
:::

Possible values:

- You can set values in the range `[-20, 19]`.

Lower values mean higher priority. Threads with low `nice` priority values are executed more frequently than threads with high values. High values are preferable for long-running non-interactive queries because it allows them to quickly give up resources in favour of short interactive queries when they arrive.
)", 0) \
    \
    DECLARE(Bool, log_queries, true, R"(
Setting up query logging.

Queries sent to ClickHouse with this setup are logged according to the rules in the [query_log](../../operations/server-configuration-parameters/settings.md/#query-log) server configuration parameter.

Example:

``` text
log_queries=1
```
)", 0) \
    DECLARE(Bool, log_formatted_queries, false, R"(
Allows to log formatted queries to the [system.query_log](../../operations/system-tables/query_log.md) system table (populates `formatted_query` column in the [system.query_log](../../operations/system-tables/query_log.md)).

Possible values:

- 0 — Formatted queries are not logged in the system table.
- 1 — Formatted queries are logged in the system table.
)", 0) \
    DECLARE(LogQueriesType, log_queries_min_type, QueryLogElementType::QUERY_START, R"(
`query_log` minimal type to log.

Possible values:
- `QUERY_START` (`=1`)
- `QUERY_FINISH` (`=2`)
- `EXCEPTION_BEFORE_START` (`=3`)
- `EXCEPTION_WHILE_PROCESSING` (`=4`)

Can be used to limit which entities will go to `query_log`, say you are interested only in errors, then you can use `EXCEPTION_WHILE_PROCESSING`:

``` text
log_queries_min_type='EXCEPTION_WHILE_PROCESSING'
```
)", 0) \
    DECLARE(Milliseconds, log_queries_min_query_duration_ms, 0, R"(
If enabled (non-zero), queries faster than the value of this setting will not be logged (you can think about this as a `long_query_time` for [MySQL Slow Query Log](https://dev.mysql.com/doc/refman/5.7/en/slow-query-log.html)), and this basically means that you will not find them in the following tables:

- `system.query_log`
- `system.query_thread_log`

Only the queries with the following type will get to the log:

- `QUERY_FINISH`
- `EXCEPTION_WHILE_PROCESSING`

- Type: milliseconds
- Default value: 0 (any query)
)", 0) \
    DECLARE(UInt64, log_queries_cut_to_length, 100000, R"(
If query length is greater than a specified threshold (in bytes), then cut query when writing to query log. Also limit the length of printed query in ordinary text log.
)", 0) \
    DECLARE(Float, log_queries_probability, 1., R"(
Allows a user to write to [query_log](../../operations/system-tables/query_log.md), [query_thread_log](../../operations/system-tables/query_thread_log.md), and [query_views_log](../../operations/system-tables/query_views_log.md) system tables only a sample of queries selected randomly with the specified probability. It helps to reduce the load with a large volume of queries in a second.

Possible values:

- 0 — Queries are not logged in the system tables.
- Positive floating-point number in the range [0..1]. For example, if the setting value is `0.5`, about half of the queries are logged in the system tables.
- 1 — All queries are logged in the system tables.
)", 0) \
    \
    DECLARE(Bool, log_processors_profiles, true, R"(
Write time that processor spent during execution/waiting for data to `system.processors_profile_log` table.

See also:

- [`system.processors_profile_log`](../../operations/system-tables/processors_profile_log.md)
- [`EXPLAIN PIPELINE`](../../sql-reference/statements/explain.md/#explain-pipeline)
)", 0) \
    DECLARE(DistributedProductMode, distributed_product_mode, DistributedProductMode::DENY, R"(
Changes the behaviour of [distributed subqueries](../../sql-reference/operators/in.md).

ClickHouse applies this setting when the query contains the product of distributed tables, i.e. when the query for a distributed table contains a non-GLOBAL subquery for the distributed table.

Restrictions:

- Only applied for IN and JOIN subqueries.
- Only if the FROM section uses a distributed table containing more than one shard.
- If the subquery concerns a distributed table containing more than one shard.
- Not used for a table-valued [remote](../../sql-reference/table-functions/remote.md) function.

Possible values:

- `deny` — Default value. Prohibits using these types of subqueries (returns the "Double-distributed in/JOIN subqueries is denied" exception).
- `local` — Replaces the database and table in the subquery with local ones for the destination server (shard), leaving the normal `IN`/`JOIN.`
- `global` — Replaces the `IN`/`JOIN` query with `GLOBAL IN`/`GLOBAL JOIN.`
- `allow` — Allows the use of these types of subqueries.
)", IMPORTANT) \
    \
    DECLARE(UInt64, max_concurrent_queries_for_all_users, 0, R"(
Throw exception if the value of this setting is less or equal than the current number of simultaneously processed queries.

Example: `max_concurrent_queries_for_all_users` can be set to 99 for all users and database administrator can set it to 100 for itself to run queries for investigation even when the server is overloaded.

Modifying the setting for one query or user does not affect other queries.

Possible values:

- Positive integer.
- 0 — No limit.

**Example**

```xml
<max_concurrent_queries_for_all_users>99</max_concurrent_queries_for_all_users>
```

**See Also**

- [max_concurrent_queries](/docs/en/operations/server-configuration-parameters/settings.md/#max_concurrent_queries)
)", 0) \
    DECLARE(UInt64, max_concurrent_queries_for_user, 0, R"(
The maximum number of simultaneously processed queries per user.

Possible values:

- Positive integer.
- 0 — No limit.

**Example**

``` xml
<max_concurrent_queries_for_user>5</max_concurrent_queries_for_user>
```
)", 0) \
    \
    DECLARE(Bool, insert_deduplicate, true, R"(
Enables or disables block deduplication of `INSERT` (for Replicated\* tables).

Possible values:

- 0 — Disabled.
- 1 — Enabled.

By default, blocks inserted into replicated tables by the `INSERT` statement are deduplicated (see [Data Replication](../../engines/table-engines/mergetree-family/replication.md)).
For the replicated tables by default the only 100 of the most recent blocks for each partition are deduplicated (see [replicated_deduplication_window](merge-tree-settings.md/#replicated-deduplication-window), [replicated_deduplication_window_seconds](merge-tree-settings.md/#replicated-deduplication-window-seconds)).
For not replicated tables see [non_replicated_deduplication_window](merge-tree-settings.md/#non-replicated-deduplication-window).
)", 0) \
    DECLARE(Bool, async_insert_deduplicate, false, R"(
For async INSERT queries in the replicated table, specifies that deduplication of inserting blocks should be performed
)", 0) \
    \
    DECLARE(UInt64Auto, insert_quorum, 0, R"(
:::note
This setting is not applicable to SharedMergeTree, see [SharedMergeTree consistency](/docs/en/cloud/reference/shared-merge-tree/#consistency) for more information.
:::

Enables the quorum writes.

- If `insert_quorum < 2`, the quorum writes are disabled.
- If `insert_quorum >= 2`, the quorum writes are enabled.
- If `insert_quorum = 'auto'`, use majority number (`number_of_replicas / 2 + 1`) as quorum number.

Quorum writes

`INSERT` succeeds only when ClickHouse manages to correctly write data to the `insert_quorum` of replicas during the `insert_quorum_timeout`. If for any reason the number of replicas with successful writes does not reach the `insert_quorum`, the write is considered failed and ClickHouse will delete the inserted block from all the replicas where data has already been written.

When `insert_quorum_parallel` is disabled, all replicas in the quorum are consistent, i.e. they contain data from all previous `INSERT` queries (the `INSERT` sequence is linearized). When reading data written using `insert_quorum` and `insert_quorum_parallel` is disabled, you can turn on sequential consistency for `SELECT` queries using [select_sequential_consistency](#select_sequential_consistency).

ClickHouse generates an exception:

- If the number of available replicas at the time of the query is less than the `insert_quorum`.
- When `insert_quorum_parallel` is disabled and an attempt to write data is made when the previous block has not yet been inserted in `insert_quorum` of replicas. This situation may occur if the user tries to perform another `INSERT` query to the same table before the previous one with `insert_quorum` is completed.

See also:

- [insert_quorum_timeout](#insert_quorum_timeout)
- [insert_quorum_parallel](#insert_quorum_parallel)
- [select_sequential_consistency](#select_sequential_consistency)
)", 0) \
    DECLARE(Milliseconds, insert_quorum_timeout, 600000, R"(
Write to a quorum timeout in milliseconds. If the timeout has passed and no write has taken place yet, ClickHouse will generate an exception and the client must repeat the query to write the same block to the same or any other replica.

See also:

- [insert_quorum](#insert_quorum)
- [insert_quorum_parallel](#insert_quorum_parallel)
- [select_sequential_consistency](#select_sequential_consistency)
)", 0) \
    DECLARE(Bool, insert_quorum_parallel, true, R"(
:::note
This setting is not applicable to SharedMergeTree, see [SharedMergeTree consistency](/docs/en/cloud/reference/shared-merge-tree/#consistency) for more information.
:::

Enables or disables parallelism for quorum `INSERT` queries. If enabled, additional `INSERT` queries can be sent while previous queries have not yet finished. If disabled, additional writes to the same table will be rejected.

Possible values:

- 0 — Disabled.
- 1 — Enabled.

See also:

- [insert_quorum](#insert_quorum)
- [insert_quorum_timeout](#insert_quorum_timeout)
- [select_sequential_consistency](#select_sequential_consistency)
)", 0) \
    DECLARE(UInt64, select_sequential_consistency, 0, R"(
:::note
This setting differ in behavior between SharedMergeTree and ReplicatedMergeTree, see [SharedMergeTree consistency](/docs/en/cloud/reference/shared-merge-tree/#consistency) for more information about the behavior of `select_sequential_consistency` in SharedMergeTree.
:::

Enables or disables sequential consistency for `SELECT` queries. Requires `insert_quorum_parallel` to be disabled (enabled by default).

Possible values:

- 0 — Disabled.
- 1 — Enabled.

Usage

When sequential consistency is enabled, ClickHouse allows the client to execute the `SELECT` query only for those replicas that contain data from all previous `INSERT` queries executed with `insert_quorum`. If the client refers to a partial replica, ClickHouse will generate an exception. The SELECT query will not include data that has not yet been written to the quorum of replicas.

When `insert_quorum_parallel` is enabled (the default), then `select_sequential_consistency` does not work. This is because parallel `INSERT` queries can be written to different sets of quorum replicas so there is no guarantee a single replica will have received all writes.

See also:

- [insert_quorum](#insert_quorum)
- [insert_quorum_timeout](#insert_quorum_timeout)
- [insert_quorum_parallel](#insert_quorum_parallel)
)", 0) \
    DECLARE(UInt64, table_function_remote_max_addresses, 1000, R"(
Sets the maximum number of addresses generated from patterns for the [remote](../../sql-reference/table-functions/remote.md) function.

Possible values:

- Positive integer.
)", 0) \
    DECLARE(Milliseconds, read_backoff_min_latency_ms, 1000, R"(
Setting to reduce the number of threads in case of slow reads. Pay attention only to reads that took at least that much time.
)", 0) \
    DECLARE(UInt64, read_backoff_max_throughput, 1048576, R"(
Settings to reduce the number of threads in case of slow reads. Count events when the read bandwidth is less than that many bytes per second.
)", 0) \
    DECLARE(Milliseconds, read_backoff_min_interval_between_events_ms, 1000, R"(
Settings to reduce the number of threads in case of slow reads. Do not pay attention to the event, if the previous one has passed less than a certain amount of time.
)", 0) \
    DECLARE(UInt64, read_backoff_min_events, 2, R"(
Settings to reduce the number of threads in case of slow reads. The number of events after which the number of threads will be reduced.
)", 0) \
    \
    DECLARE(UInt64, read_backoff_min_concurrency, 1, R"(
Settings to try keeping the minimal number of threads in case of slow reads.
)", 0) \
    \
    DECLARE(Float, memory_tracker_fault_probability, 0., R"(
For testing of `exception safety` - throw an exception every time you allocate memory with the specified probability.
)", 0) \
    DECLARE(Float, merge_tree_read_split_ranges_into_intersecting_and_non_intersecting_injection_probability, 0.0, R"(
For testing of `PartsSplitter` - split read ranges into intersecting and non intersecting every time you read from MergeTree with the specified probability.
)", 0) \
    \
    DECLARE(Bool, enable_http_compression, false, R"(
Enables or disables data compression in the response to an HTTP request.

For more information, read the [HTTP interface description](../../interfaces/http.md).

Possible values:

- 0 — Disabled.
- 1 — Enabled.
)", 0) \
    DECLARE(Int64, http_zlib_compression_level, 3, R"(
Sets the level of data compression in the response to an HTTP request if [enable_http_compression = 1](#enable_http_compression).

Possible values: Numbers from 1 to 9.
)", 0) \
    \
    DECLARE(Bool, http_native_compression_disable_checksumming_on_decompress, false, R"(
Enables or disables checksum verification when decompressing the HTTP POST data from the client. Used only for ClickHouse native compression format (not used with `gzip` or `deflate`).

For more information, read the [HTTP interface description](../../interfaces/http.md).

Possible values:

- 0 — Disabled.
- 1 — Enabled.
)", 0) \
    DECLARE(Map, http_response_headers, "", R"(
Allows to add or override HTTP headers which the server will return in the response with a successful query result.
This only affects the HTTP interface.

If the header is already set by default, the provided value will override it.
If the header was not set by default, it will be added to the list of headers.
Headers that are set by the server by default and not overridden by this setting, will remain.

The setting allows you to set a header to a constant value. Currently there is no way to set a header to a dynamically calculated value.

Neither names or values can contain ASCII control characters.

If you implement a UI application which allows users to modify settings but at the same time makes decisions based on the returned headers, it is recommended to restrict this setting to readonly.

Example: `SET http_response_headers = '{"Content-Type": "image/png"}'`
)", 0) \
    \
    DECLARE(String, count_distinct_implementation, "uniqExact", R"(
Specifies which of the `uniq*` functions should be used to perform the [COUNT(DISTINCT ...)](../../sql-reference/aggregate-functions/reference/count.md/#agg_function-count) construction.

Possible values:

- [uniq](../../sql-reference/aggregate-functions/reference/uniq.md/#agg_function-uniq)
- [uniqCombined](../../sql-reference/aggregate-functions/reference/uniqcombined.md/#agg_function-uniqcombined)
- [uniqCombined64](../../sql-reference/aggregate-functions/reference/uniqcombined64.md/#agg_function-uniqcombined64)
- [uniqHLL12](../../sql-reference/aggregate-functions/reference/uniqhll12.md/#agg_function-uniqhll12)
- [uniqExact](../../sql-reference/aggregate-functions/reference/uniqexact.md/#agg_function-uniqexact)
)", 0) \
    \
    DECLARE(Bool, add_http_cors_header, false, R"(
Write add http CORS header.
)", 0) \
    \
    DECLARE(UInt64, max_http_get_redirects, 0, R"(
Max number of HTTP GET redirects hops allowed. Ensures additional security measures are in place to prevent a malicious server from redirecting your requests to unexpected services.\n\nIt is the case when an external server redirects to another address, but that address appears to be internal to the company's infrastructure, and by sending an HTTP request to an internal server, you could request an internal API from the internal network, bypassing the auth, or even query other services, such as Redis or Memcached. When you don't have an internal infrastructure (including something running on your localhost), or you trust the server, it is safe to allow redirects. Although keep in mind, that if the URL uses HTTP instead of HTTPS, and you will have to trust not only the remote server but also your ISP and every network in the middle.
)", 0) \
    \
    DECLARE(Bool, use_client_time_zone, false, R"(
Use client timezone for interpreting DateTime string values, instead of adopting server timezone.
)", 0) \
    \
    DECLARE(Bool, send_progress_in_http_headers, false, R"(
Enables or disables `X-ClickHouse-Progress` HTTP response headers in `clickhouse-server` responses.

For more information, read the [HTTP interface description](../../interfaces/http.md).

Possible values:

- 0 — Disabled.
- 1 — Enabled.
)", 0) \
    \
    DECLARE(UInt64, http_headers_progress_interval_ms, 100, R"(
Do not send HTTP headers X-ClickHouse-Progress more frequently than at each specified interval.
)", 0) \
    DECLARE(Bool, http_wait_end_of_query, false, R"(
Enable HTTP response buffering on the server-side.
)", 0) \
    DECLARE(Bool, http_write_exception_in_output_format, true, R"(
Write exception in output format to produce valid output. Works with JSON and XML formats.
)", 0) \
    DECLARE(UInt64, http_response_buffer_size, 0, R"(
The number of bytes to buffer in the server memory before sending a HTTP response to the client or flushing to disk (when http_wait_end_of_query is enabled).
)", 0) \
    \
    DECLARE(Bool, fsync_metadata, true, R"(
Enables or disables [fsync](http://pubs.opengroup.org/onlinepubs/9699919799/functions/fsync.html) when writing `.sql` files. Enabled by default.

It makes sense to disable it if the server has millions of tiny tables that are constantly being created and destroyed.
)", 0)    \
    \
    DECLARE(Bool, join_use_nulls, false, R"(
Sets the type of [JOIN](../../sql-reference/statements/select/join.md) behaviour. When merging tables, empty cells may appear. ClickHouse fills them differently based on this setting.

Possible values:

- 0 — The empty cells are filled with the default value of the corresponding field type.
- 1 — `JOIN` behaves the same way as in standard SQL. The type of the corresponding field is converted to [Nullable](../../sql-reference/data-types/nullable.md/#data_type-nullable), and empty cells are filled with [NULL](../../sql-reference/syntax.md).
)", IMPORTANT) \
    \
    DECLARE(UInt64, join_output_by_rowlist_perkey_rows_threshold, 5, R"(
The lower limit of per-key average rows in the right table to determine whether to output by row list in hash join.
)", 0) \
    DECLARE(JoinStrictness, join_default_strictness, JoinStrictness::All, R"(
Sets default strictness for [JOIN clauses](../../sql-reference/statements/select/join.md/#select-join).

Possible values:

- `ALL` — If the right table has several matching rows, ClickHouse creates a [Cartesian product](https://en.wikipedia.org/wiki/Cartesian_product) from matching rows. This is the normal `JOIN` behaviour from standard SQL.
- `ANY` — If the right table has several matching rows, only the first one found is joined. If the right table has only one matching row, the results of `ANY` and `ALL` are the same.
- `ASOF` — For joining sequences with an uncertain match.
- `Empty string` — If `ALL` or `ANY` is not specified in the query, ClickHouse throws an exception.
)", 0) \
    DECLARE(Bool, any_join_distinct_right_table_keys, false, R"(
Enables legacy ClickHouse server behaviour in `ANY INNER|LEFT JOIN` operations.

:::note
Use this setting only for backward compatibility if your use cases depend on legacy `JOIN` behaviour.
:::

When the legacy behaviour is enabled:

- Results of `t1 ANY LEFT JOIN t2` and `t2 ANY RIGHT JOIN t1` operations are not equal because ClickHouse uses the logic with many-to-one left-to-right table keys mapping.
- Results of `ANY INNER JOIN` operations contain all rows from the left table like the `SEMI LEFT JOIN` operations do.

When the legacy behaviour is disabled:

- Results of `t1 ANY LEFT JOIN t2` and `t2 ANY RIGHT JOIN t1` operations are equal because ClickHouse uses the logic which provides one-to-many keys mapping in `ANY RIGHT JOIN` operations.
- Results of `ANY INNER JOIN` operations contain one row per key from both the left and right tables.

Possible values:

- 0 — Legacy behaviour is disabled.
- 1 — Legacy behaviour is enabled.

See also:

- [JOIN strictness](../../sql-reference/statements/select/join.md/#join-settings)
)", IMPORTANT) \
    DECLARE(Bool, single_join_prefer_left_table, true, R"(
For single JOIN in case of identifier ambiguity prefer left table
)", IMPORTANT) \
    \
DECLARE(BoolAuto, query_plan_join_swap_table, Field("auto"), R"(
    Determine which side of the join should be the build table (also called inner, the one inserted into the hash table for a hash join) in the query plan. This setting is supported only for `ALL` join strictness with the `JOIN ON` clause. Possible values are:
    - 'auto': Let the planner decide which table to use as the build table.
    - 'false': Never swap tables (the right table is the build table).
    - 'true': Always swap tables (the left table is the build table).
)", 0) \
    \
    DECLARE(UInt64, preferred_block_size_bytes, 1000000, R"(
This setting adjusts the data block size for query processing and represents additional fine-tuning to the more rough 'max_block_size' setting. If the columns are large and with 'max_block_size' rows the block size is likely to be larger than the specified amount of bytes, its size will be lowered for better CPU cache locality.
)", 0) \
    \
    DECLARE(UInt64, max_replica_delay_for_distributed_queries, 300, R"(
Disables lagging replicas for distributed queries. See [Replication](../../engines/table-engines/mergetree-family/replication.md).

Sets the time in seconds. If a replica's lag is greater than or equal to the set value, this replica is not used.

Possible values:

- Positive integer.
- 0 — Replica lags are not checked.

To prevent the use of any replica with a non-zero lag, set this parameter to 1.

Used when performing `SELECT` from a distributed table that points to replicated tables.
)", 0) \
    DECLARE(Bool, fallback_to_stale_replicas_for_distributed_queries, true, R"(
Forces a query to an out-of-date replica if updated data is not available. See [Replication](../../engines/table-engines/mergetree-family/replication.md).

ClickHouse selects the most relevant from the outdated replicas of the table.

Used when performing `SELECT` from a distributed table that points to replicated tables.

By default, 1 (enabled).
)", 0) \
    DECLARE(UInt64, preferred_max_column_in_block_size_bytes, 0, R"(
Limit on max column size in block while reading. Helps to decrease cache misses count. Should be close to L2 cache size.
)", 0) \
    \
    DECLARE(UInt64, parts_to_delay_insert, 0, R"(
If the destination table contains at least that many active parts in a single partition, artificially slow down insert into table.
)", 0) \
    DECLARE(UInt64, parts_to_throw_insert, 0, R"(
If more than this number active parts in a single partition of the destination table, throw 'Too many parts ...' exception.
)", 0) \
    DECLARE(UInt64, number_of_mutations_to_delay, 0, R"(
If the mutated table contains at least that many unfinished mutations, artificially slow down mutations of table. 0 - disabled
)", 0) \
    DECLARE(UInt64, number_of_mutations_to_throw, 0, R"(
If the mutated table contains at least that many unfinished mutations, throw 'Too many mutations ...' exception. 0 - disabled
)", 0) \
    DECLARE(Int64, distributed_ddl_task_timeout, 180, R"(
Sets timeout for DDL query responses from all hosts in cluster. If a DDL request has not been performed on all hosts, a response will contain a timeout error and a request will be executed in an async mode. Negative value means infinite.

Possible values:

- Positive integer.
- 0 — Async mode.
- Negative integer — infinite timeout.
)", 0) \
    DECLARE(Milliseconds, stream_flush_interval_ms, 7500, R"(
Works for tables with streaming in the case of a timeout, or when a thread generates [max_insert_block_size](#max_insert_block_size) rows.

The default value is 7500.

The smaller the value, the more often data is flushed into the table. Setting the value too low leads to poor performance.
)", 0) \
    DECLARE(Milliseconds, stream_poll_timeout_ms, 500, R"(
Timeout for polling data from/to streaming storages.
)", 0) \
    DECLARE(UInt64, min_free_disk_bytes_to_perform_insert, 0, R"(
Minimum free disk space bytes to perform an insert.
)", 0) \
    DECLARE(Float, min_free_disk_ratio_to_perform_insert, 0.0, R"(
Minimum free disk space ratio to perform an insert.
)", 0) \
    \
    DECLARE(Bool, final, false, R"(
Automatically applies [FINAL](../../sql-reference/statements/select/from.md/#final-modifier) modifier to all tables in a query, to tables where [FINAL](../../sql-reference/statements/select/from.md/#final-modifier) is applicable, including joined tables and tables in sub-queries, and
distributed tables.

Possible values:

- 0 - disabled
- 1 - enabled

Example:

```sql
CREATE TABLE test
(
    key Int64,
    some String
)
ENGINE = ReplacingMergeTree
ORDER BY key;

INSERT INTO test FORMAT Values (1, 'first');
INSERT INTO test FORMAT Values (1, 'second');

SELECT * FROM test;
┌─key─┬─some───┐
│   1 │ second │
└─────┴────────┘
┌─key─┬─some──┐
│   1 │ first │
└─────┴───────┘

SELECT * FROM test SETTINGS final = 1;
┌─key─┬─some───┐
│   1 │ second │
└─────┴────────┘

SET final = 1;
SELECT * FROM test;
┌─key─┬─some───┐
│   1 │ second │
└─────┴────────┘
```
)", 0) \
    \
    DECLARE(Bool, partial_result_on_first_cancel, false, R"(
Allows query to return a partial result after cancel.
)", 0) \
    \
    DECLARE(Bool, ignore_on_cluster_for_replicated_udf_queries, false, R"(
Ignore ON CLUSTER clause for replicated UDF management queries.
)", 0) \
    DECLARE(Bool, ignore_on_cluster_for_replicated_access_entities_queries, false, R"(
Ignore ON CLUSTER clause for replicated access entities management queries.
)", 0) \
    DECLARE(Bool, ignore_on_cluster_for_replicated_named_collections_queries, false, R"(
Ignore ON CLUSTER clause for replicated named collections management queries.
)", 0) \
    /** Settings for testing hedged requests */ \
    DECLARE(Milliseconds, sleep_in_send_tables_status_ms, 0, R"(
Time to sleep in sending tables status response in TCPHandler
)", 0) \
    DECLARE(Milliseconds, sleep_in_send_data_ms, 0, R"(
Time to sleep in sending data in TCPHandler
)", 0) \
    DECLARE(Milliseconds, sleep_after_receiving_query_ms, 0, R"(
Time to sleep after receiving query in TCPHandler
)", 0) \
    DECLARE(UInt64, unknown_packet_in_send_data, 0, R"(
Send unknown packet instead of data Nth data packet
)", 0) \
    \
    DECLARE(Bool, insert_allow_materialized_columns, false, R"(
If setting is enabled, Allow materialized columns in INSERT.
)", 0) \
    DECLARE(Seconds, http_connection_timeout, DEFAULT_HTTP_READ_BUFFER_CONNECTION_TIMEOUT, R"(
HTTP connection timeout (in seconds).

Possible values:

- Any positive integer.
- 0 - Disabled (infinite timeout).
)", 0) \
    DECLARE(Seconds, http_send_timeout, DEFAULT_HTTP_READ_BUFFER_TIMEOUT, R"(
HTTP send timeout (in seconds).

Possible values:

- Any positive integer.
- 0 - Disabled (infinite timeout).

:::note
It's applicable only to the default profile. A server reboot is required for the changes to take effect.
:::
)", 0) \
    DECLARE(Seconds, http_receive_timeout, DEFAULT_HTTP_READ_BUFFER_TIMEOUT, R"(
HTTP receive timeout (in seconds).

Possible values:

- Any positive integer.
- 0 - Disabled (infinite timeout).
)", 0) \
    DECLARE(UInt64, http_max_uri_size, 1048576, R"(
Sets the maximum URI length of an HTTP request.

Possible values:

- Positive integer.
)", 0) \
    DECLARE(UInt64, http_max_fields, 1000000, R"(
Maximum number of fields in HTTP header
)", 0) \
    DECLARE(UInt64, http_max_field_name_size, 128 * 1024, R"(
Maximum length of field name in HTTP header
)", 0) \
    DECLARE(UInt64, http_max_field_value_size, 128 * 1024, R"(
Maximum length of field value in HTTP header
)", 0) \
    DECLARE(Bool, http_skip_not_found_url_for_globs, true, R"(
Skip URLs for globs with HTTP_NOT_FOUND error
)", 0) \
    DECLARE(Bool, http_make_head_request, true, R"(
The `http_make_head_request` setting allows the execution of a `HEAD` request while reading data from HTTP to retrieve information about the file to be read, such as its size. Since it's enabled by default, it may be desirable to disable this setting in cases where the server does not support `HEAD` requests.
)", 0) \
    DECLARE(Bool, optimize_throw_if_noop, false, R"(
Enables or disables throwing an exception if an [OPTIMIZE](../../sql-reference/statements/optimize.md) query didn't perform a merge.

By default, `OPTIMIZE` returns successfully even if it didn't do anything. This setting lets you differentiate these situations and get the reason in an exception message.

Possible values:

- 1 — Throwing an exception is enabled.
- 0 — Throwing an exception is disabled.
)", 0) \
    DECLARE(Bool, use_index_for_in_with_subqueries, true, R"(
Try using an index if there is a subquery or a table expression on the right side of the IN operator.
)", 0) \
    DECLARE(UInt64, use_index_for_in_with_subqueries_max_values, 0, R"(
The maximum size of the set in the right-hand side of the IN operator to use table index for filtering. It allows to avoid performance degradation and higher memory usage due to the preparation of additional data structures for large queries. Zero means no limit.
)", 0) \
    DECLARE(Bool, analyze_index_with_space_filling_curves, true, R"(
If a table has a space-filling curve in its index, e.g. `ORDER BY mortonEncode(x, y)` or `ORDER BY hilbertEncode(x, y)`, and the query has conditions on its arguments, e.g. `x >= 10 AND x <= 20 AND y >= 20 AND y <= 30`, use the space-filling curve for index analysis.
)", 0) \
    DECLARE(Bool, joined_subquery_requires_alias, true, R"(
Force joined subqueries and table functions to have aliases for correct name qualification.
)", 0) \
    DECLARE(Bool, empty_result_for_aggregation_by_empty_set, false, R"(
Return empty result when aggregating without keys on empty set.
)", 0) \
    DECLARE(Bool, empty_result_for_aggregation_by_constant_keys_on_empty_set, true, R"(
Return empty result when aggregating by constant keys on empty set.
)", 0) \
    DECLARE(Bool, allow_distributed_ddl, true, R"(
If it is set to true, then a user is allowed to executed distributed DDL queries.
)", 0) \
    DECLARE(Bool, allow_suspicious_codecs, false, R"(
If it is set to true, allow to specify meaningless compression codecs.
)", 0) \
    DECLARE(Bool, enable_zstd_qat_codec, false, R"(
If turned on, the ZSTD_QAT codec may be used to compress columns.
)", 0) \
    DECLARE(Bool, enable_deflate_qpl_codec, false, R"(
If turned on, the DEFLATE_QPL codec may be used to compress columns.
)", 0) \
    DECLARE(UInt64, query_profiler_real_time_period_ns, QUERY_PROFILER_DEFAULT_SAMPLE_RATE_NS, R"(
Sets the period for a real clock timer of the [query profiler](../../operations/optimizing-performance/sampling-query-profiler.md). Real clock timer counts wall-clock time.

Possible values:

- Positive integer number, in nanoseconds.

    Recommended values:

            - 10000000 (100 times a second) nanoseconds and less for single queries.
            - 1000000000 (once a second) for cluster-wide profiling.

- 0 for turning off the timer.

**Temporarily disabled in ClickHouse Cloud.**

See also:

- System table [trace_log](../../operations/system-tables/trace_log.md/#system_tables-trace_log)
)", 0) \
    DECLARE(UInt64, query_profiler_cpu_time_period_ns, QUERY_PROFILER_DEFAULT_SAMPLE_RATE_NS, R"(
Sets the period for a CPU clock timer of the [query profiler](../../operations/optimizing-performance/sampling-query-profiler.md). This timer counts only CPU time.

Possible values:

- A positive integer number of nanoseconds.

    Recommended values:

            - 10000000 (100 times a second) nanoseconds and more for single queries.
            - 1000000000 (once a second) for cluster-wide profiling.

- 0 for turning off the timer.

**Temporarily disabled in ClickHouse Cloud.**

See also:

- System table [trace_log](../../operations/system-tables/trace_log.md/#system_tables-trace_log)
)", 0) \
    DECLARE(Bool, metrics_perf_events_enabled, false, R"(
If enabled, some of the perf events will be measured throughout queries' execution.
)", 0) \
    DECLARE(String, metrics_perf_events_list, "", R"(
Comma separated list of perf metrics that will be measured throughout queries' execution. Empty means all events. See PerfEventInfo in sources for the available events.
)", 0) \
    DECLARE(Float, opentelemetry_start_trace_probability, 0., R"(
Sets the probability that the ClickHouse can start a trace for executed queries (if no parent [trace context](https://www.w3.org/TR/trace-context/) is supplied).

Possible values:

- 0 — The trace for all executed queries is disabled (if no parent trace context is supplied).
- Positive floating-point number in the range [0..1]. For example, if the setting value is `0,5`, ClickHouse can start a trace on average for half of the queries.
- 1 — The trace for all executed queries is enabled.
)", 0) \
    DECLARE(Bool, opentelemetry_trace_processors, false, R"(
Collect OpenTelemetry spans for processors.
)", 0) \
    DECLARE(Bool, prefer_column_name_to_alias, false, R"(
Enables or disables using the original column names instead of aliases in query expressions and clauses. It especially matters when alias is the same as the column name, see [Expression Aliases](../../sql-reference/syntax.md/#notes-on-usage). Enable this setting to make aliases syntax rules in ClickHouse more compatible with most other database engines.

Possible values:

- 0 — The column name is substituted with the alias.
- 1 — The column name is not substituted with the alias.

**Example**

The difference between enabled and disabled:

Query:

```sql
SET prefer_column_name_to_alias = 0;
SELECT avg(number) AS number, max(number) FROM numbers(10);
```

Result:

```text
Received exception from server (version 21.5.1):
Code: 184. DB::Exception: Received from localhost:9000. DB::Exception: Aggregate function avg(number) is found inside another aggregate function in query: While processing avg(number) AS number.
```

Query:

```sql
SET prefer_column_name_to_alias = 1;
SELECT avg(number) AS number, max(number) FROM numbers(10);
```

Result:

```text
┌─number─┬─max(number)─┐
│    4.5 │           9 │
└────────┴─────────────┘
```
)", 0) \
    \
    DECLARE(Bool, skip_redundant_aliases_in_udf, false, R"(
Redundant aliases are not used (substituted) in user-defined functions in order to simplify it's usage.

Possible values:

- 1 — The aliases are skipped (substituted) in UDFs.
- 0 — The aliases are not skipped (substituted) in UDFs.

**Example**

The difference between enabled and disabled:

Query:

```sql
SET skip_redundant_aliases_in_udf = 0;
CREATE FUNCTION IF NOT EXISTS test_03274 AS ( x ) -> ((x + 1 as y, y + 2));

EXPLAIN SYNTAX SELECT test_03274(4 + 2);
```

Result:

```text
SELECT ((4 + 2) + 1 AS y, y + 2)
```

Query:

```sql
SET skip_redundant_aliases_in_udf = 1;
CREATE FUNCTION IF NOT EXISTS test_03274 AS ( x ) -> ((x + 1 as y, y + 2));

EXPLAIN SYNTAX SELECT test_03274(4 + 2);
```

Result:

```text
SELECT ((4 + 2) + 1, ((4 + 2) + 1) + 2)
```
)", 0) \
    DECLARE(Bool, prefer_global_in_and_join, false, R"(
Enables the replacement of `IN`/`JOIN` operators with `GLOBAL IN`/`GLOBAL JOIN`.

Possible values:

- 0 — Disabled. `IN`/`JOIN` operators are not replaced with `GLOBAL IN`/`GLOBAL JOIN`.
- 1 — Enabled. `IN`/`JOIN` operators are replaced with `GLOBAL IN`/`GLOBAL JOIN`.

**Usage**

Although `SET distributed_product_mode=global` can change the queries behavior for the distributed tables, it's not suitable for local tables or tables from external resources. Here is when the `prefer_global_in_and_join` setting comes into play.

For example, we have query serving nodes that contain local tables, which are not suitable for distribution. We need to scatter their data on the fly during distributed processing with the `GLOBAL` keyword — `GLOBAL IN`/`GLOBAL JOIN`.

Another use case of `prefer_global_in_and_join` is accessing tables created by external engines. This setting helps to reduce the number of calls to external sources while joining such tables: only one call per query.

**See also:**

- [Distributed subqueries](../../sql-reference/operators/in.md/#select-distributed-subqueries) for more information on how to use `GLOBAL IN`/`GLOBAL JOIN`
)", 0) \
    DECLARE(Bool, enable_vertical_final, true, R"(
If enable, remove duplicated rows during FINAL by marking rows as deleted and filtering them later instead of merging rows
)", 0) \
    \
    \
    /** Limits during query execution are part of the settings. \
      * Used to provide a more safe execution of queries from the user interface. \
      * Basically, limits are checked for each block (not every row). That is, the limits can be slightly violated. \
      * Almost all limits apply only to SELECTs. \
      * Almost all limits apply to each stream individually. \
      */ \
    \
    DECLARE(UInt64, max_rows_to_read, 0, R"(
Limit on read rows from the most 'deep' sources. That is, only in the deepest subquery. When reading from a remote server, it is only checked on a remote server.
)", 0) \
    DECLARE(UInt64, max_bytes_to_read, 0, R"(
Limit on read bytes (after decompression) from the most 'deep' sources. That is, only in the deepest subquery. When reading from a remote server, it is only checked on a remote server.
)", 0) \
    DECLARE(OverflowMode, read_overflow_mode, OverflowMode::THROW, R"(
What to do when the limit is exceeded.
)", 0) \
    \
    DECLARE(UInt64, max_rows_to_read_leaf, 0, R"(
Limit on read rows on the leaf nodes for distributed queries. Limit is applied for local reads only, excluding the final merge stage on the root node. Note, the setting is unstable with prefer_localhost_replica=1.
)", 0) \
    DECLARE(UInt64, max_bytes_to_read_leaf, 0, R"(
Limit on read bytes (after decompression) on the leaf nodes for distributed queries. Limit is applied for local reads only, excluding the final merge stage on the root node. Note, the setting is unstable with prefer_localhost_replica=1.
)", 0) \
    DECLARE(OverflowMode, read_overflow_mode_leaf, OverflowMode::THROW, R"(
What to do when the leaf limit is exceeded.
)", 0) \
    \
    DECLARE(UInt64, max_rows_to_group_by, 0, R"(
If aggregation during GROUP BY is generating more than the specified number of rows (unique GROUP BY keys), the behavior will be determined by the 'group_by_overflow_mode' which by default is - throw an exception, but can be also switched to an approximate GROUP BY mode.
)", 0) \
    DECLARE(OverflowModeGroupBy, group_by_overflow_mode, OverflowMode::THROW, R"(
What to do when the limit is exceeded.
)", 0) \
    DECLARE(UInt64, max_bytes_before_external_group_by, 0, R"(
If memory usage during GROUP BY operation is exceeding this threshold in bytes, activate the 'external aggregation' mode (spill data to disk). Recommended value is half of the available system memory.
)", 0) \
    DECLARE(Double, max_bytes_ratio_before_external_group_by, 0.5, R"(
Ratio of used memory before enabling external GROUP BY. If you set it to 0.6 the external GROUP BY will be used once the memory usage will reach 60% of allowed memory for query.
)", 0) \
    \
    DECLARE(UInt64, max_rows_to_sort, 0, R"(
If more than the specified amount of records have to be processed for ORDER BY operation, the behavior will be determined by the 'sort_overflow_mode' which by default is - throw an exception
)", 0) \
    DECLARE(UInt64, max_bytes_to_sort, 0, R"(
If more than the specified amount of (uncompressed) bytes have to be processed for ORDER BY operation, the behavior will be determined by the 'sort_overflow_mode' which by default is - throw an exception
)", 0) \
    DECLARE(OverflowMode, sort_overflow_mode, OverflowMode::THROW, R"(
What to do when the limit is exceeded.
)", 0) \
    DECLARE(UInt64, prefer_external_sort_block_bytes, DEFAULT_BLOCK_SIZE * 256, R"(
Prefer maximum block bytes for external sort, reduce the memory usage during merging.
)", 0) \
    DECLARE(UInt64, min_external_sort_block_bytes, "100Mi", R"(
Minimal block size in bytes for external sort that will be dumped to disk, to avoid too many files.
)", 0) \
    DECLARE(UInt64, max_bytes_before_external_sort, 0, R"(
If memory usage during ORDER BY operation is exceeding this threshold in bytes, activate the 'external sorting' mode (spill data to disk). Recommended value is half of the available system memory.
)", 0) \
    DECLARE(Double, max_bytes_ratio_before_external_sort, 0.5, R"(
Ratio of used memory before enabling external ORDER BY. If you set it to 0.6 the external ORDER BY will be used once the memory usage will reach 60% of allowed memory for query.
)", 0) \
    DECLARE(UInt64, max_bytes_before_remerge_sort, 1000000000, R"(
In case of ORDER BY with LIMIT, when memory usage is higher than specified threshold, perform additional steps of merging blocks before final merge to keep just top LIMIT rows.
)", 0) \
    DECLARE(Float, remerge_sort_lowered_memory_bytes_ratio, 2., R"(
If memory usage after remerge does not reduced by this ratio, remerge will be disabled.
)", 0) \
    \
    DECLARE(UInt64, max_result_rows, 0, R"(
Limit on result size in rows. The query will stop after processing a block of data if the threshold is met, but it will not cut the last block of the result, therefore the result size can be larger than the threshold.
)", 0) \
    DECLARE(UInt64, max_result_bytes, 0, R"(
Limit on result size in bytes (uncompressed).  The query will stop after processing a block of data if the threshold is met, but it will not cut the last block of the result, therefore the result size can be larger than the threshold. Caveats: the result size in memory is taken into account for this threshold. Even if the result size is small, it can reference larger data structures in memory, representing dictionaries of LowCardinality columns, and Arenas of AggregateFunction columns, so the threshold can be exceeded despite the small result size. The setting is fairly low level and should be used with caution.
)", 0) \
    DECLARE(OverflowMode, result_overflow_mode, OverflowMode::THROW, R"(
What to do when the limit is exceeded.
)", 0) \
    \
    /* TODO: Check also when merging and finalizing aggregate functions. */ \
    DECLARE(Seconds, max_execution_time, 0, R"(
If query runtime exceeds the specified number of seconds, the behavior will be determined by the 'timeout_overflow_mode', which by default is - throw an exception. Note that the timeout is checked and the query can stop only in designated places during data processing. It currently cannot stop during merging of aggregation states or during query analysis, and the actual run time will be higher than the value of this setting.
)", 0) \
    DECLARE(OverflowMode, timeout_overflow_mode, OverflowMode::THROW, R"(
What to do when the limit is exceeded.
)", 0) \
    DECLARE(Seconds, max_execution_time_leaf, 0, R"(
Similar semantic to max_execution_time but only apply on leaf node for distributed queries, the time out behavior will be determined by 'timeout_overflow_mode_leaf' which by default is - throw an exception
)", 0) \
    DECLARE(OverflowMode, timeout_overflow_mode_leaf, OverflowMode::THROW, R"(
What to do when the leaf limit is exceeded.
)", 0) \
    \
    DECLARE(UInt64, min_execution_speed, 0, R"(
Minimum number of execution rows per second.
)", 0) \
    DECLARE(UInt64, max_execution_speed, 0, R"(
Maximum number of execution rows per second.
)", 0) \
    DECLARE(UInt64, min_execution_speed_bytes, 0, R"(
Minimum number of execution bytes per second.
)", 0) \
    DECLARE(UInt64, max_execution_speed_bytes, 0, R"(
Maximum number of execution bytes per second.
)", 0) \
    DECLARE(Seconds, timeout_before_checking_execution_speed, 10, R"(
Check that the speed is not too low after the specified time has elapsed.
)", 0) \
    DECLARE(Seconds, max_estimated_execution_time, 0, R"(
Maximum query estimate execution time in seconds.
)", 0) \
    \
    DECLARE(UInt64, max_columns_to_read, 0, R"(
If a query requires reading more than specified number of columns, exception is thrown. Zero value means unlimited. This setting is useful to prevent too complex queries.
)", 0) \
    DECLARE(UInt64, max_temporary_columns, 0, R"(
If a query generates more than the specified number of temporary columns in memory as a result of intermediate calculation, the exception is thrown. Zero value means unlimited. This setting is useful to prevent too complex queries.
)", 0) \
    DECLARE(UInt64, max_temporary_non_const_columns, 0, R"(
Similar to the 'max_temporary_columns' setting but applies only to non-constant columns. This makes sense because constant columns are cheap and it is reasonable to allow more of them.
)", 0) \
    \
    DECLARE(UInt64, max_sessions_for_user, 0, R"(
Maximum number of simultaneous sessions for a user.
)", 0) \
    \
    DECLARE(UInt64, max_subquery_depth, 100, R"(
If a query has more than the specified number of nested subqueries, throw an exception. This allows you to have a sanity check to protect the users of your cluster from going insane with their queries.
)", 0) \
    DECLARE(UInt64, max_analyze_depth, 5000, R"(
Maximum number of analyses performed by interpreter.
)", 0) \
    DECLARE(UInt64, max_ast_depth, 1000, R"(
Maximum depth of query syntax tree. Checked after parsing.
)", 0) \
    DECLARE(UInt64, max_ast_elements, 50000, R"(
Maximum size of query syntax tree in number of nodes. Checked after parsing.
)", 0) \
    DECLARE(UInt64, max_expanded_ast_elements, 500000, R"(
Maximum size of query syntax tree in number of nodes after expansion of aliases and the asterisk.
)", 0) \
    \
    DECLARE(UInt64, readonly, 0, R"(
0 - no read-only restrictions. 1 - only read requests, as well as changing explicitly allowed settings. 2 - only read requests, as well as changing settings, except for the 'readonly' setting.
)", 0) \
    \
    DECLARE(UInt64, max_rows_in_set, 0, R"(
Maximum size of the set (in number of elements) resulting from the execution of the IN section.
)", 0) \
    DECLARE(UInt64, max_bytes_in_set, 0, R"(
Maximum size of the set (in bytes in memory) resulting from the execution of the IN section.
)", 0) \
    DECLARE(OverflowMode, set_overflow_mode, OverflowMode::THROW, R"(
What to do when the limit is exceeded.
)", 0) \
    \
    DECLARE(UInt64, max_rows_in_join, 0, R"(
Maximum size of the hash table for JOIN (in number of rows).
)", 0) \
    DECLARE(UInt64, max_bytes_in_join, 0, R"(
Maximum size of the hash table for JOIN (in number of bytes in memory).
)", 0) \
    DECLARE(OverflowMode, join_overflow_mode, OverflowMode::THROW, R"(
What to do when the limit is exceeded.
)", 0) \
    DECLARE(Bool, join_any_take_last_row, false, R"(
Changes the behaviour of join operations with `ANY` strictness.

:::note
This setting applies only for `JOIN` operations with [Join](../../engines/table-engines/special/join.md) engine tables.
:::

Possible values:

- 0 — If the right table has more than one matching row, only the first one found is joined.
- 1 — If the right table has more than one matching row, only the last one found is joined.

See also:

- [JOIN clause](../../sql-reference/statements/select/join.md/#select-join)
- [Join table engine](../../engines/table-engines/special/join.md)
- [join_default_strictness](#join_default_strictness)
)", IMPORTANT) \
    DECLARE(JoinAlgorithm, join_algorithm, "direct,parallel_hash,hash", R"(
Specifies which [JOIN](../../sql-reference/statements/select/join.md) algorithm is used.

Several algorithms can be specified, and an available one would be chosen for a particular query based on kind/strictness and table engine.

Possible values:

- grace_hash

 [Grace hash join](https://en.wikipedia.org/wiki/Hash_join#Grace_hash_join) is used.  Grace hash provides an algorithm option that provides performant complex joins while limiting memory use.

 The first phase of a grace join reads the right table and splits it into N buckets depending on the hash value of key columns (initially, N is `grace_hash_join_initial_buckets`). This is done in a way to ensure that each bucket can be processed independently. Rows from the first bucket are added to an in-memory hash table while the others are saved to disk. If the hash table grows beyond the memory limit (e.g., as set by [`max_bytes_in_join`](/docs/en/operations/settings/query-complexity.md/#max_bytes_in_join)), the number of buckets is increased and the assigned bucket for each row. Any rows which don't belong to the current bucket are flushed and reassigned.

 Supports `INNER/LEFT/RIGHT/FULL ALL/ANY JOIN`.

- hash

 [Hash join algorithm](https://en.wikipedia.org/wiki/Hash_join) is used. The most generic implementation that supports all combinations of kind and strictness and multiple join keys that are combined with `OR` in the `JOIN ON` section.

 When using the `hash` algorithm, the right part of `JOIN` is uploaded into RAM.

- parallel_hash

 A variation of `hash` join that splits the data into buckets and builds several hashtables instead of one concurrently to speed up this process.

 When using the `parallel_hash` algorithm, the right part of `JOIN` is uploaded into RAM.

- partial_merge

 A variation of the [sort-merge algorithm](https://en.wikipedia.org/wiki/Sort-merge_join), where only the right table is fully sorted.

 The `RIGHT JOIN` and `FULL JOIN` are supported only with `ALL` strictness (`SEMI`, `ANTI`, `ANY`, and `ASOF` are not supported).

 When using the `partial_merge` algorithm, ClickHouse sorts the data and dumps it to the disk. The `partial_merge` algorithm in ClickHouse differs slightly from the classic realization. First, ClickHouse sorts the right table by joining keys in blocks and creates a min-max index for sorted blocks. Then it sorts parts of the left table by the `join key` and joins them over the right table. The min-max index is also used to skip unneeded right table blocks.

- direct

 This algorithm can be applied when the storage for the right table supports key-value requests.

 The `direct` algorithm performs a lookup in the right table using rows from the left table as keys. It's supported only by special storage such as [Dictionary](../../engines/table-engines/special/dictionary.md/#dictionary) or [EmbeddedRocksDB](../../engines/table-engines/integrations/embedded-rocksdb.md) and only the `LEFT` and `INNER` JOINs.

- auto

 When set to `auto`, `hash` join is tried first, and the algorithm is switched on the fly to another algorithm if the memory limit is violated.

- full_sorting_merge

 [Sort-merge algorithm](https://en.wikipedia.org/wiki/Sort-merge_join) with full sorting joined tables before joining.

- prefer_partial_merge

 ClickHouse always tries to use `partial_merge` join if possible, otherwise, it uses `hash`. *Deprecated*, same as `partial_merge,hash`.

- default (deprecated)

 Legacy value, please don't use anymore.
 Same as `direct,hash`, i.e. try to use direct join and hash join join (in this order).

)", 0) \
    DECLARE(UInt64, cross_join_min_rows_to_compress, 10000000, R"(
Minimal count of rows to compress block in CROSS JOIN. Zero value means - disable this threshold. This block is compressed when any of the two thresholds (by rows or by bytes) are reached.
)", 0) \
    DECLARE(UInt64, cross_join_min_bytes_to_compress, 1_GiB, R"(
Minimal size of block to compress in CROSS JOIN. Zero value means - disable this threshold. This block is compressed when any of the two thresholds (by rows or by bytes) are reached.
)", 0) \
    DECLARE(UInt64, default_max_bytes_in_join, 1000000000, R"(
Maximum size of right-side table if limit is required but max_bytes_in_join is not set.
)", 0) \
    DECLARE(UInt64, partial_merge_join_left_table_buffer_bytes, 0, R"(
If not 0 group left table blocks in bigger ones for left-side table in partial merge join. It uses up to 2x of specified memory per joining thread.
)", 0) \
    DECLARE(UInt64, partial_merge_join_rows_in_right_blocks, 65536, R"(
Limits sizes of right-hand join data blocks in partial merge join algorithm for [JOIN](../../sql-reference/statements/select/join.md) queries.

ClickHouse server:

1.  Splits right-hand join data into blocks with up to the specified number of rows.
2.  Indexes each block with its minimum and maximum values.
3.  Unloads prepared blocks to disk if it is possible.

Possible values:

- Any positive integer. Recommended range of values: \[1000, 100000\].
)", 0) \
    DECLARE(UInt64, join_on_disk_max_files_to_merge, 64, R"(
Limits the number of files allowed for parallel sorting in MergeJoin operations when they are executed on disk.

The bigger the value of the setting, the more RAM is used and the less disk I/O is needed.

Possible values:

- Any positive integer, starting from 2.
)", 0) \
    DECLARE(UInt64, max_rows_in_set_to_optimize_join, 0, R"(
Maximal size of the set to filter joined tables by each other's row sets before joining.

Possible values:

- 0 — Disable.
- Any positive integer.
)", 0) \
    \
    DECLARE(Bool, compatibility_ignore_collation_in_create_table, true, R"(
Compatibility ignore collation in create table
)", 0) \
    \
    DECLARE(String, temporary_files_codec, "LZ4", R"(
Sets compression codec for temporary files used in sorting and joining operations on disk.

Possible values:

- LZ4 — [LZ4](https://en.wikipedia.org/wiki/LZ4_(compression_algorithm)) compression is applied.
- NONE — No compression is applied.
)", 0) \
    \
    DECLARE(UInt64, max_rows_to_transfer, 0, R"(
Maximum size (in rows) of the transmitted external table obtained when the GLOBAL IN/JOIN section is executed.
)", 0) \
    DECLARE(UInt64, max_bytes_to_transfer, 0, R"(
Maximum size (in uncompressed bytes) of the transmitted external table obtained when the GLOBAL IN/JOIN section is executed.
)", 0) \
    DECLARE(OverflowMode, transfer_overflow_mode, OverflowMode::THROW, R"(
What to do when the limit is exceeded.
)", 0) \
    \
    DECLARE(UInt64, max_rows_in_distinct, 0, R"(
Maximum number of elements during execution of DISTINCT.
)", 0) \
    DECLARE(UInt64, max_bytes_in_distinct, 0, R"(
Maximum total size of the state (in uncompressed bytes) in memory for the execution of DISTINCT.
)", 0) \
    DECLARE(OverflowMode, distinct_overflow_mode, OverflowMode::THROW, R"(
What to do when the limit is exceeded.
)", 0) \
    \
    DECLARE(UInt64, max_memory_usage, 0, R"(
Maximum memory usage for processing of single query. Zero means unlimited.
)", 0) \
    DECLARE(UInt64, memory_overcommit_ratio_denominator, 1_GiB, R"(
It represents the soft memory limit when the hard limit is reached on the global level.
This value is used to compute the overcommit ratio for the query.
Zero means skip the query.
Read more about [memory overcommit](memory-overcommit.md).
)", 0) \
    DECLARE(UInt64, max_memory_usage_for_user, 0, R"(
Maximum memory usage for processing all concurrently running queries for the user. Zero means unlimited.
)", 0) \
    DECLARE(UInt64, memory_overcommit_ratio_denominator_for_user, 1_GiB, R"(
It represents the soft memory limit when the hard limit is reached on the user level.
This value is used to compute the overcommit ratio for the query.
Zero means skip the query.
Read more about [memory overcommit](memory-overcommit.md).
)", 0) \
    DECLARE(UInt64, max_untracked_memory, (4 * 1024 * 1024), R"(
Small allocations and deallocations are grouped in thread local variable and tracked or profiled only when an amount (in absolute value) becomes larger than the specified value. If the value is higher than 'memory_profiler_step' it will be effectively lowered to 'memory_profiler_step'.
)", 0) \
    DECLARE(UInt64, memory_profiler_step, (4 * 1024 * 1024), R"(
Sets the step of memory profiler. Whenever query memory usage becomes larger than every next step in number of bytes the memory profiler will collect the allocating stacktrace and will write it into [trace_log](../../operations/system-tables/trace_log.md/#system_tables-trace_log).

Possible values:

- A positive integer number of bytes.

- 0 for turning off the memory profiler.
)", 0) \
    DECLARE(Float, memory_profiler_sample_probability, 0., R"(
Collect random allocations and deallocations and write them into system.trace_log with 'MemorySample' trace_type. The probability is for every alloc/free regardless of the size of the allocation (can be changed with `memory_profiler_sample_min_allocation_size` and `memory_profiler_sample_max_allocation_size`). Note that sampling happens only when the amount of untracked memory exceeds 'max_untracked_memory'. You may want to set 'max_untracked_memory' to 0 for extra fine-grained sampling.
)", 0) \
    DECLARE(UInt64, memory_profiler_sample_min_allocation_size, 0, R"(
Collect random allocations of size greater or equal than the specified value with probability equal to `memory_profiler_sample_probability`. 0 means disabled. You may want to set 'max_untracked_memory' to 0 to make this threshold work as expected.
)", 0) \
    DECLARE(UInt64, memory_profiler_sample_max_allocation_size, 0, R"(
Collect random allocations of size less or equal than the specified value with probability equal to `memory_profiler_sample_probability`. 0 means disabled. You may want to set 'max_untracked_memory' to 0 to make this threshold work as expected.
)", 0) \
    DECLARE(Bool, trace_profile_events, false, R"(
Enables or disables collecting stacktraces on each update of profile events along with the name of profile event and the value of increment and sending them into [trace_log](../../operations/system-tables/trace_log.md/#system_tables-trace_log).

Possible values:

- 1 — Tracing of profile events enabled.
- 0 — Tracing of profile events disabled.
)", 0) \
    \
    DECLARE(UInt64, memory_usage_overcommit_max_wait_microseconds, 5'000'000, R"(
Maximum time thread will wait for memory to be freed in the case of memory overcommit on a user level.
If the timeout is reached and memory is not freed, an exception is thrown.
Read more about [memory overcommit](memory-overcommit.md).
)", 0) \
    \
    DECLARE(UInt64, max_network_bandwidth, 0, R"(
Limits the speed of the data exchange over the network in bytes per second. This setting applies to every query.

Possible values:

- Positive integer.
- 0 — Bandwidth control is disabled.
)", 0) \
    DECLARE(UInt64, max_network_bytes, 0, R"(
Limits the data volume (in bytes) that is received or transmitted over the network when executing a query. This setting applies to every individual query.

Possible values:

- Positive integer.
- 0 — Data volume control is disabled.
)", 0) \
    DECLARE(UInt64, max_network_bandwidth_for_user, 0, R"(
Limits the speed of the data exchange over the network in bytes per second. This setting applies to all concurrently running queries performed by a single user.

Possible values:

- Positive integer.
- 0 — Control of the data speed is disabled.
)", 0)\
    DECLARE(UInt64, max_network_bandwidth_for_all_users, 0, R"(
Limits the speed that data is exchanged at over the network in bytes per second. This setting applies to all concurrently running queries on the server.

Possible values:

- Positive integer.
- 0 — Control of the data speed is disabled.
)", 0) \
    \
    DECLARE(UInt64, max_temporary_data_on_disk_size_for_user, 0, R"(
The maximum amount of data consumed by temporary files on disk in bytes for all concurrently running user queries. Zero means unlimited.
)", 0)\
    DECLARE(UInt64, max_temporary_data_on_disk_size_for_query, 0, R"(
The maximum amount of data consumed by temporary files on disk in bytes for all concurrently running queries. Zero means unlimited.
)", 0)\
    \
    DECLARE(UInt64, backup_restore_keeper_max_retries, 1000, R"(
Max retries for [Zoo]Keeper operations in the middle of a BACKUP or RESTORE operation.
Should be big enough so the whole operation won't fail because of a temporary [Zoo]Keeper failure.
)", 0) \
    DECLARE(UInt64, backup_restore_keeper_retry_initial_backoff_ms, 100, R"(
Initial backoff timeout for [Zoo]Keeper operations during backup or restore
)", 0) \
    DECLARE(UInt64, backup_restore_keeper_retry_max_backoff_ms, 5000, R"(
Max backoff timeout for [Zoo]Keeper operations during backup or restore
)", 0) \
    DECLARE(UInt64, backup_restore_failure_after_host_disconnected_for_seconds, 3600, R"(
If a host during a BACKUP ON CLUSTER or RESTORE ON CLUSTER operation doesn't recreate its ephemeral 'alive' node in ZooKeeper for this amount of time then the whole backup or restore is considered as failed.
This value should be bigger than any reasonable time for a host to reconnect to ZooKeeper after a failure.
Zero means unlimited.
)", 0) \
    DECLARE(UInt64, backup_restore_keeper_max_retries_while_initializing, 20, R"(
Max retries for [Zoo]Keeper operations during the initialization of a BACKUP ON CLUSTER or RESTORE ON CLUSTER operation.
)", 0) \
    DECLARE(UInt64, backup_restore_keeper_max_retries_while_handling_error, 20, R"(
Max retries for [Zoo]Keeper operations while handling an error of a BACKUP ON CLUSTER or RESTORE ON CLUSTER operation.
)", 0) \
    DECLARE(UInt64, backup_restore_finish_timeout_after_error_sec, 180, R"(
How long the initiator should wait for other host to react to the 'error' node and stop their work on the current BACKUP ON CLUSTER or RESTORE ON CLUSTER operation.
)", 0) \
    DECLARE(UInt64, backup_restore_keeper_value_max_size, 1048576, R"(
Maximum size of data of a [Zoo]Keeper's node during backup
)", 0) \
    DECLARE(UInt64, backup_restore_batch_size_for_keeper_multi, 1000, R"(
Maximum size of batch for multi request to [Zoo]Keeper during backup or restore
)", 0) \
    DECLARE(UInt64, backup_restore_batch_size_for_keeper_multiread, 10000, R"(
Maximum size of batch for multiread request to [Zoo]Keeper during backup or restore
)", 0) \
    DECLARE(Float, backup_restore_keeper_fault_injection_probability, 0.0f, R"(
Approximate probability of failure for a keeper request during backup or restore. Valid value is in interval [0.0f, 1.0f]
)", 0) \
    DECLARE(UInt64, backup_restore_keeper_fault_injection_seed, 0, R"(
0 - random seed, otherwise the setting value
)", 0) \
    DECLARE(UInt64, backup_restore_s3_retry_attempts, 1000, R"(
Setting for Aws::Client::RetryStrategy, Aws::Client does retries itself, 0 means no retries. It takes place only for backup/restore.
)", 0) \
    DECLARE(UInt64, max_backup_bandwidth, 0, R"(
The maximum read speed in bytes per second for particular backup on server. Zero means unlimited.
)", 0) \
    DECLARE(Bool, restore_replicated_merge_tree_to_shared_merge_tree, false, R"(
Replace table engine from Replicated*MergeTree -> Shared*MergeTree during RESTORE.
)", 0) \
    \
    DECLARE(Bool, log_profile_events, true, R"(
Log query performance statistics into the query_log, query_thread_log and query_views_log.
)", 0) \
    DECLARE(Bool, log_query_settings, true, R"(
Log query settings into the query_log and OpenTelemetry span log.
)", 0) \
    DECLARE(Bool, log_query_threads, false, R"(
Setting up query threads logging.

Query threads log into the [system.query_thread_log](../../operations/system-tables/query_thread_log.md) table. This setting has effect only when [log_queries](#log_queries) is true. Queries' threads run by ClickHouse with this setup are logged according to the rules in the [query_thread_log](../../operations/server-configuration-parameters/settings.md/#query_thread_log) server configuration parameter.

Possible values:

- 0 — Disabled.
- 1 — Enabled.

**Example**

``` text
log_query_threads=1
```
)", 0) \
    DECLARE(Bool, log_query_views, true, R"(
Setting up query views logging.

When a query run by ClickHouse with this setting enabled has associated views (materialized or live views), they are logged in the [query_views_log](../../operations/server-configuration-parameters/settings.md/#query_views_log) server configuration parameter.

Example:

``` text
log_query_views=1
```
)", 0) \
    DECLARE(String, log_comment, "", R"(
Specifies the value for the `log_comment` field of the [system.query_log](../system-tables/query_log.md) table and comment text for the server log.

It can be used to improve the readability of server logs. Additionally, it helps to select queries related to the test from the `system.query_log` after running [clickhouse-test](../../development/tests.md).

Possible values:

- Any string no longer than [max_query_size](#max_query_size). If the max_query_size is exceeded, the server throws an exception.

**Example**

Query:

``` sql
SET log_comment = 'log_comment test', log_queries = 1;
SELECT 1;
SYSTEM FLUSH LOGS;
SELECT type, query FROM system.query_log WHERE log_comment = 'log_comment test' AND event_date >= yesterday() ORDER BY event_time DESC LIMIT 2;
```

Result:

``` text
┌─type────────┬─query─────┐
│ QueryStart  │ SELECT 1; │
│ QueryFinish │ SELECT 1; │
└─────────────┴───────────┘
```
)", 0) \
    DECLARE(Int64, query_metric_log_interval, -1, R"(
The interval in milliseconds at which the [query_metric_log](../../operations/system-tables/query_metric_log.md) for individual queries is collected.

If set to any negative value, it will take the value `collect_interval_milliseconds` from the [query_metric_log setting](../../operations/server-configuration-parameters/settings.md/#query_metric_log) or default to 1000 if not present.

To disable the collection of a single query, set `query_metric_log_interval` to 0.

Default value: -1
    )", 0) \
    DECLARE(LogsLevel, send_logs_level, LogsLevel::fatal, R"(
Send server text logs with specified minimum level to client. Valid values: 'trace', 'debug', 'information', 'warning', 'error', 'fatal', 'none'
)", 0) \
    DECLARE(String, send_logs_source_regexp, "", R"(
Send server text logs with specified regexp to match log source name. Empty means all sources.
)", 0) \
    DECLARE(Bool, enable_optimize_predicate_expression, true, R"(
Turns on predicate pushdown in `SELECT` queries.

Predicate pushdown may significantly reduce network traffic for distributed queries.

Possible values:

- 0 — Disabled.
- 1 — Enabled.

Usage

Consider the following queries:

1.  `SELECT count() FROM test_table WHERE date = '2018-10-10'`
2.  `SELECT count() FROM (SELECT * FROM test_table) WHERE date = '2018-10-10'`

If `enable_optimize_predicate_expression = 1`, then the execution time of these queries is equal because ClickHouse applies `WHERE` to the subquery when processing it.

If `enable_optimize_predicate_expression = 0`, then the execution time of the second query is much longer because the `WHERE` clause applies to all the data after the subquery finishes.
)", 0) \
    DECLARE(Bool, enable_optimize_predicate_expression_to_final_subquery, true, R"(
Allow push predicate to final subquery.
)", 0) \
    DECLARE(Bool, allow_push_predicate_when_subquery_contains_with, true, R"(
Allows push predicate when subquery contains WITH clause
)", 0) \
    DECLARE(Bool, allow_push_predicate_ast_for_distributed_subqueries, true, R"(
Allows push predicate on AST level for distributed subqueries with enabled anlyzer
)", 0) \
    \
    DECLARE(UInt64, low_cardinality_max_dictionary_size, 8192, R"(
Sets a maximum size in rows of a shared global dictionary for the [LowCardinality](../../sql-reference/data-types/lowcardinality.md) data type that can be written to a storage file system. This setting prevents issues with RAM in case of unlimited dictionary growth. All the data that can't be encoded due to maximum dictionary size limitation ClickHouse writes in an ordinary method.

Possible values:

- Any positive integer.
)", 0) \
    DECLARE(Bool, low_cardinality_use_single_dictionary_for_part, false, R"(
Turns on or turns off using of single dictionary for the data part.

By default, the ClickHouse server monitors the size of dictionaries and if a dictionary overflows then the server starts to write the next one. To prohibit creating several dictionaries set `low_cardinality_use_single_dictionary_for_part = 1`.

Possible values:

- 1 — Creating several dictionaries for the data part is prohibited.
- 0 — Creating several dictionaries for the data part is not prohibited.
)", 0) \
    DECLARE(Bool, decimal_check_overflow, true, R"(
Check overflow of decimal arithmetic/comparison operations
)", 0) \
    DECLARE(Bool, allow_custom_error_code_in_throwif, false, R"(
Enable custom error code in function throwIf(). If true, thrown exceptions may have unexpected error codes.
)", 0) \
    \
    DECLARE(Bool, prefer_localhost_replica, true, R"(
Enables/disables preferable using the localhost replica when processing distributed queries.

Possible values:

- 1 — ClickHouse always sends a query to the localhost replica if it exists.
- 0 — ClickHouse uses the balancing strategy specified by the [load_balancing](#load_balancing) setting.

:::note
Disable this setting if you use [max_parallel_replicas](#max_parallel_replicas) without [parallel_replicas_custom_key](#parallel_replicas_custom_key).
If [parallel_replicas_custom_key](#parallel_replicas_custom_key) is set, disable this setting only if it's used on a cluster with multiple shards containing multiple replicas.
If it's used on a cluster with a single shard and multiple replicas, disabling this setting will have negative effects.
:::
)", 0) \
    DECLARE(UInt64, max_fetch_partition_retries_count, 5, R"(
Amount of retries while fetching partition from another host.
)", 0) \
    DECLARE(UInt64, http_max_multipart_form_data_size, 1024 * 1024 * 1024, R"(
Limit on size of multipart/form-data content. This setting cannot be parsed from URL parameters and should be set in a user profile. Note that content is parsed and external tables are created in memory before the start of query execution. And this is the only limit that has an effect on that stage (limits on max memory usage and max execution time have no effect while reading HTTP form data).
)", 0) \
    DECLARE(Bool, calculate_text_stack_trace, true, R"(
Calculate text stack trace in case of exceptions during query execution. This is the default. It requires symbol lookups that may slow down fuzzing tests when a huge amount of wrong queries are executed. In normal cases, you should not disable this option.
)", 0) \
    DECLARE(Bool, enable_job_stack_trace, true, R"(
Output stack trace of a job creator when job results in exception
)", 0) \
    DECLARE(Bool, allow_ddl, true, R"(
If it is set to true, then a user is allowed to executed DDL queries.
)", 0) \
    DECLARE(Bool, parallel_view_processing, false, R"(
Enables pushing to attached views concurrently instead of sequentially.
)", 0) \
    DECLARE(Bool, enable_unaligned_array_join, false, R"(
Allow ARRAY JOIN with multiple arrays that have different sizes. When this settings is enabled, arrays will be resized to the longest one.
)", 0) \
    DECLARE(Bool, optimize_read_in_order, true, R"(
Enables [ORDER BY](../../sql-reference/statements/select/order-by.md/#optimize_read_in_order) optimization in [SELECT](../../sql-reference/statements/select/index.md) queries for reading data from [MergeTree](../../engines/table-engines/mergetree-family/mergetree.md) tables.

Possible values:

- 0 — `ORDER BY` optimization is disabled.
- 1 — `ORDER BY` optimization is enabled.

**See Also**

- [ORDER BY Clause](../../sql-reference/statements/select/order-by.md/#optimize_read_in_order)
)", 0) \
    DECLARE(Bool, read_in_order_use_virtual_row, false, R"(
Use virtual row while reading in order of primary key or its monotonic function fashion. It is useful when searching over multiple parts as only relevant ones are touched.
)", 0) \
    DECLARE(Bool, optimize_read_in_window_order, true, R"(
Enable ORDER BY optimization in window clause for reading data in corresponding order in MergeTree tables.
)", 0) \
    DECLARE(Bool, optimize_aggregation_in_order, false, R"(
Enables [GROUP BY](../../sql-reference/statements/select/group-by.md) optimization in [SELECT](../../sql-reference/statements/select/index.md) queries for aggregating data in corresponding order in [MergeTree](../../engines/table-engines/mergetree-family/mergetree.md) tables.

Possible values:

- 0 — `GROUP BY` optimization is disabled.
- 1 — `GROUP BY` optimization is enabled.

**See Also**

- [GROUP BY optimization](../../sql-reference/statements/select/group-by.md/#aggregation-in-order)
)", 0) \
    DECLARE(Bool, read_in_order_use_buffering, true, R"(
Use buffering before merging while reading in order of primary key. It increases the parallelism of query execution
)", 0) \
    DECLARE(UInt64, aggregation_in_order_max_block_bytes, 50000000, R"(
Maximal size of block in bytes accumulated during aggregation in order of primary key. Lower block size allows to parallelize more final merge stage of aggregation.
)", 0) \
    DECLARE(UInt64, read_in_order_two_level_merge_threshold, 100, R"(
Minimal number of parts to read to run preliminary merge step during multithread reading in order of primary key.
)", 0) \
    DECLARE(Bool, low_cardinality_allow_in_native_format, true, R"(
Allows or restricts using the [LowCardinality](../../sql-reference/data-types/lowcardinality.md) data type with the [Native](../../interfaces/formats.md/#native) format.

If usage of `LowCardinality` is restricted, ClickHouse server converts `LowCardinality`-columns to ordinary ones for `SELECT` queries, and convert ordinary columns to `LowCardinality`-columns for `INSERT` queries.

This setting is required mainly for third-party clients which do not support `LowCardinality` data type.

Possible values:

- 1 — Usage of `LowCardinality` is not restricted.
- 0 — Usage of `LowCardinality` is restricted.
)", 0) \
    DECLARE(Bool, cancel_http_readonly_queries_on_client_close, false, R"(
Cancels HTTP read-only queries (e.g. SELECT) when a client closes the connection without waiting for the response.

Cloud default value: `1`.
)", 0) \
    DECLARE(Bool, external_table_functions_use_nulls, true, R"(
Defines how [mysql](../../sql-reference/table-functions/mysql.md), [postgresql](../../sql-reference/table-functions/postgresql.md) and [odbc](../../sql-reference/table-functions/odbc.md) table functions use Nullable columns.

Possible values:

- 0 — The table function explicitly uses Nullable columns.
- 1 — The table function implicitly uses Nullable columns.

**Usage**

If the setting is set to `0`, the table function does not make Nullable columns and inserts default values instead of NULL. This is also applicable for NULL values inside arrays.
)", 0) \
    DECLARE(Bool, external_table_strict_query, false, R"(
If it is set to true, transforming expression to local filter is forbidden for queries to external tables.
)", 0) \
    \
    DECLARE(Bool, allow_hyperscan, true, R"(
Allow functions that use Hyperscan library. Disable to avoid potentially long compilation times and excessive resource usage.
)", 0) \
    DECLARE(UInt64, max_hyperscan_regexp_length, 0, R"(
Defines the maximum length for each regular expression in the [hyperscan multi-match functions](../../sql-reference/functions/string-search-functions.md/#multimatchanyhaystack-pattern1-pattern2-patternn).

Possible values:

- Positive integer.
- 0 - The length is not limited.

**Example**

Query:

```sql
SELECT multiMatchAny('abcd', ['ab','bcd','c','d']) SETTINGS max_hyperscan_regexp_length = 3;
```

Result:

```text
┌─multiMatchAny('abcd', ['ab', 'bcd', 'c', 'd'])─┐
│                                              1 │
└────────────────────────────────────────────────┘
```

Query:

```sql
SELECT multiMatchAny('abcd', ['ab','bcd','c','d']) SETTINGS max_hyperscan_regexp_length = 2;
```

Result:

```text
Exception: Regexp length too large.
```

**See Also**

- [max_hyperscan_regexp_total_length](#max_hyperscan_regexp_total_length)
)", 0) \
    DECLARE(UInt64, max_hyperscan_regexp_total_length, 0, R"(
Sets the maximum length total of all regular expressions in each [hyperscan multi-match function](../../sql-reference/functions/string-search-functions.md/#multimatchanyhaystack-pattern1-pattern2-patternn).

Possible values:

- Positive integer.
- 0 - The length is not limited.

**Example**

Query:

```sql
SELECT multiMatchAny('abcd', ['a','b','c','d']) SETTINGS max_hyperscan_regexp_total_length = 5;
```

Result:

```text
┌─multiMatchAny('abcd', ['a', 'b', 'c', 'd'])─┐
│                                           1 │
└─────────────────────────────────────────────┘
```

Query:

```sql
SELECT multiMatchAny('abcd', ['ab','bc','c','d']) SETTINGS max_hyperscan_regexp_total_length = 5;
```

Result:

```text
Exception: Total regexp lengths too large.
```

**See Also**

- [max_hyperscan_regexp_length](#max_hyperscan_regexp_length)
)", 0) \
    DECLARE(Bool, reject_expensive_hyperscan_regexps, true, R"(
Reject patterns which will likely be expensive to evaluate with hyperscan (due to NFA state explosion)
)", 0) \
    DECLARE(Bool, allow_simdjson, true, R"(
Allow using simdjson library in 'JSON*' functions if AVX2 instructions are available. If disabled rapidjson will be used.
)", 0) \
    DECLARE(Bool, allow_introspection_functions, false, R"(
Enables or disables [introspection functions](../../sql-reference/functions/introspection.md) for query profiling.

Possible values:

- 1 — Introspection functions enabled.
- 0 — Introspection functions disabled.

**See Also**

- [Sampling Query Profiler](../../operations/optimizing-performance/sampling-query-profiler.md)
- System table [trace_log](../../operations/system-tables/trace_log.md/#system_tables-trace_log)
)", 0) \
    DECLARE(Bool, splitby_max_substrings_includes_remaining_string, false, R"(
Controls whether function [splitBy*()](../../sql-reference/functions/splitting-merging-functions.md) with argument `max_substrings` > 0 will include the remaining string in the last element of the result array.

Possible values:

- `0` - The remaining string will not be included in the last element of the result array.
- `1` - The remaining string will be included in the last element of the result array. This is the behavior of Spark's [`split()`](https://spark.apache.org/docs/3.1.2/api/python/reference/api/pyspark.sql.functions.split.html) function and Python's ['string.split()'](https://docs.python.org/3/library/stdtypes.html#str.split) method.
)", 0) \
    \
    DECLARE(Bool, allow_execute_multiif_columnar, true, R"(
Allow execute multiIf function columnar
)", 0) \
    DECLARE(Bool, formatdatetime_f_prints_single_zero, false, R"(
Formatter '%f' in function 'formatDateTime' prints a single zero instead of six zeros if the formatted value has no fractional seconds.
<<<<<<< HEAD
)", 0) \
    DECLARE(Bool, formatdatetime_f_prints_scale_number_of_digits, false, R"(
Formatter '%f' in function 'formatDateTime' prints only the scale amount of digits for a DateTime64 instead of fixed 6 digits.
=======
>>>>>>> 1bd3a359
)", 0) \
    DECLARE(Bool, formatdatetime_parsedatetime_m_is_month_name, true, R"(
Formatter '%M' in functions 'formatDateTime' and 'parseDateTime' print/parse the month name instead of minutes.
)", 0) \
    DECLARE(Bool, parsedatetime_parse_without_leading_zeros, true, R"(
Formatters '%c', '%l' and '%k' in function 'parseDateTime' parse months and hours without leading zeros.
)", 0) \
    DECLARE(Bool, formatdatetime_format_without_leading_zeros, false, R"(
Formatters '%c', '%l' and '%k' in function 'formatDateTime' print months and hours without leading zeros.
)", 0) \
    DECLARE(Bool, least_greatest_legacy_null_behavior, false, R"(
If enabled, functions 'least' and 'greatest' return NULL if one of their arguments is NULL.
<<<<<<< HEAD
)", 0) \
    DECLARE(Bool, h3togeo_lon_lat_result_order, false, R"(
Function 'h3ToGeo' returns (lon, lat) if true, otherwise (lat, lon).
=======
>>>>>>> 1bd3a359
)", 0) \
    DECLARE(UInt64, max_partitions_per_insert_block, 100, R"(
Limit maximum number of partitions in the single INSERTed block. Zero means unlimited. Throw an exception if the block contains too many partitions. This setting is a safety threshold because using a large number of partitions is a common misconception.
)", 0) \
    DECLARE(Bool, throw_on_max_partitions_per_insert_block, true, R"(
Used with max_partitions_per_insert_block. If true (default), an exception will be thrown when max_partitions_per_insert_block is reached. If false, details of the insert query reaching this limit with the number of partitions will be logged. This can be useful if you're trying to understand the impact on users when changing max_partitions_per_insert_block.
)", 0) \
    DECLARE(Int64, max_partitions_to_read, -1, R"(
Limit the max number of partitions that can be accessed in one query. &lt;= 0 means unlimited.
)", 0) \
    DECLARE(Bool, check_query_single_value_result, true, R"(
Defines the level of detail for the [CHECK TABLE](../../sql-reference/statements/check-table.md/#checking-mergetree-tables) query result for `MergeTree` family engines .

Possible values:

- 0 — the query shows a check status for every individual data part of a table.
- 1 — the query shows the general table check status.
)", 0) \
    DECLARE(Bool, allow_drop_detached, false, R"(
Allow ALTER TABLE ... DROP DETACHED PART[ITION] ... queries
)", 0) \
    DECLARE(UInt64, max_parts_to_move, 1000, "Limit the number of parts that can be moved in one query. Zero means unlimited.", 0) \
    \
    DECLARE(UInt64, max_table_size_to_drop, default_max_size_to_drop, R"(
Restriction on deleting tables in query time. The value 0 means that you can delete all tables without any restrictions.

Cloud default value: 1 TB.

:::note
This query setting overwrites its server setting equivalent, see [max_table_size_to_drop](/docs/en/operations/server-configuration-parameters/settings.md/#max-table-size-to-drop)
:::
)", 0) \
    DECLARE(UInt64, max_partition_size_to_drop, default_max_size_to_drop, R"(
Restriction on dropping partitions in query time. The value 0 means that you can drop partitions without any restrictions.

Cloud default value: 1 TB.

:::note
This query setting overwrites its server setting equivalent, see [max_partition_size_to_drop](/docs/en/operations/server-configuration-parameters/settings.md/#max-partition-size-to-drop)
:::
)", 0) \
    \
    DECLARE(UInt64, postgresql_connection_pool_size, 16, R"(
Connection pool size for PostgreSQL table engine and database engine.
)", 0) \
    DECLARE(UInt64, postgresql_connection_attempt_timeout, 2, R"(
Connection timeout in seconds of a single attempt to connect PostgreSQL end-point.
The value is passed as a `connect_timeout` parameter of the connection URL.
)", 0) \
    DECLARE(UInt64, postgresql_connection_pool_wait_timeout, 5000, R"(
Connection pool push/pop timeout on empty pool for PostgreSQL table engine and database engine. By default it will block on empty pool.
)", 0) \
    DECLARE(UInt64, postgresql_connection_pool_retries, 2, R"(
Connection pool push/pop retries number for PostgreSQL table engine and database engine.
)", 0) \
    DECLARE(Bool, postgresql_connection_pool_auto_close_connection, false, R"(
Close connection before returning connection to the pool.
)", 0) \
    DECLARE(Float, postgresql_fault_injection_probability, 0.0f, R"(
Approximate probability of failing internal (for replication) PostgreSQL queries. Valid value is in interval [0.0f, 1.0f]
)", 0) \
    DECLARE(UInt64, glob_expansion_max_elements, 1000, R"(
Maximum number of allowed addresses (For external storages, table functions, etc).
)", 0) \
    DECLARE(UInt64, odbc_bridge_connection_pool_size, 16, R"(
Connection pool size for each connection settings string in ODBC bridge.
)", 0) \
    DECLARE(Bool, odbc_bridge_use_connection_pooling, true, R"(
Use connection pooling in ODBC bridge. If set to false, a new connection is created every time.
)", 0) \
    \
    DECLARE(Seconds, distributed_replica_error_half_life, DBMS_CONNECTION_POOL_WITH_FAILOVER_DEFAULT_DECREASE_ERROR_PERIOD, R"(
- Type: seconds
- Default value: 60 seconds

Controls how fast errors in distributed tables are zeroed. If a replica is unavailable for some time, accumulates 5 errors, and distributed_replica_error_half_life is set to 1 second, then the replica is considered normal 3 seconds after the last error.

See also:

- [load_balancing](#load_balancing-round_robin)
- [Table engine Distributed](../../engines/table-engines/special/distributed.md)
- [distributed_replica_error_cap](#distributed_replica_error_cap)
- [distributed_replica_max_ignored_errors](#distributed_replica_max_ignored_errors)
)", 0) \
    DECLARE(UInt64, distributed_replica_error_cap, DBMS_CONNECTION_POOL_WITH_FAILOVER_MAX_ERROR_COUNT, R"(
- Type: unsigned int
- Default value: 1000

The error count of each replica is capped at this value, preventing a single replica from accumulating too many errors.

See also:

- [load_balancing](#load_balancing-round_robin)
- [Table engine Distributed](../../engines/table-engines/special/distributed.md)
- [distributed_replica_error_half_life](#distributed_replica_error_half_life)
- [distributed_replica_max_ignored_errors](#distributed_replica_max_ignored_errors)
)", 0) \
    DECLARE(UInt64, distributed_replica_max_ignored_errors, 0, R"(
- Type: unsigned int
- Default value: 0

The number of errors that will be ignored while choosing replicas (according to `load_balancing` algorithm).

See also:

- [load_balancing](#load_balancing-round_robin)
- [Table engine Distributed](../../engines/table-engines/special/distributed.md)
- [distributed_replica_error_cap](#distributed_replica_error_cap)
- [distributed_replica_error_half_life](#distributed_replica_error_half_life)
)", 0) \
    \
    DECLARE(UInt64, min_free_disk_space_for_temporary_data, 0, R"(
The minimum disk space to keep while writing temporary data used in external sorting and aggregation.
)", 0) \
    \
    DECLARE(DefaultTableEngine, default_temporary_table_engine, DefaultTableEngine::Memory, R"(
Same as [default_table_engine](#default_table_engine) but for temporary tables.

In this example, any new temporary table that does not specify an `Engine` will use the `Log` table engine:

Query:

```sql
SET default_temporary_table_engine = 'Log';

CREATE TEMPORARY TABLE my_table (
    x UInt32,
    y UInt32
);

SHOW CREATE TEMPORARY TABLE my_table;
```

Result:

```response
┌─statement────────────────────────────────────────────────────────────────┐
│ CREATE TEMPORARY TABLE default.my_table
(
    `x` UInt32,
    `y` UInt32
)
ENGINE = Log
└──────────────────────────────────────────────────────────────────────────┘
```
)", 0) \
    DECLARE(DefaultTableEngine, default_table_engine, DefaultTableEngine::MergeTree, R"(
Default table engine to use when `ENGINE` is not set in a `CREATE` statement.

Possible values:

- a string representing any valid table engine name

Cloud default value: `SharedMergeTree`.

**Example**

Query:

```sql
SET default_table_engine = 'Log';

SELECT name, value, changed FROM system.settings WHERE name = 'default_table_engine';
```

Result:

```response
┌─name─────────────────┬─value─┬─changed─┐
│ default_table_engine │ Log   │       1 │
└──────────────────────┴───────┴─────────┘
```

In this example, any new table that does not specify an `Engine` will use the `Log` table engine:

Query:

```sql
CREATE TABLE my_table (
    x UInt32,
    y UInt32
);

SHOW CREATE TABLE my_table;
```

Result:

```response
┌─statement────────────────────────────────────────────────────────────────┐
│ CREATE TABLE default.my_table
(
    `x` UInt32,
    `y` UInt32
)
ENGINE = Log
└──────────────────────────────────────────────────────────────────────────┘
```
)", 0) \
    DECLARE(Bool, show_table_uuid_in_table_create_query_if_not_nil, false, R"(
Sets the `SHOW TABLE` query display.

Possible values:

- 0 — The query will be displayed without table UUID.
- 1 — The query will be displayed with table UUID.
)", 0) \
    DECLARE(Bool, database_atomic_wait_for_drop_and_detach_synchronously, false, R"(
Adds a modifier `SYNC` to all `DROP` and `DETACH` queries.

Possible values:

- 0 — Queries will be executed with delay.
- 1 — Queries will be executed without delay.
)", 0) \
    DECLARE(Bool, enable_scalar_subquery_optimization, true, R"(
If it is set to true, prevent scalar subqueries from (de)serializing large scalar values and possibly avoid running the same subquery more than once.
)", 0) \
    DECLARE(Bool, optimize_trivial_count_query, true, R"(
Enables or disables the optimization to trivial query `SELECT count() FROM table` using metadata from MergeTree. If you need to use row-level security, disable this setting.

Possible values:

   - 0 — Optimization disabled.
   - 1 — Optimization enabled.

See also:

- [optimize_functions_to_subcolumns](#optimize_functions_to_subcolumns)
)", 0) \
    DECLARE(Bool, optimize_trivial_approximate_count_query, false, R"(
Use an approximate value for trivial count optimization of storages that support such estimation, for example, EmbeddedRocksDB.

Possible values:

   - 0 — Optimization disabled.
   - 1 — Optimization enabled.
)", 0) \
    DECLARE(Bool, optimize_count_from_files, true, R"(
Enables or disables the optimization of counting number of rows from files in different input formats. It applies to table functions/engines `file`/`s3`/`url`/`hdfs`/`azureBlobStorage`.

Possible values:

- 0 — Optimization disabled.
- 1 — Optimization enabled.
)", 0) \
    DECLARE(Bool, use_cache_for_count_from_files, true, R"(
Enables caching of rows number during count from files in table functions `file`/`s3`/`url`/`hdfs`/`azureBlobStorage`.

Enabled by default.
)", 0) \
    DECLARE(Bool, optimize_respect_aliases, true, R"(
If it is set to true, it will respect aliases in WHERE/GROUP BY/ORDER BY, that will help with partition pruning/secondary indexes/optimize_aggregation_in_order/optimize_read_in_order/optimize_trivial_count
)", 0) \
    DECLARE(UInt64, mutations_sync, 0, R"(
Allows to execute `ALTER TABLE ... UPDATE|DELETE|MATERIALIZE INDEX|MATERIALIZE PROJECTION|MATERIALIZE COLUMN` queries ([mutations](../../sql-reference/statements/alter/index.md/#mutations)) synchronously.

Possible values:

- 0 - Mutations execute asynchronously.
- 1 - The query waits for all mutations to complete on the current server.
- 2 - The query waits for all mutations to complete on all replicas (if they exist).
)", 0) \
    DECLARE(Bool, enable_lightweight_delete, true, R"(
Enable lightweight DELETE mutations for mergetree tables.
)", 0) ALIAS(allow_experimental_lightweight_delete) \
    DECLARE(UInt64, lightweight_deletes_sync, 2, R"(
The same as [`mutations_sync`](#mutations_sync), but controls only execution of lightweight deletes.

Possible values:

- 0 - Mutations execute asynchronously.
- 1 - The query waits for the lightweight deletes to complete on the current server.
- 2 - The query waits for the lightweight deletes to complete on all replicas (if they exist).

**See Also**

- [Synchronicity of ALTER Queries](../../sql-reference/statements/alter/index.md/#synchronicity-of-alter-queries)
- [Mutations](../../sql-reference/statements/alter/index.md/#mutations)
)", 0) \
    DECLARE(Bool, apply_deleted_mask, true, R"(
Enables filtering out rows deleted with lightweight DELETE. If disabled, a query will be able to read those rows. This is useful for debugging and \"undelete\" scenarios
)", 0) \
    DECLARE(Bool, optimize_normalize_count_variants, true, R"(
Rewrite aggregate functions that semantically equals to count() as count().
)", 0) \
    DECLARE(Bool, optimize_injective_functions_inside_uniq, true, R"(
Delete injective functions of one argument inside uniq*() functions.
)", 0) \
    DECLARE(Bool, rewrite_count_distinct_if_with_count_distinct_implementation, false, R"(
Allows you to rewrite `countDistcintIf` with [count_distinct_implementation](#count_distinct_implementation) setting.

Possible values:

- true — Allow.
- false — Disallow.
)", 0) \
    DECLARE(Bool, convert_query_to_cnf, false, R"(
When set to `true`, a `SELECT` query will be converted to conjuctive normal form (CNF). There are scenarios where rewriting a query in CNF may execute faster (view this [Github issue](https://github.com/ClickHouse/ClickHouse/issues/11749) for an explanation).

For example, notice how the following `SELECT` query is not modified (the default behavior):

```sql
EXPLAIN SYNTAX
SELECT *
FROM
(
    SELECT number AS x
    FROM numbers(20)
) AS a
WHERE ((x >= 1) AND (x <= 5)) OR ((x >= 10) AND (x <= 15))
SETTINGS convert_query_to_cnf = false;
```

The result is:

```response
┌─explain────────────────────────────────────────────────────────┐
│ SELECT x                                                       │
│ FROM                                                           │
│ (                                                              │
│     SELECT number AS x                                         │
│     FROM numbers(20)                                           │
│     WHERE ((x >= 1) AND (x <= 5)) OR ((x >= 10) AND (x <= 15)) │
│ ) AS a                                                         │
│ WHERE ((x >= 1) AND (x <= 5)) OR ((x >= 10) AND (x <= 15))     │
│ SETTINGS convert_query_to_cnf = 0                              │
└────────────────────────────────────────────────────────────────┘
```

Let's set `convert_query_to_cnf` to `true` and see what changes:

```sql
EXPLAIN SYNTAX
SELECT *
FROM
(
    SELECT number AS x
    FROM numbers(20)
) AS a
WHERE ((x >= 1) AND (x <= 5)) OR ((x >= 10) AND (x <= 15))
SETTINGS convert_query_to_cnf = true;
```

Notice the `WHERE` clause is rewritten in CNF, but the result set is the identical - the Boolean logic is unchanged:

```response
┌─explain───────────────────────────────────────────────────────────────────────────────────────────────────────────────┐
│ SELECT x                                                                                                              │
│ FROM                                                                                                                  │
│ (                                                                                                                     │
│     SELECT number AS x                                                                                                │
│     FROM numbers(20)                                                                                                  │
│     WHERE ((x <= 15) OR (x <= 5)) AND ((x <= 15) OR (x >= 1)) AND ((x >= 10) OR (x <= 5)) AND ((x >= 10) OR (x >= 1)) │
│ ) AS a                                                                                                                │
│ WHERE ((x >= 10) OR (x >= 1)) AND ((x >= 10) OR (x <= 5)) AND ((x <= 15) OR (x >= 1)) AND ((x <= 15) OR (x <= 5))     │
│ SETTINGS convert_query_to_cnf = 1                                                                                     │
└───────────────────────────────────────────────────────────────────────────────────────────────────────────────────────┘
```

Possible values: true, false
)", 0) \
    DECLARE(Bool, optimize_or_like_chain, false, R"(
Optimize multiple OR LIKE into multiMatchAny. This optimization should not be enabled by default, because it defies index analysis in some cases.
)", 0) \
    DECLARE(Bool, optimize_arithmetic_operations_in_aggregate_functions, true, R"(
Move arithmetic operations out of aggregation functions
)", 0) \
    DECLARE(Bool, optimize_redundant_functions_in_order_by, true, R"(
Remove functions from ORDER BY if its argument is also in ORDER BY
)", 0) \
    DECLARE(Bool, optimize_if_chain_to_multiif, false, R"(
Replace if(cond1, then1, if(cond2, ...)) chains to multiIf. Currently it's not beneficial for numeric types.
)", 0) \
    DECLARE(Bool, optimize_multiif_to_if, true, R"(
Replace 'multiIf' with only one condition to 'if'.
)", 0) \
    DECLARE(Bool, optimize_if_transform_strings_to_enum, false, R"(
Replaces string-type arguments in If and Transform to enum. Disabled by default cause it could make inconsistent change in distributed query that would lead to its fail.
)", 0) \
    DECLARE(Bool, optimize_functions_to_subcolumns, true, R"(
Enables or disables optimization by transforming some functions to reading subcolumns. This reduces the amount of data to read.

These functions can be transformed:

- [length](../../sql-reference/functions/array-functions.md/#array_functions-length) to read the [size0](../../sql-reference/data-types/array.md/#array-size) subcolumn.
- [empty](../../sql-reference/functions/array-functions.md/#function-empty) to read the [size0](../../sql-reference/data-types/array.md/#array-size) subcolumn.
- [notEmpty](../../sql-reference/functions/array-functions.md/#function-notempty) to read the [size0](../../sql-reference/data-types/array.md/#array-size) subcolumn.
- [isNull](../../sql-reference/operators/index.md/#operator-is-null) to read the [null](../../sql-reference/data-types/nullable.md/#finding-null) subcolumn.
- [isNotNull](../../sql-reference/operators/index.md/#is-not-null) to read the [null](../../sql-reference/data-types/nullable.md/#finding-null) subcolumn.
- [count](../../sql-reference/aggregate-functions/reference/count.md) to read the [null](../../sql-reference/data-types/nullable.md/#finding-null) subcolumn.
- [mapKeys](../../sql-reference/functions/tuple-map-functions.md/#mapkeys) to read the [keys](../../sql-reference/data-types/map.md/#map-subcolumns) subcolumn.
- [mapValues](../../sql-reference/functions/tuple-map-functions.md/#mapvalues) to read the [values](../../sql-reference/data-types/map.md/#map-subcolumns) subcolumn.

Possible values:

- 0 — Optimization disabled.
- 1 — Optimization enabled.
)", 0) \
    DECLARE(Bool, optimize_using_constraints, false, R"(
Use [constraints](../../sql-reference/statements/create/table.md/#constraints) for query optimization. The default is `false`.

Possible values:

- true, false
)", 0)                                                                                                                                           \
    DECLARE(Bool, optimize_substitute_columns, false, R"(
Use [constraints](../../sql-reference/statements/create/table.md/#constraints) for column substitution. The default is `false`.

Possible values:

- true, false
)", 0)                                                                                                                                         \
    DECLARE(Bool, optimize_append_index, false, R"(
Use [constraints](../../sql-reference/statements/create/table.md/#constraints) in order to append index condition. The default is `false`.

Possible values:

- true, false
)", 0) \
    DECLARE(Bool, optimize_time_filter_with_preimage, true, R"(
Optimize Date and DateTime predicates by converting functions into equivalent comparisons without conversions (e.g. `toYear(col) = 2023 -> col >= '2023-01-01' AND col <= '2023-12-31'`)
)", 0) \
    DECLARE(Bool, normalize_function_names, true, R"(
Normalize function names to their canonical names
)", 0) \
    DECLARE(Bool, enable_early_constant_folding, true, R"(
Enable query optimization where we analyze function and subqueries results and rewrite query if there are constants there
)", 0) \
    DECLARE(Bool, deduplicate_blocks_in_dependent_materialized_views, false, R"(
Enables or disables the deduplication check for materialized views that receive data from Replicated\* tables.

Possible values:

      0 — Disabled.
      1 — Enabled.

Usage

By default, deduplication is not performed for materialized views but is done upstream, in the source table.
If an INSERTed block is skipped due to deduplication in the source table, there will be no insertion into attached materialized views. This behaviour exists to enable the insertion of highly aggregated data into materialized views, for cases where inserted blocks are the same after materialized view aggregation but derived from different INSERTs into the source table.
At the same time, this behaviour "breaks" `INSERT` idempotency. If an `INSERT` into the main table was successful and `INSERT` into a materialized view failed (e.g. because of communication failure with ClickHouse Keeper) a client will get an error and can retry the operation. However, the materialized view won't receive the second insert because it will be discarded by deduplication in the main (source) table. The setting `deduplicate_blocks_in_dependent_materialized_views` allows for changing this behaviour. On retry, a materialized view will receive the repeat insert and will perform a deduplication check by itself,
ignoring check result for the source table, and will insert rows lost because of the first failure.
)", 0) \
    DECLARE(Bool, throw_if_deduplication_in_dependent_materialized_views_enabled_with_async_insert, true, R"(
Throw exception on INSERT query when the setting `deduplicate_blocks_in_dependent_materialized_views` is enabled along with `async_insert`. It guarantees correctness, because these features can't work together.
)", 0) \
    DECLARE(Bool, materialized_views_ignore_errors, false, R"(
Allows to ignore errors for MATERIALIZED VIEW, and deliver original block to the table regardless of MVs
)", 0) \
    DECLARE(Bool, ignore_materialized_views_with_dropped_target_table, false, R"(
Ignore MVs with dropped target table during pushing to views
)", 0) \
    DECLARE(Bool, allow_materialized_view_with_bad_select, true, R"(
Allow CREATE MATERIALIZED VIEW with SELECT query that references nonexistent tables or columns. It must still be syntactically valid. Doesn't apply to refreshable MVs. Doesn't apply if the MV schema needs to be inferred from the SELECT query (i.e. if the CREATE has no column list and no TO table). Can be used for creating MV before its source table.
)", 0) \
    DECLARE(Bool, use_compact_format_in_distributed_parts_names, true, R"(
Uses compact format for storing blocks for background (`distributed_foreground_insert`) INSERT into tables with `Distributed` engine.

Possible values:

- 0 — Uses `user[:password]@host:port#default_database` directory format.
- 1 — Uses `[shard{shard_index}[_replica{replica_index}]]` directory format.

:::note
- with `use_compact_format_in_distributed_parts_names=0` changes from cluster definition will not be applied for background INSERT.
- with `use_compact_format_in_distributed_parts_names=1` changing the order of the nodes in the cluster definition, will change the `shard_index`/`replica_index` so be aware.
:::
)", 0) \
    DECLARE(Bool, validate_polygons, true, R"(
Enables or disables throwing an exception in the [pointInPolygon](../../sql-reference/functions/geo/index.md/#pointinpolygon) function, if the polygon is self-intersecting or self-tangent.

Possible values:

- 0 — Throwing an exception is disabled. `pointInPolygon` accepts invalid polygons and returns possibly incorrect results for them.
- 1 — Throwing an exception is enabled.
)", 0) \
    DECLARE(UInt64, max_parser_depth, DBMS_DEFAULT_MAX_PARSER_DEPTH, R"(
Limits maximum recursion depth in the recursive descent parser. Allows controlling the stack size.

Possible values:

- Positive integer.
- 0 — Recursion depth is unlimited.
)", 0) \
    DECLARE(UInt64, max_parser_backtracks, DBMS_DEFAULT_MAX_PARSER_BACKTRACKS, R"(
Maximum parser backtracking (how many times it tries different alternatives in the recursive descend parsing process).
)", 0) \
    DECLARE(UInt64, max_recursive_cte_evaluation_depth, DBMS_RECURSIVE_CTE_MAX_EVALUATION_DEPTH, R"(
Maximum limit on recursive CTE evaluation depth
)", 0) \
    DECLARE(Bool, allow_settings_after_format_in_insert, false, R"(
Control whether `SETTINGS` after `FORMAT` in `INSERT` queries is allowed or not. It is not recommended to use this, since this may interpret part of `SETTINGS` as values.

Example:

```sql
INSERT INTO FUNCTION null('foo String') SETTINGS max_threads=1 VALUES ('bar');
```

But the following query will work only with `allow_settings_after_format_in_insert`:

```sql
SET allow_settings_after_format_in_insert=1;
INSERT INTO FUNCTION null('foo String') VALUES ('bar') SETTINGS max_threads=1;
```

Possible values:

- 0 — Disallow.
- 1 — Allow.

:::note
Use this setting only for backward compatibility if your use cases depend on old syntax.
:::
)", 0) \
    DECLARE(Seconds, periodic_live_view_refresh, 60, R"(
Interval after which periodically refreshed live view is forced to refresh.
)", 0) \
    DECLARE(Bool, transform_null_in, false, R"(
Enables equality of [NULL](../../sql-reference/syntax.md/#null-literal) values for [IN](../../sql-reference/operators/in.md) operator.

By default, `NULL` values can't be compared because `NULL` means undefined value. Thus, comparison `expr = NULL` must always return `false`. With this setting `NULL = NULL` returns `true` for `IN` operator.

Possible values:

- 0 — Comparison of `NULL` values in `IN` operator returns `false`.
- 1 — Comparison of `NULL` values in `IN` operator returns `true`.

**Example**

Consider the `null_in` table:

``` text
┌──idx─┬─────i─┐
│    1 │     1 │
│    2 │  NULL │
│    3 │     3 │
└──────┴───────┘
```

Query:

``` sql
SELECT idx, i FROM null_in WHERE i IN (1, NULL) SETTINGS transform_null_in = 0;
```

Result:

``` text
┌──idx─┬────i─┐
│    1 │    1 │
└──────┴──────┘
```

Query:

``` sql
SELECT idx, i FROM null_in WHERE i IN (1, NULL) SETTINGS transform_null_in = 1;
```

Result:

``` text
┌──idx─┬─────i─┐
│    1 │     1 │
│    2 │  NULL │
└──────┴───────┘
```

**See Also**

- [NULL Processing in IN Operators](../../sql-reference/operators/in.md/#in-null-processing)
)", 0) \
    DECLARE(Bool, allow_nondeterministic_mutations, false, R"(
User-level setting that allows mutations on replicated tables to make use of non-deterministic functions such as `dictGet`.

Given that, for example, dictionaries, can be out of sync across nodes, mutations that pull values from them are disallowed on replicated tables by default. Enabling this setting allows this behavior, making it the user's responsibility to ensure that the data used is in sync across all nodes.

**Example**

``` xml
<profiles>
    <default>
        <allow_nondeterministic_mutations>1</allow_nondeterministic_mutations>

        <!-- ... -->
    </default>

    <!-- ... -->

</profiles>
```
)", 0) \
 DECLARE(Bool, validate_mutation_query, true, R"(
Validate mutation queries before accepting them. Mutations are executed in the background, and running an invalid query will cause mutations to get stuck, requiring manual intervention.

Only change this setting if you encounter a backward-incompatible bug.
)", 0) \
    DECLARE(Seconds, lock_acquire_timeout, DBMS_DEFAULT_LOCK_ACQUIRE_TIMEOUT_SEC, R"(
Defines how many seconds a locking request waits before failing.

Locking timeout is used to protect from deadlocks while executing read/write operations with tables. When the timeout expires and the locking request fails, the ClickHouse server throws an exception "Locking attempt timed out! Possible deadlock avoided. Client should retry." with error code `DEADLOCK_AVOIDED`.

Possible values:

- Positive integer (in seconds).
- 0 — No locking timeout.
)", 0) \
    DECLARE(Bool, materialize_ttl_after_modify, true, R"(
Apply TTL for old data, after ALTER MODIFY TTL query
)", 0) \
    DECLARE(String, function_implementation, "", R"(
Choose function implementation for specific target or variant (experimental). If empty enable all of them.
)", 0) \
    DECLARE(Bool, data_type_default_nullable, false, R"(
Allows data types without explicit modifiers [NULL or NOT NULL](../../sql-reference/statements/create/table.md/#null-modifiers) in column definition will be [Nullable](../../sql-reference/data-types/nullable.md/#data_type-nullable).

Possible values:

- 1 — The data types in column definitions are set to `Nullable` by default.
- 0 — The data types in column definitions are set to not `Nullable` by default.
)", 0) \
    DECLARE(Bool, cast_keep_nullable, false, R"(
Enables or disables keeping of the `Nullable` data type in [CAST](../../sql-reference/functions/type-conversion-functions.md/#castx-t) operations.

When the setting is enabled and the argument of `CAST` function is `Nullable`, the result is also transformed to `Nullable` type. When the setting is disabled, the result always has the destination type exactly.

Possible values:

- 0 — The `CAST` result has exactly the destination type specified.
- 1 — If the argument type is `Nullable`, the `CAST` result is transformed to `Nullable(DestinationDataType)`.

**Examples**

The following query results in the destination data type exactly:

```sql
SET cast_keep_nullable = 0;
SELECT CAST(toNullable(toInt32(0)) AS Int32) as x, toTypeName(x);
```

Result:

```text
┌─x─┬─toTypeName(CAST(toNullable(toInt32(0)), 'Int32'))─┐
│ 0 │ Int32                                             │
└───┴───────────────────────────────────────────────────┘
```

The following query results in the `Nullable` modification on the destination data type:

```sql
SET cast_keep_nullable = 1;
SELECT CAST(toNullable(toInt32(0)) AS Int32) as x, toTypeName(x);
```

Result:

```text
┌─x─┬─toTypeName(CAST(toNullable(toInt32(0)), 'Int32'))─┐
│ 0 │ Nullable(Int32)                                   │
└───┴───────────────────────────────────────────────────┘
```

**See Also**

- [CAST](../../sql-reference/functions/type-conversion-functions.md/#type_conversion_function-cast) function
)", 0) \
    DECLARE(Bool, cast_ipv4_ipv6_default_on_conversion_error, false, R"(
CAST operator into IPv4, CAST operator into IPV6 type, toIPv4, toIPv6 functions will return default value instead of throwing exception on conversion error.
)", 0) \
    DECLARE(Bool, alter_partition_verbose_result, false, R"(
Enables or disables the display of information about the parts to which the manipulation operations with partitions and parts have been successfully applied.
Applicable to [ATTACH PARTITION|PART](../../sql-reference/statements/alter/partition.md/#alter_attach-partition) and to [FREEZE PARTITION](../../sql-reference/statements/alter/partition.md/#alter_freeze-partition).

Possible values:

- 0 — disable verbosity.
- 1 — enable verbosity.

**Example**

```sql
CREATE TABLE test(a Int64, d Date, s String) ENGINE = MergeTree PARTITION BY toYYYYMDECLARE(d) ORDER BY a;
INSERT INTO test VALUES(1, '2021-01-01', '');
INSERT INTO test VALUES(1, '2021-01-01', '');
ALTER TABLE test DETACH PARTITION ID '202101';

ALTER TABLE test ATTACH PARTITION ID '202101' SETTINGS alter_partition_verbose_result = 1;

┌─command_type─────┬─partition_id─┬─part_name────┬─old_part_name─┐
│ ATTACH PARTITION │ 202101       │ 202101_7_7_0 │ 202101_5_5_0  │
│ ATTACH PARTITION │ 202101       │ 202101_8_8_0 │ 202101_6_6_0  │
└──────────────────┴──────────────┴──────────────┴───────────────┘

ALTER TABLE test FREEZE SETTINGS alter_partition_verbose_result = 1;

┌─command_type─┬─partition_id─┬─part_name────┬─backup_name─┬─backup_path───────────────────┬─part_backup_path────────────────────────────────────────────┐
│ FREEZE ALL   │ 202101       │ 202101_7_7_0 │ 8           │ /var/lib/clickhouse/shadow/8/ │ /var/lib/clickhouse/shadow/8/data/default/test/202101_7_7_0 │
│ FREEZE ALL   │ 202101       │ 202101_8_8_0 │ 8           │ /var/lib/clickhouse/shadow/8/ │ /var/lib/clickhouse/shadow/8/data/default/test/202101_8_8_0 │
└──────────────┴──────────────┴──────────────┴─────────────┴───────────────────────────────┴─────────────────────────────────────────────────────────────┘
```
)", 0) \
    DECLARE(Bool, system_events_show_zero_values, false, R"(
Allows to select zero-valued events from [`system.events`](../../operations/system-tables/events.md).

Some monitoring systems require passing all the metrics values to them for each checkpoint, even if the metric value is zero.

Possible values:

- 0 — Disabled.
- 1 — Enabled.

**Examples**

Query

```sql
SELECT * FROM system.events WHERE event='QueryMemoryLimitExceeded';
```

Result

```text
Ok.
```

Query
```sql
SET system_events_show_zero_values = 1;
SELECT * FROM system.events WHERE event='QueryMemoryLimitExceeded';
```

Result

```text
┌─event────────────────────┬─value─┬─description───────────────────────────────────────────┐
│ QueryMemoryLimitExceeded │     0 │ Number of times when memory limit exceeded for query. │
└──────────────────────────┴───────┴───────────────────────────────────────────────────────┘
```
)", 0) \
    DECLARE(MySQLDataTypesSupport, mysql_datatypes_support_level, MySQLDataTypesSupportList{}, R"(
Defines how MySQL types are converted to corresponding ClickHouse types. A comma separated list in any combination of `decimal`, `datetime64`, `date2Date32` or `date2String`.
- `decimal`: convert `NUMERIC` and `DECIMAL` types to `Decimal` when precision allows it.
- `datetime64`: convert `DATETIME` and `TIMESTAMP` types to `DateTime64` instead of `DateTime` when precision is not `0`.
- `date2Date32`: convert `DATE` to `Date32` instead of `Date`. Takes precedence over `date2String`.
- `date2String`: convert `DATE` to `String` instead of `Date`. Overridden by `datetime64`.
)", 0) \
    DECLARE(Bool, optimize_trivial_insert_select, false, R"(
Optimize trivial 'INSERT INTO table SELECT ... FROM TABLES' query
)", 0) \
    DECLARE(Bool, allow_non_metadata_alters, true, R"(
Allow to execute alters which affects not only tables metadata, but also data on disk
)", 0) \
    DECLARE(Bool, enable_global_with_statement, true, R"(
Propagate WITH statements to UNION queries and all subqueries
)", 0) \
    DECLARE(Bool, aggregate_functions_null_for_empty, false, R"(
Enables or disables rewriting all aggregate functions in a query, adding [-OrNull](../../sql-reference/aggregate-functions/combinators.md/#agg-functions-combinator-ornull) suffix to them. Enable it for SQL standard compatibility.
It is implemented via query rewrite (similar to [count_distinct_implementation](#count_distinct_implementation) setting) to get consistent results for distributed queries.

Possible values:

- 0 — Disabled.
- 1 — Enabled.

**Example**

Consider the following query with aggregate functions:
```sql
SELECT SUM(-1), MAX(0) FROM system.one WHERE 0;
```

With `aggregate_functions_null_for_empty = 0` it would produce:
```text
┌─SUM(-1)─┬─MAX(0)─┐
│       0 │      0 │
└─────────┴────────┘
```

With `aggregate_functions_null_for_empty = 1` the result would be:
```text
┌─SUMOrNull(-1)─┬─MAXOrNull(0)─┐
│          NULL │         NULL │
└───────────────┴──────────────┘
```
)", 0) \
    DECLARE(Bool, optimize_syntax_fuse_functions, false, R"(
Enables to fuse aggregate functions with identical argument. It rewrites query contains at least two aggregate functions from [sum](../../sql-reference/aggregate-functions/reference/sum.md/#agg_function-sum), [count](../../sql-reference/aggregate-functions/reference/count.md/#agg_function-count) or [avg](../../sql-reference/aggregate-functions/reference/avg.md/#agg_function-avg) with identical argument to [sumCount](../../sql-reference/aggregate-functions/reference/sumcount.md/#agg_function-sumCount).

Possible values:

- 0 — Functions with identical argument are not fused.
- 1 — Functions with identical argument are fused.

**Example**

Query:

``` sql
CREATE TABLE fuse_tbl(a Int8, b Int8) Engine = Log;
SET optimize_syntax_fuse_functions = 1;
EXPLAIN SYNTAX SELECT sum(a), sum(b), count(b), avg(b) from fuse_tbl FORMAT TSV;
```

Result:

``` text
SELECT
    sum(a),
    sumCount(b).1,
    sumCount(b).2,
    (sumCount(b).1) / (sumCount(b).2)
FROM fuse_tbl
```
)", 0) \
    DECLARE(Bool, flatten_nested, true, R"(
Sets the data format of a [nested](../../sql-reference/data-types/nested-data-structures/index.md) columns.

Possible values:

- 1 — Nested column is flattened to separate arrays.
- 0 — Nested column stays a single array of tuples.

**Usage**

If the setting is set to `0`, it is possible to use an arbitrary level of nesting.

**Examples**

Query:

``` sql
SET flatten_nested = 1;
CREATE TABLE t_nest (`n` Nested(a UInt32, b UInt32)) ENGINE = MergeTree ORDER BY tuple();

SHOW CREATE TABLE t_nest;
```

Result:

``` text
┌─statement───────────────────────────────────────────────────────────────────────────────────────────────────────────────────────────────────────┐
│ CREATE TABLE default.t_nest
(
    `n.a` Array(UInt32),
    `n.b` Array(UInt32)
)
ENGINE = MergeTree
ORDER BY tuple()
SETTINGS index_granularity = 8192 │
└─────────────────────────────────────────────────────────────────────────────────────────────────────────────────────────────────────────────────┘
```

Query:

``` sql
SET flatten_nested = 0;

CREATE TABLE t_nest (`n` Nested(a UInt32, b UInt32)) ENGINE = MergeTree ORDER BY tuple();

SHOW CREATE TABLE t_nest;
```

Result:

``` text
┌─statement──────────────────────────────────────────────────────────────────────────────────────────────────────────────────────────┐
│ CREATE TABLE default.t_nest
(
    `n` Nested(a UInt32, b UInt32)
)
ENGINE = MergeTree
ORDER BY tuple()
SETTINGS index_granularity = 8192 │
└────────────────────────────────────────────────────────────────────────────────────────────────────────────────────────────────────┘
```
)", 0) \
    DECLARE(Bool, asterisk_include_materialized_columns, false, R"(
Include [MATERIALIZED](../../sql-reference/statements/create/table.md/#materialized) columns for wildcard query (`SELECT *`).

Possible values:

- 0 - disabled
- 1 - enabled
)", 0) \
    DECLARE(Bool, asterisk_include_alias_columns, false, R"(
Include [ALIAS](../../sql-reference/statements/create/table.md/#alias) columns for wildcard query (`SELECT *`).

Possible values:

- 0 - disabled
- 1 - enabled
)", 0) \
    DECLARE(Bool, optimize_skip_merged_partitions, false, R"(
Enables or disables optimization for [OPTIMIZE TABLE ... FINAL](../../sql-reference/statements/optimize.md) query if there is only one part with level > 0 and it doesn't have expired TTL.

- `OPTIMIZE TABLE ... FINAL SETTINGS optimize_skip_merged_partitions=1`

By default, `OPTIMIZE TABLE ... FINAL` query rewrites the one part even if there is only a single part.

Possible values:

- 1 - Enable optimization.
- 0 - Disable optimization.
)", 0) \
    DECLARE(Bool, optimize_on_insert, true, R"(
Enables or disables data transformation before the insertion, as if merge was done on this block (according to table engine).

Possible values:

- 0 — Disabled.
- 1 — Enabled.

**Example**

The difference between enabled and disabled:

Query:

```sql
SET optimize_on_insert = 1;

CREATE TABLE test1 (`FirstTable` UInt32) ENGINE = ReplacingMergeTree ORDER BY FirstTable;

INSERT INTO test1 SELECT number % 2 FROM numbers(5);

SELECT * FROM test1;

SET optimize_on_insert = 0;

CREATE TABLE test2 (`SecondTable` UInt32) ENGINE = ReplacingMergeTree ORDER BY SecondTable;

INSERT INTO test2 SELECT number % 2 FROM numbers(5);

SELECT * FROM test2;
```

Result:

``` text
┌─FirstTable─┐
│          0 │
│          1 │
└────────────┘

┌─SecondTable─┐
│           0 │
│           0 │
│           0 │
│           1 │
│           1 │
└─────────────┘
```

Note that this setting influences [Materialized view](../../sql-reference/statements/create/view.md/#materialized) behaviour.
)", 0) \
    DECLARE(Bool, optimize_use_projections, true, R"(
Enables or disables [projection](../../engines/table-engines/mergetree-family/mergetree.md/#projections) optimization when processing `SELECT` queries.

Possible values:

- 0 — Projection optimization disabled.
- 1 — Projection optimization enabled.
)", 0) ALIAS(allow_experimental_projection_optimization) \
    DECLARE(Bool, optimize_use_implicit_projections, true, R"(
Automatically choose implicit projections to perform SELECT query
)", 0) \
    DECLARE(Bool, force_optimize_projection, false, R"(
Enables or disables the obligatory use of [projections](../../engines/table-engines/mergetree-family/mergetree.md/#projections) in `SELECT` queries, when projection optimization is enabled (see [optimize_use_projections](#optimize_use_projections) setting).

Possible values:

- 0 — Projection optimization is not obligatory.
- 1 — Projection optimization is obligatory.
)", 0) \
    DECLARE(String, force_optimize_projection_name, "", R"(
If it is set to a non-empty string, check that this projection is used in the query at least once.

Possible values:

- string: name of projection that used in a query
)", 0) \
    DECLARE(String, preferred_optimize_projection_name, "", R"(
If it is set to a non-empty string, ClickHouse will try to apply specified projection in query.


Possible values:

- string: name of preferred projection
)", 0) \
    DECLARE(Bool, async_socket_for_remote, true, R"(
Enables asynchronous read from socket while executing remote query.

Enabled by default.
)", 0) \
    DECLARE(Bool, async_query_sending_for_remote, true, R"(
Enables asynchronous connection creation and query sending while executing remote query.

Enabled by default.
)", 0) \
    DECLARE(Bool, insert_null_as_default, true, R"(
Enables or disables the insertion of [default values](../../sql-reference/statements/create/table.md/#create-default-values) instead of [NULL](../../sql-reference/syntax.md/#null-literal) into columns with not [nullable](../../sql-reference/data-types/nullable.md/#data_type-nullable) data type.
If column type is not nullable and this setting is disabled, then inserting `NULL` causes an exception. If column type is nullable, then `NULL` values are inserted as is, regardless of this setting.

This setting is applicable to [INSERT ... SELECT](../../sql-reference/statements/insert-into.md/#inserting-the-results-of-select) queries. Note that `SELECT` subqueries may be concatenated with `UNION ALL` clause.

Possible values:

- 0 — Inserting `NULL` into a not nullable column causes an exception.
- 1 — Default column value is inserted instead of `NULL`.
)", 0) \
    DECLARE(Bool, describe_extend_object_types, false, R"(
Deduce concrete type of columns of type Object in DESCRIBE query
)", 0) \
    DECLARE(Bool, describe_include_subcolumns, false, R"(
Enables describing subcolumns for a [DESCRIBE](../../sql-reference/statements/describe-table.md) query. For example, members of a [Tuple](../../sql-reference/data-types/tuple.md) or subcolumns of a [Map](../../sql-reference/data-types/map.md/#map-subcolumns), [Nullable](../../sql-reference/data-types/nullable.md/#finding-null) or an [Array](../../sql-reference/data-types/array.md/#array-size) data type.

Possible values:

- 0 — Subcolumns are not included in `DESCRIBE` queries.
- 1 — Subcolumns are included in `DESCRIBE` queries.

**Example**

See an example for the [DESCRIBE](../../sql-reference/statements/describe-table.md) statement.
)", 0) \
    DECLARE(Bool, describe_include_virtual_columns, false, R"(
If true, virtual columns of table will be included into result of DESCRIBE query
)", 0) \
    DECLARE(Bool, describe_compact_output, false, R"(
If true, include only column names and types into result of DESCRIBE query
)", 0) \
    DECLARE(Bool, apply_mutations_on_fly, false, R"(
If true, mutations (UPDATEs and DELETEs) which are not materialized in data part will be applied on SELECTs.
)", 0) \
    DECLARE(Bool, mutations_execute_nondeterministic_on_initiator, false, R"(
If true constant nondeterministic functions (e.g. function `now()`) are executed on initiator and replaced to literals in `UPDATE` and `DELETE` queries. It helps to keep data in sync on replicas while executing mutations with constant nondeterministic functions. Default value: `false`.
)", 0) \
    DECLARE(Bool, mutations_execute_subqueries_on_initiator, false, R"(
If true scalar subqueries are executed on initiator and replaced to literals in `UPDATE` and `DELETE` queries. Default value: `false`.
)", 0) \
    DECLARE(UInt64, mutations_max_literal_size_to_replace, 16384, R"(
The maximum size of serialized literal in bytes to replace in `UPDATE` and `DELETE` queries. Takes effect only if at least one the two settings above is enabled. Default value: 16384 (16 KiB).
)", 0) \
    \
    DECLARE(Float, create_replicated_merge_tree_fault_injection_probability, 0.0f, R"(
The probability of a fault injection during table creation after creating metadata in ZooKeeper
)", 0) \
    \
    DECLARE(Bool, use_query_cache, false, R"(
If turned on, `SELECT` queries may utilize the [query cache](../query-cache.md). Parameters [enable_reads_from_query_cache](#enable_reads_from_query_cache)
and [enable_writes_to_query_cache](#enable_writes_to_query_cache) control in more detail how the cache is used.

Possible values:

- 0 - Disabled
- 1 - Enabled
)", 0) \
    DECLARE(Bool, enable_writes_to_query_cache, true, R"(
If turned on, results of `SELECT` queries are stored in the [query cache](../query-cache.md).

Possible values:

- 0 - Disabled
- 1 - Enabled
)", 0) \
    DECLARE(Bool, enable_reads_from_query_cache, true, R"(
If turned on, results of `SELECT` queries are retrieved from the [query cache](../query-cache.md).

Possible values:

- 0 - Disabled
- 1 - Enabled
)", 0) \
    DECLARE(QueryCacheNondeterministicFunctionHandling, query_cache_nondeterministic_function_handling, QueryCacheNondeterministicFunctionHandling::Throw, R"(
Controls how the [query cache](../query-cache.md) handles `SELECT` queries with non-deterministic functions like `rand()` or `now()`.

Possible values:

- `'throw'` - Throw an exception and don't cache the query result.
- `'save'` - Cache the query result.
- `'ignore'` - Don't cache the query result and don't throw an exception.
)", 0) \
    DECLARE(QueryCacheSystemTableHandling, query_cache_system_table_handling, QueryCacheSystemTableHandling::Throw, R"(
Controls how the [query cache](../query-cache.md) handles `SELECT` queries against system tables, i.e. tables in databases `system.*` and `information_schema.*`.

Possible values:

- `'throw'` - Throw an exception and don't cache the query result.
- `'save'` - Cache the query result.
- `'ignore'` - Don't cache the query result and don't throw an exception.
)", 0) \
    DECLARE(UInt64, query_cache_max_size_in_bytes, 0, R"(
The maximum amount of memory (in bytes) the current user may allocate in the [query cache](../query-cache.md). 0 means unlimited.

Possible values:

- Positive integer >= 0.
)", 0) \
    DECLARE(UInt64, query_cache_max_entries, 0, R"(
The maximum number of query results the current user may store in the [query cache](../query-cache.md). 0 means unlimited.

Possible values:

- Positive integer >= 0.
)", 0) \
    DECLARE(UInt64, query_cache_min_query_runs, 0, R"(
Minimum number of times a `SELECT` query must run before its result is stored in the [query cache](../query-cache.md).

Possible values:

- Positive integer >= 0.
)", 0) \
    DECLARE(Milliseconds, query_cache_min_query_duration, 0, R"(
Minimum duration in milliseconds a query needs to run for its result to be stored in the [query cache](../query-cache.md).

Possible values:

- Positive integer >= 0.
)", 0) \
    DECLARE(Bool, query_cache_compress_entries, true, R"(
Compress entries in the [query cache](../query-cache.md). Lessens the memory consumption of the query cache at the cost of slower inserts into / reads from it.

Possible values:

- 0 - Disabled
- 1 - Enabled
)", 0) \
    DECLARE(Bool, query_cache_squash_partial_results, true, R"(
Squash partial result blocks to blocks of size [max_block_size](#max_block_size). Reduces performance of inserts into the [query cache](../query-cache.md) but improves the compressability of cache entries (see [query_cache_compress-entries](#query_cache_compress_entries)).

Possible values:

- 0 - Disabled
- 1 - Enabled
)", 0) \
    DECLARE(Seconds, query_cache_ttl, 60, R"(
After this time in seconds entries in the [query cache](../query-cache.md) become stale.

Possible values:

- Positive integer >= 0.
)", 0) \
    DECLARE(Bool, query_cache_share_between_users, false, R"(
If turned on, the result of `SELECT` queries cached in the [query cache](../query-cache.md) can be read by other users.
It is not recommended to enable this setting due to security reasons.

Possible values:

- 0 - Disabled
- 1 - Enabled
)", 0) \
    DECLARE(String, query_cache_tag, "", R"(
A string which acts as a label for [query cache](../query-cache.md) entries.
The same queries with different tags are considered different by the query cache.

Possible values:

- Any string
)", 0) \
    DECLARE(Bool, enable_sharing_sets_for_mutations, true, R"(
Allow sharing set objects build for IN subqueries between different tasks of the same mutation. This reduces memory usage and CPU consumption
)", 0) \
    \
    DECLARE(Bool, optimize_rewrite_sum_if_to_count_if, true, R"(
Rewrite sumIf() and sum(if()) function countIf() function when logically equivalent
)", 0) \
    DECLARE(Bool, optimize_rewrite_aggregate_function_with_if, true, R"(
Rewrite aggregate functions with if expression as argument when logically equivalent.
For example, `avg(if(cond, col, null))` can be rewritten to `avgOrNullIf(cond, col)`. It may improve performance.

:::note
Supported only with the analyzer (`enable_analyzer = 1`).
:::
)", 0) \
    DECLARE(Bool, optimize_rewrite_array_exists_to_has, false, R"(
Rewrite arrayExists() functions to has() when logically equivalent. For example, arrayExists(x -> x = 1, arr) can be rewritten to has(arr, 1)
)", 0) \
    DECLARE(UInt64, insert_shard_id, 0, R"(
If not `0`, specifies the shard of [Distributed](../../engines/table-engines/special/distributed.md/#distributed) table into which the data will be inserted synchronously.

If `insert_shard_id` value is incorrect, the server will throw an exception.

To get the number of shards on `requested_cluster`, you can check server config or use this query:

``` sql
SELECT uniq(shard_num) FROM system.clusters WHERE cluster = 'requested_cluster';
```

Possible values:

- 0 — Disabled.
- Any number from `1` to `shards_num` of corresponding [Distributed](../../engines/table-engines/special/distributed.md/#distributed) table.

**Example**

Query:

```sql
CREATE TABLE x AS system.numbers ENGINE = MergeTree ORDER BY number;
CREATE TABLE x_dist AS x ENGINE = Distributed('test_cluster_two_shards_localhost', currentDatabase(), x);
INSERT INTO x_dist SELECT * FROM numbers(5) SETTINGS insert_shard_id = 1;
SELECT * FROM x_dist ORDER BY number ASC;
```

Result:

``` text
┌─number─┐
│      0 │
│      0 │
│      1 │
│      1 │
│      2 │
│      2 │
│      3 │
│      3 │
│      4 │
│      4 │
└────────┘
```
)", 0) \
    \
    DECLARE(Bool, collect_hash_table_stats_during_aggregation, true, R"(
Enable collecting hash table statistics to optimize memory allocation
)", 0) \
    DECLARE(UInt64, max_size_to_preallocate_for_aggregation, 1'000'000'000'000, R"(
For how many elements it is allowed to preallocate space in all hash tables in total before aggregation
)", 0) \
    \
    DECLARE(Bool, collect_hash_table_stats_during_joins, true, R"(
Enable collecting hash table statistics to optimize memory allocation
)", 0) \
    DECLARE(UInt64, max_size_to_preallocate_for_joins, 1'000'000'000'000, R"(
For how many elements it is allowed to preallocate space in all hash tables in total before join
)", 0) \
    \
    DECLARE(Bool, kafka_disable_num_consumers_limit, false, R"(
Disable limit on kafka_num_consumers that depends on the number of available CPU cores.
)", 0) \
    DECLARE(Bool, allow_experimental_kafka_offsets_storage_in_keeper, false, R"(
Allow experimental feature to store Kafka related offsets in ClickHouse Keeper. When enabled a ClickHouse Keeper path and replica name can be specified to the Kafka table engine. As a result instead of the regular Kafka engine, a new type of storage engine will be used that stores the committed offsets primarily in ClickHouse Keeper
)", EXPERIMENTAL) \
    DECLARE(Bool, enable_software_prefetch_in_aggregation, true, R"(
Enable use of software prefetch in aggregation
)", 0) \
    DECLARE(Bool, allow_aggregate_partitions_independently, false, R"(
Enable independent aggregation of partitions on separate threads when partition key suits group by key. Beneficial when number of partitions close to number of cores and partitions have roughly the same size
)", 0) \
    DECLARE(Bool, force_aggregate_partitions_independently, false, R"(
Force the use of optimization when it is applicable, but heuristics decided not to use it
)", 0) \
    DECLARE(UInt64, max_number_of_partitions_for_independent_aggregation, 128, R"(
Maximal number of partitions in table to apply optimization
)", 0) \
    DECLARE(Float, min_hit_rate_to_use_consecutive_keys_optimization, 0.5, R"(
Minimal hit rate of a cache which is used for consecutive keys optimization in aggregation to keep it enabled
)", 0) \
    \
    DECLARE(Bool, engine_file_empty_if_not_exists, false, R"(
Allows to select data from a file engine table without file.

Possible values:
- 0 — `SELECT` throws exception.
- 1 — `SELECT` returns empty result.
)", 0) \
    DECLARE(Bool, engine_file_truncate_on_insert, false, R"(
Enables or disables truncate before insert in [File](../../engines/table-engines/special/file.md) engine tables.

Possible values:
- 0 — `INSERT` query appends new data to the end of the file.
- 1 — `INSERT` query replaces existing content of the file with the new data.
)", 0) \
    DECLARE(Bool, engine_file_allow_create_multiple_files, false, R"(
Enables or disables creating a new file on each insert in file engine tables if the format has the suffix (`JSON`, `ORC`, `Parquet`, etc.). If enabled, on each insert a new file will be created with a name following this pattern:

`data.Parquet` -> `data.1.Parquet` -> `data.2.Parquet`, etc.

Possible values:
- 0 — `INSERT` query appends new data to the end of the file.
- 1 — `INSERT` query creates a new file.
)", 0) \
    DECLARE(Bool, engine_file_skip_empty_files, false, R"(
Enables or disables skipping empty files in [File](../../engines/table-engines/special/file.md) engine tables.

Possible values:
- 0 — `SELECT` throws an exception if empty file is not compatible with requested format.
- 1 — `SELECT` returns empty result for empty file.
)", 0) \
    DECLARE(Bool, engine_url_skip_empty_files, false, R"(
Enables or disables skipping empty files in [URL](../../engines/table-engines/special/url.md) engine tables.

Possible values:
- 0 — `SELECT` throws an exception if empty file is not compatible with requested format.
- 1 — `SELECT` returns empty result for empty file.
)", 0) \
    DECLARE(Bool, enable_url_encoding, true, R"(
Allows to enable/disable decoding/encoding path in uri in [URL](../../engines/table-engines/special/url.md) engine tables.

Enabled by default.
)", 0) \
    DECLARE(UInt64, database_replicated_initial_query_timeout_sec, 300, R"(
Sets how long initial DDL query should wait for Replicated database to process previous DDL queue entries in seconds.

Possible values:

- Positive integer.
- 0 — Unlimited.
)", 0) \
    DECLARE(Bool, database_replicated_enforce_synchronous_settings, false, R"(
Enforces synchronous waiting for some queries (see also database_atomic_wait_for_drop_and_detach_synchronously, mutation_sync, alter_sync). Not recommended to enable these settings.
)", 0) \
    DECLARE(UInt64, max_distributed_depth, 5, R"(
Limits the maximum depth of recursive queries for [Distributed](../../engines/table-engines/special/distributed.md) tables.

If the value is exceeded, the server throws an exception.

Possible values:

- Positive integer.
- 0 — Unlimited depth.
)", 0) \
    DECLARE(Bool, database_replicated_always_detach_permanently, false, R"(
Execute DETACH TABLE as DETACH TABLE PERMANENTLY if database engine is Replicated
)", 0) \
    DECLARE(Bool, database_replicated_allow_only_replicated_engine, false, R"(
Allow to create only Replicated tables in database with engine Replicated
)", 0) \
    DECLARE(UInt64, database_replicated_allow_replicated_engine_arguments, 0, R"(
0 - Don't allow to explicitly specify ZooKeeper path and replica name for *MergeTree tables in Replicated databases. 1 - Allow. 2 - Allow, but ignore the specified path and use default one instead. 3 - Allow and don't log a warning.
)", 0) \
    DECLARE(UInt64, database_replicated_allow_explicit_uuid, 0, R"(
0 - Don't allow to explicitly specify UUIDs for tables in Replicated databases. 1 - Allow. 2 - Allow, but ignore the specified UUID and generate a random one instead.
)", 0) \
    DECLARE(Bool, database_replicated_allow_heavy_create, false, R"(
Allow long-running DDL queries (CREATE AS SELECT and POPULATE) in Replicated database engine. Note that it can block DDL queue for a long time.
)", 0) \
    DECLARE(Bool, cloud_mode, false, R"(
Cloud mode
)", 0) \
    DECLARE(UInt64, cloud_mode_engine, 1, R"(
The engine family allowed in Cloud.

- 0 - allow everything
- 1 - rewrite DDLs to use *ReplicatedMergeTree
- 2 - rewrite DDLs to use SharedMergeTree
- 3 - rewrite DDLs to use SharedMergeTree except when explicitly passed remote disk is specified

UInt64 to minimize public part
)", 0) \
    DECLARE(UInt64, cloud_mode_database_engine, 1, R"(
The database engine allowed in Cloud. 1 - rewrite DDLs to use Replicated database, 2 - rewrite DDLs to use Shared database
)", 0) \
    DECLARE(DistributedDDLOutputMode, distributed_ddl_output_mode, DistributedDDLOutputMode::THROW, R"(
Sets format of distributed DDL query result.

Possible values:

- `throw` — Returns result set with query execution status for all hosts where query is finished. If query has failed on some hosts, then it will rethrow the first exception. If query is not finished yet on some hosts and [distributed_ddl_task_timeout](#distributed_ddl_task_timeout) exceeded, then it throws `TIMEOUT_EXCEEDED` exception.
- `none` — Is similar to throw, but distributed DDL query returns no result set.
- `null_status_on_timeout` — Returns `NULL` as execution status in some rows of result set instead of throwing `TIMEOUT_EXCEEDED` if query is not finished on the corresponding hosts.
- `never_throw` — Do not throw `TIMEOUT_EXCEEDED` and do not rethrow exceptions if query has failed on some hosts.
- `none_only_active` - similar to `none`, but doesn't wait for inactive replicas of the `Replicated` database. Note: with this mode it's impossible to figure out that the query was not executed on some replica and will be executed in background.
- `null_status_on_timeout_only_active` — similar to `null_status_on_timeout`, but doesn't wait for inactive replicas of the `Replicated` database
- `throw_only_active` — similar to `throw`, but doesn't wait for inactive replicas of the `Replicated` database

Cloud default value: `none`.
)", 0) \
    DECLARE(UInt64, distributed_ddl_entry_format_version, 5, R"(
Compatibility version of distributed DDL (ON CLUSTER) queries
)", 0) \
    \
    DECLARE(UInt64, external_storage_max_read_rows, 0, R"(
Limit maximum number of rows when table with external engine should flush history data. Now supported only for MySQL table engine, database engine, and dictionary. If equal to 0, this setting is disabled
)", 0) \
    DECLARE(UInt64, external_storage_max_read_bytes, 0, R"(
Limit maximum number of bytes when table with external engine should flush history data. Now supported only for MySQL table engine, database engine, and dictionary. If equal to 0, this setting is disabled
)", 0)  \
    DECLARE(UInt64, external_storage_connect_timeout_sec, DBMS_DEFAULT_CONNECT_TIMEOUT_SEC, R"(
Connect timeout in seconds. Now supported only for MySQL
)", 0)  \
    DECLARE(UInt64, external_storage_rw_timeout_sec, DBMS_DEFAULT_RECEIVE_TIMEOUT_SEC, R"(
Read/write timeout in seconds. Now supported only for MySQL
)", 0)  \
    \
    DECLARE(SetOperationMode, union_default_mode, SetOperationMode::Unspecified, R"(
Sets a mode for combining `SELECT` query results. The setting is only used when shared with [UNION](../../sql-reference/statements/select/union.md) without explicitly specifying the `UNION ALL` or `UNION DISTINCT`.

Possible values:

- `'DISTINCT'` — ClickHouse outputs rows as a result of combining queries removing duplicate rows.
- `'ALL'` — ClickHouse outputs all rows as a result of combining queries including duplicate rows.
- `''` — ClickHouse generates an exception when used with `UNION`.

See examples in [UNION](../../sql-reference/statements/select/union.md).
)", 0) \
    DECLARE(SetOperationMode, intersect_default_mode, SetOperationMode::ALL, R"(
Set default mode in INTERSECT query. Possible values: empty string, 'ALL', 'DISTINCT'. If empty, query without mode will throw exception.
)", 0) \
    DECLARE(SetOperationMode, except_default_mode, SetOperationMode::ALL, R"(
Set default mode in EXCEPT query. Possible values: empty string, 'ALL', 'DISTINCT'. If empty, query without mode will throw exception.
)", 0) \
    DECLARE(Bool, optimize_aggregators_of_group_by_keys, true, R"(
Eliminates min/max/any/anyLast aggregators of GROUP BY keys in SELECT section
)", 0) \
    DECLARE(Bool, optimize_injective_functions_in_group_by, true, R"(
Replaces injective functions by it's arguments in GROUP BY section
)", 0) \
    DECLARE(Bool, optimize_group_by_function_keys, true, R"(
Eliminates functions of other keys in GROUP BY section
)", 0) \
    DECLARE(Bool, optimize_group_by_constant_keys, true, R"(
Optimize GROUP BY when all keys in block are constant
)", 0) \
    DECLARE(Bool, legacy_column_name_of_tuple_literal, false, R"(
List all names of element of large tuple literals in their column names instead of hash. This settings exists only for compatibility reasons. It makes sense to set to 'true', while doing rolling update of cluster from version lower than 21.7 to higher.
)", 0) \
    DECLARE(Bool, enable_named_columns_in_function_tuple, false, R"(
Generate named tuples in function tuple() when all names are unique and can be treated as unquoted identifiers.
)", 0) \
    \
    DECLARE(Bool, query_plan_enable_optimizations, true, R"(
Toggles query optimization at the query plan level.

:::note
This is an expert-level setting which should only be used for debugging by developers. The setting may change in future in backward-incompatible ways or be removed.
:::

Possible values:

- 0 - Disable all optimizations at the query plan level
- 1 - Enable optimizations at the query plan level (but individual optimizations may still be disabled via their individual settings)
)", 0) \
    DECLARE(UInt64, query_plan_max_optimizations_to_apply, 10'000, R"(
Limits the total number of optimizations applied to query plan, see setting [query_plan_enable_optimizations](#query_plan_enable_optimizations).
Useful to avoid long optimization times for complex queries.
In the EXPLAIN PLAN query, stop applying optimizations after this limit is reached and return the plan as is.
For regular query execution if the actual number of optimizations exceeds this setting, an exception is thrown.

:::note
This is an expert-level setting which should only be used for debugging by developers. The setting may change in future in backward-incompatible ways or be removed.
:::
)", 0) \
    DECLARE(Bool, query_plan_lift_up_array_join, true, R"(
Toggles a query-plan-level optimization which moves ARRAY JOINs up in the execution plan.
Only takes effect if setting [query_plan_enable_optimizations](#query_plan_enable_optimizations) is 1.

:::note
This is an expert-level setting which should only be used for debugging by developers. The setting may change in future in backward-incompatible ways or be removed.
:::

Possible values:

- 0 - Disable
- 1 - Enable
)", 0) \
    DECLARE(Bool, query_plan_push_down_limit, true, R"(
Toggles a query-plan-level optimization which moves LIMITs down in the execution plan.
Only takes effect if setting [query_plan_enable_optimizations](#query_plan_enable_optimizations) is 1.

:::note
This is an expert-level setting which should only be used for debugging by developers. The setting may change in future in backward-incompatible ways or be removed.
:::

Possible values:

- 0 - Disable
- 1 - Enable
)", 0) \
    DECLARE(Bool, query_plan_split_filter, true, R"(
:::note
This is an expert-level setting which should only be used for debugging by developers. The setting may change in future in backward-incompatible ways or be removed.
:::

Toggles a query-plan-level optimization which splits filters into expressions.
Only takes effect if setting [query_plan_enable_optimizations](#query_plan_enable_optimizations) is 1.

Possible values:

- 0 - Disable
- 1 - Enable
)", 0) \
    DECLARE(Bool, query_plan_merge_expressions, true, R"(
Toggles a query-plan-level optimization which merges consecutive filters.
Only takes effect if setting [query_plan_enable_optimizations](#query_plan_enable_optimizations) is 1.

:::note
This is an expert-level setting which should only be used for debugging by developers. The setting may change in future in backward-incompatible ways or be removed.
:::

Possible values:

- 0 - Disable
- 1 - Enable
)", 0) \
    DECLARE(Bool, query_plan_merge_filters, true, R"(
Allow to merge filters in the query plan
)", 0) \
    DECLARE(Bool, query_plan_filter_push_down, true, R"(
Toggles a query-plan-level optimization which moves filters down in the execution plan.
Only takes effect if setting [query_plan_enable_optimizations](#query_plan_enable_optimizations) is 1.

:::note
This is an expert-level setting which should only be used for debugging by developers. The setting may change in future in backward-incompatible ways or be removed.
:::

Possible values:

- 0 - Disable
- 1 - Enable
)", 0) \
    DECLARE(Bool, query_plan_convert_outer_join_to_inner_join, true, R"(
Allow to convert OUTER JOIN to INNER JOIN if filter after JOIN always filters default values
)", 0) \
    DECLARE(Bool, query_plan_optimize_prewhere, true, R"(
Allow to push down filter to PREWHERE expression for supported storages
)", 0) \
    DECLARE(Bool, query_plan_execute_functions_after_sorting, true, R"(
Toggles a query-plan-level optimization which moves expressions after sorting steps.
Only takes effect if setting [query_plan_enable_optimizations](#query_plan_enable_optimizations) is 1.

:::note
This is an expert-level setting which should only be used for debugging by developers. The setting may change in future in backward-incompatible ways or be removed.
:::

Possible values:

- 0 - Disable
- 1 - Enable
)", 0) \
    DECLARE(Bool, query_plan_reuse_storage_ordering_for_window_functions, true, R"(
Toggles a query-plan-level optimization which uses storage sorting when sorting for window functions.
Only takes effect if setting [query_plan_enable_optimizations](#query_plan_enable_optimizations) is 1.

:::note
This is an expert-level setting which should only be used for debugging by developers. The setting may change in future in backward-incompatible ways or be removed.
:::

Possible values:

- 0 - Disable
- 1 - Enable
)", 0) \
    DECLARE(Bool, query_plan_lift_up_union, true, R"(
Toggles a query-plan-level optimization which moves larger subtrees of the query plan into union to enable further optimizations.
Only takes effect if setting [query_plan_enable_optimizations](#query_plan_enable_optimizations) is 1.

:::note
This is an expert-level setting which should only be used for debugging by developers. The setting may change in future in backward-incompatible ways or be removed.
:::

Possible values:

- 0 - Disable
- 1 - Enable
)", 0) \
    DECLARE(Bool, query_plan_read_in_order, true, R"(
Toggles the read in-order optimization query-plan-level optimization.
Only takes effect if setting [query_plan_enable_optimizations](#query_plan_enable_optimizations) is 1.

:::note
This is an expert-level setting which should only be used for debugging by developers. The setting may change in future in backward-incompatible ways or be removed.
:::

Possible values:

- 0 - Disable
- 1 - Enable
)", 0) \
    DECLARE(Bool, query_plan_aggregation_in_order, true, R"(
Toggles the aggregation in-order query-plan-level optimization.
Only takes effect if setting [query_plan_enable_optimizations](#query_plan_enable_optimizations) is 1.

:::note
This is an expert-level setting which should only be used for debugging by developers. The setting may change in future in backward-incompatible ways or be removed.
:::

Possible values:

- 0 - Disable
- 1 - Enable
)", 0) \
    DECLARE(Bool, query_plan_remove_redundant_sorting, true, R"(
Toggles a query-plan-level optimization which removes redundant sorting steps, e.g. in subqueries.
Only takes effect if setting [query_plan_enable_optimizations](#query_plan_enable_optimizations) is 1.

:::note
This is an expert-level setting which should only be used for debugging by developers. The setting may change in future in backward-incompatible ways or be removed.
:::

Possible values:

- 0 - Disable
- 1 - Enable
)", 0) \
    DECLARE(Bool, query_plan_remove_redundant_distinct, true, R"(
Toggles a query-plan-level optimization which removes redundant DISTINCT steps.
Only takes effect if setting [query_plan_enable_optimizations](#query_plan_enable_optimizations) is 1.

:::note
This is an expert-level setting which should only be used for debugging by developers. The setting may change in future in backward-incompatible ways or be removed.
:::

Possible values:

- 0 - Disable
- 1 - Enable
)", 0) \
    DECLARE(Bool, query_plan_try_use_vector_search, true, R"(
Toggles a query-plan-level optimization which tries to use the vector similarity index.
Only takes effect if setting [query_plan_enable_optimizations](#query_plan_enable_optimizations) is 1.

:::note
This is an expert-level setting which should only be used for debugging by developers. The setting may change in future in backward-incompatible ways or be removed.
:::

Possible values:

- 0 - Disable
- 1 - Enable
)", 0) \
    DECLARE(Bool, query_plan_enable_multithreading_after_window_functions, true, R"(
Enable multithreading after evaluating window functions to allow parallel stream processing
)", 0) \
    DECLARE(Bool, query_plan_use_new_logical_join_step, true, "Use new logical join step in query plan", 0) \
    DECLARE(UInt64, regexp_max_matches_per_row, 1000, R"(
Sets the maximum number of matches for a single regular expression per row. Use it to protect against memory overload when using greedy regular expression in the [extractAllGroupsHorizontal](../../sql-reference/functions/string-search-functions.md/#extractallgroups-horizontal) function.

Possible values:

- Positive integer.
)", 0) \
    \
    DECLARE(UInt64, limit, 0, R"(
Sets the maximum number of rows to get from the query result. It adjusts the value set by the [LIMIT](../../sql-reference/statements/select/limit.md/#limit-clause) clause, so that the limit, specified in the query, cannot exceed the limit, set by this setting.

Possible values:

- 0 — The number of rows is not limited.
- Positive integer.
)", 0) \
    DECLARE(UInt64, offset, 0, R"(
Sets the number of rows to skip before starting to return rows from the query. It adjusts the offset set by the [OFFSET](../../sql-reference/statements/select/offset.md/#offset-fetch) clause, so that these two values are summarized.

Possible values:

- 0 — No rows are skipped .
- Positive integer.

**Example**

Input table:

``` sql
CREATE TABLE test (i UInt64) ENGINE = MergeTree() ORDER BY i;
INSERT INTO test SELECT number FROM numbers(500);
```

Query:

``` sql
SET limit = 5;
SET offset = 7;
SELECT * FROM test LIMIT 10 OFFSET 100;
```
Result:

``` text
┌───i─┐
│ 107 │
│ 108 │
│ 109 │
└─────┘
```
)", 0) \
    \
    DECLARE(UInt64, function_range_max_elements_in_block, 500000000, R"(
Sets the safety threshold for data volume generated by function [range](../../sql-reference/functions/array-functions.md/#range). Defines the maximum number of values generated by function per block of data (sum of array sizes for every row in a block).

Possible values:

- Positive integer.

**See Also**

- [max_block_size](#max_block_size)
- [min_insert_block_size_rows](#min_insert_block_size_rows)
)", 0) \
    DECLARE(UInt64, function_sleep_max_microseconds_per_block, 3000000, R"(
Maximum number of microseconds the function `sleep` is allowed to sleep for each block. If a user called it with a larger value, it throws an exception. It is a safety threshold.
)", 0) \
    DECLARE(UInt64, function_visible_width_behavior, 1, R"(
The version of `visibleWidth` behavior. 0 - only count the number of code points; 1 - correctly count zero-width and combining characters, count full-width characters as two, estimate the tab width, count delete characters.
)", 0) \
    DECLARE(ShortCircuitFunctionEvaluation, short_circuit_function_evaluation, ShortCircuitFunctionEvaluation::ENABLE, R"(
Allows calculating the [if](../../sql-reference/functions/conditional-functions.md/#if), [multiIf](../../sql-reference/functions/conditional-functions.md/#multiif), [and](../../sql-reference/functions/logical-functions.md/#logical-and-function), and [or](../../sql-reference/functions/logical-functions.md/#logical-or-function) functions according to a [short scheme](https://en.wikipedia.org/wiki/Short-circuit_evaluation). This helps optimize the execution of complex expressions in these functions and prevent possible exceptions (such as division by zero when it is not expected).

Possible values:

- `enable` — Enables short-circuit function evaluation for functions that are suitable for it (can throw an exception or computationally heavy).
- `force_enable` — Enables short-circuit function evaluation for all functions.
- `disable` — Disables short-circuit function evaluation.
)", 0) \
    \
    DECLARE(LocalFSReadMethod, storage_file_read_method, LocalFSReadMethod::pread, R"(
Method of reading data from storage file, one of: `read`, `pread`, `mmap`. The mmap method does not apply to clickhouse-server (it's intended for clickhouse-local).
)", 0) \
    DECLARE(String, local_filesystem_read_method, "pread_threadpool", R"(
Method of reading data from local filesystem, one of: read, pread, mmap, io_uring, pread_threadpool. The 'io_uring' method is experimental and does not work for Log, TinyLog, StripeLog, File, Set and Join, and other tables with append-able files in presence of concurrent reads and writes.
)", 0) \
    DECLARE(String, remote_filesystem_read_method, "threadpool", R"(
Method of reading data from remote filesystem, one of: read, threadpool.
)", 0) \
    DECLARE(Bool, local_filesystem_read_prefetch, false, R"(
Should use prefetching when reading data from local filesystem.
)", 0) \
    DECLARE(Bool, remote_filesystem_read_prefetch, true, R"(
Should use prefetching when reading data from remote filesystem.
)", 0) \
    DECLARE(Int64, read_priority, 0, R"(
Priority to read data from local filesystem or remote filesystem. Only supported for 'pread_threadpool' method for local filesystem and for `threadpool` method for remote filesystem.
)", 0) \
    DECLARE(UInt64, merge_tree_min_rows_for_concurrent_read_for_remote_filesystem, 0, R"(
The minimum number of lines to read from one file before the [MergeTree](../../engines/table-engines/mergetree-family/mergetree.md) engine can parallelize reading, when reading from remote filesystem. We do not recommend using this setting.

Possible values:

- Positive integer.
)", 0) \
    DECLARE(UInt64, merge_tree_min_bytes_for_concurrent_read_for_remote_filesystem, 0, R"(
The minimum number of bytes to read from one file before [MergeTree](../../engines/table-engines/mergetree-family/mergetree.md) engine can parallelize reading, when reading from remote filesystem. We do not recommend using this setting.

Possible values:

- Positive integer.
)", 0) \
    DECLARE(UInt64, remote_read_min_bytes_for_seek, 4 * DBMS_DEFAULT_BUFFER_SIZE, R"(
Min bytes required for remote read (url, s3) to do seek, instead of read with ignore.
)", 0) \
    DECLARE(UInt64, merge_tree_min_bytes_per_task_for_remote_reading, 2 * DBMS_DEFAULT_BUFFER_SIZE, R"(
Min bytes to read per task.
)", 0) ALIAS(filesystem_prefetch_min_bytes_for_single_read_task) \
    DECLARE(Bool, merge_tree_use_const_size_tasks_for_remote_reading, true, R"(
Whether to use constant size tasks for reading from a remote table.
)", 0) \
    DECLARE(Bool, merge_tree_determine_task_size_by_prewhere_columns, true, R"(
Whether to use only prewhere columns size to determine reading task size.
)", 0) \
    DECLARE(UInt64, merge_tree_min_read_task_size, 8, R"(
Hard lower limit on the task size (even when the number of granules is low and the number of available threads is high we won't allocate smaller tasks
)", 0) \
    DECLARE(UInt64, merge_tree_compact_parts_min_granules_to_multibuffer_read, 16, R"(
Only available in ClickHouse Cloud. Number of granules in stripe of compact part of MergeTree tables to use multibuffer reader, which supports parallel reading and prefetch. In case of reading from remote fs using of multibuffer reader increases number of read request.
)", 0) \
    \
    DECLARE(Bool, async_insert, false, R"(
If true, data from INSERT query is stored in queue and later flushed to table in background. If wait_for_async_insert is false, INSERT query is processed almost instantly, otherwise client will wait until data will be flushed to table
)", 0) \
    DECLARE(Bool, wait_for_async_insert, true, R"(
If true wait for processing of asynchronous insertion
)", 0) \
    DECLARE(Seconds, wait_for_async_insert_timeout, DBMS_DEFAULT_LOCK_ACQUIRE_TIMEOUT_SEC, R"(
Timeout for waiting for processing asynchronous insertion
)", 0) \
    DECLARE(UInt64, async_insert_max_data_size, 10485760, R"(
Maximum size in bytes of unparsed data collected per query before being inserted
)", 0) \
    DECLARE(UInt64, async_insert_max_query_number, 450, R"(
Maximum number of insert queries before being inserted
)", 0) \
    DECLARE(Milliseconds, async_insert_poll_timeout_ms, 10, R"(
Timeout for polling data from asynchronous insert queue
)", 0) \
    DECLARE(Bool, async_insert_use_adaptive_busy_timeout, true, R"(
If it is set to true, use adaptive busy timeout for asynchronous inserts
)", 0) \
    DECLARE(Milliseconds, async_insert_busy_timeout_min_ms, 50, R"(
If auto-adjusting is enabled through async_insert_use_adaptive_busy_timeout, minimum time to wait before dumping collected data per query since the first data appeared. It also serves as the initial value for the adaptive algorithm
)", 0) \
    DECLARE(Milliseconds, async_insert_busy_timeout_max_ms, 200, R"(
Maximum time to wait before dumping collected data per query since the first data appeared.
)", 0) ALIAS(async_insert_busy_timeout_ms) \
    DECLARE(Double, async_insert_busy_timeout_increase_rate, 0.2, R"(
The exponential growth rate at which the adaptive asynchronous insert timeout increases
)", 0) \
    DECLARE(Double, async_insert_busy_timeout_decrease_rate, 0.2, R"(
The exponential growth rate at which the adaptive asynchronous insert timeout decreases
)", 0) \
    \
    DECLARE(UInt64, remote_fs_read_max_backoff_ms, 10000, R"(
Max wait time when trying to read data for remote disk
)", 0) \
    DECLARE(UInt64, remote_fs_read_backoff_max_tries, 5, R"(
Max attempts to read with backoff
)", 0) \
    DECLARE(Bool, enable_filesystem_cache, true, R"(
Use cache for remote filesystem. This setting does not turn on/off cache for disks (must be done via disk config), but allows to bypass cache for some queries if intended
)", 0) \
    DECLARE(String, filesystem_cache_name, "", R"(
Filesystem cache name to use for stateless table engines or data lakes
)", 0) \
    DECLARE(Bool, enable_filesystem_cache_on_write_operations, false, R"(
Write into cache on write operations. To actually work this setting requires be added to disk config too
)", 0) \
    DECLARE(Bool, enable_filesystem_cache_log, false, R"(
Allows to record the filesystem caching log for each query
)", 0) \
    DECLARE(Bool, read_from_filesystem_cache_if_exists_otherwise_bypass_cache, false, R"(
Allow to use the filesystem cache in passive mode - benefit from the existing cache entries, but don't put more entries into the cache. If you set this setting for heavy ad-hoc queries and leave it disabled for short real-time queries, this will allows to avoid cache threshing by too heavy queries and to improve the overall system efficiency.
)", 0) \
    DECLARE(Bool, filesystem_cache_skip_download_if_exceeds_per_query_cache_write_limit, true, R"(
Skip download from remote filesystem if exceeds query cache size
)", 0)  ALIAS(skip_download_if_exceeds_query_cache) \
    DECLARE(UInt64, filesystem_cache_max_download_size, (128UL * 1024 * 1024 * 1024), R"(
Max remote filesystem cache size that can be downloaded by a single query
)", 0) \
    DECLARE(Bool, throw_on_error_from_cache_on_write_operations, false, R"(
Ignore error from cache when caching on write operations (INSERT, merges)
)", 0) \
    DECLARE(UInt64, filesystem_cache_segments_batch_size, 20, R"(
Limit on size of a single batch of file segments that a read buffer can request from cache. Too low value will lead to excessive requests to cache, too large may slow down eviction from cache
)", 0) \
    DECLARE(UInt64, filesystem_cache_reserve_space_wait_lock_timeout_milliseconds, 1000, R"(
Wait time to lock cache for space reservation in filesystem cache
)", 0) \
    DECLARE(Bool, filesystem_cache_prefer_bigger_buffer_size, true, R"(
Prefer bigger buffer size if filesystem cache is enabled to avoid writing small file segments which deteriorate cache performance. On the other hand, enabling this setting might increase memory usage.
)", 0) \
    DECLARE(UInt64, filesystem_cache_boundary_alignment, 0, R"(
Filesystem cache boundary alignment. This setting is applied only for non-disk read (e.g. for cache of remote table engines / table functions, but not for storage configuration of MergeTree tables). Value 0 means no alignment.
)", 0) \
    DECLARE(UInt64, temporary_data_in_cache_reserve_space_wait_lock_timeout_milliseconds, (10 * 60 * 1000), R"(
Wait time to lock cache for space reservation for temporary data in filesystem cache
)", 0) \
    \
    DECLARE(Bool, use_page_cache_for_disks_without_file_cache, false, R"(
Use userspace page cache for remote disks that don't have filesystem cache enabled.
)", 0) \
    DECLARE(Bool, read_from_page_cache_if_exists_otherwise_bypass_cache, false, R"(
Use userspace page cache in passive mode, similar to read_from_filesystem_cache_if_exists_otherwise_bypass_cache.
)", 0) \
    DECLARE(Bool, page_cache_inject_eviction, false, R"(
Userspace page cache will sometimes invalidate some pages at random. Intended for testing.
)", 0) \
    \
    DECLARE(Bool, load_marks_asynchronously, false, R"(
Load MergeTree marks asynchronously
)", 0) \
    DECLARE(Bool, enable_filesystem_read_prefetches_log, false, R"(
Log to system.filesystem prefetch_log during query. Should be used only for testing or debugging, not recommended to be turned on by default
)", 0) \
    DECLARE(Bool, allow_prefetched_read_pool_for_remote_filesystem, true, R"(
Prefer prefetched threadpool if all parts are on remote filesystem
)", 0) \
    DECLARE(Bool, allow_prefetched_read_pool_for_local_filesystem, false, R"(
Prefer prefetched threadpool if all parts are on local filesystem
)", 0) \
    \
    DECLARE(UInt64, prefetch_buffer_size, DBMS_DEFAULT_BUFFER_SIZE, R"(
The maximum size of the prefetch buffer to read from the filesystem.
)", 0) \
    DECLARE(UInt64, filesystem_prefetch_step_bytes, 0, R"(
Prefetch step in bytes. Zero means `auto` - approximately the best prefetch step will be auto deduced, but might not be 100% the best. The actual value might be different because of setting filesystem_prefetch_min_bytes_for_single_read_task
)", 0) \
    DECLARE(UInt64, filesystem_prefetch_step_marks, 0, R"(
Prefetch step in marks. Zero means `auto` - approximately the best prefetch step will be auto deduced, but might not be 100% the best. The actual value might be different because of setting filesystem_prefetch_min_bytes_for_single_read_task
)", 0) \
    DECLARE(UInt64, filesystem_prefetch_max_memory_usage, "1Gi", R"(
Maximum memory usage for prefetches.
)", 0) \
    DECLARE(UInt64, filesystem_prefetches_limit, 200, R"(
Maximum number of prefetches. Zero means unlimited. A setting `filesystem_prefetches_max_memory_usage` is more recommended if you want to limit the number of prefetches
)", 0) \
    \
    DECLARE(UInt64, use_structure_from_insertion_table_in_table_functions, 2, R"(
Use structure from insertion table instead of schema inference from data. Possible values: 0 - disabled, 1 - enabled, 2 - auto
)", 0) \
    \
    DECLARE(UInt64, http_max_tries, 10, R"(
Max attempts to read via http.
)", 0) \
    DECLARE(UInt64, http_retry_initial_backoff_ms, 100, R"(
Min milliseconds for backoff, when retrying read via http
)", 0) \
    DECLARE(UInt64, http_retry_max_backoff_ms, 10000, R"(
Max milliseconds for backoff, when retrying read via http
)", 0) \
    \
    DECLARE(Bool, force_remove_data_recursively_on_drop, false, R"(
Recursively remove data on DROP query. Avoids 'Directory not empty' error, but may silently remove detached data
)", 0) \
    DECLARE(Bool, check_table_dependencies, true, R"(
Check that DDL query (such as DROP TABLE or RENAME) will not break dependencies
)", 0) \
    DECLARE(Bool, check_referential_table_dependencies, false, R"(
Check that DDL query (such as DROP TABLE or RENAME) will not break referential dependencies
)", 0) \
    DECLARE(Bool, use_local_cache_for_remote_storage, true, R"(
Use local cache for remote storage like HDFS or S3, it's used for remote table engine only
)", 0) \
    \
    DECLARE(Bool, allow_unrestricted_reads_from_keeper, false, R"(
Allow unrestricted (without condition on path) reads from system.zookeeper table, can be handy, but is not safe for zookeeper
)", 0) \
    DECLARE(Bool, allow_deprecated_database_ordinary, false, R"(
Allow to create databases with deprecated Ordinary engine
)", 0) \
    DECLARE(Bool, allow_deprecated_syntax_for_merge_tree, false, R"(
Allow to create *MergeTree tables with deprecated engine definition syntax
)", 0) \
    DECLARE(Bool, allow_asynchronous_read_from_io_pool_for_merge_tree, false, R"(
Use background I/O pool to read from MergeTree tables. This setting may increase performance for I/O bound queries
)", 0) \
    DECLARE(UInt64, max_streams_for_merge_tree_reading, 0, R"(
If is not zero, limit the number of reading streams for MergeTree table.
)", 0) \
    \
    DECLARE(Bool, force_grouping_standard_compatibility, true, R"(
Make GROUPING function to return 1 when argument is not used as an aggregation key
)", 0) \
    \
    DECLARE(Bool, schema_inference_use_cache_for_file, true, R"(
Use cache in schema inference while using file table function
)", 0) \
    DECLARE(Bool, schema_inference_use_cache_for_s3, true, R"(
Use cache in schema inference while using s3 table function
)", 0) \
    DECLARE(Bool, schema_inference_use_cache_for_azure, true, R"(
Use cache in schema inference while using azure table function
)", 0) \
    DECLARE(Bool, schema_inference_use_cache_for_hdfs, true, R"(
Use cache in schema inference while using hdfs table function
)", 0) \
    DECLARE(Bool, schema_inference_use_cache_for_url, true, R"(
Use cache in schema inference while using url table function
)", 0) \
    DECLARE(Bool, schema_inference_cache_require_modification_time_for_url, true, R"(
Use schema from cache for URL with last modification time validation (for URLs with Last-Modified header)
)", 0) \
    \
    DECLARE(String, compatibility, "", R"(
The `compatibility` setting causes ClickHouse to use the default settings of a previous version of ClickHouse, where the previous version is provided as the setting.

If settings are set to non-default values, then those settings are honored (only settings that have not been modified are affected by the `compatibility` setting).

This setting takes a ClickHouse version number as a string, like `22.3`, `22.8`. An empty value means that this setting is disabled.

Disabled by default.

:::note
In ClickHouse Cloud the compatibility setting must be set by ClickHouse Cloud support.  Please [open a case](https://clickhouse.cloud/support) to have it set.
:::
)", 0) \
    \
    DECLARE(Map, additional_table_filters, "", R"(
An additional filter expression that is applied after reading
from the specified table.

**Example**

``` sql
INSERT INTO table_1 VALUES (1, 'a'), (2, 'bb'), (3, 'ccc'), (4, 'dddd');
SELECT * FROM table_1;
```
```response
┌─x─┬─y────┐
│ 1 │ a    │
│ 2 │ bb   │
│ 3 │ ccc  │
│ 4 │ dddd │
└───┴──────┘
```
```sql
SELECT *
FROM table_1
SETTINGS additional_table_filters = {'table_1': 'x != 2'}
```
```response
┌─x─┬─y────┐
│ 1 │ a    │
│ 3 │ ccc  │
│ 4 │ dddd │
└───┴──────┘
```
)", 0) \
    DECLARE(String, additional_result_filter, "", R"(
An additional filter expression to apply to the result of `SELECT` query.
This setting is not applied to any subquery.

**Example**

``` sql
INSERT INTO table_1 VALUES (1, 'a'), (2, 'bb'), (3, 'ccc'), (4, 'dddd');
SElECT * FROM table_1;
```
```response
┌─x─┬─y────┐
│ 1 │ a    │
│ 2 │ bb   │
│ 3 │ ccc  │
│ 4 │ dddd │
└───┴──────┘
```
```sql
SELECT *
FROM table_1
SETTINGS additional_result_filter = 'x != 2'
```
```response
┌─x─┬─y────┐
│ 1 │ a    │
│ 3 │ ccc  │
│ 4 │ dddd │
└───┴──────┘
```
)", 0) \
    \
    DECLARE(String, workload, "default", R"(
Name of workload to be used to access resources
)", 0) \
    DECLARE(Milliseconds, storage_system_stack_trace_pipe_read_timeout_ms, 100, R"(
Maximum time to read from a pipe for receiving information from the threads when querying the `system.stack_trace` table. This setting is used for testing purposes and not meant to be changed by users.
)", 0) \
    \
    DECLARE(String, rename_files_after_processing, "", R"(
- **Type:** String

- **Default value:** Empty string

This setting allows to specify renaming pattern for files processed by `file` table function. When option is set, all files read by `file` table function will be renamed according to specified pattern with placeholders, only if files processing was successful.

### Placeholders

- `%a` — Full original filename (e.g., "sample.csv").
- `%f` — Original filename without extension (e.g., "sample").
- `%e` — Original file extension with dot (e.g., ".csv").
- `%t` — Timestamp (in microseconds).
- `%%` — Percentage sign ("%").

### Example
- Option: `--rename_files_after_processing="processed_%f_%t%e"`

- Query: `SELECT * FROM file('sample.csv')`


If reading `sample.csv` is successful, file will be renamed to `processed_sample_1683473210851438.csv`
)", 0) \
    \
    /* CLOUD ONLY */ \
    DECLARE(Bool, read_through_distributed_cache, false, R"(
Only in ClickHouse Cloud. Allow reading from distributed cache
)", 0) \
    DECLARE(Bool, write_through_distributed_cache, false, R"(
Only in ClickHouse Cloud. Allow writing to distributed cache (writing to s3 will also be done by distributed cache)
)", 0) \
    DECLARE(Bool, distributed_cache_throw_on_error, false, R"(
Only in ClickHouse Cloud. Rethrow exception happened during communication with distributed cache or exception received from distributed cache. Otherwise fallback to skipping distributed cache on error
)", 0) \
    DECLARE(DistributedCacheLogMode, distributed_cache_log_mode, DistributedCacheLogMode::LOG_ON_ERROR, R"(
Only in ClickHouse Cloud. Mode for writing to system.distributed_cache_log
)", 0) \
    DECLARE(Bool, distributed_cache_fetch_metrics_only_from_current_az, true, R"(
Only in ClickHouse Cloud. Fetch metrics only from current availability zone in system.distributed_cache_metrics, system.distributed_cache_events
)", 0) \
    DECLARE(UInt64, distributed_cache_connect_max_tries, default_distributed_cache_connect_max_tries, R"(
Only in ClickHouse Cloud. Number of tries to connect to distributed cache if unsuccessful
)", 0) \
    DECLARE(UInt64, distributed_cache_receive_response_wait_milliseconds, 60000, R"(
Only in ClickHouse Cloud. Wait time in milliseconds to receive data for request from distributed cache
)", 0) \
    DECLARE(UInt64, distributed_cache_receive_timeout_milliseconds, 10000, R"(
Only in ClickHouse Cloud. Wait time in milliseconds to receive any kind of response from distributed cache
)", 0) \
    DECLARE(UInt64, distributed_cache_wait_connection_from_pool_milliseconds, 100, R"(
Only in ClickHouse Cloud. Wait time in milliseconds to receive connection from connection pool if distributed_cache_pool_behaviour_on_limit is wait
)", 0) \
    DECLARE(Bool, distributed_cache_bypass_connection_pool, false, R"(
Only in ClickHouse Cloud. Allow to bypass distributed cache connection pool
)", 0) \
    DECLARE(DistributedCachePoolBehaviourOnLimit, distributed_cache_pool_behaviour_on_limit, DistributedCachePoolBehaviourOnLimit::WAIT, R"(
Only in ClickHouse Cloud. Identifies behaviour of distributed cache connection on pool limit reached
)", 0) \
    DECLARE(UInt64, distributed_cache_read_alignment, 0, R"(
Only in ClickHouse Cloud. A setting for testing purposes, do not change it
)", 0) \
    DECLARE(UInt64, distributed_cache_max_unacked_inflight_packets, DistributedCache::MAX_UNACKED_INFLIGHT_PACKETS, R"(
Only in ClickHouse Cloud. A maximum number of unacknowledged in-flight packets in a single distributed cache read request
)", 0) \
    DECLARE(UInt64, distributed_cache_data_packet_ack_window, DistributedCache::ACK_DATA_PACKET_WINDOW, R"(
Only in ClickHouse Cloud. A window for sending ACK for DataPacket sequence in a single distributed cache read request
)", 0) \
    DECLARE(Bool, distributed_cache_discard_connection_if_unread_data, true, R"(
Only in ClickHouse Cloud. Discard connection if some data is unread.
)", 0) \
    DECLARE(Bool, distributed_cache_min_bytes_for_seek, 0, R"(
Only in ClickHouse Cloud. Minimum number of bytes to do seek in distributed cache.
)", 0) \
    DECLARE(Bool, filesystem_cache_enable_background_download_for_metadata_files_in_packed_storage, true, R"(
Only in ClickHouse Cloud. Wait time to lock cache for space reservation in filesystem cache
)", 0) \
    DECLARE(Bool, filesystem_cache_enable_background_download_during_fetch, true, R"(
Only in ClickHouse Cloud. Wait time to lock cache for space reservation in filesystem cache
)", 0) \
    \
    DECLARE(Bool, parallelize_output_from_storages, true, R"(
Parallelize output for reading step from storage. It allows parallelization of  query processing right after reading from storage if possible
)", 0) \
    DECLARE(String, insert_deduplication_token, "", R"(
The setting allows a user to provide own deduplication semantic in MergeTree/ReplicatedMergeTree
For example, by providing a unique value for the setting in each INSERT statement,
user can avoid the same inserted data being deduplicated.


Possible values:

- Any string

`insert_deduplication_token` is used for deduplication _only_ when not empty.

For the replicated tables by default the only 100 of the most recent inserts for each partition are deduplicated (see [replicated_deduplication_window](merge-tree-settings.md/#replicated-deduplication-window), [replicated_deduplication_window_seconds](merge-tree-settings.md/#replicated-deduplication-window-seconds)).
For not replicated tables see [non_replicated_deduplication_window](merge-tree-settings.md/#non-replicated-deduplication-window).

:::note
`insert_deduplication_token` works on a partition level (the same as `insert_deduplication` checksum). Multiple partitions can have the same `insert_deduplication_token`.
:::

Example:

```sql
CREATE TABLE test_table
( A Int64 )
ENGINE = MergeTree
ORDER BY A
SETTINGS non_replicated_deduplication_window = 100;

INSERT INTO test_table SETTINGS insert_deduplication_token = 'test' VALUES (1);

-- the next insert won't be deduplicated because insert_deduplication_token is different
INSERT INTO test_table SETTINGS insert_deduplication_token = 'test1' VALUES (1);

-- the next insert will be deduplicated because insert_deduplication_token
-- is the same as one of the previous
INSERT INTO test_table SETTINGS insert_deduplication_token = 'test' VALUES (2);

SELECT * FROM test_table

┌─A─┐
│ 1 │
└───┘
┌─A─┐
│ 1 │
└───┘
```
)", 0) \
    DECLARE(Bool, count_distinct_optimization, false, R"(
Rewrite count distinct to subquery of group by
)", 0) \
    DECLARE(Bool, throw_if_no_data_to_insert, true, R"(
Allows or forbids empty INSERTs, enabled by default (throws an error on an empty insert). Only applies to INSERTs using [`clickhouse-client`](/docs/en/interfaces/cli) or using the [gRPC interface](/docs/en/interfaces/grpc).
)", 0) \
    DECLARE(Bool, compatibility_ignore_auto_increment_in_create_table, false, R"(
Ignore AUTO_INCREMENT keyword in column declaration if true, otherwise return error. It simplifies migration from MySQL
)", 0) \
    DECLARE(Bool, multiple_joins_try_to_keep_original_names, false, R"(
Do not add aliases to top level expression list on multiple joins rewrite
)", 0) \
    DECLARE(Bool, optimize_sorting_by_input_stream_properties, true, R"(
Optimize sorting by sorting properties of input stream
)", 0) \
    DECLARE(UInt64, keeper_max_retries, 10, R"(
Max retries for general keeper operations
)", 0) \
    DECLARE(UInt64, keeper_retry_initial_backoff_ms, 100, R"(
Initial backoff timeout for general keeper operations
)", 0) \
    DECLARE(UInt64, keeper_retry_max_backoff_ms, 5000, R"(
Max backoff timeout for general keeper operations
)", 0) \
    DECLARE(UInt64, insert_keeper_max_retries, 20, R"(
The setting sets the maximum number of retries for ClickHouse Keeper (or ZooKeeper) requests during insert into replicated MergeTree. Only Keeper requests which failed due to network error, Keeper session timeout, or request timeout are considered for retries.

Possible values:

- Positive integer.
- 0 — Retries are disabled

Cloud default value: `20`.

Keeper request retries are done after some timeout. The timeout is controlled by the following settings: `insert_keeper_retry_initial_backoff_ms`, `insert_keeper_retry_max_backoff_ms`.
The first retry is done after `insert_keeper_retry_initial_backoff_ms` timeout. The consequent timeouts will be calculated as follows:
```
timeout = min(insert_keeper_retry_max_backoff_ms, latest_timeout * 2)
```

For example, if `insert_keeper_retry_initial_backoff_ms=100`, `insert_keeper_retry_max_backoff_ms=10000` and `insert_keeper_max_retries=8` then timeouts will be `100, 200, 400, 800, 1600, 3200, 6400, 10000`.

Apart from fault tolerance, the retries aim to provide a better user experience - they allow to avoid returning an error during INSERT execution if Keeper is restarted, for example, due to an upgrade.
)", 0) \
    DECLARE(UInt64, insert_keeper_retry_initial_backoff_ms, 100, R"(
Initial timeout(in milliseconds) to retry a failed Keeper request during INSERT query execution

Possible values:

- Positive integer.
- 0 — No timeout
)", 0) \
    DECLARE(UInt64, insert_keeper_retry_max_backoff_ms, 10000, R"(
Maximum timeout (in milliseconds) to retry a failed Keeper request during INSERT query execution

Possible values:

- Positive integer.
- 0 — Maximum timeout is not limited
)", 0) \
    DECLARE(Float, insert_keeper_fault_injection_probability, 0.0f, R"(
Approximate probability of failure for a keeper request during insert. Valid value is in interval [0.0f, 1.0f]
)", 0) \
    DECLARE(UInt64, insert_keeper_fault_injection_seed, 0, R"(
0 - random seed, otherwise the setting value
)", 0) \
    DECLARE(Bool, force_aggregation_in_order, false, R"(
The setting is used by the server itself to support distributed queries. Do not change it manually, because it will break normal operations. (Forces use of aggregation in order on remote nodes during distributed aggregation).
)", IMPORTANT) \
    DECLARE(UInt64, http_max_request_param_data_size, 10_MiB, R"(
Limit on size of request data used as a query parameter in predefined HTTP requests.
)", 0) \
    DECLARE(Bool, function_json_value_return_type_allow_nullable, false, R"(
Control whether allow to return `NULL` when value is not exist for JSON_VALUE function.

```sql
SELECT JSON_VALUE('{"hello":"world"}', '$.b') settings function_json_value_return_type_allow_nullable=true;

┌─JSON_VALUE('{"hello":"world"}', '$.b')─┐
│ ᴺᵁᴸᴸ                                   │
└────────────────────────────────────────┘

1 row in set. Elapsed: 0.001 sec.
```

Possible values:

- true — Allow.
- false — Disallow.
)", 0) \
    DECLARE(Bool, function_json_value_return_type_allow_complex, false, R"(
Control whether allow to return complex type (such as: struct, array, map) for json_value function.

```sql
SELECT JSON_VALUE('{"hello":{"world":"!"}}', '$.hello') settings function_json_value_return_type_allow_complex=true

┌─JSON_VALUE('{"hello":{"world":"!"}}', '$.hello')─┐
│ {"world":"!"}                                    │
└──────────────────────────────────────────────────┘

1 row in set. Elapsed: 0.001 sec.
```

Possible values:

- true — Allow.
- false — Disallow.
)", 0) \
    DECLARE(Bool, use_with_fill_by_sorting_prefix, true, R"(
Columns preceding WITH FILL columns in ORDER BY clause form sorting prefix. Rows with different values in sorting prefix are filled independently
)", 0) \
    DECLARE(Bool, optimize_uniq_to_count, true, R"(
Rewrite uniq and its variants(except uniqUpTo) to count if subquery has distinct or group by clause.
)", 0) \
    DECLARE(Bool, use_variant_as_common_type, false, R"(
Allows to use `Variant` type as a result type for [if](../../sql-reference/functions/conditional-functions.md/#if)/[multiIf](../../sql-reference/functions/conditional-functions.md/#multiif)/[array](../../sql-reference/functions/array-functions.md)/[map](../../sql-reference/functions/tuple-map-functions.md) functions when there is no common type for argument types.

Example:

```sql
SET use_variant_as_common_type = 1;
SELECT toTypeName(if(number % 2, number, range(number))) as variant_type FROM numbers(1);
SELECT if(number % 2, number, range(number)) as variant FROM numbers(5);
```

```text
┌─variant_type───────────────────┐
│ Variant(Array(UInt64), UInt64) │
└────────────────────────────────┘
┌─variant───┐
│ []        │
│ 1         │
│ [0,1]     │
│ 3         │
│ [0,1,2,3] │
└───────────┘
```

```sql
SET use_variant_as_common_type = 1;
SELECT toTypeName(multiIf((number % 4) = 0, 42, (number % 4) = 1, [1, 2, 3], (number % 4) = 2, 'Hello, World!', NULL)) AS variant_type FROM numbers(1);
SELECT multiIf((number % 4) = 0, 42, (number % 4) = 1, [1, 2, 3], (number % 4) = 2, 'Hello, World!', NULL) AS variant FROM numbers(4);
```

```text
─variant_type─────────────────────────┐
│ Variant(Array(UInt8), String, UInt8) │
└──────────────────────────────────────┘

┌─variant───────┐
│ 42            │
│ [1,2,3]       │
│ Hello, World! │
│ ᴺᵁᴸᴸ          │
└───────────────┘
```

```sql
SET use_variant_as_common_type = 1;
SELECT toTypeName(array(range(number), number, 'str_' || toString(number))) as array_of_variants_type from numbers(1);
SELECT array(range(number), number, 'str_' || toString(number)) as array_of_variants FROM numbers(3);
```

```text
┌─array_of_variants_type────────────────────────┐
│ Array(Variant(Array(UInt64), String, UInt64)) │
└───────────────────────────────────────────────┘

┌─array_of_variants─┐
│ [[],0,'str_0']    │
│ [[0],1,'str_1']   │
│ [[0,1],2,'str_2'] │
└───────────────────┘
```

```sql
SET use_variant_as_common_type = 1;
SELECT toTypeName(map('a', range(number), 'b', number, 'c', 'str_' || toString(number))) as map_of_variants_type from numbers(1);
SELECT map('a', range(number), 'b', number, 'c', 'str_' || toString(number)) as map_of_variants FROM numbers(3);
```

```text
┌─map_of_variants_type────────────────────────────────┐
│ Map(String, Variant(Array(UInt64), String, UInt64)) │
└─────────────────────────────────────────────────────┘

┌─map_of_variants───────────────┐
│ {'a':[],'b':0,'c':'str_0'}    │
│ {'a':[0],'b':1,'c':'str_1'}   │
│ {'a':[0,1],'b':2,'c':'str_2'} │
└───────────────────────────────┘
```
)", 0) \
    DECLARE(Bool, enable_order_by_all, true, R"(
Enables or disables sorting with `ORDER BY ALL` syntax, see [ORDER BY](../../sql-reference/statements/select/order-by.md).

Possible values:

- 0 — Disable ORDER BY ALL.
- 1 — Enable ORDER BY ALL.

**Example**

Query:

```sql
CREATE TABLE TAB(C1 Int, C2 Int, ALL Int) ENGINE=Memory();

INSERT INTO TAB VALUES (10, 20, 30), (20, 20, 10), (30, 10, 20);

SELECT * FROM TAB ORDER BY ALL; -- returns an error that ALL is ambiguous

SELECT * FROM TAB ORDER BY ALL SETTINGS enable_order_by_all = 0;
```

Result:

```text
┌─C1─┬─C2─┬─ALL─┐
│ 20 │ 20 │  10 │
│ 30 │ 10 │  20 │
│ 10 │ 20 │  30 │
└────┴────┴─────┘
```
)", 0) \
    DECLARE(Float, ignore_drop_queries_probability, 0, R"(
If enabled, server will ignore all DROP table queries with specified probability (for Memory and JOIN engines it will replcase DROP to TRUNCATE). Used for testing purposes
)", 0) \
    DECLARE(Bool, traverse_shadow_remote_data_paths, false, R"(
Traverse frozen data (shadow directory) in addition to actual table data when query system.remote_data_paths
)", 0) \
    DECLARE(Bool, geo_distance_returns_float64_on_float64_arguments, true, R"(
If all four arguments to `geoDistance`, `greatCircleDistance`, `greatCircleAngle` functions are Float64, return Float64 and use double precision for internal calculations. In previous ClickHouse versions, the functions always returned Float32.
)", 0) \
    DECLARE(Bool, allow_get_client_http_header, false, R"(
Allow to use the function `getClientHTTPHeader` which lets to obtain a value of an the current HTTP request's header. It is not enabled by default for security reasons, because some headers, such as `Cookie`, could contain sensitive info. Note that the `X-ClickHouse-*` and `Authentication` headers are always restricted and cannot be obtained with this function.
)", 0) \
    DECLARE(Bool, cast_string_to_dynamic_use_inference, false, R"(
Use types inference during String to Dynamic conversion
)", 0) \
    DECLARE(Bool, enable_blob_storage_log, true, R"(
Write information about blob storage operations to system.blob_storage_log table
)", 0) \
    DECLARE(Bool, use_json_alias_for_old_object_type, false, R"(
When enabled, `JSON` data type alias will be used to create an old [Object('json')](../../sql-reference/data-types/json.md) type instead of the new [JSON](../../sql-reference/data-types/newjson.md) type.
)", 0) \
    DECLARE(Bool, allow_create_index_without_type, false, R"(
Allow CREATE INDEX query without TYPE. Query will be ignored. Made for SQL compatibility tests.
)", 0) \
    DECLARE(Bool, create_index_ignore_unique, false, R"(
Ignore UNIQUE keyword in CREATE UNIQUE INDEX. Made for SQL compatibility tests.
)", 0) \
    DECLARE(Bool, print_pretty_type_names, true, R"(
Allows to print deep-nested type names in a pretty way with indents in `DESCRIBE` query and in `toTypeName()` function.

Example:

```sql
CREATE TABLE test (a Tuple(b String, c Tuple(d Nullable(UInt64), e Array(UInt32), f Array(Tuple(g String, h Map(String, Array(Tuple(i String, j UInt64))))), k Date), l Nullable(String))) ENGINE=Memory;
DESCRIBE TABLE test FORMAT TSVRaw SETTINGS print_pretty_type_names=1;
```

```
a   Tuple(
    b String,
    c Tuple(
        d Nullable(UInt64),
        e Array(UInt32),
        f Array(Tuple(
            g String,
            h Map(
                String,
                Array(Tuple(
                    i String,
                    j UInt64
                ))
            )
        )),
        k Date
    ),
    l Nullable(String)
)
```
)", 0) \
    DECLARE(Bool, create_table_empty_primary_key_by_default, false, R"(
Allow to create *MergeTree tables with empty primary key when ORDER BY and PRIMARY KEY not specified
)", 0) \
    DECLARE(Bool, allow_named_collection_override_by_default, true, R"(
Allow named collections' fields override by default.
)", 0) \
    DECLARE(SQLSecurityType, default_normal_view_sql_security, SQLSecurityType::INVOKER, R"(
Allows to set default `SQL SECURITY` option while creating a normal view. [More about SQL security](../../sql-reference/statements/create/view.md/#sql_security).

The default value is `INVOKER`.
)", 0) \
    DECLARE(SQLSecurityType, default_materialized_view_sql_security, SQLSecurityType::DEFINER, R"(
Allows to set a default value for SQL SECURITY option when creating a materialized view. [More about SQL security](../../sql-reference/statements/create/view.md/#sql_security).

The default value is `DEFINER`.
)", 0) \
    DECLARE(String, default_view_definer, "CURRENT_USER", R"(
Allows to set default `DEFINER` option while creating a view. [More about SQL security](../../sql-reference/statements/create/view.md/#sql_security).

The default value is `CURRENT_USER`.
)", 0) \
    DECLARE(UInt64, cache_warmer_threads, 4, R"(
Only available in ClickHouse Cloud. Number of background threads for speculatively downloading new data parts into file cache, when [cache_populated_by_fetch](merge-tree-settings.md/#cache_populated_by_fetch) is enabled. Zero to disable.
)", 0) \
    DECLARE(Bool, use_async_executor_for_materialized_views, false, R"(
Use async and potentially multithreaded execution of materialized view query, can speedup views processing during INSERT, but also consume more memory.)", 0) \
    DECLARE(Int64, ignore_cold_parts_seconds, 0, R"(
Only available in ClickHouse Cloud. Exclude new data parts from SELECT queries until they're either pre-warmed (see [cache_populated_by_fetch](merge-tree-settings.md/#cache_populated_by_fetch)) or this many seconds old. Only for Replicated-/SharedMergeTree.
)", 0) \
    DECLARE(Bool, short_circuit_function_evaluation_for_nulls, true, R"(
Allows to execute functions with Nullable arguments only on rows with non-NULL values in all arguments when ratio of NULL values in arguments exceeds short_circuit_function_evaluation_for_nulls_threshold. Applies only to functions that return NULL value for rows with at least one NULL value in arguments.
)", 0) \
    DECLARE(Double, short_circuit_function_evaluation_for_nulls_threshold, 1.0, R"(
Ratio threshold of NULL values to execute functions with Nullable arguments only on rows with non-NULL values in all arguments. Applies when setting short_circuit_function_evaluation_for_nulls is enabled.
When the ratio of rows containing NULL values to the total number of rows exceeds this threshold, these rows containing NULL values will not be evaluated.
)", 0) \
    DECLARE(Int64, prefer_warmed_unmerged_parts_seconds, 0, R"(
Only available in ClickHouse Cloud. If a merged part is less than this many seconds old and is not pre-warmed (see [cache_populated_by_fetch](merge-tree-settings.md/#cache_populated_by_fetch)), but all its source parts are available and pre-warmed, SELECT queries will read from those parts instead. Only for Replicated-/SharedMergeTree. Note that this only checks whether CacheWarmer processed the part; if the part was fetched into cache by something else, it'll still be considered cold until CacheWarmer gets to it; if it was warmed, then evicted from cache, it'll still be considered warm.
)", 0) \
    DECLARE(Bool, allow_deprecated_error_prone_window_functions, false, R"(
Allow usage of deprecated error prone window functions (neighbor, runningAccumulate, runningDifferenceStartingWithFirstValue, runningDifference)
)", 0) \
    DECLARE(Bool, use_iceberg_partition_pruning, false, R"(
Use Iceberg partition pruning for Iceberg tables
)", 0) \
    DECLARE(Bool, allow_deprecated_snowflake_conversion_functions, false, R"(
Functions `snowflakeToDateTime`, `snowflakeToDateTime64`, `dateTimeToSnowflake`, and `dateTime64ToSnowflake` are deprecated and disabled by default.
Please use functions `snowflakeIDToDateTime`, `snowflakeIDToDateTime64`, `dateTimeToSnowflakeID`, and `dateTime64ToSnowflakeID` instead.

To re-enable the deprecated functions (e.g., during a transition period), please set this setting to `true`.
)", 0) \
    DECLARE(Bool, optimize_distinct_in_order, true, R"(
Enable DISTINCT optimization if some columns in DISTINCT form a prefix of sorting. For example, prefix of sorting key in merge tree or ORDER BY statement
)", 0) \
    DECLARE(Bool, keeper_map_strict_mode, false, R"(
Enforce additional checks during operations on KeeperMap. E.g. throw an exception on an insert for already existing key
)", 0) \
    DECLARE(UInt64, extract_key_value_pairs_max_pairs_per_row, 1000, R"(
Max number of pairs that can be produced by the `extractKeyValuePairs` function. Used as a safeguard against consuming too much memory.
)", 0) ALIAS(extract_kvp_max_pairs_per_row) \
    DECLARE(Bool, restore_replace_external_engines_to_null, false, R"(
For testing purposes. Replaces all external engines to Null to not initiate external connections.
)", 0) \
    DECLARE(Bool, restore_replace_external_table_functions_to_null, false, R"(
For testing purposes. Replaces all external table functions to Null to not initiate external connections.
)", 0) \
    DECLARE(Bool, restore_replace_external_dictionary_source_to_null, false, R"(
Replace external dictionary sources to Null on restore. Useful for testing purposes
)", 0) \
        /* Parallel replicas */ \
    DECLARE(UInt64, allow_experimental_parallel_reading_from_replicas, 0, R"(
Use up to `max_parallel_replicas` the number of replicas from each shard for SELECT query execution. Reading is parallelized and coordinated dynamically. 0 - disabled, 1 - enabled, silently disable them in case of failure, 2 - enabled, throw an exception in case of failure
)", BETA) ALIAS(enable_parallel_replicas) \
    DECLARE(NonZeroUInt64, max_parallel_replicas, 1000, R"(
The maximum number of replicas for each shard when executing a query.

Possible values:

- Positive integer.

**Additional Info**

This options will produce different results depending on the settings used.

:::note
This setting will produce incorrect results when joins or subqueries are involved, and all tables don't meet certain requirements. See [Distributed Subqueries and max_parallel_replicas](../../sql-reference/operators/in.md/#max_parallel_replica-subqueries) for more details.
:::

### Parallel processing using `SAMPLE` key

A query may be processed faster if it is executed on several servers in parallel. But the query performance may degrade in the following cases:

- The position of the sampling key in the partitioning key does not allow efficient range scans.
- Adding a sampling key to the table makes filtering by other columns less efficient.
- The sampling key is an expression that is expensive to calculate.
- The cluster latency distribution has a long tail, so that querying more servers increases the query overall latency.

### Parallel processing using [parallel_replicas_custom_key](#parallel_replicas_custom_key)

This setting is useful for any replicated table.
)", 0) \
    DECLARE(ParallelReplicasMode, parallel_replicas_mode, ParallelReplicasMode::READ_TASKS, R"(
Type of filter to use with custom key for parallel replicas. default - use modulo operation on the custom key, range - use range filter on custom key using all possible values for the value type of custom key.
)", BETA) \
    DECLARE(UInt64, parallel_replicas_count, 0, R"(
This is internal setting that should not be used directly and represents an implementation detail of the 'parallel replicas' mode. This setting will be automatically set up by the initiator server for distributed queries to the number of parallel replicas participating in query processing.
)", BETA) \
    DECLARE(UInt64, parallel_replica_offset, 0, R"(
This is internal setting that should not be used directly and represents an implementation detail of the 'parallel replicas' mode. This setting will be automatically set up by the initiator server for distributed queries to the index of the replica participating in query processing among parallel replicas.
)", BETA) \
    DECLARE(String, parallel_replicas_custom_key, "", R"(
An arbitrary integer expression that can be used to split work between replicas for a specific table.
The value can be any integer expression.

Simple expressions using primary keys are preferred.

If the setting is used on a cluster that consists of a single shard with multiple replicas, those replicas will be converted into virtual shards.
Otherwise, it will behave same as for `SAMPLE` key, it will use multiple replicas of each shard.
)", BETA) \
    DECLARE(UInt64, parallel_replicas_custom_key_range_lower, 0, R"(
Allows the filter type `range` to split the work evenly between replicas based on the custom range `[parallel_replicas_custom_key_range_lower, INT_MAX]`.

When used in conjunction with [parallel_replicas_custom_key_range_upper](#parallel_replicas_custom_key_range_upper), it lets the filter evenly split the work over replicas for the range `[parallel_replicas_custom_key_range_lower, parallel_replicas_custom_key_range_upper]`.

Note: This setting will not cause any additional data to be filtered during query processing, rather it changes the points at which the range filter breaks up the range `[0, INT_MAX]` for parallel processing.
)", BETA) \
    DECLARE(UInt64, parallel_replicas_custom_key_range_upper, 0, R"(
Allows the filter type `range` to split the work evenly between replicas based on the custom range `[0, parallel_replicas_custom_key_range_upper]`. A value of 0 disables the upper bound, setting it the max value of the custom key expression.

When used in conjunction with [parallel_replicas_custom_key_range_lower](#parallel_replicas_custom_key_range_lower), it lets the filter evenly split the work over replicas for the range `[parallel_replicas_custom_key_range_lower, parallel_replicas_custom_key_range_upper]`.

Note: This setting will not cause any additional data to be filtered during query processing, rather it changes the points at which the range filter breaks up the range `[0, INT_MAX]` for parallel processing
)", BETA) \
    DECLARE(String, cluster_for_parallel_replicas, "", R"(
Cluster for a shard in which current server is located
)", BETA) \
    DECLARE(Bool, parallel_replicas_allow_in_with_subquery, true, R"(
If true, subquery for IN will be executed on every follower replica.
)", BETA) \
    DECLARE(Bool, parallel_replicas_for_non_replicated_merge_tree, false, R"(
If true, ClickHouse will use parallel replicas algorithm also for non-replicated MergeTree tables
)", BETA) \
    DECLARE(UInt64, parallel_replicas_min_number_of_rows_per_replica, 0, R"(
Limit the number of replicas used in a query to (estimated rows to read / min_number_of_rows_per_replica). The max is still limited by 'max_parallel_replicas'
)", BETA) \
    DECLARE(Bool, parallel_replicas_prefer_local_join, true, R"(
If true, and JOIN can be executed with parallel replicas algorithm, and all storages of right JOIN part are *MergeTree, local JOIN will be used instead of GLOBAL JOIN.
)", BETA) \
    DECLARE(UInt64, parallel_replicas_mark_segment_size, 0, R"(
Parts virtually divided into segments to be distributed between replicas for parallel reading. This setting controls the size of these segments. Not recommended to change until you're absolutely sure in what you're doing. Value should be in range [128; 16384]
)", BETA) \
    DECLARE(Bool, parallel_replicas_local_plan, true, R"(
Build local plan for local replica
)", BETA) \
    DECLARE(Bool, parallel_replicas_index_analysis_only_on_coordinator, true, R"(
Index analysis done only on replica-coordinator and skipped on other replicas. Effective only with enabled parallel_replicas_local_plan
)", BETA) \
    \
    DECLARE(Bool, parallel_replicas_only_with_analyzer, true, R"(
The analyzer should be enabled to use parallel replicas. With disabled analyzer query execution fallbacks to local execution, even if parallel reading from replicas is enabled. Using parallel replicas without the analyzer enabled is not supported
)", BETA) \
    \
    DECLARE(Bool, allow_experimental_analyzer, true, R"(
Allow new query analyzer.
)", IMPORTANT) ALIAS(enable_analyzer) \
    DECLARE(Bool, analyzer_compatibility_join_using_top_level_identifier, false, R"(
Force to resolve identifier in JOIN USING from projection (for example, in `SELECT a + 1 AS b FROM t1 JOIN t2 USING (b)` join will be performed by `t1.a + 1 = t2.b`, rather then `t1.b = t2.b`).
)", 0) \
    \
    DECLARE(Timezone, session_timezone, "", R"(
Sets the implicit time zone of the current session or query.
The implicit time zone is the time zone applied to values of type DateTime/DateTime64 which have no explicitly specified time zone.
The setting takes precedence over the globally configured (server-level) implicit time zone.
A value of '' (empty string) means that the implicit time zone of the current session or query is equal to the [server time zone](../server-configuration-parameters/settings.md/#timezone).

You can use functions `timeZone()` and `serverTimeZone()` to get the session time zone and server time zone.

Possible values:

-    Any time zone name from `system.time_zones`, e.g. `Europe/Berlin`, `UTC` or `Zulu`

Examples:

```sql
SELECT timeZone(), serverTimeZone() FORMAT CSV

"Europe/Berlin","Europe/Berlin"
```

```sql
SELECT timeZone(), serverTimeZone() SETTINGS session_timezone = 'Asia/Novosibirsk' FORMAT CSV

"Asia/Novosibirsk","Europe/Berlin"
```

Assign session time zone 'America/Denver' to the inner DateTime without explicitly specified time zone:

```sql
SELECT toDateTime64(toDateTime64('1999-12-12 23:23:23.123', 3), 3, 'Europe/Zurich') SETTINGS session_timezone = 'America/Denver' FORMAT TSV

1999-12-13 07:23:23.123
```

:::warning
Not all functions that parse DateTime/DateTime64 respect `session_timezone`. This can lead to subtle errors.
See the following example and explanation.
:::

```sql
CREATE TABLE test_tz (`d` DateTime('UTC')) ENGINE = Memory AS SELECT toDateTime('2000-01-01 00:00:00', 'UTC');

SELECT *, timeZone() FROM test_tz WHERE d = toDateTime('2000-01-01 00:00:00') SETTINGS session_timezone = 'Asia/Novosibirsk'
0 rows in set.

SELECT *, timeZone() FROM test_tz WHERE d = '2000-01-01 00:00:00' SETTINGS session_timezone = 'Asia/Novosibirsk'
┌───────────────────d─┬─timeZone()───────┐
│ 2000-01-01 00:00:00 │ Asia/Novosibirsk │
└─────────────────────┴──────────────────┘
```

This happens due to different parsing pipelines:

- `toDateTime()` without explicitly given time zone used in the first `SELECT` query honors setting `session_timezone` and the global time zone.
- In the second query, a DateTime is parsed from a String, and inherits the type and time zone of the existing column`d`. Thus, setting `session_timezone` and the global time zone are not honored.

**See also**

- [timezone](../server-configuration-parameters/settings.md/#timezone)
)", BETA) \
DECLARE(Bool, create_if_not_exists, false, R"(
Enable `IF NOT EXISTS` for `CREATE` statement by default. If either this setting or `IF NOT EXISTS` is specified and a table with the provided name already exists, no exception will be thrown.
)", 0) \
    DECLARE(Bool, enforce_strict_identifier_format, false, R"(
If enabled, only allow identifiers containing alphanumeric characters and underscores.
)", 0) \
    DECLARE(Bool, mongodb_throw_on_unsupported_query, true, R"(
If enabled, MongoDB tables will return an error when a MongoDB query cannot be built. Otherwise, ClickHouse reads the full table and processes it locally. This option does not apply to the legacy implementation or when 'allow_experimental_analyzer=0'.
)", 0) \
    DECLARE(Bool, implicit_select, false, R"(
Allow writing simple SELECT queries without the leading SELECT keyword, which makes it simple for calculator-style usage, e.g. `1 + 2` becomes a valid query.

In `clickhouse-local` it is enabled by default and can be explicitly disabled.
)", 0) \
    DECLARE(Bool, optimize_extract_common_expressions, true, R"(
Allow extracting common expressions from disjunctions in WHERE, PREWHERE, ON, HAVING and QUALIFY expressions. A logical expression like `(A AND B) OR (A AND C)` can be rewritten to `A AND (B OR C)`, which might help to utilize:
- indices in simple filtering expressions
- cross to inner join optimization
)", 0) \
    DECLARE(Bool, optimize_and_compare_chain, true, R"(
Populate constant comparison in AND chains to enhance filtering ability. Support operators `<`, `<=`, `>`, `>=`, `=` and mix of them. For example, `(a < b) AND (b < c) AND (c < 5)` would be `(a < b) AND (b < c) AND (c < 5) AND (b < 5) AND (a < 5)`.
)", 0) \
    DECLARE(Bool, push_external_roles_in_interserver_queries, true, R"(
Enable pushing user roles from originator to other nodes while performing a query.
)", 0) \
    DECLARE(Bool, shared_merge_tree_sync_parts_on_partition_operations, true, R"(
Automatically synchronize set of data parts after MOVE|REPLACE|ATTACH partition operations in SMT tables. Cloud only
)", 0) \
    \
    DECLARE(Bool, allow_experimental_variant_type, false, R"(
Allows creation of [Variant](../../sql-reference/data-types/variant.md) data type.
)", BETA) ALIAS(enable_variant_type) \
    DECLARE(Bool, allow_experimental_dynamic_type, false, R"(
Allows creation of [Dynamic](../../sql-reference/data-types/dynamic.md) data type.
)", BETA) ALIAS(enable_dynamic_type) \
    DECLARE(Bool, allow_experimental_json_type, false, R"(
Allows creation of [JSON](../../sql-reference/data-types/newjson.md) data type.
)", BETA) ALIAS(enable_json_type) \
    DECLARE(Bool, allow_general_join_planning, true, R"(
Allows a more general join planning algorithm that can handle more complex conditions, but only works with hash join. If hash join is not enabled, then the usual join planning algorithm is used regardless of the value of this setting.
)", 0) \
    DECLARE(UInt64, merge_table_max_tables_to_look_for_schema_inference, 1000, R"(
When creating a `Merge` table without an explicit schema or when using the `merge` table function, infer schema as a union of not more than the specified number of matching tables.
If there is a larger number of tables, the schema will be inferred from the first specified number of tables.
)", 0) \
    DECLARE(Bool, validate_enum_literals_in_operators, false, R"(
If enabled, validate enum literals in operators like `IN`, `NOT IN`, `==`, `!=` against the enum type and throw an exception if the literal is not a valid enum value.
)", 0) \
    \
    DECLARE(UInt64, max_autoincrement_series, 1000, R"(
The limit on the number of series created by the `generateSeriesID` function.

As each series represents a node in Keeper, it is recommended to have no more than a couple of millions of them.
)", 0) \
    DECLARE(Bool, use_hive_partitioning, true, R"(
When enabled, ClickHouse will detect Hive-style partitioning in path (`/name=value/`) in file-like table engines [File](../../engines/table-engines/special/file.md/#hive-style-partitioning)/[S3](../../engines/table-engines/integrations/s3.md/#hive-style-partitioning)/[URL](../../engines/table-engines/special/url.md/#hive-style-partitioning)/[HDFS](../../engines/table-engines/integrations/hdfs.md/#hive-style-partitioning)/[AzureBlobStorage](../../engines/table-engines/integrations/azureBlobStorage.md/#hive-style-partitioning) and will allow to use partition columns as virtual columns in the query. These virtual columns will have the same names as in the partitioned path, but starting with `_`.
)", 0) \
    DECLARE(Bool, apply_settings_from_server, true, R"(
Whether the client should accept settings from server.

This only affects operations performed on the client side, in particular parsing the INSERT input data and formatting the query result. Most of query execution happens on the server and is not affected by this setting.

Normally this setting should be set in user profile (users.xml or queries like `ALTER USER`), not through the client (client command line arguments, `SET` query, or `SETTINGS` section of `SELECT` query). Through the client it can be changed to false, but can't be changed to true (because the server won't send the settings if user profile has `apply_settings_from_server = false`).

Note that initially (24.12) there was a server setting (`send_settings_to_client`), but latter it got replaced with this client setting, for better usability.
)", 0) \
    \
    /* ####################################################### */ \
    /* ########### START OF EXPERIMENTAL FEATURES ############ */ \
    /* ## ADD PRODUCTION / BETA FEATURES BEFORE THIS BLOCK  ## */ \
    /* ####################################################### */ \
    \
    DECLARE(Bool, allow_experimental_materialized_postgresql_table, false, R"(
Allows to use the MaterializedPostgreSQL table engine. Disabled by default, because this feature is experimental
)", EXPERIMENTAL) \
    DECLARE(Bool, allow_experimental_funnel_functions, false, R"(
Enable experimental functions for funnel analysis.
)", EXPERIMENTAL) \
    DECLARE(Bool, allow_experimental_nlp_functions, false, R"(
Enable experimental functions for natural language processing.
)", EXPERIMENTAL) \
    DECLARE(Bool, allow_experimental_hash_functions, false, R"(
Enable experimental hash functions
)", EXPERIMENTAL) \
    DECLARE(Bool, allow_experimental_object_type, false, R"(
Allow the obsolete Object data type
)", EXPERIMENTAL) \
    DECLARE(Bool, allow_experimental_time_series_table, false, R"(
Allows creation of tables with the [TimeSeries](../../engines/table-engines/integrations/time-series.md) table engine.

Possible values:

- 0 — the [TimeSeries](../../engines/table-engines/integrations/time-series.md) table engine is disabled.
- 1 — the [TimeSeries](../../engines/table-engines/integrations/time-series.md) table engine is enabled.
)", EXPERIMENTAL) \
    DECLARE(Bool, allow_experimental_vector_similarity_index, false, R"(
Allow experimental vector similarity index
)", EXPERIMENTAL) \
    DECLARE(Bool, allow_experimental_codecs, false, R"(
If it is set to true, allow to specify experimental compression codecs (but we don't have those yet and this option does nothing).
)", EXPERIMENTAL) \
    DECLARE(Bool, allow_experimental_shared_set_join, false, R"(
Only in ClickHouse Cloud. Allow to create ShareSet and SharedJoin
)", EXPERIMENTAL) \
    DECLARE(UInt64, max_limit_for_ann_queries, 1'000'000, R"(
SELECT queries with LIMIT bigger than this setting cannot use vector similarity indices. Helps to prevent memory overflows in vector similarity indices.
)", EXPERIMENTAL) \
    DECLARE(UInt64, hnsw_candidate_list_size_for_search, 256, R"(
The size of the dynamic candidate list when searching the vector similarity index, also known as 'ef_search'.
)", EXPERIMENTAL) \
    DECLARE(Bool, throw_on_unsupported_query_inside_transaction, true, R"(
Throw exception if unsupported query is used inside transaction
)", EXPERIMENTAL) \
    DECLARE(TransactionsWaitCSNMode, wait_changes_become_visible_after_commit_mode, TransactionsWaitCSNMode::WAIT_UNKNOWN, R"(
Wait for committed changes to become actually visible in the latest snapshot
)", EXPERIMENTAL) \
    DECLARE(Bool, implicit_transaction, false, R"(
If enabled and not already inside a transaction, wraps the query inside a full transaction (begin + commit or rollback)
)", EXPERIMENTAL) \
    DECLARE(NonZeroUInt64, grace_hash_join_initial_buckets, 1, R"(
Initial number of grace hash join buckets
)", EXPERIMENTAL) \
    DECLARE(NonZeroUInt64, grace_hash_join_max_buckets, 1024, R"(
Limit on the number of grace hash join buckets
)", EXPERIMENTAL) \
    DECLARE(UInt64, join_to_sort_minimum_perkey_rows, 40, R"(
The lower limit of per-key average rows in the right table to determine whether to rerange the right table by key in left or inner join. This setting ensures that the optimization is not applied for sparse table keys
)", EXPERIMENTAL) \
    DECLARE(UInt64, join_to_sort_maximum_table_rows, 10000, R"(
The maximum number of rows in the right table to determine whether to rerange the right table by key in left or inner join.
)", EXPERIMENTAL) \
    DECLARE(Bool, allow_experimental_join_right_table_sorting, false, R"(
If it is set to true, and the conditions of `join_to_sort_minimum_perkey_rows` and `join_to_sort_maximum_table_rows` are met, rerange the right table by key to improve the performance in left or inner hash join.
)", EXPERIMENTAL) \
    \
    DECLARE(Bool, allow_statistics_optimize, false, R"(
Allows using statistics to optimize queries
)", EXPERIMENTAL) ALIAS(allow_statistic_optimize) \
    DECLARE(Bool, allow_experimental_statistics, false, R"(
Allows defining columns with [statistics](../../engines/table-engines/mergetree-family/mergetree.md/#table_engine-mergetree-creating-a-table) and [manipulate statistics](../../engines/table-engines/mergetree-family/mergetree.md/#column-statistics).
)", EXPERIMENTAL) ALIAS(allow_experimental_statistic) \
    \
    DECLARE(Bool, allow_archive_path_syntax, true, R"(
File/S3 engines/table function will parse paths with '::' as `<archive> :: <file>\` if archive has correct extension
)", EXPERIMENTAL) \
    \
    DECLARE(Bool, allow_experimental_inverted_index, false, R"(
If it is set to true, allow to use experimental inverted index.
)", EXPERIMENTAL) \
    DECLARE(Bool, allow_experimental_full_text_index, false, R"(
If it is set to true, allow to use experimental full-text index.
)", EXPERIMENTAL) \
    \
    DECLARE(Bool, allow_experimental_join_condition, false, R"(
Support join with inequal conditions which involve columns from both left and right table. e.g. `t1.y < t2.y`.
)", EXPERIMENTAL) \
    \
    DECLARE(Bool, allow_experimental_live_view, false, R"(
Allows creation of a deprecated LIVE VIEW.

Possible values:

- 0 — Working with live views is disabled.
- 1 — Working with live views is enabled.
)", EXPERIMENTAL) \
    DECLARE(Seconds, live_view_heartbeat_interval, 15, R"(
The heartbeat interval in seconds to indicate live query is alive.
)", EXPERIMENTAL) \
    DECLARE(UInt64, max_live_view_insert_blocks_before_refresh, 64, R"(
Limit maximum number of inserted blocks after which mergeable blocks are dropped and query is re-executed.
)", EXPERIMENTAL) \
    \
    DECLARE(Bool, allow_experimental_window_view, false, R"(
Enable WINDOW VIEW. Not mature enough.
)", EXPERIMENTAL) \
    DECLARE(Seconds, window_view_clean_interval, 60, R"(
The clean interval of window view in seconds to free outdated data.
)", EXPERIMENTAL) \
    DECLARE(Seconds, window_view_heartbeat_interval, 15, R"(
The heartbeat interval in seconds to indicate watch query is alive.
)", EXPERIMENTAL) \
    DECLARE(Seconds, wait_for_window_view_fire_signal_timeout, 10, R"(
Timeout for waiting for window view fire signal in event time processing
)", EXPERIMENTAL) \
    \
    DECLARE(Bool, stop_refreshable_materialized_views_on_startup, false, R"(
On server startup, prevent scheduling of refreshable materialized views, as if with SYSTEM STOP VIEWS. You can manually start them with `SYSTEM START VIEWS` or `SYSTEM START VIEW <name>` afterwards. Also applies to newly created views. Has no effect on non-refreshable materialized views.
)", EXPERIMENTAL) \
    \
    DECLARE(Bool, allow_experimental_database_materialized_postgresql, false, R"(
Allow to create database with Engine=MaterializedPostgreSQL(...).
)", EXPERIMENTAL) \
    \
    /** Experimental feature for moving data between shards. */ \
    DECLARE(Bool, allow_experimental_query_deduplication, false, R"(
Experimental data deduplication for SELECT queries based on part UUIDs
)", EXPERIMENTAL) \
<<<<<<< HEAD
    DECLARE(Bool, allow_experimental_database_iceberg, false, R"(
Allow experimental database engine Iceberg
)", EXPERIMENTAL) \
    DECLARE(Bool, allow_experimental_kusto_dialect, false, R"(
Enable Kusto Query Language (KQL) - an alternative to SQL.
)", EXPERIMENTAL) \
    DECLARE(Bool, allow_experimental_prql_dialect, false, R"(
Enable PRQL - an alternative to SQL.
)", EXPERIMENTAL) \
    DECLARE(Bool, enable_adaptive_memory_spill_scheduler, false, R"(
Trigger processor to spill data into external storage adpatively. grace join is supported at present.
)", EXPERIMENTAL) \
    \
    /** Experimental tsToGrid aggregate function. */ \
    DECLARE(Bool, allow_experimental_ts_to_grid_aggregate_function, false, R"(
Experimental tsToGrid aggregate function for Prometheus-like timeseries resampling. Cloud only
=======
    DECLARE(String, object_storage_cluster, "", R"(
Cluster to make distributed requests to object storages with alternative syntax.
)", EXPERIMENTAL) \
    DECLARE(UInt64, object_storage_max_nodes, 0, R"(
Limit for hosts used for request in object storage cluster table functions - azureBlobStorageCluster, s3Cluster, hdfsCluster, etc.
Possible values:
- Positive integer.
- 0 — All hosts in cluster.
>>>>>>> 1bd3a359
)", EXPERIMENTAL) \
    \
    /* ####################################################### */ \
    /* ############ END OF EXPERIMENTAL FEATURES ############# */ \
    /* ####################################################### */ \

// End of COMMON_SETTINGS
// Please add settings related to formats in Core/FormatFactorySettings.h, move obsolete settings to OBSOLETE_SETTINGS and obsolete format settings to OBSOLETE_FORMAT_SETTINGS.

#define OBSOLETE_SETTINGS(M, ALIAS) \
    /** Obsolete settings which are kept around for compatibility reasons. They have no effect anymore. */ \
    MAKE_OBSOLETE(M, Bool, update_insert_deduplication_token_in_dependent_materialized_views, 0) \
    MAKE_OBSOLETE(M, UInt64, max_memory_usage_for_all_queries, 0) \
    MAKE_OBSOLETE(M, UInt64, multiple_joins_rewriter_version, 0) \
    MAKE_OBSOLETE(M, Bool, enable_debug_queries, false) \
    MAKE_OBSOLETE(M, Bool, allow_experimental_database_atomic, true) \
    MAKE_OBSOLETE(M, Bool, allow_experimental_bigint_types, true) \
    MAKE_OBSOLETE(M, Bool, allow_experimental_window_functions, true) \
    MAKE_OBSOLETE(M, Bool, allow_experimental_geo_types, true) \
    MAKE_OBSOLETE(M, Bool, allow_experimental_query_cache, true) \
    MAKE_OBSOLETE(M, Bool, allow_experimental_alter_materialized_view_structure, true) \
    MAKE_OBSOLETE(M, Bool, allow_experimental_shared_merge_tree, true) \
    MAKE_OBSOLETE(M, Bool, allow_experimental_database_replicated, true) \
    MAKE_OBSOLETE(M, Bool, allow_experimental_refreshable_materialized_view, true) \
    MAKE_OBSOLETE(M, Bool, allow_experimental_bfloat16_type, true) \
    \
    MAKE_OBSOLETE(M, Milliseconds, async_insert_stale_timeout_ms, 0) \
    MAKE_OBSOLETE(M, StreamingHandleErrorMode, handle_kafka_error_mode, StreamingHandleErrorMode::DEFAULT) \
    MAKE_OBSOLETE(M, Bool, database_replicated_ddl_output, true) \
    MAKE_OBSOLETE(M, UInt64, replication_alter_columns_timeout, 60) \
    MAKE_OBSOLETE(M, UInt64, odbc_max_field_size, 0) \
    MAKE_OBSOLETE(M, Bool, allow_experimental_map_type, true) \
    MAKE_OBSOLETE(M, UInt64, merge_tree_clear_old_temporary_directories_interval_seconds, 60) \
    MAKE_OBSOLETE(M, UInt64, merge_tree_clear_old_parts_interval_seconds, 1) \
    MAKE_OBSOLETE(M, UInt64, partial_merge_join_optimizations, 0) \
    MAKE_OBSOLETE(M, MaxThreads, max_alter_threads, 0) \
    MAKE_OBSOLETE(M, Bool, use_mysql_types_in_show_columns, false) \
    MAKE_OBSOLETE(M, Bool, s3queue_allow_experimental_sharded_mode, false) \
    MAKE_OBSOLETE(M, LightweightMutationProjectionMode, lightweight_mutation_projection_mode, LightweightMutationProjectionMode::THROW) \
    /* moved to config.xml: see also src/Core/ServerSettings.h */ \
    MAKE_DEPRECATED_BY_SERVER_CONFIG(M, UInt64, background_buffer_flush_schedule_pool_size, 16) \
    MAKE_DEPRECATED_BY_SERVER_CONFIG(M, UInt64, background_pool_size, 16) \
    MAKE_DEPRECATED_BY_SERVER_CONFIG(M, Float, background_merges_mutations_concurrency_ratio, 2) \
    MAKE_DEPRECATED_BY_SERVER_CONFIG(M, UInt64, background_move_pool_size, 8) \
    MAKE_DEPRECATED_BY_SERVER_CONFIG(M, UInt64, background_fetches_pool_size, 8) \
    MAKE_DEPRECATED_BY_SERVER_CONFIG(M, UInt64, background_common_pool_size, 8) \
    MAKE_DEPRECATED_BY_SERVER_CONFIG(M, UInt64, background_schedule_pool_size, 128) \
    MAKE_DEPRECATED_BY_SERVER_CONFIG(M, UInt64, background_message_broker_schedule_pool_size, 16) \
    MAKE_DEPRECATED_BY_SERVER_CONFIG(M, UInt64, background_distributed_schedule_pool_size, 16) \
    MAKE_DEPRECATED_BY_SERVER_CONFIG(M, UInt64, max_remote_read_network_bandwidth_for_server, 0) \
    MAKE_DEPRECATED_BY_SERVER_CONFIG(M, UInt64, max_remote_write_network_bandwidth_for_server, 0) \
    MAKE_DEPRECATED_BY_SERVER_CONFIG(M, UInt64, async_insert_threads, 16) \
    MAKE_DEPRECATED_BY_SERVER_CONFIG(M, UInt64, max_replicated_fetches_network_bandwidth_for_server, 0) \
    MAKE_DEPRECATED_BY_SERVER_CONFIG(M, UInt64, max_replicated_sends_network_bandwidth_for_server, 0) \
    MAKE_DEPRECATED_BY_SERVER_CONFIG(M, UInt64, max_entries_for_hash_table_stats, 10'000) \
    /* ---- */ \
    MAKE_OBSOLETE(M, DefaultDatabaseEngine, default_database_engine, DefaultDatabaseEngine::Atomic) \
    MAKE_OBSOLETE(M, UInt64, max_pipeline_depth, 0) \
    MAKE_OBSOLETE(M, Seconds, temporary_live_view_timeout, 1) \
    MAKE_OBSOLETE(M, Milliseconds, async_insert_cleanup_timeout_ms, 1000) \
    MAKE_OBSOLETE(M, Bool, optimize_fuse_sum_count_avg, 0) \
    MAKE_OBSOLETE(M, Seconds, drain_timeout, 3) \
    MAKE_OBSOLETE(M, UInt64, backup_threads, 16) \
    MAKE_OBSOLETE(M, UInt64, restore_threads, 16) \
    MAKE_OBSOLETE(M, Bool, optimize_duplicate_order_by_and_distinct, false) \
    MAKE_OBSOLETE(M, UInt64, parallel_replicas_min_number_of_granules_to_enable, 0) \
    MAKE_OBSOLETE(M, ParallelReplicasCustomKeyFilterType, parallel_replicas_custom_key_filter_type, ParallelReplicasCustomKeyFilterType::DEFAULT) \
    MAKE_OBSOLETE(M, Bool, query_plan_optimize_projection, true) \
    MAKE_OBSOLETE(M, Bool, query_cache_store_results_of_queries_with_nondeterministic_functions, false) \
    MAKE_OBSOLETE(M, Bool, allow_experimental_annoy_index, false) \
    MAKE_OBSOLETE(M, UInt64, max_threads_for_annoy_index_creation, 4) \
    MAKE_OBSOLETE(M, Int64, annoy_index_search_k_nodes, -1) \
    MAKE_OBSOLETE(M, Bool, allow_experimental_usearch_index, false) \
    MAKE_OBSOLETE(M, Bool, optimize_move_functions_out_of_any, false) \
    MAKE_OBSOLETE(M, Bool, allow_experimental_undrop_table_query, true) \
    MAKE_OBSOLETE(M, Bool, allow_experimental_s3queue, true) \
    MAKE_OBSOLETE(M, Bool, query_plan_optimize_primary_key, true) \
    MAKE_OBSOLETE(M, Bool, optimize_monotonous_functions_in_order_by, false) \
    MAKE_OBSOLETE(M, UInt64, http_max_chunk_size, 100_GiB) \
    MAKE_OBSOLETE(M, Bool, iceberg_engine_ignore_schema_evolution, false) \
    MAKE_OBSOLETE(M, Float, parallel_replicas_single_task_marks_count_multiplier, 2) \
    MAKE_OBSOLETE(M, Bool, allow_experimental_database_materialized_mysql, false) \
    /** The section above is for obsolete settings. Do not add anything there. */
#endif /// __CLION_IDE__

#define LIST_OF_SETTINGS(M, ALIAS)     \
    COMMON_SETTINGS(M, ALIAS)          \
    OBSOLETE_SETTINGS(M, ALIAS)        \
    FORMAT_FACTORY_SETTINGS(M, ALIAS)  \
    OBSOLETE_FORMAT_SETTINGS(M, ALIAS) \

// clang-format on

DECLARE_SETTINGS_TRAITS_ALLOW_CUSTOM_SETTINGS(SettingsTraits, LIST_OF_SETTINGS)
IMPLEMENT_SETTINGS_TRAITS(SettingsTraits, LIST_OF_SETTINGS)

/** Settings of query execution.
  * These settings go to users.xml.
  */
struct SettingsImpl : public BaseSettings<SettingsTraits>, public IHints<2>
{
    SettingsImpl() = default;

    /** Set multiple settings from "profile" (in server configuration file (users.xml), profiles contain groups of multiple settings).
        * The profile can also be set using the `set` functions, like the profile setting.
        */
    void setProfile(const String & profile_name, const Poco::Util::AbstractConfiguration & config);

    /// Load settings from configuration file, at "path" prefix in configuration.
    void loadSettingsFromConfig(const String & path, const Poco::Util::AbstractConfiguration & config);

    /// Dumps profile events to column of type Map(String, String)
    void dumpToMapColumn(IColumn * column, bool changed_only = true);

    /// Check that there is no user-level settings at the top level in config.
    /// This is a common source of mistake (user don't know where to write user-level setting).
    static void checkNoSettingNamesAtTopLevel(const Poco::Util::AbstractConfiguration & config, const String & config_path);

    std::vector<String> getAllRegisteredNames() const override;

    void set(std::string_view name, const Field & value) override;

private:
    void applyCompatibilitySetting(const String & compatibility);

    std::unordered_set<std::string_view> settings_changed_by_compatibility_setting;
};

/** Set the settings from the profile (in the server configuration, many settings can be listed in one profile).
    * The profile can also be set using the `set` functions, like the `profile` setting.
    */
void SettingsImpl::setProfile(const String & profile_name, const Poco::Util::AbstractConfiguration & config)
{
    String elem = "profiles." + profile_name;

    if (!config.has(elem))
        throw Exception(ErrorCodes::THERE_IS_NO_PROFILE, "There is no profile '{}' in configuration file.", profile_name);

    Poco::Util::AbstractConfiguration::Keys config_keys;
    config.keys(elem, config_keys);

    for (const std::string & key : config_keys)
    {
        if (key == "constraints")
            continue;
        if (key == "profile" || key.starts_with("profile["))   /// Inheritance of profiles from the current one.
            setProfile(config.getString(elem + "." + key), config);
        else
            set(key, config.getString(elem + "." + key));
    }
}

void SettingsImpl::loadSettingsFromConfig(const String & path, const Poco::Util::AbstractConfiguration & config)
{
    if (!config.has(path))
        throw Exception(ErrorCodes::NO_ELEMENTS_IN_CONFIG, "There is no path '{}' in configuration file.", path);

    Poco::Util::AbstractConfiguration::Keys config_keys;
    config.keys(path, config_keys);

    for (const std::string & key : config_keys)
    {
        set(key, config.getString(path + "." + key));
    }
}

void SettingsImpl::dumpToMapColumn(IColumn * column, bool changed_only)
{
    /// Convert ptr and make simple check
    auto * column_map = column ? &typeid_cast<ColumnMap &>(*column) : nullptr;
    if (!column_map)
        return;

    auto & offsets = column_map->getNestedColumn().getOffsets();
    auto & tuple_column = column_map->getNestedData();
    auto & key_column = tuple_column.getColumn(0);
    auto & value_column = tuple_column.getColumn(1);

    size_t size = 0;
    for (const auto & setting : all(changed_only ? SKIP_UNCHANGED : SKIP_NONE))
    {
        auto name = setting.getName();
        key_column.insertData(name.data(), name.size());
        value_column.insert(setting.getValueString());
        size++;
    }

    offsets.push_back(offsets.back() + size);
}

void SettingsImpl::checkNoSettingNamesAtTopLevel(const Poco::Util::AbstractConfiguration & config, const String & config_path)
{
    if (config.getBool("skip_check_for_incorrect_settings", false))
        return;

    SettingsImpl settings;
    for (const auto & setting : settings.all())
    {
        const auto & name = setting.getName();
        bool should_skip_check = name == "max_table_size_to_drop" || name == "max_partition_size_to_drop";
        if (config.has(name) && (setting.getTier() != SettingsTierType::OBSOLETE) && !should_skip_check)
        {
            throw Exception(ErrorCodes::UNKNOWN_ELEMENT_IN_CONFIG, "A setting '{}' appeared at top level in config {}."
                " But it is user-level setting that should be located in users.xml inside <profiles> section for specific profile."
                " You can add it to <profiles><default> if you want to change default value of this setting."
                " You can also disable the check - specify <skip_check_for_incorrect_settings>1</skip_check_for_incorrect_settings>"
                " in the main configuration file.",
                name, config_path);
        }
    }
}

std::vector<String> SettingsImpl::getAllRegisteredNames() const
{
    std::vector<String> all_settings;
    for (const auto & setting_field : all())
        all_settings.push_back(setting_field.getName());
    return all_settings;
}

void SettingsImpl::set(std::string_view name, const Field & value)
{
    if (name == "compatibility")
    {
        if (value.getType() != Field::Types::Which::String)
            throw Exception(ErrorCodes::BAD_ARGUMENTS, "Unexpected type of value for setting 'compatibility'. Expected String, got {}", value.getTypeName());
        applyCompatibilitySetting(value.safeGet<String>());
    }
    /// If we change setting that was changed by compatibility setting before
    /// we should remove it from settings_changed_by_compatibility_setting,
    /// otherwise the next time we will change compatibility setting
    /// this setting will be changed too (and we don't want it).
    else if (settings_changed_by_compatibility_setting.contains(name))
        settings_changed_by_compatibility_setting.erase(name);

    BaseSettings::set(name, value);
}

void SettingsImpl::applyCompatibilitySetting(const String & compatibility_value)
{
    /// First, revert all changes applied by previous compatibility setting
    for (const auto & setting_name : settings_changed_by_compatibility_setting)
        resetToDefault(setting_name);

    settings_changed_by_compatibility_setting.clear();
    /// If setting value is empty, we don't need to change settings
    if (compatibility_value.empty())
        return;

    ClickHouseVersion version(compatibility_value);
    const auto & settings_changes_history = getSettingsChangesHistory();
    /// Iterate through ClickHouse version in descending order and apply reversed
    /// changes for each version that is higher that version from compatibility setting
    for (auto it = settings_changes_history.rbegin(); it != settings_changes_history.rend(); ++it)
    {
        if (version >= it->first)
            break;

        /// Apply reversed changes from this version.
        for (const auto & change : it->second)
        {
            /// In case the alias is being used (e.g. use enable_analyzer) we must change the original setting
            auto final_name = SettingsTraits::resolveName(change.name);

            /// If this setting was changed manually, we don't change it
            if (isChanged(final_name) && !settings_changed_by_compatibility_setting.contains(final_name))
                continue;

            /// Don't mark as changed if the value isn't really changed
            if (get(final_name) == change.previous_value)
                continue;

            BaseSettings::set(final_name, change.previous_value);
            settings_changed_by_compatibility_setting.insert(final_name);
        }
    }
}

#define INITIALIZE_SETTING_EXTERN(TYPE, NAME, DEFAULT, DESCRIPTION, FLAGS) \
    Settings ## TYPE NAME = & SettingsImpl :: NAME;

namespace Setting
{
    LIST_OF_SETTINGS(INITIALIZE_SETTING_EXTERN, SKIP_ALIAS)  /// NOLINT (misc-use-internal-linkage)
}

#undef INITIALIZE_SETTING_EXTERN

Settings::Settings()
    : impl(std::make_unique<SettingsImpl>())
{}

Settings::Settings(const Settings & settings)
    : impl(std::make_unique<SettingsImpl>(*settings.impl))
{}

Settings::Settings(Settings && settings) noexcept
    : impl(std::make_unique<SettingsImpl>(std::move(*settings.impl)))
{}

Settings::~Settings() = default;

Settings & Settings::operator=(const Settings & other)
{
    if (&other == this)
        return *this;
    *impl = *other.impl;
    return *this;
}

bool Settings::operator==(const Settings & other) const
{
    return *impl == *other.impl;
}

COMMON_SETTINGS_SUPPORTED_TYPES(Settings, IMPLEMENT_SETTING_SUBSCRIPT_OPERATOR)

bool Settings::has(std::string_view name) const
{
    return impl->has(name);
}

bool Settings::isChanged(std::string_view name) const
{
    return impl->isChanged(name);
}

SettingsTierType Settings::getTier(std::string_view name) const
{
    return impl->getTier(name);
}

bool Settings::tryGet(std::string_view name, Field & value) const
{
    return impl->tryGet(name, value);
}

Field Settings::get(std::string_view name) const
{
    return impl->get(name);
}

void Settings::set(std::string_view name, const Field & value)
{
    impl->set(name, value);
}

void Settings::setDefaultValue(std::string_view name)
{
    impl->resetToDefault(name);
}

std::vector<String> Settings::getHints(const String & name) const
{
    return impl->getHints(name);
}

String Settings::toString() const
{
    return impl->toString();
}

SettingsChanges Settings::changes() const
{
    return impl->changes();
}

void Settings::applyChanges(const SettingsChanges & changes)
{
    impl->applyChanges(changes);
}

std::vector<std::string_view> Settings::getAllRegisteredNames() const
{
    std::vector<std::string_view> setting_names;
    for (const auto & setting : impl->all())
    {
        setting_names.emplace_back(setting.getName());
    }
    return setting_names;
}

std::vector<std::string_view> Settings::getChangedAndObsoleteNames() const
{
    std::vector<std::string_view> setting_names;
    for (const auto & setting : impl->allChanged())
    {
        if (setting.getTier() == SettingsTierType::OBSOLETE)
            setting_names.emplace_back(setting.getName());
    }
    return setting_names;
}

std::vector<std::string_view> Settings::getUnchangedNames() const
{
    std::vector<std::string_view> setting_names;
    for (const auto & setting : impl->allUnchanged())
    {
        setting_names.emplace_back(setting.getName());
    }
    return setting_names;
}

void Settings::dumpToSystemSettingsColumns(MutableColumnsAndConstraints & params) const
{
    MutableColumns & res_columns = params.res_columns;

    const auto fill_data_for_setting = [&](std::string_view setting_name, const auto & setting)
    {
        res_columns[1]->insert(setting.getValueString());
        res_columns[2]->insert(setting.isValueChanged());

        /// Trim starting/ending newline.
        std::string_view doc = setting.getDescription();
        if (!doc.empty() && doc[0] == '\n')
            doc = doc.substr(1);
        if (!doc.empty() && doc[doc.length() - 1] == '\n')
            doc = doc.substr(0, doc.length() - 1);

        res_columns[3]->insert(doc);

        Field min;
        Field max;
        SettingConstraintWritability writability = SettingConstraintWritability::WRITABLE;
        params.constraints.get(*this, setting_name, min, max, writability);

        /// These two columns can accept strings only.
        if (!min.isNull())
            min = Settings::valueToStringUtil(setting_name, min);
        if (!max.isNull())
            max = Settings::valueToStringUtil(setting_name, max);

        res_columns[4]->insert(min);
        res_columns[5]->insert(max);
        res_columns[6]->insert(writability == SettingConstraintWritability::CONST);
        res_columns[7]->insert(setting.getTypeName());
        res_columns[8]->insert(setting.getDefaultValueString());
        res_columns[10]->insert(setting.getTier() == SettingsTierType::OBSOLETE);
        res_columns[11]->insert(setting.getTier());
    };

    const auto & settings_to_aliases = SettingsImpl::Traits::settingsToAliases();
    for (const auto & setting : impl->all())
    {
        const auto & setting_name = setting.getName();
        res_columns[0]->insert(setting_name);

        fill_data_for_setting(setting_name, setting);
        res_columns[9]->insert("");

        if (auto it = settings_to_aliases.find(setting_name); it != settings_to_aliases.end())
        {
            for (const auto alias : it->second)
            {
                res_columns[0]->insert(alias);
                fill_data_for_setting(alias, setting);
                res_columns[9]->insert(setting_name);
            }
        }
    }
}

void Settings::dumpToMapColumn(IColumn * column, bool changed_only) const
{
    impl->dumpToMapColumn(column, changed_only);
}

NameToNameMap Settings::toNameToNameMap() const
{
    NameToNameMap query_parameters;
    for (const auto & param : *impl)
    {
        std::string value;
        ReadBufferFromOwnString buf(param.getValueString());
        readQuoted(value, buf);
        query_parameters.emplace(param.getName(), value);
    }
    return query_parameters;
}

void Settings::write(WriteBuffer & out, SettingsWriteFormat format) const
{
    impl->write(out, format);
}

void Settings::read(ReadBuffer & in, SettingsWriteFormat format)
{
    impl->read(in, format);
}

void Settings::writeEmpty(WriteBuffer & out)
{
    BaseSettingsHelpers::writeString("", out);
}

void Settings::addToProgramOptions(boost::program_options::options_description & options)
{
    addProgramOptions(*impl, options);
}

void Settings::addToProgramOptions(std::string_view setting_name, boost::program_options::options_description & options)
{
    const auto & accessor = SettingsImpl::Traits::Accessor::instance();
    size_t index = accessor.find(setting_name);
    chassert(index != static_cast<size_t>(-1));
    auto on_program_option = boost::function1<void, const std::string &>(
            [this, setting_name](const std::string & value)
            {
                this->set(setting_name, value);
            });
    options.add(boost::shared_ptr<boost::program_options::option_description>(new boost::program_options::option_description(
            setting_name.data(), boost::program_options::value<std::string>()->composing()->notifier(on_program_option), accessor.getDescription(index)))); // NOLINT
}

void Settings::addToProgramOptionsAsMultitokens(boost::program_options::options_description & options) const
{
    addProgramOptionsAsMultitokens(*impl, options);
}

void Settings::addToClientOptions(Poco::Util::LayeredConfiguration &config, const boost::program_options::variables_map &options, bool repeated_settings) const
{
    for (const auto & setting : impl->all())
    {
        const auto & name = setting.getName();
        if (options.count(name))
        {
            if (repeated_settings)
                config.setString(name, options[name].as<Strings>().back());
            else
                config.setString(name, options[name].as<String>());
        }
    }
}

Field Settings::castValueUtil(std::string_view name, const Field & value)
{
    return SettingsImpl::castValueUtil(name, value);
}

String Settings::valueToStringUtil(std::string_view name, const Field & value)
{
    return SettingsImpl::valueToStringUtil(name, value);
}

Field Settings::stringToValueUtil(std::string_view name, const String & str)
{
    return SettingsImpl::stringToValueUtil(name, str);
}

bool Settings::hasBuiltin(std::string_view name)
{
    return SettingsImpl::hasBuiltin(name);
}

std::string_view Settings::resolveName(std::string_view name)
{
    return SettingsImpl::Traits::resolveName(name);
}

void Settings::checkNoSettingNamesAtTopLevel(const Poco::Util::AbstractConfiguration & config, const String & config_path)
{
    SettingsImpl::checkNoSettingNamesAtTopLevel(config, config_path);
}

}<|MERGE_RESOLUTION|>--- conflicted
+++ resolved
@@ -3189,12 +3189,9 @@
 )", 0) \
     DECLARE(Bool, formatdatetime_f_prints_single_zero, false, R"(
 Formatter '%f' in function 'formatDateTime' prints a single zero instead of six zeros if the formatted value has no fractional seconds.
-<<<<<<< HEAD
 )", 0) \
     DECLARE(Bool, formatdatetime_f_prints_scale_number_of_digits, false, R"(
 Formatter '%f' in function 'formatDateTime' prints only the scale amount of digits for a DateTime64 instead of fixed 6 digits.
-=======
->>>>>>> 1bd3a359
 )", 0) \
     DECLARE(Bool, formatdatetime_parsedatetime_m_is_month_name, true, R"(
 Formatter '%M' in functions 'formatDateTime' and 'parseDateTime' print/parse the month name instead of minutes.
@@ -3207,12 +3204,9 @@
 )", 0) \
     DECLARE(Bool, least_greatest_legacy_null_behavior, false, R"(
 If enabled, functions 'least' and 'greatest' return NULL if one of their arguments is NULL.
-<<<<<<< HEAD
 )", 0) \
     DECLARE(Bool, h3togeo_lon_lat_result_order, false, R"(
 Function 'h3ToGeo' returns (lon, lat) if true, otherwise (lat, lon).
-=======
->>>>>>> 1bd3a359
 )", 0) \
     DECLARE(UInt64, max_partitions_per_insert_block, 100, R"(
 Limit maximum number of partitions in the single INSERTed block. Zero means unlimited. Throw an exception if the block contains too many partitions. This setting is a safety threshold because using a large number of partitions is a common misconception.
@@ -6079,7 +6073,6 @@
     DECLARE(Bool, allow_experimental_query_deduplication, false, R"(
 Experimental data deduplication for SELECT queries based on part UUIDs
 )", EXPERIMENTAL) \
-<<<<<<< HEAD
     DECLARE(Bool, allow_experimental_database_iceberg, false, R"(
 Allow experimental database engine Iceberg
 )", EXPERIMENTAL) \
@@ -6096,7 +6089,7 @@
     /** Experimental tsToGrid aggregate function. */ \
     DECLARE(Bool, allow_experimental_ts_to_grid_aggregate_function, false, R"(
 Experimental tsToGrid aggregate function for Prometheus-like timeseries resampling. Cloud only
-=======
+)", EXPERIMENTAL) \
     DECLARE(String, object_storage_cluster, "", R"(
 Cluster to make distributed requests to object storages with alternative syntax.
 )", EXPERIMENTAL) \
@@ -6105,7 +6098,6 @@
 Possible values:
 - Positive integer.
 - 0 — All hosts in cluster.
->>>>>>> 1bd3a359
 )", EXPERIMENTAL) \
     \
     /* ####################################################### */ \
