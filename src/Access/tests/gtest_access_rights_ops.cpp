--- conflicted
+++ resolved
@@ -277,23 +277,6 @@
     lhs.grant(AccessType::INSERT);
     rhs.grant(AccessType::ALL, "db1");
     lhs.makeUnion(rhs);
-<<<<<<< HEAD
-    ASSERT_EQ(
-        lhs.toString(),
-        "GRANT INSERT ON *.*, "
-        "GRANT SHOW, SELECT, ALTER, CREATE DATABASE, CREATE TABLE, CREATE VIEW, "
-        "CREATE DICTIONARY, DROP DATABASE, DROP TABLE, DROP VIEW, DROP DICTIONARY, UNDROP TABLE, "
-        "TRUNCATE, OPTIMIZE, BACKUP, CREATE ROW POLICY, ALTER ROW POLICY, DROP ROW POLICY, "
-        "SHOW ROW POLICIES, SYSTEM MERGES, SYSTEM TTL MERGES, SYSTEM FETCHES, "
-        "SYSTEM MOVES, SYSTEM PULLING REPLICATION LOG, SYSTEM CLEANUP, SYSTEM VIEWS, SYSTEM SENDS, "
-        "SYSTEM REPLICATION QUEUES, SYSTEM VIRTUAL PARTS UPDATE, SYSTEM REDUCE BLOCKING PARTS, "
-        "SYSTEM DROP REPLICA, SYSTEM SYNC REPLICA, SYSTEM RESTART REPLICA, "
-        "SYSTEM RESTORE REPLICA, SYSTEM RESTORE DATABASE REPLICA, SYSTEM WAIT LOADING PARTS, SYSTEM SYNC DATABASE REPLICA, SYSTEM FLUSH "
-        "DISTRIBUTED, "
-        "SYSTEM LOAD PRIMARY KEY, SYSTEM UNLOAD PRIMARY KEY, dictGet ON db1.*, GRANT TABLE ENGINE ON db1, "
-        "GRANT CREATE USER, ALTER USER, DROP USER, CREATE ROLE, ALTER ROLE, DROP ROLE, SET DEFINER ON db1, "
-        "GRANT NAMED COLLECTION ADMIN ON db1");
-=======
     ASSERT_EQ(lhs.toString(),
               "GRANT INSERT ON *.*, "
               "GRANT CHECK, SHOW, SELECT, ALTER, CREATE DATABASE, CREATE TABLE, CREATE VIEW, "
@@ -303,11 +286,10 @@
               "SYSTEM MOVES, SYSTEM PULLING REPLICATION LOG, SYSTEM CLEANUP, SYSTEM VIEWS, SYSTEM SENDS, "
               "SYSTEM REPLICATION QUEUES, SYSTEM VIRTUAL PARTS UPDATE, SYSTEM REDUCE BLOCKING PARTS, "
               "SYSTEM DROP REPLICA, SYSTEM SYNC REPLICA, SYSTEM RESTART REPLICA, "
-              "SYSTEM RESTORE REPLICA, SYSTEM WAIT LOADING PARTS, SYSTEM SYNC DATABASE REPLICA, SYSTEM FLUSH DISTRIBUTED, "
+              "SYSTEM RESTORE REPLICA, SYSTEM RESTORE DATABASE REPLICA, SYSTEM WAIT LOADING PARTS, SYSTEM SYNC DATABASE REPLICA, SYSTEM FLUSH DISTRIBUTED, "
               "SYSTEM LOAD PRIMARY KEY, SYSTEM UNLOAD PRIMARY KEY, dictGet ON db1.*, GRANT TABLE ENGINE ON db1, "
               "GRANT CREATE USER, ALTER USER, DROP USER, CREATE ROLE, ALTER ROLE, DROP ROLE, SET DEFINER ON db1, "
               "GRANT NAMED COLLECTION ADMIN ON db1");
->>>>>>> 8905b7dd
 
     lhs = {};
     rhs = {};
