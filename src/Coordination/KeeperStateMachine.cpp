#include <cerrno>
#include <Coordination/KeeperSnapshotManager.h>
#include <Coordination/KeeperStateMachine.h>
#include <Coordination/KeeperDispatcher.h>
#include <Coordination/KeeperStorage.h>
#include <Coordination/KeeperReconfiguration.h>
#include <Coordination/ReadBufferFromNuraftBuffer.h>
#include <Coordination/WriteBufferFromNuraftBuffer.h>
#include <IO/ReadHelpers.h>
#include <base/defines.h>
#include <base/errnoToString.h>
#include <base/move_extend.h>
#include <sys/mman.h>
#include <Common/Exception.h>
#include <Common/ProfileEvents.h>
#include <Common/ZooKeeper/ZooKeeperCommon.h>
#include <Common/ZooKeeper/ZooKeeperIO.h>
#include <Common/logger_useful.h>
#include <Disks/DiskLocal.h>


namespace ProfileEvents
{
    extern const Event KeeperCommits;
    extern const Event KeeperReconfigRequest;
    extern const Event KeeperCommitsFailed;
    extern const Event KeeperSnapshotCreations;
    extern const Event KeeperSnapshotCreationsFailed;
    extern const Event KeeperSnapshotApplys;
    extern const Event KeeperSnapshotApplysFailed;
    extern const Event KeeperReadSnapshot;
    extern const Event KeeperSaveSnapshot;
}

namespace DB
{

namespace ErrorCodes
{
    extern const int LOGICAL_ERROR;
}

KeeperStateMachine::KeeperStateMachine(
    ResponsesQueue & responses_queue_,
    SnapshotsQueue & snapshots_queue_,
    const KeeperContextPtr & keeper_context_,
    KeeperSnapshotManagerS3 * snapshot_manager_s3_,
    CommitCallback commit_callback_,
    const std::string & superdigest_)
    : commit_callback(commit_callback_)
    , snapshot_manager(
          keeper_context_->getCoordinationSettings()->snapshots_to_keep,
          keeper_context_,
          keeper_context_->getCoordinationSettings()->compress_snapshots_with_zstd_format,
          superdigest_,
          keeper_context_->getCoordinationSettings()->dead_session_check_period_ms.totalMilliseconds())
    , responses_queue(responses_queue_)
    , snapshots_queue(snapshots_queue_)
    , min_request_size_to_cache(keeper_context_->getCoordinationSettings()->min_request_size_for_cache)
    , log(getLogger("KeeperStateMachine"))
    , superdigest(superdigest_)
    , keeper_context(keeper_context_)
    , snapshot_manager_s3(snapshot_manager_s3_)
{
}

namespace
{

bool isLocalDisk(const IDisk & disk)
{
    return dynamic_cast<const DiskLocal *>(&disk) != nullptr;
}

}

void KeeperStateMachine::init()
{
    /// Do everything without mutexes, no other threads exist.
    LOG_DEBUG(log, "Totally have {} snapshots", snapshot_manager.totalSnapshots());
    bool has_snapshots = snapshot_manager.totalSnapshots() != 0;
    /// Deserialize latest snapshot from disk
    uint64_t latest_log_index = snapshot_manager.getLatestSnapshotIndex();
    LOG_DEBUG(log, "Trying to load state machine from snapshot up to log index {}", latest_log_index);

    if (has_snapshots)
    {
        try
        {
            latest_snapshot_buf = snapshot_manager.deserializeSnapshotBufferFromDisk(latest_log_index);
            auto snapshot_deserialization_result = snapshot_manager.deserializeSnapshotFromBuffer(latest_snapshot_buf);
            latest_snapshot_info = snapshot_manager.getLatestSnapshotInfo();

            if (isLocalDisk(*latest_snapshot_info.disk))
                latest_snapshot_buf = nullptr;

            storage = std::move(snapshot_deserialization_result.storage);
            latest_snapshot_meta = snapshot_deserialization_result.snapshot_meta;
            cluster_config = snapshot_deserialization_result.cluster_config;
            keeper_context->setLastCommitIndex(latest_snapshot_meta->get_last_log_idx());
        }
        catch (...)
        {
            tryLogCurrentException(
                log,
                fmt::format(
                    "Aborting because of failure to load from latest snapshot with index {}. Problematic snapshot can be removed but it will "
                    "lead to data loss",
                    latest_log_index));
            std::abort();
        }
    }

    auto last_committed_idx = keeper_context->lastCommittedIndex();
    if (has_snapshots)
        LOG_DEBUG(log, "Loaded snapshot with last committed log index {}", last_committed_idx);
    else
        LOG_DEBUG(log, "No existing snapshots, last committed log index {}", last_committed_idx);

    if (!storage)
        storage = std::make_unique<KeeperStorage>(
            keeper_context->getCoordinationSettings()->dead_session_check_period_ms.totalMilliseconds(), superdigest, keeper_context);
}

namespace
{

void assertDigest(
    const KeeperStorage::Digest & expected,
    const KeeperStorage::Digest & actual,
    const Coordination::ZooKeeperRequest & request,
    uint64_t log_idx,
    bool committing)
{
    if (!KeeperStorage::checkDigest(expected, actual))
    {
        LOG_FATAL(
            getLogger("KeeperStateMachine"),
            "Digest for nodes is not matching after {} request of type '{}' at log index {}.\nExpected digest - {}, actual digest - {} "
            "(digest {}). Keeper will terminate to avoid inconsistencies.\nExtra information about the request:\n{}",
            committing ? "committing" : "preprocessing",
            request.getOpNum(),
            log_idx,
            expected.value,
            actual.value,
            expected.version,
            request.toString());
        std::terminate();
    }
}

}

nuraft::ptr<nuraft::buffer> KeeperStateMachine::pre_commit(uint64_t log_idx, nuraft::buffer & data)
{
    auto result = nuraft::buffer::alloc(sizeof(log_idx));
    nuraft::buffer_serializer ss(result);
    ss.put_u64(log_idx);

    /// Don't preprocess anything until the first commit when we will manually pre_commit and commit
    /// all needed logs
    if (!keeper_context->localLogsPreprocessed())
        return result;

    auto request_for_session = parseRequest(data, /*final=*/false);
    if (!request_for_session->zxid)
        request_for_session->zxid = log_idx;

    request_for_session->log_idx = log_idx;

    preprocess(*request_for_session);
    return result;
}

std::shared_ptr<KeeperStorage::RequestForSession> KeeperStateMachine::parseRequest(nuraft::buffer & data, bool final, ZooKeeperLogSerializationVersion * serialization_version)
{
    ReadBufferFromNuraftBuffer buffer(data);
    auto request_for_session = std::make_shared<KeeperStorage::RequestForSession>();
    readIntBinary(request_for_session->session_id, buffer);

    int32_t length;
    Coordination::read(length, buffer);

    int32_t xid;
    Coordination::read(xid, buffer);

    static constexpr std::array non_cacheable_xids{
        Coordination::WATCH_XID,
        Coordination::PING_XID,
        Coordination::AUTH_XID,
        Coordination::CLOSE_XID,
    };

    const bool should_cache
        = min_request_size_to_cache != 0 && request_for_session->session_id != -1 && data.size() >= min_request_size_to_cache
        && std::all_of(
              non_cacheable_xids.begin(), non_cacheable_xids.end(), [&](const auto non_cacheable_xid) { return xid != non_cacheable_xid; });

    if (should_cache)
    {
        std::lock_guard lock(request_cache_mutex);
        if (auto xid_to_request_it = parsed_request_cache.find(request_for_session->session_id);
            xid_to_request_it != parsed_request_cache.end())
        {
            auto & xid_to_request = xid_to_request_it->second;
            if (auto request_it = xid_to_request.find(xid); request_it != xid_to_request.end())
            {
                if (final)
                {
                    auto request = std::move(request_it->second);
                    xid_to_request.erase(request_it);
                    return request;
                }
                else
                    return request_it->second;
            }
        }
    }


    Coordination::OpNum opnum;

    Coordination::read(opnum, buffer);

    request_for_session->request = Coordination::ZooKeeperRequestFactory::instance().get(opnum);
    request_for_session->request->xid = xid;
    request_for_session->request->readImpl(buffer);

    using enum ZooKeeperLogSerializationVersion;
    ZooKeeperLogSerializationVersion version = INITIAL;

    if (!buffer.eof())
    {
        version = WITH_TIME;
        readIntBinary(request_for_session->time, buffer);
    }
    else
        request_for_session->time
            = std::chrono::duration_cast<std::chrono::milliseconds>(std::chrono::system_clock::now().time_since_epoch()).count();

    if (!buffer.eof())
    {
        version = WITH_ZXID_DIGEST;

        readIntBinary(request_for_session->zxid, buffer);

        chassert(!buffer.eof());

        request_for_session->digest.emplace();
        readIntBinary(request_for_session->digest->version, buffer);
        if (request_for_session->digest->version != KeeperStorage::DigestVersion::NO_DIGEST || !buffer.eof())
            readIntBinary(request_for_session->digest->value, buffer);
    }

    if (serialization_version)
        *serialization_version = version;

    if (should_cache && !final)
    {
        std::lock_guard lock(request_cache_mutex);
        parsed_request_cache[request_for_session->session_id].emplace(xid, request_for_session);
    }

    return request_for_session;
}

bool KeeperStateMachine::preprocess(const KeeperStorage::RequestForSession & request_for_session)
{
    const auto op_num = request_for_session.request->getOpNum();
    if (op_num == Coordination::OpNum::SessionID || op_num == Coordination::OpNum::Reconfig)
        return true;

    std::shared_lock storage_lock(storage_mutex);
    if (storage->isFinalized())
        return false;

    try
    {
        storage->preprocessRequest(
            request_for_session.request,
            request_for_session.session_id,
            request_for_session.time,
            request_for_session.zxid,
            true /* check_acl */,
            request_for_session.digest,
            request_for_session.log_idx);
    }
    catch (...)
    {
        tryLogCurrentException(__PRETTY_FUNCTION__, fmt::format("Failed to preprocess stored log at index {}, aborting to avoid inconsistent state", request_for_session.log_idx));
        std::abort();
    }

    if (keeper_context->digestEnabled() && request_for_session.digest)
<<<<<<< HEAD
        assertDigest(*request_for_session.digest, storage->getNodesDigest(false, /*lock_transaction_mutex=*/true), *request_for_session.request, false);
=======
        assertDigest(*request_for_session.digest, storage->getNodesDigest(false), *request_for_session.request, request_for_session.log_idx, false);
>>>>>>> 0d1751fd

    return true;
}

void KeeperStateMachine::reconfigure(const KeeperStorage::RequestForSession& request_for_session)
{
    std::lock_guard lock(process_and_responses_lock);
    KeeperStorage::ResponseForSession response = processReconfiguration(request_for_session);
    if (!responses_queue.push(response))
    {
        ProfileEvents::increment(ProfileEvents::KeeperCommitsFailed);
        LOG_WARNING(log,
            "Failed to push response with session id {} to the queue, probably because of shutdown",
            response.session_id);
    }
}

KeeperStorage::ResponseForSession KeeperStateMachine::processReconfiguration(
    const KeeperStorage::RequestForSession & request_for_session)
{
    ProfileEvents::increment(ProfileEvents::KeeperReconfigRequest);

    const auto & request = static_cast<const Coordination::ZooKeeperReconfigRequest&>(*request_for_session.request);
    const int64_t session_id = request_for_session.session_id;
    const int64_t zxid = request_for_session.zxid;

    using enum Coordination::Error;
    auto bad_request = [&](Coordination::Error code = ZBADARGUMENTS) -> KeeperStorage::ResponseForSession
    {
        auto res = std::make_shared<Coordination::ZooKeeperReconfigResponse>();
        res->xid = request.xid;
        res->zxid = zxid;
        res->error = code;
        return { session_id, std::move(res) };
    };

    if (!storage->checkACL(keeper_config_path, Coordination::ACL::Write, session_id, true))
        return bad_request(ZNOAUTH);

    KeeperDispatcher& dispatcher = *keeper_context->getDispatcher();
    if (!dispatcher.reconfigEnabled())
        return bad_request(ZUNIMPLEMENTED);
    if (request.version != -1)
        return bad_request(ZBADVERSION);

    const bool has_new_members = !request.new_members.empty();
    const bool has_joining = !request.joining.empty();
    const bool has_leaving = !request.leaving.empty();
    const bool incremental_reconfig = (has_joining || has_leaving) && !has_new_members;
    if (!incremental_reconfig)
        return bad_request();

    const ClusterConfigPtr config = getClusterConfig();
    if (!config) // Server can be uninitialized yet
        return bad_request();

    ClusterUpdateActions updates;

    if (has_joining)
    {
        if (auto join_updates = joiningToClusterUpdates(config, request.joining); !join_updates.empty())
            moveExtend(updates, std::move(join_updates));
        else
            return bad_request();
    }

    if (has_leaving)
    {
        if (auto leave_updates = leavingToClusterUpdates(config, request.leaving); !leave_updates.empty())
            moveExtend(updates, std::move(leave_updates));
        else
            return bad_request();
    }

    auto response = std::make_shared<Coordination::ZooKeeperReconfigResponse>();
    response->xid = request.xid;
    response->zxid = zxid;
    response->error = Coordination::Error::ZOK;
    response->value = serializeClusterConfig(config, updates);

    dispatcher.pushClusterUpdates(std::move(updates));
    return { session_id, std::move(response) };
}

nuraft::ptr<nuraft::buffer> KeeperStateMachine::commit(const uint64_t log_idx, nuraft::buffer & data)
{
    auto request_for_session = parseRequest(data, true);
    if (!request_for_session->zxid)
        request_for_session->zxid = log_idx;

    request_for_session->log_idx = log_idx;

    if (!keeper_context->localLogsPreprocessed() && !preprocess(*request_for_session))
        return nullptr;

    auto try_push = [this](const KeeperStorage::ResponseForSession& response)
    {
        if (!responses_queue.push(response))
        {
            ProfileEvents::increment(ProfileEvents::KeeperCommitsFailed);
            LOG_WARNING(log,
                "Failed to push response with session id {} to the queue, probably because of shutdown",
                response.session_id);
        }
    };

<<<<<<< HEAD
    std::shared_lock storage_lock(storage_mutex);
    const auto op_num = request_for_session->request->getOpNum();
    if (op_num == Coordination::OpNum::SessionID)
    {
        const Coordination::ZooKeeperSessionIDRequest & session_id_request
            = dynamic_cast<const Coordination::ZooKeeperSessionIDRequest &>(*request_for_session->request);
        int64_t session_id;
        std::shared_ptr<Coordination::ZooKeeperSessionIDResponse> response = std::make_shared<Coordination::ZooKeeperSessionIDResponse>();
        response->internal_id = session_id_request.internal_id;
        response->server_id = session_id_request.server_id;
        KeeperStorage::ResponseForSession response_for_session;
        response_for_session.session_id = -1;
        response_for_session.response = response;

        std::lock_guard lock(process_and_responses_lock);
        session_id = storage->getSessionID(session_id_request.session_timeout_ms);
        LOG_DEBUG(log, "Session ID response {} with timeout {}", session_id, session_id_request.session_timeout_ms);
        response->session_id = session_id;
        try_push(response_for_session);
    }
    else
=======
    try
>>>>>>> 0d1751fd
    {
        const auto op_num = request_for_session->request->getOpNum();
        if (op_num == Coordination::OpNum::SessionID)
        {
            const Coordination::ZooKeeperSessionIDRequest & session_id_request
                = dynamic_cast<const Coordination::ZooKeeperSessionIDRequest &>(*request_for_session->request);
            int64_t session_id;
            std::shared_ptr<Coordination::ZooKeeperSessionIDResponse> response = std::make_shared<Coordination::ZooKeeperSessionIDResponse>();
            response->internal_id = session_id_request.internal_id;
            response->server_id = session_id_request.server_id;
            KeeperStorage::ResponseForSession response_for_session;
            response_for_session.session_id = -1;
            response_for_session.response = response;

            std::lock_guard lock(storage_and_responses_lock);
            session_id = storage->getSessionID(session_id_request.session_timeout_ms);
            LOG_DEBUG(log, "Session ID response {} with timeout {}", session_id, session_id_request.session_timeout_ms);
            response->session_id = session_id;
            try_push(response_for_session);
        }
        else
        {
            if (op_num == Coordination::OpNum::Close)
            {
                std::lock_guard lock(request_cache_mutex);
                parsed_request_cache.erase(request_for_session->session_id);
            }

<<<<<<< HEAD
        std::lock_guard lock(process_and_responses_lock);
        KeeperStorage::ResponsesForSessions responses_for_sessions
            = storage->processRequest(request_for_session->request, request_for_session->session_id, request_for_session->zxid);
        for (auto & response_for_session : responses_for_sessions)
            try_push(response_for_session);

        if (keeper_context->digestEnabled() && request_for_session->digest)
            assertDigest(*request_for_session->digest, storage->getNodesDigest(true, /*lock_transaction_mutex=*/true), *request_for_session->request, true);
    }
=======
            std::lock_guard lock(storage_and_responses_lock);
            KeeperStorage::ResponsesForSessions responses_for_sessions
                = storage->processRequest(request_for_session->request, request_for_session->session_id, request_for_session->zxid);
            for (auto & response_for_session : responses_for_sessions)
                try_push(response_for_session);

            if (keeper_context->digestEnabled() && request_for_session->digest)
                assertDigest(*request_for_session->digest, storage->getNodesDigest(true), *request_for_session->request, request_for_session->log_idx, true);
        }

        ProfileEvents::increment(ProfileEvents::KeeperCommits);

        if (commit_callback)
            commit_callback(log_idx, *request_for_session);
>>>>>>> 0d1751fd

        keeper_context->setLastCommitIndex(log_idx);
    }
    catch (...)
    {
        tryLogCurrentException(log, fmt::format("Failed to commit stored log at index {}", log_idx));
        throw;
    }

    return nullptr;
}

bool KeeperStateMachine::apply_snapshot(nuraft::snapshot & s)
{
    LOG_DEBUG(log, "Applying snapshot {}", s.get_last_log_idx());
    nuraft::ptr<nuraft::buffer> latest_snapshot_ptr;
    { /// save snapshot into memory
        std::lock_guard lock(snapshots_lock);
        if (s.get_last_log_idx() > latest_snapshot_meta->get_last_log_idx())
        {
            ProfileEvents::increment(ProfileEvents::KeeperSnapshotApplysFailed);
            throw Exception(
                ErrorCodes::LOGICAL_ERROR,
                "Required to apply snapshot with last log index {}, but last created snapshot was for smaller log index {}",
                s.get_last_log_idx(),
                latest_snapshot_meta->get_last_log_idx());
        }
        else if (s.get_last_log_idx() < latest_snapshot_meta->get_last_log_idx())
        {
            LOG_INFO(log, "A snapshot with a larger last log index ({}) was created, skipping applying this snapshot", latest_snapshot_meta->get_last_log_idx());
            return true;
        }

        latest_snapshot_ptr = latest_snapshot_buf;
    }

    { /// deserialize and apply snapshot to storage
        SnapshotDeserializationResult snapshot_deserialization_result;
        if (latest_snapshot_ptr)
            snapshot_deserialization_result = snapshot_manager.deserializeSnapshotFromBuffer(latest_snapshot_ptr);
        else
            snapshot_deserialization_result
                = snapshot_manager.deserializeSnapshotFromBuffer(snapshot_manager.deserializeSnapshotBufferFromDisk(s.get_last_log_idx()));

        std::unique_lock storage_lock(storage_mutex);
        /// maybe some logs were preprocessed with log idx larger than the snapshot idx
        /// we have to apply them to the new storage
        storage->applyUncommittedState(*snapshot_deserialization_result.storage, snapshot_deserialization_result.snapshot_meta->get_last_log_idx());
        storage = std::move(snapshot_deserialization_result.storage);
        latest_snapshot_meta = snapshot_deserialization_result.snapshot_meta;
        cluster_config = snapshot_deserialization_result.cluster_config;
    }

    ProfileEvents::increment(ProfileEvents::KeeperSnapshotApplys);
    keeper_context->setLastCommitIndex(s.get_last_log_idx());
    return true;
}


void KeeperStateMachine::commit_config(const uint64_t log_idx, nuraft::ptr<nuraft::cluster_config> & new_conf)
{
    std::lock_guard lock(cluster_config_lock);
    auto tmp = new_conf->serialize();
    cluster_config = ClusterConfig::deserialize(*tmp);
    keeper_context->setLastCommitIndex(log_idx);
}

void KeeperStateMachine::rollback(uint64_t log_idx, nuraft::buffer & data)
{
    /// Don't rollback anything until the first commit because nothing was preprocessed
    if (!keeper_context->localLogsPreprocessed())
        return;

    auto request_for_session = parseRequest(data, true);
    // If we received a log from an older node, use the log_idx as the zxid
    // log_idx will always be larger or equal to the zxid so we can safely do this
    // (log_idx is increased for all logs, while zxid is only increased for requests)
    if (!request_for_session->zxid)
        request_for_session->zxid = log_idx;

    rollbackRequest(*request_for_session, false);
}

void KeeperStateMachine::rollbackRequest(const KeeperStorage::RequestForSession & request_for_session, bool allow_missing)
{
    if (request_for_session.request->getOpNum() == Coordination::OpNum::SessionID)
        return;

    std::shared_lock lock(storage_mutex);
    storage->rollbackRequest(request_for_session.zxid, allow_missing);
}

nuraft::ptr<nuraft::snapshot> KeeperStateMachine::last_snapshot()
{
    /// Just return the latest snapshot.
    std::lock_guard lock(snapshots_lock);
    return latest_snapshot_meta;
}

void KeeperStateMachine::create_snapshot(nuraft::snapshot & s, nuraft::async_result<bool>::handler_type & when_done)
{
    LOG_DEBUG(log, "Creating snapshot {}", s.get_last_log_idx());

    nuraft::ptr<nuraft::buffer> snp_buf = s.serialize();
    auto snapshot_meta_copy = nuraft::snapshot::deserialize(*snp_buf);
    CreateSnapshotTask snapshot_task;
    { /// lock storage for a short period time to turn on "snapshot mode". After that we can read consistent storage state without locking.
        std::unique_lock lock(storage_mutex);
        snapshot_task.snapshot = std::make_shared<KeeperStorageSnapshot>(storage.get(), snapshot_meta_copy, getClusterConfig());
    }

    /// create snapshot task for background execution (in snapshot thread)
    snapshot_task.create_snapshot = [this, when_done](KeeperStorageSnapshotPtr && snapshot, bool execute_only_cleanup)
    {
        nuraft::ptr<std::exception> exception(nullptr);
        bool ret = true;
        if (!execute_only_cleanup)
        {
            try
            {
                { /// Read storage data without locks and create snapshot
                    std::lock_guard lock(snapshots_lock);

                    if (latest_snapshot_meta && snapshot->snapshot_meta->get_last_log_idx() <= latest_snapshot_meta->get_last_log_idx())
                    {
                        LOG_INFO(
                            log,
                            "Will not create a snapshot with last log idx {} because a snapshot with bigger last log idx ({}) is already "
                            "created",
                            snapshot->snapshot_meta->get_last_log_idx(),
                            latest_snapshot_meta->get_last_log_idx());
                    }
                    else
                    {
                        latest_snapshot_meta = snapshot->snapshot_meta;
                        /// we rely on the fact that the snapshot disk cannot be changed during runtime
                        if (isLocalDisk(*keeper_context->getLatestSnapshotDisk()))
                        {
                            auto snapshot_info = snapshot_manager.serializeSnapshotToDisk(*snapshot);
                            latest_snapshot_info = std::move(snapshot_info);
                            latest_snapshot_buf = nullptr;
                        }
                        else
                        {
                            auto snapshot_buf = snapshot_manager.serializeSnapshotToBuffer(*snapshot);
                            auto snapshot_info = snapshot_manager.serializeSnapshotBufferToDisk(*snapshot_buf, snapshot->snapshot_meta->get_last_log_idx());
                            latest_snapshot_info = std::move(snapshot_info);
                            latest_snapshot_buf = std::move(snapshot_buf);
                        }

                        ProfileEvents::increment(ProfileEvents::KeeperSnapshotCreations);
                        LOG_DEBUG(log, "Created persistent snapshot {} with path {}", latest_snapshot_meta->get_last_log_idx(), latest_snapshot_info.path);
                    }
                }
            }
            catch (...)
            {
<<<<<<< HEAD
                LOG_TRACE(log, "Clearing garbage after snapshot");
                /// Turn off "snapshot mode" and clear outdate part of storage state
                storage->clearGarbageAfterSnapshot();
                LOG_TRACE(log, "Cleared garbage after snapshot");
                snapshot.reset();
=======
                ProfileEvents::increment(ProfileEvents::KeeperSnapshotCreationsFailed);
                LOG_TRACE(log, "Exception happened during snapshot");
                tryLogCurrentException(log);
                ret = false;
>>>>>>> 0d1751fd
            }
        }
        {
            /// Destroy snapshot with lock
            std::lock_guard lock(storage_and_responses_lock);
            LOG_TRACE(log, "Clearing garbage after snapshot");
            /// Turn off "snapshot mode" and clear outdate part of storage state
            storage->clearGarbageAfterSnapshot();
            LOG_TRACE(log, "Cleared garbage after snapshot");
            snapshot.reset();
        }

        when_done(ret, exception);

        return ret ? latest_snapshot_info : SnapshotFileInfo{};
    };

    if (keeper_context->getServerState() == KeeperContext::Phase::SHUTDOWN)
    {
        LOG_INFO(log, "Creating a snapshot during shutdown because 'create_snapshot_on_exit' is enabled.");
        auto snapshot_file_info = snapshot_task.create_snapshot(std::move(snapshot_task.snapshot), /*execute_only_cleanup=*/false);

        if (!snapshot_file_info.path.empty() && snapshot_manager_s3)
        {
            LOG_INFO(log, "Uploading snapshot {} during shutdown because 'upload_snapshot_on_exit' is enabled.", snapshot_file_info.path);
            snapshot_manager_s3->uploadSnapshot(snapshot_file_info, /* asnyc_upload */ false);
        }

        return;
    }

    LOG_DEBUG(log, "In memory snapshot {} created, queueing task to flush to disk", s.get_last_log_idx());
    /// Flush snapshot to disk in a separate thread.
    if (!snapshots_queue.push(std::move(snapshot_task)))
        LOG_WARNING(log, "Cannot push snapshot task into queue");
}

void KeeperStateMachine::save_logical_snp_obj(
    nuraft::snapshot & s, uint64_t & obj_id, nuraft::buffer & data, bool /*is_first_obj*/, bool /*is_last_obj*/)
{
    LOG_DEBUG(log, "Saving snapshot {} obj_id {}", s.get_last_log_idx(), obj_id);

    /// copy snapshot meta into memory
    nuraft::ptr<nuraft::buffer> snp_buf = s.serialize();
    nuraft::ptr<nuraft::snapshot> cloned_meta = nuraft::snapshot::deserialize(*snp_buf);

    nuraft::ptr<nuraft::buffer> cloned_buffer;

    /// we rely on the fact that the snapshot disk cannot be changed during runtime
    if (!isLocalDisk(*keeper_context->getSnapshotDisk()))
        cloned_buffer = nuraft::buffer::clone(data);

    try
    {
        std::lock_guard lock(snapshots_lock);
        /// Serialize snapshot to disk
        latest_snapshot_info = snapshot_manager.serializeSnapshotBufferToDisk(data, s.get_last_log_idx());
        latest_snapshot_meta = cloned_meta;
        latest_snapshot_buf = std::move(cloned_buffer);
        LOG_DEBUG(log, "Saved snapshot {} to path {}", s.get_last_log_idx(), latest_snapshot_info.path);
        obj_id++;
        ProfileEvents::increment(ProfileEvents::KeeperSaveSnapshot);
    }
    catch (...)
    {
        tryLogCurrentException(log);
    }
}

static int bufferFromFile(LoggerPtr log, const std::string & path, nuraft::ptr<nuraft::buffer> & data_out)
{
    if (path.empty() || !std::filesystem::exists(path))
    {
        LOG_WARNING(log, "Snapshot file {} does not exist", path);
        return -1;
    }

    int fd = ::open(path.c_str(), O_RDONLY);
    LOG_INFO(log, "Opening file {} for read_logical_snp_obj", path);
    if (fd < 0)
    {
        LOG_WARNING(log, "Error opening {}, error: {}, errno: {}", path, errnoToString(), errno);
        return errno;
    }
    auto file_size = ::lseek(fd, 0, SEEK_END);
    ::lseek(fd, 0, SEEK_SET);
    auto * chunk = reinterpret_cast<nuraft::byte *>(::mmap(nullptr, file_size, PROT_READ, MAP_FILE | MAP_SHARED, fd, 0));
    if (chunk == MAP_FAILED)
    {
        LOG_WARNING(log, "Error mmapping {}, error: {}, errno: {}", path, errnoToString(), errno);
        int err = ::close(fd);
        chassert(!err || errno == EINTR);
        return errno;
    }
    data_out = nuraft::buffer::alloc(file_size);
    data_out->put_raw(chunk, file_size);
    ::munmap(chunk, file_size);
    int err = ::close(fd);
    chassert(!err || errno == EINTR);
    return 0;
}

int KeeperStateMachine::read_logical_snp_obj(
    nuraft::snapshot & s, void *& /*user_snp_ctx*/, uint64_t obj_id, nuraft::ptr<nuraft::buffer> & data_out, bool & is_last_obj)
{
    LOG_DEBUG(log, "Reading snapshot {} obj_id {}", s.get_last_log_idx(), obj_id);

    std::lock_guard lock(snapshots_lock);
    /// Our snapshot is not equal to required. Maybe we still creating it in the background.
    /// Let's wait and NuRaft will retry this call.
    if (s.get_last_log_idx() != latest_snapshot_meta->get_last_log_idx())
    {
        LOG_WARNING(
            log,
            "Required to apply snapshot with last log index {}, but our last log index is {}. Will ignore this one and retry",
            s.get_last_log_idx(),
            latest_snapshot_meta->get_last_log_idx());
        return -1;
    }

    const auto & [path, disk] = latest_snapshot_info;
    if (isLocalDisk(*disk))
    {
        auto full_path = fs::path(disk->getPath()) / path;
        if (bufferFromFile(log, full_path, data_out))
        {
            LOG_WARNING(log, "Error reading snapshot {} from {}", s.get_last_log_idx(), full_path);
            return -1;
        }
    }
    else
    {
        chassert(latest_snapshot_buf);
        data_out = nuraft::buffer::clone(*latest_snapshot_buf);
    }

    is_last_obj = true;
    ProfileEvents::increment(ProfileEvents::KeeperReadSnapshot);

    return 1;
}

void KeeperStateMachine::processReadRequest(const KeeperStorage::RequestForSession & request_for_session)
{
    std::shared_lock storage_lock(storage_mutex);

    /// Pure local request, just process it with storage
    std::lock_guard lock(process_and_responses_lock);
    auto responses = storage->processRequest(
        request_for_session.request, request_for_session.session_id, std::nullopt, true /*check_acl*/, true /*is_local*/);
    for (const auto & response : responses)
        if (!responses_queue.push(response))
            LOG_WARNING(log, "Failed to push response with session id {} to the queue, probably because of shutdown", response.session_id);
}

void KeeperStateMachine::shutdownStorage()
{
    std::unique_lock storage_lock(storage_mutex);
    storage->finalize();
}

std::vector<int64_t> KeeperStateMachine::getDeadSessions()
{
    std::shared_lock storage_lock(storage_mutex);
    return storage->getDeadSessions();
}

int64_t KeeperStateMachine::getNextZxid() const
{
    std::shared_lock storage_lock(storage_mutex);
    return storage->getNextZXID();
}

KeeperStorage::Digest KeeperStateMachine::getNodesDigest() const
{
    std::shared_lock storage_lock(storage_mutex);
    return storage->getNodesDigest(false, /*lock_transaction_mutex=*/true);
}

uint64_t KeeperStateMachine::getLastProcessedZxid() const
{
    std::shared_lock storage_lock(storage_mutex);
    return storage->getZXID();
}

uint64_t KeeperStateMachine::getNodesCount() const
{
    std::shared_lock storage_lock(storage_mutex);
    return storage->getNodesCount();
}

uint64_t KeeperStateMachine::getTotalWatchesCount() const
{
    std::shared_lock storage_lock(storage_mutex);
    return storage->getTotalWatchesCount();
}

uint64_t KeeperStateMachine::getWatchedPathsCount() const
{
    std::shared_lock storage_lock(storage_mutex);
    return storage->getWatchedPathsCount();
}

uint64_t KeeperStateMachine::getSessionsWithWatchesCount() const
{
    std::shared_lock storage_lock(storage_mutex);
    return storage->getSessionsWithWatchesCount();
}

uint64_t KeeperStateMachine::getTotalEphemeralNodesCount() const
{
    std::shared_lock storage_lock(storage_mutex);
    return storage->getTotalEphemeralNodesCount();
}

uint64_t KeeperStateMachine::getSessionWithEphemeralNodesCount() const
{
    std::shared_lock storage_lock(storage_mutex);
    return storage->getSessionWithEphemeralNodesCount();
}

void KeeperStateMachine::dumpWatches(WriteBufferFromOwnString & buf) const
{
    std::shared_lock storage_lock(storage_mutex);
    storage->dumpWatches(buf);
}

void KeeperStateMachine::dumpWatchesByPath(WriteBufferFromOwnString & buf) const
{
    std::shared_lock storage_lock(storage_mutex);
    storage->dumpWatchesByPath(buf);
}

void KeeperStateMachine::dumpSessionsAndEphemerals(WriteBufferFromOwnString & buf) const
{
    std::shared_lock storage_lock(storage_mutex);
    storage->dumpSessionsAndEphemerals(buf);
}

uint64_t KeeperStateMachine::getApproximateDataSize() const
{
    std::shared_lock storage_lock(storage_mutex);
    return storage->getApproximateDataSize();
}

uint64_t KeeperStateMachine::getKeyArenaSize() const
{
    std::shared_lock storage_lock(storage_mutex);
    return storage->getArenaDataSize();
}

uint64_t KeeperStateMachine::getLatestSnapshotBufSize() const
{
    std::lock_guard lock(snapshots_lock);
    if (latest_snapshot_buf)
        return latest_snapshot_buf->size();
    return 0;
}

ClusterConfigPtr KeeperStateMachine::getClusterConfig() const
{
    std::lock_guard lock(cluster_config_lock);
    if (cluster_config)
    {
        /// dumb way to return copy...
        auto tmp = cluster_config->serialize();
        return ClusterConfig::deserialize(*tmp);
    }
    return nullptr;
}

void KeeperStateMachine::recalculateStorageStats()
{
    std::shared_lock storage_lock(storage_mutex);
    LOG_INFO(log, "Recalculating storage stats");
    storage->recalculateStats();
    LOG_INFO(log, "Done recalculating storage stats");
}
}<|MERGE_RESOLUTION|>--- conflicted
+++ resolved
@@ -292,11 +292,12 @@
     }
 
     if (keeper_context->digestEnabled() && request_for_session.digest)
-<<<<<<< HEAD
-        assertDigest(*request_for_session.digest, storage->getNodesDigest(false, /*lock_transaction_mutex=*/true), *request_for_session.request, false);
-=======
-        assertDigest(*request_for_session.digest, storage->getNodesDigest(false), *request_for_session.request, request_for_session.log_idx, false);
->>>>>>> 0d1751fd
+        assertDigest(
+            *request_for_session.digest,
+            storage->getNodesDigest(false, /*lock_transaction_mutex=*/true),
+            *request_for_session.request,
+            request_for_session.log_idx,
+            false);
 
     return true;
 }
@@ -403,32 +404,9 @@
         }
     };
 
-<<<<<<< HEAD
-    std::shared_lock storage_lock(storage_mutex);
-    const auto op_num = request_for_session->request->getOpNum();
-    if (op_num == Coordination::OpNum::SessionID)
-    {
-        const Coordination::ZooKeeperSessionIDRequest & session_id_request
-            = dynamic_cast<const Coordination::ZooKeeperSessionIDRequest &>(*request_for_session->request);
-        int64_t session_id;
-        std::shared_ptr<Coordination::ZooKeeperSessionIDResponse> response = std::make_shared<Coordination::ZooKeeperSessionIDResponse>();
-        response->internal_id = session_id_request.internal_id;
-        response->server_id = session_id_request.server_id;
-        KeeperStorage::ResponseForSession response_for_session;
-        response_for_session.session_id = -1;
-        response_for_session.response = response;
-
-        std::lock_guard lock(process_and_responses_lock);
-        session_id = storage->getSessionID(session_id_request.session_timeout_ms);
-        LOG_DEBUG(log, "Session ID response {} with timeout {}", session_id, session_id_request.session_timeout_ms);
-        response->session_id = session_id;
-        try_push(response_for_session);
-    }
-    else
-=======
     try
->>>>>>> 0d1751fd
-    {
+    {
+        std::shared_lock storage_lock(storage_mutex);
         const auto op_num = request_for_session->request->getOpNum();
         if (op_num == Coordination::OpNum::SessionID)
         {
@@ -442,7 +420,7 @@
             response_for_session.session_id = -1;
             response_for_session.response = response;
 
-            std::lock_guard lock(storage_and_responses_lock);
+            std::lock_guard lock(process_and_responses_lock);
             session_id = storage->getSessionID(session_id_request.session_timeout_ms);
             LOG_DEBUG(log, "Session ID response {} with timeout {}", session_id, session_id_request.session_timeout_ms);
             response->session_id = session_id;
@@ -456,32 +434,25 @@
                 parsed_request_cache.erase(request_for_session->session_id);
             }
 
-<<<<<<< HEAD
-        std::lock_guard lock(process_and_responses_lock);
-        KeeperStorage::ResponsesForSessions responses_for_sessions
-            = storage->processRequest(request_for_session->request, request_for_session->session_id, request_for_session->zxid);
-        for (auto & response_for_session : responses_for_sessions)
-            try_push(response_for_session);
-
-        if (keeper_context->digestEnabled() && request_for_session->digest)
-            assertDigest(*request_for_session->digest, storage->getNodesDigest(true, /*lock_transaction_mutex=*/true), *request_for_session->request, true);
-    }
-=======
-            std::lock_guard lock(storage_and_responses_lock);
+            std::lock_guard lock(process_and_responses_lock);
             KeeperStorage::ResponsesForSessions responses_for_sessions
                 = storage->processRequest(request_for_session->request, request_for_session->session_id, request_for_session->zxid);
             for (auto & response_for_session : responses_for_sessions)
                 try_push(response_for_session);
 
             if (keeper_context->digestEnabled() && request_for_session->digest)
-                assertDigest(*request_for_session->digest, storage->getNodesDigest(true), *request_for_session->request, request_for_session->log_idx, true);
+                assertDigest(
+                    *request_for_session->digest,
+                    storage->getNodesDigest(true, /*lock_transaction_mutex=*/true),
+                    *request_for_session->request,
+                    request_for_session->log_idx,
+                    true);
         }
 
         ProfileEvents::increment(ProfileEvents::KeeperCommits);
 
         if (commit_callback)
             commit_callback(log_idx, *request_for_session);
->>>>>>> 0d1751fd
 
         keeper_context->setLastCommitIndex(log_idx);
     }
@@ -639,23 +610,14 @@
             }
             catch (...)
             {
-<<<<<<< HEAD
-                LOG_TRACE(log, "Clearing garbage after snapshot");
-                /// Turn off "snapshot mode" and clear outdate part of storage state
-                storage->clearGarbageAfterSnapshot();
-                LOG_TRACE(log, "Cleared garbage after snapshot");
-                snapshot.reset();
-=======
                 ProfileEvents::increment(ProfileEvents::KeeperSnapshotCreationsFailed);
                 LOG_TRACE(log, "Exception happened during snapshot");
                 tryLogCurrentException(log);
                 ret = false;
->>>>>>> 0d1751fd
             }
         }
         {
             /// Destroy snapshot with lock
-            std::lock_guard lock(storage_and_responses_lock);
             LOG_TRACE(log, "Clearing garbage after snapshot");
             /// Turn off "snapshot mode" and clear outdate part of storage state
             storage->clearGarbageAfterSnapshot();
