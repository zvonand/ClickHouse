--- conflicted
+++ resolved
@@ -617,20 +617,7 @@
 
     Pipes pipes;
 
-<<<<<<< HEAD
-    std::shared_ptr<StorageAzureBlobSource::Iterator> iterator_wrapper;
-=======
-    std::unordered_set<String> column_names_set(column_names.begin(), column_names.end());
-    std::vector<NameAndTypePair> requested_virtual_columns;
-
-    for (const auto & virtual_column : getVirtuals())
-    {
-        if (column_names_set.contains(virtual_column.name))
-            requested_virtual_columns.push_back(virtual_column);
-    }
-
     std::shared_ptr<StorageAzureBlobSource::IIterator> iterator_wrapper;
->>>>>>> aa89dcc2
     if (configuration.withGlobs())
     {
         /// Iterate through disclosed globs and make a source for each file
@@ -1061,13 +1048,8 @@
     String compression_hint_,
     AzureObjectStorage * object_storage_,
     const String & container_,
-<<<<<<< HEAD
-    std::shared_ptr<Iterator> file_iterator_)
+    std::shared_ptr<IIterator> file_iterator_)
     :ISource(info.source_header)
-=======
-    std::shared_ptr<IIterator> file_iterator_)
-    :ISource(getHeader(sample_block_, requested_virtual_columns_))
->>>>>>> aa89dcc2
     , WithContext(context_)
     , requested_columns(info.requested_columns)
     , requested_virtual_columns(info.requested_virtual_columns)
