--- conflicted
+++ resolved
@@ -571,13 +571,7 @@
 
     /// Sets the current user assuming that he/she is already authenticated.
     /// WARNING: This function doesn't check password!
-<<<<<<< HEAD
-    void setUser(const UUID & user_id_, const std::vector<UUID> & external_roles_ = {});
-
-
-=======
-    void setUser(const UUID & user_id_, const std::optional<const std::vector<UUID>> & current_roles_ = {});
->>>>>>> 20bdec61
+    void setUser(const UUID & user_id_, const std::optional<const std::vector<UUID>> & current_roles_ = {}, const std::vector<UUID> & external_roles_ = {});
     UserPtr getUser() const;
 
     std::optional<UUID> getUserID() const;
