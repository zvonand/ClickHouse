#include "Client.h"
#include <cstdlib>
#include <filesystem>
#include <iomanip>
#include <iostream>
#include <map>
#include <memory>
#include <optional>
#include <string>
#include <fcntl.h>
#include <boost/algorithm/string/replace.hpp>
#include <boost/program_options.hpp>
#include <Common/ThreadStatus.h>
#include "Client/ConnectionString.h"
#include "Core/Protocol.h"
#include "Parsers/formatAST.h"

#include <Access/AccessControl.h>

#include <Columns/ColumnString.h>
#include <Core/Settings.h>
#include <Common/Config/ConfigProcessor.h>
#include <Common/Config/getClientConfigPath.h>
#include <Common/CurrentThread.h>
#include <Common/Exception.h>
#include <Common/TerminalSize.h>
#include <Common/config_version.h>
#include <Common/formatReadable.h>

#include <IO/ReadBufferFromString.h>
#include <IO/ReadHelpers.h>
#include <IO/UseSSL.h>
#include <IO/WriteBufferFromOStream.h>
#include <IO/WriteHelpers.h>
#include <IO/copyData.h>

#include <Parsers/ASTCreateQuery.h>
#include <Parsers/ASTDropQuery.h>
#include <Parsers/ASTInsertQuery.h>
#include <Parsers/ASTSelectQuery.h>
#include <Parsers/ASTSetQuery.h>
#include <Parsers/ASTUseQuery.h>

#include <Processors/Transforms/getSourceFromASTInsertQuery.h>

#include <AggregateFunctions/registerAggregateFunctions.h>
#include <Formats/FormatFactory.h>
#include <Formats/registerFormats.h>
#include <Functions/registerFunctions.h>

#include <Poco/Util/Application.h>

#ifdef BUZZHOUSE_ENABLED
#    include "QueryOracle.h"
#    include "SQLProtoStr.h"
#    include "StatementGenerator.h"
#endif

namespace fs = std::filesystem;
using namespace std::literals;


namespace DB
{
namespace Setting
{
extern const SettingsDialect dialect;
extern const SettingsBool use_client_time_zone;
}

namespace ErrorCodes
{
extern const int BAD_ARGUMENTS;
extern const int UNKNOWN_PACKET_FROM_SERVER;
extern const int SYNTAX_ERROR;
extern const int TOO_DEEP_RECURSION;
extern const int NETWORK_ERROR;
extern const int AUTHENTICATION_FAILED;
extern const int NO_ELEMENTS_IN_CONFIG;
extern const int NOT_IMPLEMENTED;
extern const int USER_EXPIRED;
}


void Client::processError(const String & query) const
{
    if (server_exception)
    {
        fmt::print(
            stderr,
            "Received exception from server (version {}):\n{}\n",
            server_version,
            getExceptionMessage(*server_exception, print_stack_trace, true));

        if (server_exception->code() == ErrorCodes::USER_EXPIRED)
        {
            server_exception->rethrow();
        }

        if (is_interactive)
        {
            fmt::print(stderr, "\n");
        }
        else
        {
            fmt::print(stderr, "(query: {})\n", query);
        }
    }

    if (client_exception)
    {
        fmt::print(stderr, "Error on processing query: {}\n", client_exception->message());

        if (is_interactive)
        {
            fmt::print(stderr, "\n");
        }
        else
        {
            fmt::print(stderr, "(query: {})\n", query);
        }
    }

    // A debug check -- at least some exception must be set, if the error
    // flag is set, and vice versa.
    assert(have_error == (client_exception || server_exception));
}


void Client::showWarnings()
{
    try
    {
        std::vector<String> messages = loadWarningMessages();
        if (!messages.empty())
        {
            std::cout << "Warnings:" << std::endl;
            for (const auto & message : messages)
                std::cout << " * " << message << std::endl;
            std::cout << std::endl;
        }
    }
    catch (...) // NOLINT(bugprone-empty-catch)
    {
        /// Ignore exception
    }
}

void Client::parseConnectionsCredentials(Poco::Util::AbstractConfiguration & config, const std::string & connection_name)
{
    std::optional<String> default_connection_name;
    if (hosts_and_ports.empty())
    {
        if (config.has("host"))
            default_connection_name = config.getString("host");
    }
    else
    {
        default_connection_name = hosts_and_ports.front().host;
    }

    String connection;
    if (!connection_name.empty())
        connection = connection_name;
    else
        connection = default_connection_name.value_or("localhost");

    Strings keys;
    config.keys("connections_credentials", keys);
    bool connection_found = false;
    for (const auto & key : keys)
    {
        const String & prefix = "connections_credentials." + key;

        const String & name = config.getString(prefix + ".name", "");
        if (name != connection)
            continue;
        connection_found = true;

        String connection_hostname;
        if (config.has(prefix + ".hostname"))
            connection_hostname = config.getString(prefix + ".hostname");
        else
            connection_hostname = name;

        config.setString("host", connection_hostname);
        if (config.has(prefix + ".port"))
            config.setInt("port", config.getInt(prefix + ".port"));
        if (config.has(prefix + ".secure"))
            config.setBool("secure", config.getBool(prefix + ".secure"));
        if (config.has(prefix + ".user"))
            config.setString("user", config.getString(prefix + ".user"));
        if (config.has(prefix + ".password"))
            config.setString("password", config.getString(prefix + ".password"));
        if (config.has(prefix + ".database"))
            config.setString("database", config.getString(prefix + ".database"));
        if (config.has(prefix + ".history_file"))
        {
            String history_file = config.getString(prefix + ".history_file");
            if (history_file.starts_with("~") && !home_path.empty())
                history_file = home_path + "/" + history_file.substr(1);
            config.setString("history_file", history_file);
        }
        if (config.has(prefix + ".history_max_entries"))
        {
            config.setUInt("history_max_entries", history_max_entries);
        }
        if (config.has(prefix + ".accept-invalid-certificate"))
            config.setBool("accept-invalid-certificate", config.getBool(prefix + ".accept-invalid-certificate"));
    }

    if (!connection_name.empty() && !connection_found)
        throw Exception(ErrorCodes::NO_ELEMENTS_IN_CONFIG, "No such connection '{}' in connections_credentials", connection);
}

/// Make query to get all server warnings
std::vector<String> Client::loadWarningMessages()
{
    /// Older server versions cannot execute the query loading warnings.
    constexpr UInt64 min_server_revision_to_load_warnings = DBMS_MIN_PROTOCOL_VERSION_WITH_VIEW_IF_PERMITTED;

    if (server_revision < min_server_revision_to_load_warnings)
        return {};

    std::vector<String> messages;
<<<<<<< HEAD
    connection->sendQuery(
        connection_parameters.timeouts,
        "SELECT * FROM viewIfPermitted(SELECT message FROM system.warnings ELSE null('message String'))",
        {} /* query_parameters */,
        "" /* query_id */,
        QueryProcessingStage::Complete,
        &client_context->getSettingsRef(),
        &client_context->getClientInfo(),
        false,
        {});
=======
    connection->sendQuery(connection_parameters.timeouts,
                          "SELECT * FROM viewIfPermitted(SELECT message FROM system.warnings ELSE null('message String'))",
                          {} /* query_parameters */,
                          "" /* query_id */,
                          QueryProcessingStage::Complete,
                          &client_context->getSettingsRef(),
                          &client_context->getClientInfo(), false, {}, {});
>>>>>>> ed4d955d
    while (true)
    {
        Packet packet = connection->receivePacket();
        switch (packet.type)
        {
            case Protocol::Server::Data:
                if (packet.block)
                {
                    const ColumnString & column = typeid_cast<const ColumnString &>(*packet.block.getByPosition(0).column);

                    size_t rows = packet.block.rows();
                    for (size_t i = 0; i < rows; ++i)
                        messages.emplace_back(column[i].safeGet<String>());
                }
                continue;

            case Protocol::Server::Progress:
            case Protocol::Server::ProfileInfo:
            case Protocol::Server::Totals:
            case Protocol::Server::Extremes:
            case Protocol::Server::Log:
                continue;

            case Protocol::Server::Exception:
                packet.exception->rethrow();
                return messages;

            case Protocol::Server::EndOfStream:
                return messages;

            case Protocol::Server::ProfileEvents:
                continue;

            default:
                throw Exception(
                    ErrorCodes::UNKNOWN_PACKET_FROM_SERVER, "Unknown packet {} from server {}", packet.type, connection->getDescription());
        }
    }
}

Poco::Util::LayeredConfiguration & Client::getClientConfiguration()
{
    return config();
}

void Client::initialize(Poco::Util::Application & self)
{
    Poco::Util::Application::initialize(self);

    const char * home_path_cstr = getenv("HOME"); // NOLINT(concurrency-mt-unsafe)
    if (home_path_cstr)
        home_path = home_path_cstr;

    std::optional<std::string> config_path;
    if (config().has("config-file"))
        config_path.emplace(config().getString("config-file"));
    else
        config_path = getClientConfigPath(home_path);
    if (config_path.has_value())
    {
        ConfigProcessor config_processor(*config_path);
        auto loaded_config = config_processor.loadConfig();
        parseConnectionsCredentials(*loaded_config.configuration, config().getString("connection", ""));
        config().add(loaded_config.configuration);
    }
    else if (config().has("connection"))
        throw Exception(ErrorCodes::BAD_ARGUMENTS, "--connection was specified, but config does not exist");

    if (config().has("accept-invalid-certificate"))
    {
        config().setString("openSSL.client.invalidCertificateHandler.name", "AcceptCertificateHandler");
        config().setString("openSSL.client.verificationMode", "none");
    }

    /** getenv is thread-safe in Linux glibc and in all sane libc implementations.
      * But the standard does not guarantee that subsequent calls will not rewrite the value by returned pointer.
      *
      * man getenv:
      *
      * As typically implemented, getenv() returns a pointer to a string within the environment list.
      * The caller must take care not to modify this string, since that would change the environment of
      * the process.
      *
      * The implementation of getenv() is not required to be reentrant. The string pointed to by the return value of getenv()
      * may be statically allocated, and can be modified by a subsequent call to getenv(), putenv(3), setenv(3), or unsetenv(3).
      */

    const char * env_user = getenv("CLICKHOUSE_USER"); // NOLINT(concurrency-mt-unsafe)
    if (env_user && !config().has("user"))
        config().setString("user", env_user);

    const char * env_password = getenv("CLICKHOUSE_PASSWORD"); // NOLINT(concurrency-mt-unsafe)
    if (env_password && !config().has("password"))
        config().setString("password", env_password);

    /// settings and limits could be specified in config file, but passed settings has higher priority
    for (const auto & setting : global_context->getSettingsRef().getUnchangedNames())
    {
        String name{setting};
        if (config().has(name))
            global_context->setSetting(name, config().getString(name));
    }

    /// Set path for format schema files
    if (config().has("format_schema_path"))
        global_context->setFormatSchemaPath(fs::weakly_canonical(config().getString("format_schema_path")));

    /// Set the path for google proto files
    if (config().has("google_protos_path"))
        global_context->setGoogleProtosPath(fs::weakly_canonical(config().getString("google_protos_path")));
}


int Client::main(const std::vector<std::string> & /*args*/)
try
{
    UseSSL use_ssl;
    auto & thread_status = MainThreadStatus::getInstance();
    setupSignalHandler();

    std::cout << std::fixed << std::setprecision(3);
    std::cerr << std::fixed << std::setprecision(3);

    registerFormats();
    registerFunctions();
    registerAggregateFunctions();

    processConfig();
    adjustSettings();
    initTTYBuffer(
        toProgressOption(config().getString("progress", "default")), toProgressOption(config().getString("progress-table", "default")));
    initKeystrokeInterceptor();
    ASTAlterCommand::setFormatAlterCommandsWithParentheses(true);

    {
        // All that just to set DB::CurrentThread::get().getGlobalContext()
        // which is required for client timezone (pushed from server) to work.
        auto thread_group = std::make_shared<ThreadGroup>();
        const_cast<ContextWeakPtr &>(thread_group->global_context) = global_context;
        thread_status.attachToGroup(thread_group, false);
    }

    /// Includes delayed_interactive.
    if (is_interactive)
    {
        clearTerminal();
        showClientVersion();
    }

    try
    {
        connect();
    }
    catch (const Exception & e)
    {
        if (e.code() != DB::ErrorCodes::AUTHENTICATION_FAILED || config().has("password") || config().getBool("ask-password", false)
            || !is_interactive)
            throw;

        config().setBool("ask-password", true);
        connect();
    }

    /// Show warnings at the beginning of connection.
    if (is_interactive && !config().has("no-warnings"))
        showWarnings();

    /// Set user password complexity rules
    auto & access_control = client_context->getAccessControl();
    access_control.setPasswordComplexityRules(connection->getPasswordComplexityRules());

    if (is_interactive && !delayed_interactive && !buzz_house)
    {
        runInteractive();
    }
    else
    {
        connection->setDefaultDatabase(connection_parameters.default_database);

        runNonInteractive();

        // If exception code isn't zero, we should return non-zero return
        // code anyway.
        const auto * exception = server_exception ? server_exception.get() : client_exception.get();

        if (exception)
        {
            return exception->code() != 0 ? exception->code() : -1;
        }

        if (have_error)
        {
            // Shouldn't be set without an exception, but check it just in
            // case so that at least we don't lose an error.
            return -1;
        }

        if (delayed_interactive)
            runInteractive();
    }

    return 0;
}
catch (const Exception & e)
{
    bool need_print_stack_trace = config().getBool("stacktrace", false) && e.code() != ErrorCodes::NETWORK_ERROR;
    std::cerr << getExceptionMessage(e, need_print_stack_trace, true) << std::endl << std::endl;
    /// If exception code isn't zero, we should return non-zero return code anyway.
    return static_cast<UInt8>(e.code()) ? e.code() : -1;
}
catch (...)
{
    std::cerr << getCurrentExceptionMessage(false) << std::endl;
    return getCurrentExceptionCode();
}


void Client::connect()
{
    String server_name;
    UInt64 server_version_major = 0;
    UInt64 server_version_minor = 0;
    UInt64 server_version_patch = 0;

    if (hosts_and_ports.empty())
    {
        String host = config().getString("host", "localhost");
        UInt16 port = ConnectionParameters::getPortFromConfig(config(), host);
        hosts_and_ports.emplace_back(HostAndPort{host, port});
    }

    for (size_t attempted_address_index = 0; attempted_address_index < hosts_and_ports.size(); ++attempted_address_index)
    {
        try
        {
            connection_parameters = ConnectionParameters(
                config(), hosts_and_ports[attempted_address_index].host, hosts_and_ports[attempted_address_index].port);

            if (is_interactive)
                std::cout << "Connecting to "
                          << (!connection_parameters.default_database.empty()
                                  ? "database " + connection_parameters.default_database + " at "
                                  : "")
                          << connection_parameters.host << ":" << connection_parameters.port
                          << (!connection_parameters.user.empty() ? " as user " + connection_parameters.user : "") << "." << std::endl;

            connection = Connection::createConnection(connection_parameters, client_context);

            if (max_client_network_bandwidth)
            {
                ThrottlerPtr throttler = std::make_shared<Throttler>(max_client_network_bandwidth, 0, "");
                connection->setThrottler(throttler);
            }

            connection->getServerVersion(
                connection_parameters.timeouts,
                server_name,
                server_version_major,
                server_version_minor,
                server_version_patch,
                server_revision);
            config().setString("host", connection_parameters.host);
            config().setInt("port", connection_parameters.port);
            break;
        }
        catch (const Exception & e)
        {
            /// This problem can't be fixed with reconnection so it is not attempted
            if (e.code() == DB::ErrorCodes::AUTHENTICATION_FAILED)
                throw;

            if (attempted_address_index == hosts_and_ports.size() - 1)
                throw;

            if (is_interactive)
            {
                std::cerr << "Connection attempt to database at " << connection_parameters.host << ":" << connection_parameters.port
                          << " resulted in failure" << std::endl
                          << getExceptionMessage(e, false) << std::endl
                          << "Attempting connection to the next provided address" << std::endl;
            }
        }
    }

    server_version = toString(server_version_major) + "." + toString(server_version_minor) + "." + toString(server_version_patch);
    load_suggestions
        = is_interactive && (server_revision >= Suggest::MIN_SERVER_REVISION) && !config().getBool("disable_suggestion", false);
    wait_for_suggestions_to_load = config().getBool("wait_for_suggestions_to_load", false);

    if (server_display_name = connection->getServerDisplayName(connection_parameters.timeouts); server_display_name.empty())
        server_display_name = config().getString("host", "localhost");

    if (is_interactive)
    {
        std::cout << "Connected to " << server_name << " server version " << server_version << "." << std::endl << std::endl;

#ifndef CLICKHOUSE_CLOUD
        auto client_version_tuple = std::make_tuple(VERSION_MAJOR, VERSION_MINOR, VERSION_PATCH);
        auto server_version_tuple = std::make_tuple(server_version_major, server_version_minor, server_version_patch);

        if (client_version_tuple < server_version_tuple)
        {
            std::cout << "ClickHouse client version is older than ClickHouse server. "
                      << "It may lack support for new features." << std::endl
                      << std::endl;
        }
        else if (client_version_tuple > server_version_tuple && server_display_name != "clickhouse-cloud")
        {
            std::cout << "ClickHouse server version is older than ClickHouse client. "
                      << "It may indicate that the server is out of date and can be upgraded." << std::endl
                      << std::endl;
        }
#endif
    }

    if (!client_context->getSettingsRef()[Setting::use_client_time_zone])
    {
        const auto & time_zone = connection->getServerTimezone(connection_parameters.timeouts);
        if (!time_zone.empty())
        {
            try
            {
                DateLUT::setDefaultTimezone(time_zone);
            }
            catch (...)
            {
                std::cerr << "Warning: could not switch to server time zone: " << time_zone
                          << ", reason: " << getCurrentExceptionMessage(/* with_stacktrace = */ false) << std::endl
                          << "Proceeding with local time zone." << std::endl
                          << std::endl;
            }
        }
        else
        {
            std::cerr << "Warning: could not determine server time zone. "
                      << "Proceeding with local time zone." << std::endl
                      << std::endl;
        }
    }

    prompt_by_server_display_name = config().getRawString("prompt_by_server_display_name.default", "{display_name} :) ");

    Strings keys;
    config().keys("prompt_by_server_display_name", keys);
    for (const String & key : keys)
    {
        if (key != "default" && server_display_name.find(key) != std::string::npos)
        {
            prompt_by_server_display_name = config().getRawString("prompt_by_server_display_name." + key);
            break;
        }
    }

    /// Prompt may contain escape sequences including \e[ or \x1b[ sequences to set terminal color.
    {
        String unescaped_prompt_by_server_display_name;
        ReadBufferFromString in(prompt_by_server_display_name);
        readEscapedString(unescaped_prompt_by_server_display_name, in);
        prompt_by_server_display_name = std::move(unescaped_prompt_by_server_display_name);
    }

    /// Prompt may contain the following substitutions in a form of {name}.
    std::map<String, String> prompt_substitutions{
        {"host", connection_parameters.host},
        {"port", toString(connection_parameters.port)},
        {"user", connection_parameters.user},
        {"display_name", server_display_name},
    };

    /// Quite suboptimal.
    for (const auto & [key, value] : prompt_substitutions)
        boost::replace_all(prompt_by_server_display_name, "{" + key + "}", value);
}


// Prints changed settings to stderr. Useful for debugging fuzzing failures.
void Client::printChangedSettings() const
{
    auto print_changes = [](const auto & changes, std::string_view settings_name)
    {
        if (!changes.empty())
        {
            fmt::print(stderr, "Changed {}: ", settings_name);
            for (size_t i = 0; i < changes.size(); ++i)
            {
                if (i)
                    fmt::print(stderr, ", ");
                fmt::print(stderr, "{} = '{}'", changes[i].name, toString(changes[i].value));
            }

            fmt::print(stderr, "\n");
        }
        else
        {
            fmt::print(stderr, "No changed {}.\n", settings_name);
        }
    };

    print_changes(client_context->getSettingsRef().changes(), "settings");
    print_changes(cmd_merge_tree_settings.changes(), "MergeTree settings");
}


static bool queryHasWithClause(const IAST & ast)
{
    if (const auto * select = dynamic_cast<const ASTSelectQuery *>(&ast); select && select->with())
    {
        return true;
    }

    // This full recursive walk is somewhat excessive, because most of the
    // children are not queries, but on the other hand it will let us to avoid
    // breakage when the AST structure changes and some new variant of query
    // nesting is added. This function is used in fuzzer, so it's better to be
    // defensive and avoid weird unexpected errors.
    for (const auto & child : ast.children)
    {
        if (queryHasWithClause(*child))
        {
            return true;
        }
    }

    return false;
}

std::optional<bool> Client::processFuzzingStep(const String & query_to_execute, const ASTPtr & parsed_query, const bool permissive)
{
    processParsedSingleQuery(query_to_execute, query_to_execute, parsed_query);

    const auto * exception = server_exception ? server_exception.get() : client_exception.get();
    // Sometimes you may get TOO_DEEP_RECURSION from the server,
    // and TOO_DEEP_RECURSION should not fail the fuzzer check.
    if (permissive && have_error && exception->code() == ErrorCodes::TOO_DEEP_RECURSION)
    {
        have_error = false;
        server_exception.reset();
        client_exception.reset();
        return true;
    }

    if (have_error)
    {
        fmt::print(stderr, "Error on processing query '{}': {}\n", parsed_query->formatForErrorMessage(), exception->message());

        // Try to reconnect after errors, for two reasons:
        // 1. We might not have realized that the server died, e.g. if
        //    it sent us a <Fatal> trace and closed connection properly.
        // 2. The connection might have gotten into a wrong state and
        //    the next query will get false positive about
        //    "Unknown packet from server".
        try
        {
            connection->forceConnected(connection_parameters.timeouts);
        }
        catch (...)
        {
            // Just report it, we'll terminate below.
            fmt::print(stderr, "Error while reconnecting to the server: {}\n", getCurrentExceptionMessage(true));

            // The reconnection might fail, but we'll still be connected
            // in the sense of `connection->isConnected() = true`,
            // in case when the requested database doesn't exist.
            // Disconnect manually now, so that the following code doesn't
            // have any doubts, and the connection state is predictable.
            connection->disconnect();
        }
    }

    if (!connection->isConnected())
    {
        // Probably the server is dead because we found an assertion
        // failure. Fail fast.
        fmt::print(stderr, "Lost connection to the server.\n");

        // Print the changed settings because they might be needed to
        // reproduce the error.
        printChangedSettings();

        return permissive; //for BuzzHouse, don't continue on error
    }

    return std::nullopt;
}

/// Returns false when server is not available.
bool Client::processWithFuzzing(const String & full_query)
{
    ASTPtr orig_ast;

    try
    {
        const char * begin = full_query.data();
        orig_ast = parseQuery(
            begin,
            begin + full_query.size(),
            client_context->getSettingsRef(),
            /*allow_multi_statements=*/true);
    }
    catch (const Exception & e)
    {
        if (e.code() != ErrorCodes::SYNTAX_ERROR && e.code() != ErrorCodes::TOO_DEEP_RECURSION)
            throw;
    }

    if (!orig_ast)
    {
        // Can't continue after a parsing error
        return true;
    }

    // `USE db` should not be executed
    // since this will break every query after `DROP db`
    if (orig_ast->as<ASTUseQuery>())
    {
        return true;
    }

    // Kusto is not a subject for fuzzing (yet)
    if (client_context->getSettingsRef()[Setting::dialect] == DB::Dialect::kusto)
    {
        return true;
    }
    if (auto * q = orig_ast->as<ASTSetQuery>())
    {
        if (auto * set_dialect = q->changes.tryGet("dialect"); set_dialect && set_dialect->safeGet<String>() == "kusto")
            return true;
    }

    // Don't repeat:
    // - INSERT -- Because the tables may grow too big.
    // - CREATE -- Because first we run the unmodified query, it will succeed,
    //             and the subsequent queries will fail.
    //             When we run out of fuzzer errors, it may be interesting to
    //             add fuzzing of create queries that wraps columns into
    //             LowCardinality or Nullable.
    //             Also there are other kinds of create queries such as CREATE
    //             DICTIONARY, we could fuzz them as well.
    // - DROP   -- No point in this (by the same reasons).
    // - SET    -- The time to fuzz the settings has not yet come
    //             (see comments in Client/QueryFuzzer.cpp)
    size_t this_query_runs = query_fuzzer_runs;
    ASTs queries_for_fuzzed_tables;

    if (orig_ast->as<ASTSetQuery>())
    {
        this_query_runs = 1;
    }
    else if (const auto * create = orig_ast->as<ASTCreateQuery>())
    {
        if (QueryFuzzer::isSuitableForFuzzing(*create))
            this_query_runs = create_query_fuzzer_runs;
        else
            this_query_runs = 1;
    }
    else if (const auto * /*insert*/ _ = orig_ast->as<ASTInsertQuery>())
    {
        this_query_runs = 1;
        queries_for_fuzzed_tables = fuzzer.getInsertQueriesForFuzzedTables(full_query);
    }
    else if (const auto * drop = orig_ast->as<ASTDropQuery>())
    {
        this_query_runs = 1;
        queries_for_fuzzed_tables = fuzzer.getDropQueriesForFuzzedTables(*drop);
    }

    String query_to_execute;
    ASTPtr fuzz_base = orig_ast;

    for (size_t fuzz_step = 0; fuzz_step < this_query_runs; ++fuzz_step)
    {
        fmt::print(stderr, "Fuzzing step {} out of {}\n", fuzz_step, this_query_runs);

        ASTPtr ast_to_process;
        try
        {
            WriteBufferFromOwnString dump_before_fuzz;
            fuzz_base->dumpTree(dump_before_fuzz);
            auto base_before_fuzz = fuzz_base->formatForErrorMessage();

            ast_to_process = fuzz_base->clone();

            WriteBufferFromOwnString dump_of_cloned_ast;
            ast_to_process->dumpTree(dump_of_cloned_ast);

            // Run the original query as well.
            if (fuzz_step > 0)
            {
                fuzzer.fuzzMain(ast_to_process);
            }

            auto base_after_fuzz = fuzz_base->formatForErrorMessage();

            // Check that the source AST didn't change after fuzzing. This
            // helps debug AST cloning errors, where the cloned AST doesn't
            // clone all its children, and erroneously points to some source
            // child elements.
            if (base_before_fuzz != base_after_fuzz)
            {
                printChangedSettings();

                fmt::print(
                    stderr,
                    "Base before fuzz: {}\n"
                    "Base after fuzz: {}\n",
                    base_before_fuzz,
                    base_after_fuzz);
                fmt::print(stderr, "Dump before fuzz:\n{}\n", dump_before_fuzz.str());
                fmt::print(stderr, "Dump of cloned AST:\n{}\n", dump_of_cloned_ast.str());
                fmt::print(stderr, "Dump after fuzz:\n");

                WriteBufferFromOStream cerr_buf(std::cerr, 4096);
                fuzz_base->dumpTree(cerr_buf);
                cerr_buf.finalize();

                fmt::print(
                    stderr,
                    "Found error: IAST::clone() is broken for some AST node. This is a bug. The original AST ('dump before fuzz') and its "
                    "cloned copy ('dump of cloned AST') refer to the same nodes, which must never happen. This means that their parent "
                    "node doesn't implement clone() correctly.");

                _exit(1);
            }

            auto fuzzed_text = ast_to_process->formatForErrorMessage();
            if (fuzz_step > 0 && fuzzed_text == base_before_fuzz)
            {
                fmt::print(stderr, "Got boring AST\n");
                continue;
            }

            query_to_execute = ast_to_process->formatForErrorMessage();
            if (auto res = processFuzzingStep(query_to_execute, ast_to_process, true))
                return *res;
        }
        catch (...)
        {
            if (!ast_to_process)
                fmt::print(stderr, "Error while forming new query: {}\n", getCurrentExceptionMessage(true));

            // Some functions (e.g. protocol parsers) don't throw, but
            // set last_exception instead, so we'll also do it here for
            // uniformity.
            // Surprisingly, this is a client exception, because we get the
            // server exception w/o throwing (see onReceiveException()).
            client_exception
                = std::make_unique<Exception>(getCurrentExceptionMessageAndPattern(print_stack_trace), getCurrentExceptionCode());
            have_error = true;
        }

        // The server is still alive, so we're going to continue fuzzing.
        // Determine what we're going to use as the starting AST.
        if (have_error)
        {
            // Query completed with error, keep the previous starting AST.
            // Also discard the exception that we now know to be non-fatal,
            // so that it doesn't influence the exit code.
            server_exception.reset();
            client_exception.reset();
            fuzzer.notifyQueryFailed(ast_to_process);
            have_error = false;
        }
        else if (ast_to_process->formatForErrorMessage().size() > 500)
        {
            // ast too long, start from original ast
            fmt::print(stderr, "Current AST is too long, discarding it and using the original AST as a start\n");
            fuzz_base = orig_ast;
        }
        else
        {
            // fuzz starting from this successful query
            fmt::print(stderr, "Query succeeded, using this AST as a start\n");
            fuzz_base = ast_to_process;
        }
    }

    for (const auto & query : queries_for_fuzzed_tables)
    {
        std::cout << std::endl;
        WriteBufferFromOStream ast_buf(std::cout, 4096);
        formatAST(*query, ast_buf, false /*highlight*/);
        ast_buf.finalize();
        if (const auto * insert = query->as<ASTInsertQuery>())
        {
            /// For inserts with data it's really useful to have the data itself available in the logs, as formatAST doesn't print it
            if (insert->hasInlinedData())
            {
                String bytes;
                {
                    auto read_buf = getReadBufferFromASTInsertQuery(query);
                    WriteBufferFromString write_buf(bytes);
                    copyData(*read_buf, write_buf);
                }
                std::cout << std::endl << bytes;
            }
        }
        std::cout << std::endl << std::endl;

        try
        {
            query_to_execute = query->formatForErrorMessage();
            if (auto res = processFuzzingStep(query_to_execute, query, false))
                return *res;
        }
        catch (...)
        {
            client_exception
                = std::make_unique<Exception>(getCurrentExceptionMessageAndPattern(print_stack_trace), getCurrentExceptionCode());
            have_error = true;
        }

        if (have_error)
        {
            server_exception.reset();
            client_exception.reset();
            fuzzer.notifyQueryFailed(query);
            have_error = false;
        }
    }

    return true;
}

#ifdef BUZZHOUSE_ENABLED

void Client::processQueryAndLog(std::ofstream & outf, const std::string & full_query)
{
    processTextAsSingleQuery(full_query);
    outf << full_query << std::endl;
}

bool Client::processBuzzHouseQuery(const std::string & full_query)
{
    bool server_up = true;
    ASTPtr orig_ast;

    have_error = false;
    try
    {
        const char * begin = full_query.data();

        if ((orig_ast = parseQuery(begin, begin + full_query.size(), client_context->getSettingsRef(), false)))
        {
            String query_to_execute = orig_ast->formatForAnything();
            const auto res = processFuzzingStep(query_to_execute, orig_ast, false);
            server_up &= res.value_or(true);
        }
        else
        {
            have_error = true;
        }
    }
    catch (...)
    {
        // Some functions (e.g. protocol parsers) don't throw, but
        // set last_exception instead, so we'll also do it here for
        // uniformity.
        // Surprisingly, this is a client exception, because we get the
        // server exception w/o throwing (see onReceiveException()).
        client_exception = std::make_unique<Exception>(getCurrentExceptionMessageAndPattern(print_stack_trace), getCurrentExceptionCode());
        have_error = true;
    }
    if (have_error)
    {
        // Query completed with error, keep the previous starting AST.
        // Also discard the exception that we now know to be non-fatal,
        // so that it doesn't influence the exit code.
        server_exception.reset();
        client_exception.reset();
    }
    return server_up;
}

typedef void (*sighandler_t)(int);
sighandler_t volatile prev_signal = nullptr;
std::sig_atomic_t volatile buzz_done = 0;

static void finishBuzzHouse(int num)
{
    if (prev_signal)
    {
        prev_signal(num);
    }
    buzz_done = 1;
}

/// Returns false when server is not available.
bool Client::buzzHouse()
{
    bool server_up = true;
    std::string full_query;
    BuzzHouse::FuzzConfig fc(this, buzz_house_options_path);
    BuzzHouse::ExternalIntegrations ei(fc);

    //set time to run, but what if a query runs for too long?
    buzz_done = 0;
    if (fc.time_to_run)
    {
        prev_signal = std::signal(SIGALRM, finishBuzzHouse);
    }
    alarm(fc.time_to_run);
    full_query.reserve(8192);
    if (fc.read_log)
    {
        std::ifstream infile(fc.log_path);

        while (server_up && !buzz_done && std::getline(infile, full_query))
        {
            server_up &= processBuzzHouseQuery(full_query);
            full_query.resize(0);
        }
    }
    else
    {
        std::string full_query2;
        bool has_cloud_features = false;
        BuzzHouse::RandomGenerator rg(fc.seed);
        std::ofstream outf(fc.log_path, std::ios::out | std::ios::trunc);
        BuzzHouse::SQLQuery sq1, sq2, sq3, sq4;
        int nsuccessfull_create_database = 0, total_create_database_tries = 0, nsuccessfull_create_table = 0, total_create_table_tries = 0;

        GOOGLE_PROTOBUF_VERIFY_VERSION;

        processTextAsSingleQuery("DROP DATABASE IF EXISTS fuzztest;");
        processTextAsSingleQuery("CREATE DATABASE fuzztest Engine=Replicated('/test/db', 's1', 'r1');");
        processTextAsSingleQuery(
            "CREATE TABLE fuzztest.t0 (c0 Int) Engine=SharedMergeTree() ORDER BY tuple() SETTINGS storage_policy = 's3_with_keeper';");
        has_cloud_features |= !have_error;
        std::cout << "Cloud features " << (has_cloud_features ? "" : "not ") << "detected" << std::endl;
        processTextAsSingleQuery("DROP DATABASE IF EXISTS fuzztest;");

        outf << "--Session seed: " << rg.getSeed() << std::endl;
        processQueryAndLog(
            outf,
            "SET engine_file_truncate_on_insert = 1, allow_aggregate_partitions_independently = 1, allow_archive_path_syntax = 1, "
            "allow_asynchronous_read_from_io_pool_for_merge_tree = 1, allow_changing_replica_until_first_data_packet = 1, "
            "allow_create_index_without_type = 1, allow_custom_error_code_in_throwif = 1, allow_ddl = 1, "
            "allow_deprecated_database_ordinary = 1, allow_deprecated_error_prone_window_functions = 1, "
            "allow_deprecated_snowflake_conversion_functions = 1, allow_deprecated_syntax_for_merge_tree = 1, allow_distributed_ddl = 1, "
            "allow_drop_detached = 1, allow_execute_multiif_columnar = 1, allow_experimental_analyzer = 1, allow_experimental_codecs = 1, "
            "allow_experimental_database_materialized_mysql = 1, allow_experimental_database_materialized_postgresql = 1, "
            "allow_experimental_dynamic_type = 1, allow_experimental_full_text_index = 1, allow_experimental_funnel_functions = 1, "
            "allow_experimental_hash_functions = 1, allow_experimental_inverted_index = 1, allow_experimental_join_condition = 1, "
            "allow_experimental_join_right_table_sorting = 1, allow_experimental_json_type = 1, "
            "allow_experimental_kafka_offsets_storage_in_keeper = 1, allow_experimental_live_view = 1, "
            "allow_experimental_materialized_postgresql_table = 1, allow_experimental_nlp_functions = 1, allow_experimental_object_type = "
            "1, allow_experimental_parallel_reading_from_replicas = 1, allow_experimental_query_deduplication = 1, "
            "allow_experimental_shared_set_join = 1, allow_experimental_statistics = 1, allow_experimental_time_series_table = 1, "
            "allow_experimental_variant_type = 1, allow_experimental_vector_similarity_index = 1, allow_experimental_window_view = 1, "
            "allow_get_client_http_header = 1, allow_hyperscan = 1, allow_introspection_functions = 1, "
            "allow_materialized_view_with_bad_select = 1, allow_named_collection_override_by_default = 1, allow_non_metadata_alters = 1, "
            "allow_nonconst_timezone_arguments = 1, allow_nondeterministic_mutations = 1, "
            "allow_nondeterministic_optimize_skip_unused_shards = 1, allow_prefetched_read_pool_for_local_filesystem = 1, "
            "allow_prefetched_read_pool_for_remote_filesystem = 1, allow_push_predicate_when_subquery_contains_with = 1, "
            "allow_reorder_prewhere_conditions = 1, allow_settings_after_format_in_insert = 1, allow_simdjson = 1, "
            "allow_statistics_optimize = 1, allow_suspicious_codecs = 1, allow_suspicious_fixed_string_types = 1, allow_suspicious_indices "
            "= 1, allow_suspicious_low_cardinality_types = 1, allow_suspicious_primary_key = 1, allow_suspicious_ttl_expressions = 1, "
            "allow_suspicious_variant_types = 1, allow_suspicious_types_in_group_by = 1, allow_suspicious_types_in_order_by = 1, "
            "allow_unrestricted_reads_from_keeper = 1, enable_analyzer = 1, enable_deflate_qpl_codec = 1, enable_zstd_qat_codec = 1, "
            "type_json_skip_duplicated_paths = 1, allow_experimental_s3queue = 1;");
        processQueryAndLog(outf, rg.nextBool() ? "SET s3_truncate_on_insert = 1;" : "SET s3_create_new_file_on_insert = 1;");

        //Load collations
        fc.loadCollations();

        full_query2.reserve(8192);
        BuzzHouse::StatementGenerator gen(fc, ei, has_cloud_features);
        BuzzHouse::QueryOracle qo(fc);
        while (server_up && !buzz_done)
        {
            sq1.Clear();
            full_query.resize(0);

            if (total_create_database_tries < 10 && nsuccessfull_create_database < 3)
            {
                (void)gen.generateNextCreateDatabase(rg, sq1.mutable_inner_query()->mutable_create_database());
                BuzzHouse::SQLQueryToString(full_query, sq1);
                outf << full_query << std::endl;
                server_up &= processBuzzHouseQuery(full_query);

                gen.updateGenerator(sq1, ei, !have_error);
                nsuccessfull_create_database += (have_error ? 0 : 1);
                total_create_database_tries++;
            }
            else if (
                gen.collectionHas<std::shared_ptr<BuzzHouse::SQLDatabase>>(gen.attached_databases) && total_create_table_tries < 50
                && nsuccessfull_create_table < 10)
            {
                (void)gen.generateNextCreateTable(rg, sq1.mutable_inner_query()->mutable_create_table());
                BuzzHouse::SQLQueryToString(full_query, sq1);
                outf << full_query << std::endl;
                server_up &= processBuzzHouseQuery(full_query);

                gen.updateGenerator(sq1, ei, !have_error);
                nsuccessfull_create_table += (have_error ? 0 : 1);
                total_create_table_tries++;
            }
            else
            {
                const uint32_t noption = rg.nextLargeNumber();

                if (noption < 31)
                {
                    //correctness test query
                    (void)qo.generateCorrectnessTestFirstQuery(rg, gen, sq1);
                    BuzzHouse::SQLQueryToString(full_query, sq1);
                    outf << full_query << std::endl;
                    server_up &= processBuzzHouseQuery(full_query);
                    (void)qo.processOracleQueryResult(true, !have_error, "Correctness query");

                    sq2.Clear();
                    full_query.resize(0);
                    (void)qo.generateCorrectnessTestSecondQuery(sq1, sq2);
                    BuzzHouse::SQLQueryToString(full_query, sq2);
                    outf << full_query << std::endl;
                    server_up &= processBuzzHouseQuery(full_query);
                    (void)qo.processOracleQueryResult(false, !have_error, "Correctness query");
                }
                else if (gen.collectionHas<BuzzHouse::SQLTable>(gen.attached_tables_for_oracle) && noption < 36)
                {
                    bool second_success = true;
                    const BuzzHouse::SQLTable & t
                        = rg.pickRandomlyFromVector(gen.filterCollection<BuzzHouse::SQLTable>(gen.attached_tables_for_oracle));

                    //test in and out formats
                    full_query2.resize(0);
                    (void)qo.dumpTableContent(rg, t, sq1);
                    BuzzHouse::SQLQueryToString(full_query2, sq1);
                    outf << full_query2 << std::endl;
                    server_up &= processBuzzHouseQuery(full_query2);
                    (void)qo.processOracleQueryResult(true, !have_error, "Dump and read table");

                    sq2.Clear();
                    (void)qo.generateExportQuery(rg, t, sq2);
                    BuzzHouse::SQLQueryToString(full_query, sq2);
                    outf << full_query << std::endl;
                    server_up &= processBuzzHouseQuery(full_query);
                    second_success &= !have_error;

                    sq3.Clear();
                    full_query.resize(0);
                    (void)qo.generateClearQuery(t, sq3);
                    BuzzHouse::SQLQueryToString(full_query, sq3);
                    outf << full_query << std::endl;
                    server_up &= processBuzzHouseQuery(full_query);
                    second_success &= !have_error;

                    sq4.Clear();
                    full_query.resize(0);
                    (void)qo.generateImportQuery(t, sq2, sq4);
                    BuzzHouse::SQLQueryToString(full_query, sq4);
                    outf << full_query << std::endl;
                    server_up &= processBuzzHouseQuery(full_query);
                    second_success &= !have_error;

                    outf << full_query2 << std::endl;
                    server_up &= processBuzzHouseQuery(full_query2);
                    second_success &= !have_error;
                    (void)qo.processOracleQueryResult(false, second_success, "Dump and read table");
                }
                else if (noption < 71)
                {
                    //test running query with different settings
                    (void)qo.generateFirstSetting(rg, sq1);
                    BuzzHouse::SQLQueryToString(full_query, sq1);
                    outf << full_query << std::endl;
                    server_up &= processBuzzHouseQuery(full_query);

                    sq2.Clear();
                    full_query2.resize(0);
                    (void)qo.generateSettingQuery(rg, gen, sq2);
                    BuzzHouse::SQLQueryToString(full_query2, sq2);
                    outf << full_query2 << std::endl;
                    server_up &= processBuzzHouseQuery(full_query2);
                    (void)qo.processOracleQueryResult(true, !have_error, "Multi setting query");

                    sq3.Clear();
                    full_query.resize(0);
                    (void)qo.generateSecondSetting(sq1, sq3);
                    BuzzHouse::SQLQueryToString(full_query, sq3);
                    outf << full_query << std::endl;
                    server_up &= processBuzzHouseQuery(full_query);

                    outf << full_query2 << std::endl;
                    server_up &= processBuzzHouseQuery(full_query2);
                    (void)qo.processOracleQueryResult(false, !have_error, "Multi setting query");
                }
                else
                {
                    (void)gen.generateNextStatement(rg, sq1);
                    BuzzHouse::SQLQueryToString(full_query, sq1);
                    outf << full_query << std::endl;
                    server_up &= processBuzzHouseQuery(full_query);

                    gen.updateGenerator(sq1, ei, !have_error);
                }
            }
        }
    }
    return server_up;
}
#else
bool Client::buzzHouse()
{
    throw Exception(ErrorCodes::NOT_IMPLEMENTED, "Clickhouse was compiled without BuzzHouse enabled");
}
#endif

void Client::printHelpMessage(const OptionsDescription & options_description, bool verbose)
{
    std::cout << options_description.main_description.value() << "\n";
    std::cout << options_description.external_description.value() << "\n";
    std::cout << options_description.hosts_and_ports_description.value() << "\n";
    if (verbose)
        std::cout << "All settings are documented at https://clickhouse.com/docs/en/operations/settings/settings.\n\n";
    std::cout << "In addition, --param_name=value can be specified for substitution of parameters for parametrized queries.\n";
    std::cout << "\nSee also: https://clickhouse.com/docs/en/integrations/sql-clients/cli\n";
}


void Client::addOptions(OptionsDescription & options_description)
{
    /// Main commandline options related to client functionality and all parameters from Settings.
    options_description.main_description->add_options()("config,c", po::value<std::string>(), "config-file path (another shorthand)")(
        "connection", po::value<std::string>(), "connection to use (from the client config), by default connection name is hostname")(
        "secure,s", "Use TLS connection")("no-secure", "Don't use TLS connection")(
        "user,u", po::value<std::string>()->default_value("default"), "user")("password", po::value<std::string>(), "password")(
        "ask-password",
        "ask-password")("ssh-key-file", po::value<std::string>(), "File containing the SSH private key for authenticate with the server.")(
        "ssh-key-passphrase", po::value<std::string>(), "Passphrase for the SSH private key specified by --ssh-key-file.")(
        "quota_key", po::value<std::string>(), "A string to differentiate quotas when the user have keyed quotas configured on server")(
        "jwt", po::value<std::string>(), "Use JWT for authentication")

        ("max_client_network_bandwidth",
         po::value<int>(),
         "the maximum speed of data exchange over the network for the client in bytes per second.")(
            "compression",
            po::value<bool>(),
            "enable or disable compression (enabled by default for remote communication and disabled for localhost communication).")

            ("query-fuzzer-runs",
             po::value<int>()->default_value(0),
             "After executing every SELECT query, do random mutations in it and run again specified number of times. This is used for "
             "testing to discover unexpected corner cases.")("create-query-fuzzer-runs", po::value<int>()->default_value(0), "")(
                "buzz-house-config", po::value<std::string>(), "Path to configuration file for BuzzHouse")(
                "interleave-queries-file",
                po::value<std::vector<std::string>>()->multitoken(),
                "file path with queries to execute before every file from 'queries-file'; multiple files can be specified (--queries-file "
                "file1 file2...); this is needed to enable more aggressive fuzzing of newly added tests (see 'query-fuzzer-runs' option)")

                ("opentelemetry-traceparent",
                 po::value<std::string>(),
                 "OpenTelemetry traceparent header as described by W3C Trace Context recommendation")(
                    "opentelemetry-tracestate",
                    po::value<std::string>(),
                    "OpenTelemetry tracestate header as described by W3C Trace Context recommendation")

                    ("no-warnings", "disable warnings when client connects to server")
        /// TODO: Left for compatibility as it's used in upgrade check, remove after next release and use server setting ignore_drop_queries_probability
        ("fake-drop", "Ignore all DROP queries, should be used only for testing")(
            "accept-invalid-certificate",
            "Ignore certificate verification errors, equal to config parameters "
            "openSSL.client.invalidCertificateHandler.name=AcceptCertificateHandler and openSSL.client.verificationMode=none");

    /// Commandline options related to external tables.

    options_description.external_description.emplace(createOptionsDescription("External tables options", terminal_width));
    options_description.external_description->add_options()("file", po::value<std::string>(), "data file or - for stdin")(
        "name", po::value<std::string>()->default_value("_data"), "name of the table")(
        "format", po::value<std::string>()->default_value("TabSeparated"), "data format")(
        "structure", po::value<std::string>(), "structure")("types", po::value<std::string>(), "types");

    /// Commandline options related to hosts and ports.
    options_description.hosts_and_ports_description.emplace(createOptionsDescription("Hosts and ports options", terminal_width));
    options_description.hosts_and_ports_description->add_options()(
        "host,h",
        po::value<String>()->default_value("localhost"),
        "Server hostname. Multiple hosts can be passed via multiple arguments"
        "Example of usage: '--host host1 --host host2 --port port2 --host host3 ...'"
        "Each '--port port' will be attached to the last seen host that doesn't have a port yet,"
        "if there is no such host, the port will be attached to the next first host or to default host.")(
        "port", po::value<UInt16>(), "server ports");
}


void Client::processOptions(
    const OptionsDescription & options_description,
    const CommandLineOptions & options,
    const std::vector<Arguments> & external_tables_arguments,
    const std::vector<Arguments> & hosts_and_ports_arguments)
{
    namespace po = boost::program_options;

    size_t number_of_external_tables_with_stdin_source = 0;
    for (size_t i = 0; i < external_tables_arguments.size(); ++i)
    {
        /// Parse commandline options related to external tables.
        po::parsed_options parsed_tables
            = po::command_line_parser(external_tables_arguments[i]).options(options_description.external_description.value()).run();
        po::variables_map external_options;
        po::store(parsed_tables, external_options);

        try
        {
            external_tables.emplace_back(external_options);
            if (external_tables.back().file == "-")
                ++number_of_external_tables_with_stdin_source;
            if (number_of_external_tables_with_stdin_source > 1)
                throw Exception(ErrorCodes::BAD_ARGUMENTS, "Two or more external tables has stdin (-) set as --file field");
        }
        catch (const Exception & e)
        {
            std::cerr << getExceptionMessage(e, false) << std::endl;
            std::cerr << "Table №" << i << std::endl << std::endl;
            /// Avoid the case when error exit code can possibly overflow to normal (zero).
            auto exit_code = e.code() % 256;
            if (exit_code == 0)
                exit_code = 255;
            _exit(exit_code);
        }
    }

    for (const auto & hosts_and_ports_argument : hosts_and_ports_arguments)
    {
        /// Parse commandline options related to external tables.
        po::parsed_options parsed_hosts_and_ports
            = po::command_line_parser(hosts_and_ports_argument).options(options_description.hosts_and_ports_description.value()).run();
        po::variables_map host_and_port_options;
        po::store(parsed_hosts_and_ports, host_and_port_options);
        std::string host = host_and_port_options["host"].as<std::string>();
        std::optional<UInt16> port
            = !host_and_port_options["port"].empty() ? std::make_optional(host_and_port_options["port"].as<UInt16>()) : std::nullopt;
        hosts_and_ports.emplace_back(HostAndPort{host, port});
    }

    send_external_tables = true;

    shared_context = Context::createShared();
    global_context = Context::createGlobal(shared_context.get());

    global_context->makeGlobalContext();
    global_context->setApplicationType(Context::ApplicationType::CLIENT);

    global_context->setSettings(cmd_settings);

    /// Copy settings-related program options to config.
    /// TODO: Is this code necessary?
    global_context->getSettingsRef().addToClientOptions(config(), options, allow_repeated_settings);

    if (options.count("config-file") && options.count("config"))
        throw Exception(ErrorCodes::BAD_ARGUMENTS, "Two or more configuration files referenced in arguments");

    if (options.count("config"))
        config().setString("config-file", options["config"].as<std::string>());
    if (options.count("connection"))
        config().setString("connection", options["connection"].as<std::string>());
    if (options.count("interleave-queries-file"))
        interleave_queries_files = options["interleave-queries-file"].as<std::vector<std::string>>();
    if (options.count("secure"))
        config().setBool("secure", true);
    if (options.count("no-secure"))
        config().setBool("no-secure", true);
    if (options.count("user") && !options["user"].defaulted())
        config().setString("user", options["user"].as<std::string>());
    if (options.count("password"))
        config().setString("password", options["password"].as<std::string>());
    if (options.count("ask-password"))
        config().setBool("ask-password", true);
    if (options.count("ssh-key-file"))
        config().setString("ssh-key-file", options["ssh-key-file"].as<std::string>());
    if (options.count("ssh-key-passphrase"))
        config().setString("ssh-key-passphrase", options["ssh-key-passphrase"].as<std::string>());
    if (options.count("quota_key"))
        config().setString("quota_key", options["quota_key"].as<std::string>());
    if (options.count("max_client_network_bandwidth"))
        max_client_network_bandwidth = options["max_client_network_bandwidth"].as<int>();
    if (options.count("compression"))
        config().setBool("compression", options["compression"].as<bool>());
    if (options.count("no-warnings"))
        config().setBool("no-warnings", true);
    if (options.count("fake-drop"))
        config().setString("ignore_drop_queries_probability", "1");
    if (options.count("jwt"))
    {
        if (!options["user"].defaulted())
            throw Exception(ErrorCodes::BAD_ARGUMENTS, "User and JWT flags can't be specified together");
        config().setString("jwt", options["jwt"].as<std::string>());
        config().setString("user", "");
    }
    if (options.count("accept-invalid-certificate"))
    {
        config().setString("openSSL.client.invalidCertificateHandler.name", "AcceptCertificateHandler");
        config().setString("openSSL.client.verificationMode", "none");
    }
    else
        config().setString("openSSL.client.invalidCertificateHandler.name", "RejectCertificateHandler");

    query_fuzzer_runs = options["query-fuzzer-runs"].as<int>();
    buzz_house_options_path = options.count("buzz-house-config") ? options["buzz-house-config"].as<std::string>() : "";
    buzz_house = buzz_house_options_path != "";
    if (query_fuzzer_runs || buzz_house)
    {
        // Ignore errors in parsing queries.
        config().setBool("ignore-error", true);
        ignore_error = true;
    }

    if ((create_query_fuzzer_runs = options["create-query-fuzzer-runs"].as<int>()))
    {
        // Ignore errors in parsing queries.
        config().setBool("ignore-error", true);

        global_context->setSetting("allow_suspicious_low_cardinality_types", true);
        ignore_error = true;
    }

    if (options.count("opentelemetry-traceparent"))
    {
        String traceparent = options["opentelemetry-traceparent"].as<std::string>();
        String error;
        if (!global_context->getClientTraceContext().parseTraceparentHeader(traceparent, error))
            throw Exception(ErrorCodes::BAD_ARGUMENTS, "Cannot parse OpenTelemetry traceparent '{}': {}", traceparent, error);
    }

    if (options.count("opentelemetry-tracestate"))
        global_context->getClientTraceContext().tracestate = options["opentelemetry-tracestate"].as<std::string>();

    /// In case of clickhouse-client the `client_context` can be just an alias for the `global_context`.
    /// (There is no need to copy the context because clickhouse-client has no background tasks so it won't use that context in parallel.)
    client_context = global_context;
    initClientContext();

    /// Allow to pass-through unknown settings to the server.
    client_context->getAccessControl().allowAllSettings();
}


void Client::processConfig()
{
    if (!queries.empty() && config().has("queries-file"))
        throw Exception(ErrorCodes::BAD_ARGUMENTS, "Options '--query' and '--queries-file' cannot be specified at the same time");

    /// Batch mode is enabled if one of the following is true:
    /// - -q (--query) command line option is present.
    ///   The value of the option is used as the text of query (or of multiple queries).
    ///   If stdin is not a terminal, INSERT data for the first query is read from it.
    /// - stdin is not a terminal. In this case queries are read from it.
    /// - --queries-file command line option is present.
    ///   The value of the option is used as file with query (or of multiple queries) to execute.

    delayed_interactive = config().has("interactive") && (!queries.empty() || config().has("queries-file"));
    if (stdin_is_a_tty && (delayed_interactive || (queries.empty() && queries_files.empty())))
    {
        is_interactive = true;
    }
    else
    {
        echo_queries = config().getBool("echo", false);
        ignore_error = config().getBool("ignore-error", false);

        auto query_id = config().getString("query_id", "");
        if (!query_id.empty())
            global_context->setCurrentQueryId(query_id);
    }
    print_stack_trace = config().getBool("stacktrace", false);

    pager = config().getString("pager", "");

    setDefaultFormatsAndCompressionFromConfiguration();
}


void Client::readArguments(
    int argc,
    char ** argv,
    Arguments & common_arguments,
    std::vector<Arguments> & external_tables_arguments,
    std::vector<Arguments> & hosts_and_ports_arguments)
{
    bool has_connection_string
        = argc >= 2 && tryParseConnectionString(std::string_view(argv[1]), common_arguments, hosts_and_ports_arguments);
    int start_argument_index = has_connection_string ? 2 : 1;

    /** We allow different groups of arguments:
        * - common arguments;
        * - arguments for any number of external tables each in form "--external args...",
        *   where possible args are file, name, format, structure, types;
        * - param arguments for prepared statements.
        * Split these groups before processing.
        */
    bool in_external_group = false;

    std::string prev_host_arg;
    std::string prev_port_arg;

    for (int arg_num = start_argument_index; arg_num < argc; ++arg_num)
    {
        std::string_view arg = argv[arg_num];

        if (has_connection_string)
            checkIfCmdLineOptionCanBeUsedWithConnectionString(arg);

        if (arg == "--external")
        {
            in_external_group = true;
            external_tables_arguments.emplace_back(Arguments{""});
        }
        /// Options with value after equal sign.
        else if (
            in_external_group
            && (arg.starts_with("--file=") || arg.starts_with("--name=") || arg.starts_with("--format=") || arg.starts_with("--structure=")
                || arg.starts_with("--types=")))
        {
            external_tables_arguments.back().emplace_back(arg);
        }
        /// Options with value after whitespace.
        else if (in_external_group && (arg == "--file" || arg == "--name" || arg == "--format" || arg == "--structure" || arg == "--types"))
        {
            if (arg_num + 1 < argc)
            {
                external_tables_arguments.back().emplace_back(arg);
                ++arg_num;
                arg = argv[arg_num];
                external_tables_arguments.back().emplace_back(arg);
            }
            else
                break;
        }
        else
        {
            in_external_group = false;
            if (arg == "--file"sv || arg == "--name"sv || arg == "--structure"sv || arg == "--types"sv)
                throw Exception(ErrorCodes::BAD_ARGUMENTS, "Parameter must be in external group, try add --external before {}", arg);

            /// Parameter arg after underline.
            if (arg.starts_with("--param_"))
            {
                auto param_continuation = arg.substr(strlen("--param_"));
                auto equal_pos = param_continuation.find_first_of('=');

                if (equal_pos == std::string::npos)
                {
                    /// param_name value
                    ++arg_num;
                    if (arg_num >= argc)
                        throw Exception(ErrorCodes::BAD_ARGUMENTS, "Parameter requires value");
                    arg = argv[arg_num];
                    query_parameters.emplace(String(param_continuation), String(arg));
                }
                else
                {
                    if (equal_pos == 0)
                        throw Exception(ErrorCodes::BAD_ARGUMENTS, "Parameter name cannot be empty");

                    /// param_name=value
                    query_parameters.emplace(param_continuation.substr(0, equal_pos), param_continuation.substr(equal_pos + 1));
                }
            }
            else if (arg.starts_with("--host") || arg.starts_with("-h"))
            {
                std::string host_arg;
                /// --host host
                if (arg == "--host" || arg == "-h")
                {
                    ++arg_num;
                    if (arg_num >= argc)
                        throw Exception(ErrorCodes::BAD_ARGUMENTS, "Host argument requires value");
                    arg = argv[arg_num];
                    host_arg = "--host=";
                    host_arg.append(arg);
                }
                else
                    host_arg = arg;

                /// --port port1 --host host1
                if (!prev_port_arg.empty())
                {
                    hosts_and_ports_arguments.push_back({host_arg, prev_port_arg});
                    prev_port_arg.clear();
                }
                else
                {
                    /// --host host1 --host host2
                    if (!prev_host_arg.empty())
                        hosts_and_ports_arguments.push_back({prev_host_arg});

                    prev_host_arg = host_arg;
                }
            }
            else if (arg.starts_with("--port"))
            {
                auto port_arg = String{arg};
                /// --port port
                if (arg == "--port")
                {
                    port_arg.push_back('=');
                    ++arg_num;
                    if (arg_num >= argc)
                        throw Exception(ErrorCodes::BAD_ARGUMENTS, "Port argument requires value");
                    arg = argv[arg_num];
                    port_arg.append(arg);
                }

                /// --host host1 --port port1
                if (!prev_host_arg.empty())
                {
                    hosts_and_ports_arguments.push_back({port_arg, prev_host_arg});
                    prev_host_arg.clear();
                }
                else
                {
                    /// --port port1 --port port2
                    if (!prev_port_arg.empty())
                        hosts_and_ports_arguments.push_back({prev_port_arg});

                    prev_port_arg = port_arg;
                }
            }
            else if (arg == "--allow_repeated_settings")
                allow_repeated_settings = true;
            else if (arg == "--allow_merge_tree_settings")
                allow_merge_tree_settings = true;
            else if (arg == "--password" && ((arg_num + 1) >= argc || std::string_view(argv[arg_num + 1]).starts_with('-')))
            {
                common_arguments.emplace_back(arg);
                /// if the value of --password is omitted, the password will be asked before
                /// connection start
                common_arguments.emplace_back(ConnectionParameters::ASK_PASSWORD);
            }
            else
                common_arguments.emplace_back(arg);
        }
    }
    if (!prev_host_arg.empty())
        hosts_and_ports_arguments.push_back({prev_host_arg});
    if (!prev_port_arg.empty())
        hosts_and_ports_arguments.push_back({prev_port_arg});
}

}


#pragma clang diagnostic ignored "-Wunused-function"
#pragma clang diagnostic ignored "-Wmissing-declarations"

int mainEntryClickHouseClient(int argc, char ** argv)
{
    try
    {
        DB::Client client;
        // Initialize command line options
        client.init(argc, argv);
        return client.run();
    }
    catch (const DB::Exception & e)
    {
        std::cerr << DB::getExceptionMessage(e, false) << std::endl;
        auto code = DB::getCurrentExceptionCode();
        return static_cast<UInt8>(code) ? code : 1;
    }
    catch (const boost::program_options::error & e)
    {
        std::cerr << "Bad arguments: " << e.what() << std::endl;
        return DB::ErrorCodes::BAD_ARGUMENTS;
    }
    catch (...)
    {
        std::cerr << DB::getCurrentExceptionMessage(true) << '\n';
        auto code = DB::getCurrentExceptionCode();
        return static_cast<UInt8>(code) ? code : 1;
    }
}<|MERGE_RESOLUTION|>--- conflicted
+++ resolved
@@ -223,18 +223,6 @@
         return {};
 
     std::vector<String> messages;
-<<<<<<< HEAD
-    connection->sendQuery(
-        connection_parameters.timeouts,
-        "SELECT * FROM viewIfPermitted(SELECT message FROM system.warnings ELSE null('message String'))",
-        {} /* query_parameters */,
-        "" /* query_id */,
-        QueryProcessingStage::Complete,
-        &client_context->getSettingsRef(),
-        &client_context->getClientInfo(),
-        false,
-        {});
-=======
     connection->sendQuery(connection_parameters.timeouts,
                           "SELECT * FROM viewIfPermitted(SELECT message FROM system.warnings ELSE null('message String'))",
                           {} /* query_parameters */,
@@ -242,7 +230,6 @@
                           QueryProcessingStage::Complete,
                           &client_context->getSettingsRef(),
                           &client_context->getClientInfo(), false, {}, {});
->>>>>>> ed4d955d
     while (true)
     {
         Packet packet = connection->receivePacket();
