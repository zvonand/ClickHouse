#include "config.h"
#if USE_AVRO

#include <cstddef>
#include <memory>
#include <optional>
#include <sstream>
#include <Columns/ColumnSet.h>
#include <Core/UUID.h>
#include <DataTypes/DataTypeSet.h>
#include <Formats/FormatFilterInfo.h>
#include <Formats/FormatParserSharedResources.h>
#include <Formats/ReadSchemaUtils.h>
#include <Functions/FunctionFactory.h>
#include <Functions/IFunctionAdaptors.h>
#include <Functions/tuple.h>
#include <Processors/Formats/ISchemaReader.h>
#include <Processors/Formats/Impl/ParquetBlockInputFormat.h>
#include <Processors/Transforms/FilterTransform.h>
#include <QueryPipeline/QueryPipelineBuilder.h>
#include <Storages/ObjectStorage/StorageObjectStorageConfiguration.h>
#include <fmt/format.h>
#include <Poco/JSON/Array.h>
#include <Poco/JSON/Object.h>
#include <Poco/JSON/Stringifier.h>
#include <Common/Exception.h>

#include <Interpreters/PreparedSets.h>
#include <Storages/ObjectStorage/Utils.h>

#include <Databases/DataLake/Common.h>
#include <Disks/DiskType.h>
#include <Core/ColumnsWithTypeAndName.h>
#include <Core/Settings.h>
#include <Core/NamesAndTypes.h>
#include <Databases/DataLake/ICatalog.h>
#include <Disks/DiskObjectStorage/ObjectStorages/StoredObject.h>
#include <Formats/FormatFactory.h>
#include <IO/ReadBufferFromFileBase.h>
#include <IO/ReadBufferFromString.h>
#include <IO/ReadHelpers.h>
#include <Interpreters/Context.h>
#include <Interpreters/IcebergMetadataLog.h>

#include <Storages/ObjectStorage/DataLakes/Common/Common.h>
#include <Storages/ObjectStorage/StorageObjectStorageSource.h>
#include <IO/CompressedReadBufferWrapper.h>
#include <Interpreters/ExpressionActions.h>
#include <Storages/ObjectStorage/DataLakes/DataLakeStorageSettings.h>
#include <Storages/ObjectStorage/DataLakes/Iceberg/IcebergMetadataFilesCache.h>

#include <Disks/DiskObjectStorage/ObjectStorages/IObjectStorage.h>
#include <Interpreters/StorageID.h>
#include <Storages/ColumnsDescription.h>
#include <Storages/ObjectStorage/DataLakes/Common/AvroForIcebergDeserializer.h>
#include <Storages/ObjectStorage/DataLakes/Iceberg/Compaction.h>
#include <Storages/ObjectStorage/DataLakes/Iceberg/Constant.h>
#include <Storages/ObjectStorage/DataLakes/Iceberg/IcebergDataObjectInfo.h>
#include <Storages/ObjectStorage/DataLakes/Iceberg/IcebergIterator.h>
#include <Storages/ObjectStorage/DataLakes/Iceberg/IcebergMetadata.h>
#include <Storages/ObjectStorage/DataLakes/Iceberg/IcebergTableStateSnapshot.h>
#include <Storages/ObjectStorage/DataLakes/Iceberg/IcebergWrites.h>
#include <Storages/ObjectStorage/DataLakes/Iceberg/ManifestFile.h>
#include <Storages/ObjectStorage/DataLakes/Iceberg/ManifestFilesPruning.h>
#include <Storages/ObjectStorage/DataLakes/Iceberg/Mutations.h>
#include <Storages/ObjectStorage/DataLakes/Iceberg/PositionDeleteTransform.h>
#include <Storages/ObjectStorage/DataLakes/Iceberg/Snapshot.h>
#include <Storages/ObjectStorage/DataLakes/Iceberg/StatelessMetadataFileGetter.h>
#include <Storages/ObjectStorage/DataLakes/Iceberg/Utils.h>

#include <Common/ProfileEvents.h>
#include <Common/SharedLockGuard.h>
#include <Common/logger_useful.h>

namespace ProfileEvents
{
extern const Event IcebergIteratorInitializationMicroseconds;
extern const Event IcebergMetadataUpdateMicroseconds;
extern const Event IcebergTrivialCountOptimizationApplied;
}

namespace DB
{

namespace DataLakeStorageSetting
{
extern const DataLakeStorageSettingsString iceberg_metadata_file_path;
extern const DataLakeStorageSettingsString iceberg_metadata_table_uuid;
extern const DataLakeStorageSettingsBool iceberg_recent_metadata_file_by_last_updated_ms_field;
extern const DataLakeStorageSettingsBool iceberg_use_version_hint;
extern const DataLakeStorageSettingsNonZeroUInt64 iceberg_format_version;
}

namespace ErrorCodes
{
extern const int BAD_ARGUMENTS;
extern const int LOGICAL_ERROR;
extern const int NOT_IMPLEMENTED;
extern const int ICEBERG_SPECIFICATION_VIOLATION;
extern const int TABLE_ALREADY_EXISTS;
extern const int SUPPORT_IS_DISABLED;
}

namespace Setting
{
extern const SettingsNonZeroUInt64 max_block_size;
extern const SettingsUInt64 max_bytes_in_set;
extern const SettingsUInt64 max_rows_in_set;
extern const SettingsOverflowMode set_overflow_mode;
extern const SettingsInt64 iceberg_timestamp_ms;
extern const SettingsInt64 iceberg_snapshot_id;
extern const SettingsBool use_iceberg_metadata_files_cache;
extern const SettingsBool use_iceberg_partition_pruning;
extern const SettingsBool write_full_path_in_iceberg_metadata;
extern const SettingsBool use_roaring_bitmap_iceberg_positional_deletes;
extern const SettingsString iceberg_metadata_compression_method;
extern const SettingsBool allow_experimental_insert_into_iceberg;
extern const SettingsBool allow_experimental_iceberg_compaction;
extern const SettingsBool iceberg_delete_data_on_drop;
}

namespace
{
String dumpMetadataObjectToString(const Poco::JSON::Object::Ptr & metadata_object)
{
    std::ostringstream oss; // STYLE_CHECK_ALLOW_STD_STRING_STREAM
    Poco::JSON::Stringifier::stringify(metadata_object, oss);
    return removeEscapedSlashes(oss.str());
}
}


using namespace Iceberg;

namespace
{
Iceberg::TableStateSnapshotPtr extractIcebergSnapshotIdFromMetadataObject(StorageMetadataPtr storage_metadata)
{
    if (!storage_metadata || !storage_metadata->datalake_table_state.has_value())
        return nullptr;
    chassert(std::holds_alternative<TableStateSnapshot>(storage_metadata->datalake_table_state.value()));
    return std::make_shared<TableStateSnapshot>(std::get<TableStateSnapshot>(storage_metadata->datalake_table_state.value()));
}
}

Iceberg::PersistentTableComponents IcebergMetadata::initializePersistentTableComponents(
    StorageObjectStorageConfigurationPtr configuration, IcebergMetadataFilesCachePtr cache_ptr, ContextPtr context_)
{
    const auto [metadata_version, metadata_file_path, compression_method]
        = getLatestOrExplicitMetadataFileAndVersion(object_storage, configuration->getPathForRead().path, configuration->getDataLakeSettings(), cache_ptr, context_, log.get(), std::nullopt);
    LOG_DEBUG(log, "Latest metadata file path is {}, version {}", metadata_file_path, metadata_version);
    auto metadata_object
        = getMetadataJSONObject(metadata_file_path, object_storage, cache_ptr, context_, log, compression_method, std::nullopt);
    Int32 format_version = metadata_object->getValue<Int32>(f_format_version);
    String table_location = metadata_object->getValue<String>(f_location);
    std::optional<String> table_uuid = std::nullopt;
    if (metadata_object->has(Iceberg::f_table_uuid))
    {
        table_uuid = normalizeUuid(metadata_object->getValue<String>(f_table_uuid));
    }
    else
    {
        if (format_version >= 2)
        {
            throw Exception(
                ErrorCodes::ICEBERG_SPECIFICATION_VIOLATION,
                "Iceberg table metadata file '{}' doesn't contain required field '{}'",
                metadata_file_path,
                Iceberg::f_table_uuid);
        }
    }
    return PersistentTableComponents{
        .schema_processor = std::make_shared<IcebergSchemaProcessor>(),
        .metadata_cache = cache_ptr,
        .format_version = format_version,
        .table_location = table_location,
        .metadata_compression_method = compression_method,
        .table_path = configuration->getPathForRead().path,
        .table_uuid = table_uuid,
    };
}

std::pair<IcebergDataSnapshotPtr, TableStateSnapshot> IcebergMetadata::getRelevantState(const ContextPtr & context) const
{
    const auto [metadata_version, metadata_file_path, compression_method] = getLatestOrExplicitMetadataFileAndVersion(
        object_storage,
        persistent_components.table_path,
        data_lake_settings,
        persistent_components.metadata_cache,
        context,
        log.get(),
        persistent_components.table_uuid);
    return getState(context, metadata_file_path, metadata_version);
}

IcebergMetadata::IcebergMetadata(
    ObjectStoragePtr object_storage_,
    StorageObjectStorageConfigurationPtr configuration_,
    const ContextPtr & context_,
    IcebergMetadataFilesCachePtr cache_ptr)
<<<<<<< HEAD
    : object_storage(std::move(object_storage_))
    , secondary_storages(std::make_shared<SecondaryStorages>())
    , configuration(std::move(configuration_))
    , log(getLogger("IcebergMetadata"))
    , persistent_components(initializePersistentTableComponents(cache_ptr, context_))
=======
    : log(getLogger("IcebergMetadata"))
    , object_storage(std::move(object_storage_))
    , persistent_components(initializePersistentTableComponents(configuration_, cache_ptr, context_))
    , data_lake_settings(configuration_->getDataLakeSettings())
    , write_format(configuration_->format)
>>>>>>> 473fc9f6
{
}

Int32 IcebergMetadata::parseTableSchema(
    const Poco::JSON::Object::Ptr & metadata_object, IcebergSchemaProcessor & schema_processor, LoggerPtr metadata_logger)
{
    const auto format_version = metadata_object->getValue<Int32>(f_format_version);
    if (format_version == 2)
    {
        auto [schema, current_schema_id] = parseTableSchemaV2Method(metadata_object);
        schema_processor.addIcebergTableSchema(schema);
        return current_schema_id;
    }
    else
    {
        try
        {
            auto [schema, current_schema_id] = parseTableSchemaV1Method(metadata_object);
            schema_processor.addIcebergTableSchema(schema);
            return current_schema_id;
        }
        catch (const Exception & first_error)
        {
            if (first_error.code() != ErrorCodes::BAD_ARGUMENTS)
                throw;
            try
            {
                auto [schema, current_schema_id] = parseTableSchemaV2Method(metadata_object);
                schema_processor.addIcebergTableSchema(schema);
                LOG_WARNING(
                    metadata_logger,
                    "Iceberg table schema was parsed using v2 specification, but it was impossible to parse it using v1 "
                    "specification. Be "
                    "aware that you Iceberg writing engine violates Iceberg specification. Error during parsing {}",
                    first_error.displayText());
                return current_schema_id;
            }
            catch (const Exception & second_error)
            {
                if (first_error.code() != ErrorCodes::BAD_ARGUMENTS)
                    throw;
                throw Exception(
                    ErrorCodes::BAD_ARGUMENTS,
                    "Cannot parse Iceberg table schema both with v1 and v2 methods. Old method error: {}. New method error: {}",
                    first_error.displayText(),
                    second_error.displayText());
            }
        }
    }
}

Poco::JSON::Object::Ptr traverseMetadataAndFindNecessarySnapshotObject(
    Poco::JSON::Object::Ptr metadata_object, Int64 snapshot_id, IcebergSchemaProcessorPtr schema_processor)
{
    if (!metadata_object->has(f_snapshots))
        throw Exception(ErrorCodes::ICEBERG_SPECIFICATION_VIOLATION, "No snapshot set found in metadata for iceberg file");
    auto schemas = metadata_object->get(f_schemas).extract<Poco::JSON::Array::Ptr>();
    for (UInt32 j = 0; j < schemas->size(); ++j)
    {
        auto schema = schemas->getObject(j);
        schema_processor->addIcebergTableSchema(schema);
    }
    Poco::JSON::Object::Ptr current_snapshot = nullptr;
    auto snapshots = metadata_object->get(f_snapshots).extract<Poco::JSON::Array::Ptr>();
    for (size_t i = 0; i < snapshots->size(); ++i)
    {
        const auto snapshot = snapshots->getObject(static_cast<UInt32>(i));
        auto current_snapshot_id = snapshot->getValue<Int64>(f_metadata_snapshot_id);
        auto current_schema_id = snapshot->getValue<Int32>(f_schema_id);
        schema_processor->registerSnapshotWithSchemaId(current_snapshot_id, current_schema_id);
        if (snapshot->getValue<Int64>(f_metadata_snapshot_id) == snapshot_id)
        {
            current_snapshot = snapshot;
        }
    }
    return current_snapshot;
}

IcebergDataSnapshotPtr IcebergMetadata::createIcebergDataSnapshotFromSnapshotJSON(
    Poco::JSON::Object::Ptr snapshot_object, Int64 snapshot_id, ContextPtr local_context) const
{
    if (!snapshot_object->has(f_manifest_list))
        throw Exception(
            ErrorCodes::ICEBERG_SPECIFICATION_VIOLATION,
            "Snapshot object doesn't contain a manifest list path for snapshot with id `{}`",
            snapshot_id);
    String manifest_list_file_path = snapshot_object->getValue<String>(f_manifest_list);
    std::optional<size_t> total_rows;
    std::optional<size_t> total_bytes;
    std::optional<size_t> total_position_deletes;

    if (snapshot_object->has(f_summary))
    {
        auto summary_object = snapshot_object->get(f_summary).extract<Poco::JSON::Object::Ptr>();
        if (summary_object->has(f_total_records))
            total_rows = summary_object->getValue<Int64>(f_total_records);

        if (summary_object->has(f_total_files_size))
            total_bytes = summary_object->getValue<Int64>(f_total_files_size);

        if (summary_object->has(f_total_position_deletes))
        {
            total_position_deletes = summary_object->getValue<Int64>(f_total_position_deletes);
        }
    }

    if (!snapshot_object->has(f_schema_id))
        throw Exception(ErrorCodes::ICEBERG_SPECIFICATION_VIOLATION, "No schema id found for snapshot id `{}`", snapshot_id);
    Int32 schema_id = snapshot_object->getValue<Int32>(f_schema_id);


    return std::make_shared<IcebergDataSnapshot>(
        getManifestList(
            object_storage,
            persistent_components,
            local_context,
<<<<<<< HEAD
            makeAbsolutePath(persistent_components.table_location, manifest_list_file_path),
            log,
            *secondary_storages),
=======
            getProperFilePathFromMetadataInfo(
                manifest_list_file_path, persistent_components.table_path, persistent_components.table_location),
            log),
>>>>>>> 473fc9f6
        snapshot_id,
        schema_id,
        total_rows,
        total_bytes,
        total_position_deletes);
}

IcebergDataSnapshotPtr
IcebergMetadata::getIcebergDataSnapshot(Poco::JSON::Object::Ptr metadata_object, Int64 snapshot_id, ContextPtr local_context) const
{
    auto object = traverseMetadataAndFindNecessarySnapshotObject(metadata_object, snapshot_id, persistent_components.schema_processor);
    if (!object)
        throw Exception(ErrorCodes::ICEBERG_SPECIFICATION_VIOLATION, "No snapshot found for id `{}`", snapshot_id);

    return createIcebergDataSnapshotFromSnapshotJSON(object, snapshot_id, local_context);
}

bool IcebergMetadata::optimize(
    const StorageMetadataPtr & metadata_snapshot, ContextPtr context, const std::optional<FormatSettings> & format_settings)
{
    if (context->getSettingsRef()[Setting::allow_experimental_iceberg_compaction])
    {
        const auto sample_block = std::make_shared<const Block>(metadata_snapshot->getSampleBlock());
        auto snapshots_info = getHistory(context);
        compactIcebergTable(
            snapshots_info,
            persistent_components,
            object_storage,
<<<<<<< HEAD
            *secondary_storages,
            configuration_ptr,
=======
            data_lake_settings,
>>>>>>> 473fc9f6
            format_settings,
            sample_block,
            context,
            write_format);
        return true;
    }
    else
    {
        throw Exception(
            ErrorCodes::BAD_ARGUMENTS, "Enable 'allow_experimental_iceberg_compaction' setting to call optimize for iceberg tables.");
    }
}

std::pair<IcebergDataSnapshotPtr, Int32>
IcebergMetadata::getStateImpl(const ContextPtr & local_context, Poco::JSON::Object::Ptr metadata_object) const
{
    std::optional<String> manifest_list_file;

    bool timestamp_changed = local_context->getSettingsRef()[Setting::iceberg_timestamp_ms].changed;
    bool snapshot_id_changed = local_context->getSettingsRef()[Setting::iceberg_snapshot_id].changed;
    if (timestamp_changed && snapshot_id_changed)
    {
        throw Exception(
            ErrorCodes::BAD_ARGUMENTS,
            "Time travel with timestamp and snapshot id for iceberg table by path {} cannot be changed simultaneously",
            persistent_components.table_path);
    }
    if (timestamp_changed)
    {
        if (!metadata_object->has(f_snapshot_log))
            throw Exception(
                ErrorCodes::BAD_ARGUMENTS,
                "No snapshot log found in metadata for iceberg table {} so it is impossible to get relevant snapshot id using timestamp",
                persistent_components.table_path);
        std::optional<Int64> current_snapshot_id = std::nullopt;
        {
            Int64 closest_timestamp = 0;
            Int64 query_timestamp = local_context->getSettingsRef()[Setting::iceberg_timestamp_ms];
            auto snapshot_log = metadata_object->get(f_snapshot_log).extract<Poco::JSON::Array::Ptr>();
            for (size_t i = 0; i < snapshot_log->size(); ++i)
            {
                const auto snapshot = snapshot_log->getObject(static_cast<UInt32>(i));
                Int64 snapshot_timestamp = snapshot->getValue<Int64>(f_timestamp_ms);
                if (snapshot_timestamp <= query_timestamp && snapshot_timestamp > closest_timestamp)
                {
                    closest_timestamp = snapshot_timestamp;
                    current_snapshot_id = snapshot->getValue<Int64>(f_metadata_snapshot_id);
                }
            }
        }
        if (!current_snapshot_id)
            throw Exception(
                ErrorCodes::BAD_ARGUMENTS,
                "No snapshot found in snapshot log before requested timestamp for iceberg table {}",
                persistent_components.table_path);
        auto data_snapshot = getIcebergDataSnapshot(metadata_object, *current_snapshot_id, local_context);
        return {data_snapshot, data_snapshot->schema_id_on_snapshot_commit};
    }
    else if (snapshot_id_changed)
    {
        Int64 current_snapshot_id = local_context->getSettingsRef()[Setting::iceberg_snapshot_id];
        auto data_snapshot = getIcebergDataSnapshot(metadata_object, current_snapshot_id, local_context);
        return {data_snapshot, data_snapshot->schema_id_on_snapshot_commit};
    }
    else
    {
        auto schema_id = parseTableSchema(metadata_object, *persistent_components.schema_processor, log);
        if (!metadata_object->has(f_current_snapshot_id))
        {
            return {nullptr, schema_id};
        }
        auto current_snapshot_id = metadata_object->getValue<Int64>(f_current_snapshot_id);
        if (current_snapshot_id < 0)
        {
            return {nullptr, schema_id};
        }
        auto data_snapshot = getIcebergDataSnapshot(metadata_object, current_snapshot_id, local_context);
        return {data_snapshot, schema_id};
    }
}

std::pair<IcebergDataSnapshotPtr, TableStateSnapshot>
IcebergMetadata::getState(const ContextPtr & local_context, const String & metadata_path, Int32 metadata_version) const
{
    IcebergDataSnapshotPtr data_snapshot;
    TableStateSnapshot table_state_snapshot;
    auto metadata_object = getMetadataJSONObject(
        metadata_path, object_storage, persistent_components.metadata_cache, local_context, log, persistent_components.metadata_compression_method, persistent_components.table_uuid);

    insertRowToLogTable(
        local_context,
        dumpMetadataObjectToString(metadata_object),
        DB::IcebergMetadataLogLevel::Metadata,
        persistent_components.table_path,
        metadata_path,
        std::nullopt,
        std::nullopt);

    chassert(persistent_components.format_version == metadata_object->getValue<int>(f_format_version));

    std::tie(data_snapshot, table_state_snapshot.schema_id) = getStateImpl(local_context, metadata_object);
    table_state_snapshot.snapshot_id = data_snapshot ? std::optional{data_snapshot->snapshot_id} : std::nullopt;
    table_state_snapshot.metadata_version = metadata_version;
    table_state_snapshot.metadata_file_path = metadata_path;
    return {data_snapshot, table_state_snapshot};
}

std::shared_ptr<NamesAndTypesList> IcebergMetadata::getInitialSchemaByPath(ContextPtr, ObjectInfoPtr object_info) const
{
    IcebergDataObjectInfo * iceberg_object_info = dynamic_cast<IcebergDataObjectInfo *>(object_info.get());
    if (!iceberg_object_info)
        return nullptr;
    /// if we need schema evolution or have equality deletes files, we need to read all the columns.
    return (iceberg_object_info->info.underlying_format_read_schema_id != iceberg_object_info->info.schema_id_relevant_to_iterator
            || (!iceberg_object_info->info.equality_deletes_objects.empty()))
        ? persistent_components.schema_processor->getClickhouseTableSchemaById(iceberg_object_info->info.underlying_format_read_schema_id)
        : nullptr;
}

std::shared_ptr<const ActionsDAG> IcebergMetadata::getSchemaTransformer(ContextPtr, ObjectInfoPtr object_info) const
{
    IcebergDataObjectInfo * iceberg_object_info = dynamic_cast<IcebergDataObjectInfo *>(object_info.get());
    if (!iceberg_object_info)
        return nullptr;
    return (iceberg_object_info->info.underlying_format_read_schema_id != iceberg_object_info->info.schema_id_relevant_to_iterator)
        ? persistent_components.schema_processor->getSchemaTransformationDagByIds(
              iceberg_object_info->info.underlying_format_read_schema_id, iceberg_object_info->info.schema_id_relevant_to_iterator)
        : nullptr;
}

void IcebergMetadata::mutate(
    const MutationCommands & commands,
    StorageObjectStorageConfigurationPtr configuration,
    ContextPtr context,
    const StorageID & storage_id,
    StorageMetadataPtr metadata_snapshot,
    std::shared_ptr<DataLake::ICatalog> catalog,
    const std::optional<FormatSettings> & format_settings)
{
    if (!context->getSettingsRef()[Setting::allow_experimental_insert_into_iceberg].value)
    {
        throw Exception(
            ErrorCodes::SUPPORT_IS_DISABLED,
            "Iceberg mutations is experimental. "
            "To allow its usage, enable setting allow_experimental_insert_into_iceberg");
    }

    DB::Iceberg::mutate(
        commands,
        context,
        metadata_snapshot,
        storage_id,
        object_storage,
        data_lake_settings,
        persistent_components,
        write_format,
        format_settings,
        catalog,
        configuration->getTypeName(),
        configuration->getNamespace()
    );
}

void IcebergMetadata::checkMutationIsPossible(const MutationCommands & commands)
{
    for (const auto & command : commands)
        if (command.type != MutationCommand::DELETE && command.type != MutationCommand::UPDATE)
            throw Exception(ErrorCodes::NOT_IMPLEMENTED, "Iceberg supports only DELETE and UPDATE mutations");
}

void IcebergMetadata::checkAlterIsPossible(const AlterCommands & commands)
{
    for (const auto & command : commands)
    {
        if (command.type != AlterCommand::Type::ADD_COLUMN && command.type != AlterCommand::Type::DROP_COLUMN
            && command.type != AlterCommand::Type::MODIFY_COLUMN)
            throw Exception(ErrorCodes::NOT_IMPLEMENTED, "Alter of type '{}' is not supported by Iceberg storage", command.type);
    }
}

void IcebergMetadata::alter(const AlterCommands & params, ContextPtr context)
{
    if (!context->getSettingsRef()[Setting::allow_experimental_insert_into_iceberg].value)
    {
        throw Exception(
            ErrorCodes::SUPPORT_IS_DISABLED,
            "Alter iceberg is experimental. "
            "To allow its usage, enable setting allow_experimental_insert_into_iceberg");
    }

    Iceberg::alter(params, context, object_storage, data_lake_settings, persistent_components, write_format);
}

void IcebergMetadata::createInitial(
    const ObjectStoragePtr & object_storage,
    const StorageObjectStorageConfigurationWeakPtr & configuration,
    const ContextPtr & local_context,
    const std::optional<ColumnsDescription> & columns,
    ASTPtr partition_by,
    ASTPtr order_by,
    bool if_not_exists,
    std::shared_ptr<DataLake::ICatalog> catalog,
    const StorageID & table_id_)
{
    auto configuration_ptr = configuration.lock();
    if (!configuration_ptr)
        throw Exception(ErrorCodes::LOGICAL_ERROR, "Trying to create Iceberg table, but storage configuration is expired");

    std::vector<String> metadata_files;
    try
    {
        metadata_files = listFiles(*object_storage, configuration_ptr->getPathForRead().path, "metadata", ".metadata.json");
    }
    catch (const Exception & ex)
    {
        throw Exception(ErrorCodes::BAD_ARGUMENTS, "NoSuchBucket: {}", ex.what());
    }
    if (!metadata_files.empty())
    {
        if (if_not_exists)
            return;
        else
            throw Exception(
                ErrorCodes::TABLE_ALREADY_EXISTS, "Iceberg table with path {} already exists", configuration_ptr->getPathForRead().path);
    }

    String location_path = configuration_ptr->getRawPath().path;
    if (local_context->getSettingsRef()[Setting::write_full_path_in_iceberg_metadata].value)
        location_path
            = configuration_ptr->getTypeName() + "://" + configuration_ptr->getNamespace() + "/" + configuration_ptr->getRawPath().path;
    auto [metadata_content_object, metadata_content] = createEmptyMetadataFile(
        location_path, *columns, partition_by, order_by, local_context, configuration_ptr->getDataLakeSettings()[DataLakeStorageSetting::iceberg_format_version]);
    auto compression_method_str = local_context->getSettingsRef()[Setting::iceberg_metadata_compression_method].value;
    auto compression_method = chooseCompressionMethod(compression_method_str, compression_method_str);

    auto compression_suffix = compression_method_str;
    if (!compression_suffix.empty())
        compression_suffix = "." + compression_suffix;

    auto filename = fmt::format("{}metadata/v1{}.metadata.json", configuration_ptr->getRawPath().path, compression_suffix);

    writeMessageToFile(metadata_content, filename, object_storage, local_context, "*", "", compression_method);

    if (configuration_ptr->getDataLakeSettings()[DataLakeStorageSetting::iceberg_use_version_hint].value)
    {
        auto filename_version_hint = configuration_ptr->getRawPath().path + "metadata/version-hint.text";
        writeMessageToFile(filename, filename_version_hint, object_storage, local_context, "*", "");
    }

    if (catalog)
    {
        auto catalog_filename = configuration_ptr->getTypeName() + "://" + configuration_ptr->getNamespace() + "/"
            + configuration_ptr->getRawPath().path + "metadata/v1.metadata.json";
        const auto & [namespace_name, table_name] = DataLake::parseTableName(table_id_.getTableName());
        catalog->createTable(namespace_name, table_name, catalog_filename, metadata_content_object);
    }
}

Iceberg::IcebergDataSnapshotPtr IcebergMetadata::getRelevantDataSnapshotFromTableStateSnapshot(
    Iceberg::TableStateSnapshot table_state_snapshot, ContextPtr local_context) const
{
    IcebergDataSnapshotPtr data_snapshot;
    auto metadata_object = getMetadataJSONObject(
        table_state_snapshot.metadata_file_path,
        object_storage,
        persistent_components.metadata_cache,
        local_context,
        log,
        persistent_components.metadata_compression_method,
        persistent_components.table_uuid);
    if (!table_state_snapshot.snapshot_id.has_value())
        return nullptr;
    Poco::JSON::Object::Ptr snapshot_object = traverseMetadataAndFindNecessarySnapshotObject(
        metadata_object, *table_state_snapshot.snapshot_id, persistent_components.schema_processor);

    return createIcebergDataSnapshotFromSnapshotJSON(snapshot_object, *table_state_snapshot.snapshot_id, local_context);
}

DataLakeMetadataPtr IcebergMetadata::create(
    const ObjectStoragePtr & object_storage,
    const StorageObjectStorageConfigurationWeakPtr & configuration,
    const ContextPtr & local_context)
{
    auto configuration_ptr = configuration.lock();
    if (!configuration_ptr)
        throw Exception(ErrorCodes::LOGICAL_ERROR, "Trying to create Iceberg table, but storage configuration is expired");

    auto log = getLogger("IcebergMetadata");

    IcebergMetadataFilesCachePtr cache_ptr = nullptr;

    if (local_context->getSettingsRef()[Setting::use_iceberg_metadata_files_cache])
        cache_ptr = local_context->getIcebergMetadataFilesCache();
    else
        LOG_TRACE(
            log, "Not using in-memory cache for iceberg metadata files, because the setting use_iceberg_metadata_files_cache is false.");

    return std::make_unique<IcebergMetadata>(object_storage, configuration_ptr, local_context, cache_ptr);
}

IcebergMetadata::IcebergHistory IcebergMetadata::getHistory(ContextPtr local_context) const
{
    const auto [metadata_version, metadata_file_path, compression_method] = getLatestOrExplicitMetadataFileAndVersion(
        object_storage,
        persistent_components.table_path,
        data_lake_settings,
        persistent_components.metadata_cache,
        local_context,
        log.get(),
        persistent_components.table_uuid);

    auto metadata_object
        = getMetadataJSONObject(metadata_file_path, object_storage, persistent_components.metadata_cache, local_context, log, compression_method, persistent_components.table_uuid);
    chassert(persistent_components.format_version == metadata_object->getValue<int>(f_format_version));

    /// History
    std::vector<Iceberg::IcebergHistoryRecord> iceberg_history;

    auto snapshots = metadata_object->get(f_snapshots).extract<Poco::JSON::Array::Ptr>();
    auto snapshot_logs = metadata_object->get(f_snapshot_log).extract<Poco::JSON::Array::Ptr>();

    std::vector<Int64> ancestors;
    std::map<Int64, Int64> parents_list;
    for (size_t i = 0; i < snapshots->size(); ++i)
    {
        const auto snapshot = snapshots->getObject(static_cast<UInt32>(i));
        auto snapshot_id = snapshot->getValue<Int64>(f_metadata_snapshot_id);

        if (snapshot->has(f_parent_snapshot_id) && !snapshot->isNull(f_parent_snapshot_id))
            parents_list[snapshot_id] = snapshot->getValue<Int64>(f_parent_snapshot_id);
        else
            parents_list[snapshot_id] = 0;
    }

    /// For empty table we may have no snapshots
    if (metadata_object->has(f_current_snapshot_id))
    {
        auto current_snapshot_id = metadata_object->getValue<Int64>(f_current_snapshot_id);
        /// Add current snapshot-id to ancestors list
        ancestors.push_back(current_snapshot_id);
        while (parents_list[current_snapshot_id] != 0)
        {
            ancestors.push_back(parents_list[current_snapshot_id]);
            current_snapshot_id = parents_list[current_snapshot_id];
        }
    }

    for (size_t i = 0; i < snapshots->size(); ++i)
    {
        IcebergHistoryRecord history_record;

        const auto snapshot = snapshots->getObject(static_cast<UInt32>(i));
        history_record.snapshot_id = snapshot->getValue<Int64>(f_metadata_snapshot_id);

        auto manifest_list_path = snapshot->getValue<String>(f_manifest_list);
        history_record.manifest_list_absolute_path = makeAbsolutePath(persistent_components.table_location, manifest_list_path);

        const auto summary = snapshot->getObject(f_summary);
        if (summary->has(f_added_data_files))
            history_record.added_files = summary->getValue<Int32>(f_added_data_files);
        if (summary->has(f_added_records))
            history_record.added_records = summary->getValue<Int32>(f_added_records);
        history_record.added_files_size = summary->getValue<Int32>(f_added_files_size);
        history_record.num_partitions = summary->getValue<Int32>(f_changed_partition_count);

        if (snapshot->has(f_parent_snapshot_id) && !snapshot->isNull(f_parent_snapshot_id))
            history_record.parent_id = snapshot->getValue<Int64>(f_parent_snapshot_id);
        else
            history_record.parent_id = 0;

        for (size_t j = 0; j < snapshot_logs->size(); ++j)
        {
            const auto snapshot_log = snapshot_logs->getObject(static_cast<UInt32>(j));
            if (snapshot_log->getValue<Int64>(f_metadata_snapshot_id) == history_record.snapshot_id)
            {
                auto value = snapshot_log->getValue<std::string>(f_timestamp_ms);
                ReadBufferFromString in(value);
                DateTime64 time = 0;
                readDateTime64Text(time, 6, in);

                history_record.made_current_at = time;
                break;
            }
        }

        if (std::find(ancestors.begin(), ancestors.end(), history_record.snapshot_id) != ancestors.end())
            history_record.is_current_ancestor = true;
        else
            history_record.is_current_ancestor = false;

        iceberg_history.push_back(history_record);
    }

    return iceberg_history;
}

bool IcebergMetadata::isDataSortedBySortingKey(StorageMetadataPtr storage_metadata_snapshot, ContextPtr context) const
{
    if (!storage_metadata_snapshot->hasSortingKey())
        return false;

    auto sorting_key = storage_metadata_snapshot->getSortingKey();
    if (!sorting_key.sort_order_id.has_value())
        return false;

    auto table_state_snapshot = extractIcebergSnapshotIdFromMetadataObject(storage_metadata_snapshot);
    if (table_state_snapshot == nullptr)
    {
        throw Exception(
            ErrorCodes::LOGICAL_ERROR,
            "Can't extract iceberg table state from storage snapshot for table location {}",
            persistent_components.table_location);
    }

    /// Empty table is sorted table
    auto data_snapshot = getRelevantDataSnapshotFromTableStateSnapshot(*table_state_snapshot, context);
    if (!data_snapshot)
        return true;

    for (const auto & manifest_list_entry : data_snapshot->manifest_list_entries)
    {
        auto manifest_file_ptr = getManifestFile(
            object_storage,
            persistent_components,
            context,
            log,
            manifest_list_entry.manifest_file_absolute_path,
            manifest_list_entry.added_sequence_number,
            manifest_list_entry.added_snapshot_id,
            *secondary_storages);

        if (!manifest_file_ptr->areAllDataFilesSortedBySortOrderID(sorting_key.sort_order_id.value()))
            return false;
    }
    return true;
}

std::optional<size_t> IcebergMetadata::totalRows(ContextPtr local_context) const
{
    auto [actual_data_snapshot, actual_table_state_snapshot] = getRelevantState(local_context);

    if (!actual_data_snapshot)
    {
        ProfileEvents::increment(ProfileEvents::IcebergTrivialCountOptimizationApplied);
        return 0;
    }


    /// All these "hints" with total rows or bytes are optional both in
    /// metadata files and in manifest files, so we try all of them one by one
    if (auto total_rows = actual_data_snapshot->getTotalRows(); total_rows.has_value())
    {
        ProfileEvents::increment(ProfileEvents::IcebergTrivialCountOptimizationApplied);
        return total_rows;
    }

    Int64 result = 0;
    for (const auto & manifest_list_entry : actual_data_snapshot->manifest_list_entries)
    {
        auto manifest_file_ptr = getManifestFile(
            object_storage,
            persistent_components,
            local_context,
            log,
            manifest_list_entry.manifest_file_absolute_path,
            manifest_list_entry.added_sequence_number,
            manifest_list_entry.added_snapshot_id,
            *secondary_storages);
        auto data_count = manifest_file_ptr->getRowsCountInAllFilesExcludingDeleted(FileContentType::DATA);
        auto position_deletes_count = manifest_file_ptr->getRowsCountInAllFilesExcludingDeleted(FileContentType::POSITION_DELETE);
        if (!data_count.has_value() || !position_deletes_count.has_value())
            return {};

        result += data_count.value() - position_deletes_count.value();
    }

    ProfileEvents::increment(ProfileEvents::IcebergTrivialCountOptimizationApplied);
    return result;
}

std::optional<size_t> IcebergMetadata::totalBytes(ContextPtr local_context) const
{
    auto [actual_data_snapshot, actual_table_state_snapshot] = getRelevantState(local_context);

    if (!actual_data_snapshot)
        return 0;

    /// All these "hints" with total rows or bytes are optional both in
    /// metadata files and in manifest files, so we try all of them one by one
    if (actual_data_snapshot->total_bytes.has_value())
        return actual_data_snapshot->total_bytes;

    Int64 result = 0;
    for (const auto & manifest_list_entry : actual_data_snapshot->manifest_list_entries)
    {
        auto manifest_file_ptr = getManifestFile(
            object_storage,
            persistent_components,
            local_context,
            log,
            manifest_list_entry.manifest_file_absolute_path,
            manifest_list_entry.added_sequence_number,
            manifest_list_entry.added_snapshot_id,
            *secondary_storages);
        auto count = manifest_file_ptr->getBytesCountInAllDataFilesExcludingDeleted();
        if (!count.has_value())
            return {};

        result += count.value();
    }

    return result;
}

ObjectIterator IcebergMetadata::iterate(
    const ActionsDAG * filter_dag,
    FileProgressCallback callback,
    size_t /* list_batch_size */,
    StorageMetadataPtr storage_metadata,
    ContextPtr local_context) const
{
    auto iceberg_table_state = extractIcebergSnapshotIdFromMetadataObject(storage_metadata);
    if (iceberg_table_state == nullptr)
    {
        throw Exception(
            ErrorCodes::LOGICAL_ERROR,
            "Can't extract iceberg table state from storage snapshot for table location {}",
            persistent_components.table_location);
    }

    ProfileEventTimeIncrement<Microseconds> watch(ProfileEvents::IcebergIteratorInitializationMicroseconds);

    return std::make_shared<IcebergIterator>(
        object_storage,
        local_context,
        filter_dag,
        callback,
        iceberg_table_state,
        getRelevantDataSnapshotFromTableStateSnapshot(*iceberg_table_state, local_context),
        persistent_components,
        secondary_storages);
}

NamesAndTypesList IcebergMetadata::getTableSchema(ContextPtr local_context) const
{
    auto [actual_data_snapshot, actual_table_state_snapshot] = getRelevantState(local_context);
    return *persistent_components.schema_processor->getClickhouseTableSchemaById(actual_table_state_snapshot.schema_id);
}

StorageInMemoryMetadata IcebergMetadata::getStorageSnapshotMetadata(ContextPtr local_context) const
{
    ProfileEventTimeIncrement<Microseconds> watch(ProfileEvents::IcebergMetadataUpdateMicroseconds);
    auto [actual_data_snapshot, actual_table_state_snapshot] = getRelevantState(local_context);
    StorageInMemoryMetadata result;
    result.setColumns(
        ColumnsDescription{*persistent_components.schema_processor->getClickhouseTableSchemaById(actual_table_state_snapshot.schema_id)});
    result.setDataLakeTableState(actual_table_state_snapshot);
    result.sorting_key = getSortingKey(local_context, actual_table_state_snapshot);
    return result;
}

void IcebergMetadata::modifyFormatSettings(FormatSettings & format_settings, const Context & local_context) const
{
    if (!local_context.getSettingsRef()[Setting::use_roaring_bitmap_iceberg_positional_deletes].value)
        /// IcebergStreamingPositionDeleteTransform requires increasing row numbers from both the
        /// data reader and the deletes reader.
        format_settings.parquet.preserve_order = true;
}

void IcebergMetadata::addDeleteTransformers(
    ObjectInfoPtr object_info,
    QueryPipelineBuilder & builder,
    const std::optional<FormatSettings> & format_settings,
    ContextPtr local_context) const
{
    auto iceberg_object_info = std::dynamic_pointer_cast<IcebergDataObjectInfo>(object_info);
    if (!iceberg_object_info)
        return;

    if (!iceberg_object_info->info.position_deletes_objects.empty())
    {
        builder.addSimpleTransform(
            [&](const SharedHeader & header)
            { return iceberg_object_info->getPositionDeleteTransformer(object_storage, header, format_settings, local_context, persistent_components.table_location, *secondary_storages); });
    }
    const auto & delete_files = iceberg_object_info->info.equality_deletes_objects;
    LOG_DEBUG(log, "Constructing filter transform for equality delete, there are {} delete files", delete_files.size());
    for (const EqualityDeleteObject & delete_file : delete_files)
    {
        auto simple_transform_adder = [&](const SharedHeader & header)
        {
            /// get header of delete file
            Block delete_file_header;

            auto [delete_storage_to_use, resolved_delete_key] = resolveObjectStorageForPath(
                persistent_components.table_location, delete_file.file_path, object_storage, *secondary_storages, local_context);

            PathWithMetadata delete_file_object(resolved_delete_key, std::nullopt, delete_file.file_path, delete_storage_to_use);
            {
                auto schema_read_buffer = createReadBuffer(delete_file_object, delete_storage_to_use, local_context, log);
                auto schema_reader = FormatFactory::instance().getSchemaReader(delete_file.file_format, *schema_read_buffer, local_context);
                auto columns_with_names = schema_reader->readSchema();
                ColumnsWithTypeAndName initial_header_data;
                for (const auto & elem : columns_with_names)
                {
                    initial_header_data.push_back(ColumnWithTypeAndName(elem.type, elem.name));
                }
                delete_file_header = Block(initial_header_data);
            }
            /// with equality ids, we can know which columns should be deleted, here we calculate the indexes.
            const std::vector<Int32> & equality_ids = *(delete_file.equality_ids);
            Block block_for_set;
            std::vector<size_t> equality_indexes_delete_file;
            for (Int32 col_id : equality_ids)
            {
                NameAndTypePair name_and_type
                    = persistent_components.schema_processor->getFieldCharacteristics(delete_file.schema_id, col_id);
                block_for_set.insert(ColumnWithTypeAndName(name_and_type.type, name_and_type.name));
                equality_indexes_delete_file.push_back(delete_file_header.getPositionByName(name_and_type.name));
            }
            /// Then we read the content of the delete file.
            auto mutable_columns_for_set = block_for_set.cloneEmptyColumns();
            std::unique_ptr<ReadBuffer> data_read_buffer = createReadBuffer(delete_file_object, delete_storage_to_use, local_context, log);
            CompressionMethod compression_method = chooseCompressionMethod(delete_file.file_path, "auto");
            auto delete_format = FormatFactory::instance().getInput(
                delete_file.file_format,
                *data_read_buffer,
                delete_file_header,
                local_context,
                local_context->getSettingsRef()[DB::Setting::max_block_size],
                format_settings,
                nullptr,
                nullptr,
                true,
                compression_method);
            /// only get the delete columns and construct a set by 'block_for_set'
            while (true)
            {
                Chunk delete_chunk = delete_format->read();
                if (!delete_chunk)
                    break;
                size_t rows = delete_chunk.getNumRows();
                Columns delete_columns = delete_chunk.detachColumns();
                for (size_t i = 0; i < equality_indexes_delete_file.size(); i++)
                {
                    mutable_columns_for_set[i]->insertRangeFrom(*delete_columns[equality_indexes_delete_file[i]], 0, rows);
                }
            }
            block_for_set.setColumns(std::move(mutable_columns_for_set));
            /// we are constructing a 'not in' expression
            const auto & settings = local_context->getSettingsRef();
            SizeLimits size_limits_for_set
                = {settings[Setting::max_rows_in_set], settings[Setting::max_bytes_in_set], settings[Setting::set_overflow_mode]};
            FutureSetPtr future_set = std::make_shared<FutureSetFromTuple>(
                CityHash_v1_0_2::uint128(), nullptr, block_for_set.getColumnsWithTypeAndName(), true, size_limits_for_set);
            ColumnPtr set_col = ColumnSet::create(1, future_set);
            ActionsDAG dag(header->getColumnsWithTypeAndName());
            /// Construct right argument of 'not in' expression, it is the column set.
            const ActionsDAG::Node * in_rhs_arg = &dag.addColumn({set_col, std::make_shared<DataTypeSet>(), "set column"});
            /// Construct left argument of 'not in' expression
            ActionsDAG::NodeRawConstPtrs left_columns;
            std::unordered_map<std::string_view, const ActionsDAG::Node *> outputs;
            for (const auto & output : dag.getOutputs())
                outputs.emplace(output->result_name, output);
            /// select columns to use in 'notIn' function
            for (Int32 col_id : equality_ids)
            {
                NameAndTypePair name_and_type = persistent_components.schema_processor->getFieldCharacteristics(
                    iceberg_object_info->info.underlying_format_read_schema_id, col_id);
                auto it = outputs.find(name_and_type.name);
                if (it == outputs.end())
                    throw Exception(ErrorCodes::LOGICAL_ERROR, "Cannot find column {} in dag outputs", name_and_type.name);
                left_columns.push_back(it->second);
            }
            FunctionOverloadResolverPtr func_tuple_builder
                = std::make_unique<FunctionToOverloadResolverAdaptor>(std::make_shared<FunctionTuple>());
            const ActionsDAG::Node * in_lhs_arg
                = left_columns.size() == 1 ? left_columns.front() : &dag.addFunction(func_tuple_builder, std::move(left_columns), {});
            /// we got the NOT IN function
            auto func_not_in = FunctionFactory::instance().get("notIn", nullptr);
            const auto & not_in_node = dag.addFunction(func_not_in, {in_lhs_arg, in_rhs_arg}, "notInResult");
            dag.getOutputs().push_back(&not_in_node);
            LOG_DEBUG(log, "Use expression {} in equality deletes", dag.dumpDAG());
            return std::make_shared<FilterTransform>(header, std::make_shared<ExpressionActions>(std::move(dag)), "notInResult", true);
        };
        builder.addSimpleTransform(simple_transform_adder);
    }
}

SinkToStoragePtr IcebergMetadata::write(
    SharedHeader sample_block,
    const StorageID & table_id,
    ObjectStoragePtr /*object_storage*/,
    StorageObjectStorageConfigurationPtr configuration,
    const std::optional<FormatSettings> & format_settings,
    ContextPtr context,
    std::shared_ptr<DataLake::ICatalog> catalog)
{
    if (context->getSettingsRef()[Setting::allow_experimental_insert_into_iceberg])
    {
        return std::make_shared<IcebergStorageSink>(object_storage, configuration, format_settings, sample_block, context, catalog, persistent_components, table_id);
    }
    else
    {
        throw Exception(
            ErrorCodes::SUPPORT_IS_DISABLED,
            "Insert into iceberg is experimental. "
            "To allow its usage, enable setting allow_experimental_insert_into_iceberg");
    }
}

void IcebergMetadata::drop(ContextPtr context)
{
    if (context->getSettingsRef()[Setting::iceberg_delete_data_on_drop].value)
    {
        auto files = listFiles(*object_storage, persistent_components.table_path, persistent_components.table_path, "");
        for (const auto & file : files)
            object_storage->removeObjectIfExists(StoredObject(file));
    }
}

ColumnMapperPtr IcebergMetadata::getColumnMapperForObject(ObjectInfoPtr object_info) const
{
    IcebergDataObjectInfo * iceberg_object_info = dynamic_cast<IcebergDataObjectInfo *>(object_info.get());
    if (!iceberg_object_info)
        return nullptr;
    chassert(object_info->getFileFormat().has_value());
    if (Poco::toLower(*object_info->getFileFormat()) != "parquet")
        return nullptr;

    return persistent_components.schema_processor->getColumnMapperById(iceberg_object_info->info.underlying_format_read_schema_id);
}

// (TODO): usage of this function is wrong and should be removed completely (it was done as a temporary workaround for a bug which occurred during supporting concurrent SELECTs).
ColumnMapperPtr IcebergMetadata::getColumnMapperForCurrentSchema(StorageMetadataPtr storage_metadata_snapshot, ContextPtr context) const
{
    if (Poco::toLower(write_format) != "parquet")
        return nullptr;
    auto iceberg_table_state = extractIcebergSnapshotIdFromMetadataObject(storage_metadata_snapshot);
    // This is a temporary cludge for cluster functions because now the state on replicas is not synchronized with the primary state on the coordinator
    if (!iceberg_table_state)
    {
        auto [actual_data_snapshot, actual_table_state_snapshot] = getRelevantState(context);
        iceberg_table_state = std::make_shared<TableStateSnapshot>(actual_table_state_snapshot);
    }
    return persistent_components.schema_processor->getColumnMapperById(iceberg_table_state->schema_id);
}

KeyDescription IcebergMetadata::getSortingKey(ContextPtr local_context, TableStateSnapshot actual_table_state_snapshot) const
{
    auto metadata_object = getMetadataJSONObject(
        actual_table_state_snapshot.metadata_file_path,
        object_storage,
        persistent_components.metadata_cache,
        local_context,
        log,
        persistent_components.metadata_compression_method,
        persistent_components.table_uuid);

    auto [schema, current_schema_id] = parseTableSchemaV2Method(metadata_object);
    auto result = getSortingKeyDescriptionFromMetadata(metadata_object, *persistent_components.schema_processor->getClickhouseTableSchemaById(current_schema_id), local_context);
    auto sort_order_id = metadata_object->getValue<Int64>(f_default_sort_order_id);
    result.sort_order_id = sort_order_id;
    return result;
}

}

#endif<|MERGE_RESOLUTION|>--- conflicted
+++ resolved
@@ -198,19 +198,12 @@
     StorageObjectStorageConfigurationPtr configuration_,
     const ContextPtr & context_,
     IcebergMetadataFilesCachePtr cache_ptr)
-<<<<<<< HEAD
-    : object_storage(std::move(object_storage_))
-    , secondary_storages(std::make_shared<SecondaryStorages>())
-    , configuration(std::move(configuration_))
-    , log(getLogger("IcebergMetadata"))
-    , persistent_components(initializePersistentTableComponents(cache_ptr, context_))
-=======
     : log(getLogger("IcebergMetadata"))
     , object_storage(std::move(object_storage_))
+    , secondary_storages(std::make_shared<SecondaryStorages>())
     , persistent_components(initializePersistentTableComponents(configuration_, cache_ptr, context_))
     , data_lake_settings(configuration_->getDataLakeSettings())
     , write_format(configuration_->format)
->>>>>>> 473fc9f6
 {
 }
 
@@ -327,15 +320,9 @@
             object_storage,
             persistent_components,
             local_context,
-<<<<<<< HEAD
             makeAbsolutePath(persistent_components.table_location, manifest_list_file_path),
             log,
             *secondary_storages),
-=======
-            getProperFilePathFromMetadataInfo(
-                manifest_list_file_path, persistent_components.table_path, persistent_components.table_location),
-            log),
->>>>>>> 473fc9f6
         snapshot_id,
         schema_id,
         total_rows,
@@ -364,12 +351,8 @@
             snapshots_info,
             persistent_components,
             object_storage,
-<<<<<<< HEAD
             *secondary_storages,
-            configuration_ptr,
-=======
             data_lake_settings,
->>>>>>> 473fc9f6
             format_settings,
             sample_block,
             context,
