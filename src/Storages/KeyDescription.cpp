--- conflicted
+++ resolved
@@ -121,7 +121,7 @@
         return result;
 
     ParserExpression parser;
-    ASTPtr ast = parseQuery(parser, "(" + str_ + ")", 0, DBMS_DEFAULT_MAX_PARSER_DEPTH);
+    ASTPtr ast = parseQuery(parser, "(" + str_ + ")", 0, DBMS_DEFAULT_MAX_PARSER_DEPTH, DBMS_DEFAULT_MAX_PARSER_BACKTRACKS);
     FunctionNameNormalizer().visit(ast.get());
 
     return buildFromAST(ast, columns_, context_);
@@ -208,70 +208,4 @@
     return modulo_in_ast;
 }
 
-<<<<<<< HEAD
-=======
-KeyDescription KeyDescription::getSortingKeyFromAST(
-    const ASTPtr & definition_ast,
-    const ColumnsDescription & columns,
-    ContextPtr context,
-    const std::optional<String> & additional_column)
-{
-    KeyDescription result;
-    result.definition_ast = definition_ast;
-    result.expression_list_ast = extractKeyExpressionList(definition_ast);
-
-    if (additional_column)
-    {
-        result.additional_column = additional_column;
-        ASTPtr column_identifier = std::make_shared<ASTIdentifier>(*additional_column);
-        result.expression_list_ast->children.push_back(column_identifier);
-    }
-
-    const auto & children = result.expression_list_ast->children;
-    for (const auto & child : children)
-        result.column_names.emplace_back(child->getColumnName());
-
-    {
-        auto expr = result.expression_list_ast->clone();
-        auto syntax_result = TreeRewriter(context).analyze(expr, columns.getAllPhysical());
-        /// In expression we also need to store source columns
-        result.expression = ExpressionAnalyzer(expr, syntax_result, context).getActions(false);
-        /// In sample block we use just key columns
-        result.sample_block = ExpressionAnalyzer(expr, syntax_result, context).getActions(true)->getSampleBlock();
-    }
-
-    for (size_t i = 0; i < result.sample_block.columns(); ++i)
-    {
-        result.data_types.emplace_back(result.sample_block.getByPosition(i).type);
-        if (!result.data_types.back()->isComparable())
-            throw Exception(ErrorCodes::DATA_TYPE_CANNOT_BE_USED_IN_KEY,
-                            "Column {} with type {} is not allowed in key expression, it's not comparable",
-                            backQuote(result.sample_block.getByPosition(i).name), result.data_types.back()->getName());
-    }
-
-    return result;
-}
-
-KeyDescription KeyDescription::buildEmptyKey()
-{
-    KeyDescription result;
-    result.expression_list_ast = std::make_shared<ASTExpressionList>();
-    result.expression = std::make_shared<ExpressionActions>(std::make_shared<ActionsDAG>(), ExpressionActionsSettings{});
-    return result;
-}
-
-KeyDescription KeyDescription::parse(const String & str, const ColumnsDescription & columns, ContextPtr context)
-{
-    KeyDescription result;
-    if (str.empty())
-        return result;
-
-    ParserExpression parser;
-    ASTPtr ast = parseQuery(parser, "(" + str + ")", 0, DBMS_DEFAULT_MAX_PARSER_DEPTH, DBMS_DEFAULT_MAX_PARSER_BACKTRACKS);
-    FunctionNameNormalizer().visit(ast.get());
-
-    return getKeyFromAST(ast, columns, context);
-}
-
->>>>>>> bc03d425
 }