#include "Suggest.h"

#include <AggregateFunctions/AggregateFunctionFactory.h>
#include <AggregateFunctions/Combinators/AggregateFunctionCombinatorFactory.h>
#include <Columns/ColumnString.h>
#include <Common/typeid_cast.h>
#include <Common/Macros.h>
#include "Core/Protocol.h"
#include <IO/WriteBufferFromFileDescriptor.h>
#include <IO/Operators.h>
#include <Functions/FunctionFactory.h>
#include <TableFunctions/TableFunctionFactory.h>
#include <DataTypes/DataTypeFactory.h>
#include <Interpreters/Context.h>
#include <Client/Connection.h>
#include <Client/LocalConnection.h>


namespace DB
{
namespace ErrorCodes
{
    extern const int OK;
    extern const int LOGICAL_ERROR;
    extern const int UNKNOWN_PACKET_FROM_SERVER;
    extern const int DEADLOCK_AVOIDED;
    extern const int USER_SESSION_LIMIT_EXCEEDED;
}

static String getLoadSuggestionQuery(Int32 suggestion_limit, bool basic_suggestion, UInt64 server_revision)
{
    /// NOTE: Once you will update the completion list,
    /// do not forget to update 01676_clickhouse_client_autocomplete.sh
    String query;

    auto add_subquery = [&](std::string_view select, std::string_view result_column_name)
    {
        if (!query.empty())
            query += " UNION ALL ";
        query += fmt::format("SELECT * FROM viewIfPermitted({} ELSE null('{} String'))", select, result_column_name);
    };

    auto add_column = [&](std::string_view column_name, std::string_view table_name, bool distinct, std::optional<Int64> limit)
    {
        add_subquery(
            fmt::format(
                "SELECT {}{} FROM system.{}{}",
                (distinct ? "DISTINCT " : ""),
                column_name,
                table_name,
                (limit ? (" LIMIT " + std::to_string(*limit)) : "")),
            column_name);
    };

    add_column("name", "functions", false, {});
    add_column("name", "table_engines", false, {});
    add_column("name", "formats", false, {});
    add_column("name", "table_functions", false, {});
    add_column("name", "data_type_families", false, {});
    add_column("name", "merge_tree_settings", false, {});
    add_column("name", "settings", false, {});

    if (server_revision >= DBMS_MIN_REVISION_WITH_SYSTEM_KEYWORDS_TABLE)
        add_column("keyword", "keywords", false, {});

    if (!basic_suggestion)
    {
        add_column("cluster", "clusters", false, {});
        add_column("macro", "macros", false, {});
        add_column("policy_name", "storage_policies", false, {});
    }

    add_subquery("SELECT concat(func.name, comb.name) AS x FROM system.functions AS func CROSS JOIN system.aggregate_function_combinators AS comb WHERE is_aggregate", "x");

    /// The user may disable loading of databases, tables, columns by setting suggestion_limit to zero.
    if (suggestion_limit > 0)
    {
        add_column("name", "databases", false, suggestion_limit);
        add_column("name", "tables", true, suggestion_limit);
        if (!basic_suggestion)
        {
            add_column("name", "dictionaries", true, suggestion_limit);
        }
        add_column("name", "columns", true, suggestion_limit);
    }

    query = "SELECT DISTINCT arrayJoin(extractAll(name, '[\\\\w_]{2,}')) AS res FROM (" + query + ") WHERE notEmpty(res)";
    return query;
}

template <typename ConnectionType>
void Suggest::load(ContextPtr context, const ConnectionParameters & connection_parameters, Int32 suggestion_limit, bool wait_for_load)
{
    loading_thread = std::thread([my_context = Context::createCopy(context), connection_parameters, suggestion_limit, this]
    {
        ThreadStatus thread_status;
        for (size_t retry = 0; retry < 10; ++retry)
        {
            try
            {
                auto connection = ConnectionType::createConnection(connection_parameters, my_context);
                fetch(*connection,
                    connection_parameters.timeouts,
                    getLoadSuggestionQuery(
                        suggestion_limit,
                        std::is_same_v<ConnectionType, LocalConnection>,
                        connection->getServerRevision(connection_parameters.timeouts)
                    ),
                    my_context->getClientInfo());
            }
            catch (const Exception & e)
            {
                last_error = e.code();
                if (e.code() == ErrorCodes::DEADLOCK_AVOIDED)
                    continue;
                else if (e.code() != ErrorCodes::USER_SESSION_LIMIT_EXCEEDED)
                {
                    /// We should not use std::cerr here, because this method works concurrently with the main thread.
                    /// WriteBufferFromFileDescriptor will write directly to the file descriptor, avoiding data race on std::cerr.
                    ///
                    /// USER_SESSION_LIMIT_EXCEEDED is ignored here. The client will try to receive
                    /// suggestions using the main connection later.
                    WriteBufferFromFileDescriptor out(STDERR_FILENO, 4096);
                    out << "Cannot load data for command line suggestions: " << getCurrentExceptionMessage(false, true) << "\n";
                    out.next();
                }
            }
            catch (...)
            {
                last_error = getCurrentExceptionCode();
                WriteBufferFromFileDescriptor out(STDERR_FILENO, 4096);
                out << "Cannot load data for command line suggestions: " << getCurrentExceptionMessage(false, true) << "\n";
                out.next();
            }

            break;
        }

        /// Note that keyword suggestions are available even if we cannot load data from server.
    });

    if (wait_for_load)
        loading_thread.join();
}

void Suggest::load(IServerConnection & connection,
                   const ConnectionTimeouts & timeouts,
                   Int32 suggestion_limit,
                   const ClientInfo & client_info)
{
    try
    {
        fetch(connection, timeouts, getLoadSuggestionQuery(suggestion_limit, true, connection.getServerRevision(timeouts)), client_info);
    }
    catch (...)
    {
        std::cerr << "Suggestions loading exception: " << getCurrentExceptionMessage(false, true) << std::endl;
        last_error = getCurrentExceptionCode();
    }
}

void Suggest::fetch(IServerConnection & connection, const ConnectionTimeouts & timeouts, const std::string & query, const ClientInfo & client_info)
{
    connection.sendQuery(
<<<<<<< HEAD
        timeouts, query, {} /* query_parameters */, "" /* query_id */, QueryProcessingStage::Complete, nullptr, nullptr, false, {} /* external_roles*/, {});
=======
        timeouts, query, {} /* query_parameters */, "" /* query_id */, QueryProcessingStage::Complete, nullptr, &client_info, false, {});
>>>>>>> eb984db5

    while (true)
    {
        Packet packet = connection.receivePacket();
        switch (packet.type)
        {
            case Protocol::Server::Data:
                fillWordsFromBlock(packet.block);
                continue;

            case Protocol::Server::TimezoneUpdate:
            case Protocol::Server::Progress:
            case Protocol::Server::ProfileInfo:
            case Protocol::Server::Totals:
            case Protocol::Server::Extremes:
            case Protocol::Server::Log:
            case Protocol::Server::ProfileEvents:
                continue;

            case Protocol::Server::Exception:
                packet.exception->rethrow();
                return;

            case Protocol::Server::EndOfStream:
                last_error = ErrorCodes::OK;
                return;

            default:
                throw Exception(ErrorCodes::UNKNOWN_PACKET_FROM_SERVER, "Unknown packet {} from server {}",
                    packet.type, connection.getDescription());
        }
    }
}

void Suggest::fillWordsFromBlock(const Block & block)
{
    if (!block)
        return;

    if (block.columns() != 1)
        throw Exception(ErrorCodes::LOGICAL_ERROR, "Wrong number of columns received for query to read words for suggestion");

    const ColumnString & column = typeid_cast<const ColumnString &>(*block.getByPosition(0).column);

    size_t rows = block.rows();

    Words new_words;
    new_words.reserve(rows);
    for (size_t i = 0; i < rows; ++i)
        new_words.emplace_back(column[i].safeGet<String>());

    addWords(std::move(new_words));
}

template
void Suggest::load<Connection>(ContextPtr context, const ConnectionParameters & connection_parameters, Int32 suggestion_limit, bool wait_for_load);

template
void Suggest::load<LocalConnection>(ContextPtr context, const ConnectionParameters & connection_parameters, Int32 suggestion_limit, bool wait_for_load);
}<|MERGE_RESOLUTION|>--- conflicted
+++ resolved
@@ -162,11 +162,7 @@
 void Suggest::fetch(IServerConnection & connection, const ConnectionTimeouts & timeouts, const std::string & query, const ClientInfo & client_info)
 {
     connection.sendQuery(
-<<<<<<< HEAD
-        timeouts, query, {} /* query_parameters */, "" /* query_id */, QueryProcessingStage::Complete, nullptr, nullptr, false, {} /* external_roles*/, {});
-=======
-        timeouts, query, {} /* query_parameters */, "" /* query_id */, QueryProcessingStage::Complete, nullptr, &client_info, false, {});
->>>>>>> eb984db5
+        timeouts, query, {} /* query_parameters */, "" /* query_id */, QueryProcessingStage::Complete, nullptr, &client_info, false, {} /* external_roles*/, {});
 
     while (true)
     {
