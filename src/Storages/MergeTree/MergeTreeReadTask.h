#pragma once

#include <boost/core/noncopyable.hpp>
#include <Core/NamesAndTypes.h>
#include <Storages/StorageSnapshot.h>
#include <Storages/MergeTree/RangesInDataPart.h>
#include <Storages/MergeTree/IMergeTreeReader.h>
#include <Storages/MergeTree/MergeTreeRangeReader.h>
#include <Storages/MergeTree/AlterConversions.h>
#include <Storages/MergeTree/MergeTreeReadersChain.h>

namespace DB
{

class UncompressedCache;
class MarkCache;

struct MergeTreeBlockSizePredictor;
using MergeTreeBlockSizePredictorPtr = std::shared_ptr<MergeTreeBlockSizePredictor>;

class IMergeTreeDataPart;
using DataPartPtr = std::shared_ptr<const IMergeTreeDataPart>;
using MergeTreeReaderPtr = std::unique_ptr<IMergeTreeReader>;
using VirtualFields = std::unordered_map<String, Field>;


enum class MergeTreeReadType : uint8_t
{
    /// By default, read will use MergeTreeReadPool and return pipe with num_streams outputs.
    /// If num_streams == 1, will read without pool, in order specified in parts.
    Default,
    /// Read in sorting key order.
    /// Returned pipe will have the number of ports equals to parts.size().
    /// Parameter num_streams_ is ignored in this case.
    /// User should add MergingSorted itself if needed.
    InOrder,
    /// The same as InOrder, but in reverse order.
    /// For every part, read ranges and granules from end to begin. Also add ReverseTransform.
    InReverseOrder,
    /// A special type of reading where every replica
    /// talks to a remote coordinator (which is located on the initiator node)
    /// and who spreads marks and parts across them.
    ParallelReplicas,
};

struct MergeTreeReadTaskColumns
{
    /// Column names to read during WHERE
    NamesAndTypesList columns;
    /// Column names to read during each PREWHERE step
    std::vector<NamesAndTypesList> pre_columns;

    String dump() const;
    void moveAllColumnsFromPrewhere();
};

struct MergeTreeReadTaskInfo
{
    bool hasLightweightDelete() const;

    /// Data part which should be read while performing this task
    DataPartPtr data_part;
    /// Parent part of the projection part
    DataPartPtr parent_part;
    /// For `part_index` virtual column
    size_t part_index_in_query;
    /// Alter converversionss that should be applied on-fly for part.
    AlterConversionsPtr alter_conversions;
    /// Prewhere steps that should be applied to execute on-fly mutations for part.
    PrewhereExprSteps mutation_steps;
    /// Column names to read during PREWHERE and WHERE
    MergeTreeReadTaskColumns task_columns;
    /// Shared initialized size predictor. It is copied for each new task.
    MergeTreeBlockSizePredictorPtr shared_size_predictor;
    /// Shared constant fields for virtual columns.
    VirtualFields const_virtual_fields;
    /// The amount of data to read per task based on size of the queried columns.
    size_t min_marks_per_task = 0;
    size_t approx_size_of_mark = 0;
};

using MergeTreeReadTaskInfoPtr = std::shared_ptr<const MergeTreeReadTaskInfo>;

/// A batch of work for MergeTreeSelectProcessor
struct MergeTreeReadTask : private boost::noncopyable
{
public:
    /// Extra params that required for creation of reader.
    struct Extras
    {
        UncompressedCache * uncompressed_cache = nullptr;
        MarkCache * mark_cache = nullptr;
        MergeTreeReaderSettings reader_settings{};
        StorageSnapshotPtr storage_snapshot{};
        IMergeTreeReader::ValueSizeMap value_size_map{};
        ReadBufferFromFileBase::ProfileCallback profile_callback{};
    };

    struct Readers
    {
        MergeTreeReaderPtr main;
        std::vector<MergeTreeReaderPtr> prewhere;
    };

    struct BlockSizeParams
    {
        UInt64 max_block_size_rows = DEFAULT_BLOCK_SIZE;
        UInt64 preferred_block_size_bytes = 1000000;
        UInt64 preferred_max_column_in_block_size_bytes = 0;
        double min_filtration_ratio = 0.00001;
    };

    /// The result of reading from task.
    struct BlockAndProgress
    {
        Block block;
        size_t row_count = 0;
        size_t num_read_rows = 0;
        size_t num_read_bytes = 0;
    };

    MergeTreeReadTask(
        MergeTreeReadTaskInfoPtr info_,
        Readers readers_,
        MarkRanges mark_ranges_,
        const BlockSizeParams & block_size_params_,
        MergeTreeBlockSizePredictorPtr size_predictor_);

    void initializeRangeReaders(const PrewhereExprInfo & prewhere_actions, ReadStepsPerformanceCounters & read_steps_performance_counters);

    BlockAndProgress read();
    bool isFinished() const { return mark_ranges.empty() && readers_chain.isCurrentRangeFinished(); }

    const MergeTreeReadTaskInfo & getInfo() const { return *info; }
    const MergeTreeReadersChain & getReadersChain() const { return readers_chain; }
    const IMergeTreeReader & getMainReader() const { return *readers.main; }

    Readers releaseReaders() { return std::move(readers); }

    static Readers createReaders(const MergeTreeReadTaskInfoPtr & read_info, const Extras & extras, const MarkRanges & ranges);
<<<<<<< HEAD
    static MergeTreeReadersChain createReadersChain(const Readers & readers, const PrewhereExprInfo & prewhere_actions);
=======
    static RangeReaders createRangeReaders(const Readers & readers, const PrewhereExprInfo & prewhere_actions, ReadStepsPerformanceCounters & read_steps_performance_counters);
>>>>>>> 3d6e0982

private:
    UInt64 estimateNumRows() const;

    /// Shared information required for reading.
    MergeTreeReadTaskInfoPtr info;

    /// Readers for data_part of this task.
    /// May be reused and released to the next task.
    Readers readers;

    /// Range readers chain to read mark_ranges from data_part
    MergeTreeReadersChain readers_chain;

    /// Ranges to read from data_part
    MarkRanges mark_ranges;

    BlockSizeParams block_size_params;

    /// Used to satistfy preferred_block_size_bytes limitation
    MergeTreeBlockSizePredictorPtr size_predictor;
};

using MergeTreeReadTaskPtr = std::unique_ptr<MergeTreeReadTask>;

}<|MERGE_RESOLUTION|>--- conflicted
+++ resolved
@@ -126,7 +126,7 @@
         const BlockSizeParams & block_size_params_,
         MergeTreeBlockSizePredictorPtr size_predictor_);
 
-    void initializeRangeReaders(const PrewhereExprInfo & prewhere_actions, ReadStepsPerformanceCounters & read_steps_performance_counters);
+    void initializeReadersChain(const PrewhereExprInfo & prewhere_actions, ReadStepsPerformanceCounters & read_steps_performance_counters);
 
     BlockAndProgress read();
     bool isFinished() const { return mark_ranges.empty() && readers_chain.isCurrentRangeFinished(); }
@@ -138,11 +138,7 @@
     Readers releaseReaders() { return std::move(readers); }
 
     static Readers createReaders(const MergeTreeReadTaskInfoPtr & read_info, const Extras & extras, const MarkRanges & ranges);
-<<<<<<< HEAD
-    static MergeTreeReadersChain createReadersChain(const Readers & readers, const PrewhereExprInfo & prewhere_actions);
-=======
-    static RangeReaders createRangeReaders(const Readers & readers, const PrewhereExprInfo & prewhere_actions, ReadStepsPerformanceCounters & read_steps_performance_counters);
->>>>>>> 3d6e0982
+    static MergeTreeReadersChain createReadersChain(const Readers & readers, const PrewhereExprInfo & prewhere_actions, ReadStepsPerformanceCounters & read_steps_performance_counters);
 
 private:
     UInt64 estimateNumRows() const;
