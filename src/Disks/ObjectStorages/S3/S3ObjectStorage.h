#pragma once

#include <Common/config.h>

#if USE_AWS_S3

#include <Disks/ObjectStorages/IObjectStorage.h>
#include <Disks/ObjectStorages/S3/S3Capabilities.h>
#include <memory>
#include <aws/s3/S3Client.h>
#include <aws/s3/model/HeadObjectResult.h>
#include <aws/s3/model/ListObjectsV2Result.h>
#include <Storages/StorageS3Settings.h>


namespace DB
{

struct S3ObjectStorageSettings
{
    S3ObjectStorageSettings() = default;

    S3ObjectStorageSettings(
        const S3Settings::ReadWriteSettings & s3_settings_,
        uint64_t min_bytes_for_seek_,
        int32_t list_object_keys_size_,
        int32_t objects_chunk_size_to_delete_)
        : s3_settings(s3_settings_)
        , min_bytes_for_seek(min_bytes_for_seek_)
        , list_object_keys_size(list_object_keys_size_)
        , objects_chunk_size_to_delete(objects_chunk_size_to_delete_)
    {}

    S3Settings::ReadWriteSettings s3_settings;

    uint64_t min_bytes_for_seek;
    int32_t list_object_keys_size;
    int32_t objects_chunk_size_to_delete;
};


class S3ObjectStorage : public IObjectStorage
{
public:
    S3ObjectStorage(
        std::unique_ptr<Aws::S3::S3Client> && client_,
        std::unique_ptr<S3ObjectStorageSettings> && s3_settings_,
        String version_id_,
        const S3Capabilities & s3_capabilities_,
        String bucket_)
        : bucket(bucket_)
        , client(std::move(client_))
        , s3_settings(std::move(s3_settings_))
        , s3_capabilities(s3_capabilities_)
        , version_id(std::move(version_id_))
    {}

    bool exists(const StoredObject & object) const override;

    std::unique_ptr<ReadBufferFromFileBase> readObject( /// NOLINT
        const StoredObject & object,
        const ReadSettings & read_settings = ReadSettings{},
        std::optional<size_t> read_hint = {},
        std::optional<size_t> file_size = {}) const override;

    std::unique_ptr<ReadBufferFromFileBase> readObjects( /// NOLINT
        const StoredObjects & objects,
        const ReadSettings & read_settings = ReadSettings{},
        std::optional<size_t> read_hint = {},
        std::optional<size_t> file_size = {}) const override;

    /// Open the file for write and return WriteBufferFromFileBase object.
    std::unique_ptr<WriteBufferFromFileBase> writeObject( /// NOLINT
        const StoredObject & object,
        WriteMode mode,
        std::optional<ObjectAttributes> attributes = {},
        FinalizeCallback && finalize_callback = {},
        size_t buf_size = DBMS_DEFAULT_BUFFER_SIZE,
        const WriteSettings & write_settings = {}) override;

    void listPrefix(const std::string & path, RelativePathsWithSize & children) const override;

    /// Remove file. Throws exception if file doesn't exist or it's a directory.
<<<<<<< HEAD
    void removeObject(const StoredObject & object) override;

    void removeObjects(const StoredObjects & objects) override;

    void removeObjectIfExists(const StoredObject & object) override;

    void removeObjectsIfExist(const StoredObjects & objects) override;
=======
    /// Uses `DeleteObjectRequest`.
    void removeObject(const std::string & path) override;

    /// Uses `DeleteObjectsRequest` if it is allowed by `s3_capabilities`, otherwise `DeleteObjectRequest`.
    /// `DeleteObjectsRequest` is not supported on GCS, see https://issuetracker.google.com/issues/162653700 .
    void removeObjects(const PathsWithSize & paths) override;

    /// Uses `DeleteObjectRequest`.
    void removeObjectIfExists(const std::string & path) override;

    /// Uses `DeleteObjectsRequest` if it is allowed by `s3_capabilities`, otherwise `DeleteObjectRequest`.
    /// `DeleteObjectsRequest` does not exist on GCS, see https://issuetracker.google.com/issues/162653700 .
    void removeObjectsIfExist(const PathsWithSize & paths) override;
>>>>>>> d376a4b5

    ObjectMetadata getObjectMetadata(const std::string & path) const override;

    void copyObject( /// NOLINT
        const StoredObject & object_from,
        const StoredObject & object_to,
        std::optional<ObjectAttributes> object_to_attributes = {}) override;

    void copyObjectToAnotherObjectStorage( /// NOLINT
        const StoredObject & object_from,
        const StoredObject & object_to,
        IObjectStorage & object_storage_to,
        std::optional<ObjectAttributes> object_to_attributes = {}) override;

    void shutdown() override;

    void startup() override;

    void applyNewSettings(
        const Poco::Util::AbstractConfiguration & config,
        const std::string & config_prefix,
        ContextPtr context) override;

<<<<<<< HEAD
    std::string getObjectsNamespace() const override { return bucket; }

    std::string generateBlobNameForPath(const std::string & path) override;

    bool isRemote() const override { return true; }
=======
    void setCapabilitiesSupportBatchDelete(bool value) { s3_capabilities.support_batch_delete = value; }

    String getObjectsNamespace() const override { return bucket; }
>>>>>>> d376a4b5

    std::unique_ptr<IObjectStorage> cloneObjectStorage(
        const std::string & new_namespace,
        const Poco::Util::AbstractConfiguration & config,
        const std::string & config_prefix,
        ContextPtr context) override;

private:
    void setNewSettings(std::unique_ptr<S3ObjectStorageSettings> && s3_settings_);

    void setNewClient(std::unique_ptr<Aws::S3::S3Client> && client_);

    void copyObjectImpl(
        const String & src_bucket,
        const String & src_key,
        const String & dst_bucket,
        const String & dst_key,
        std::optional<Aws::S3::Model::HeadObjectResult> head = std::nullopt,
        std::optional<ObjectAttributes> metadata = std::nullopt) const;

    void copyObjectMultipartImpl(
        const String & src_bucket,
        const String & src_key,
        const String & dst_bucket,
        const String & dst_key,
        std::optional<Aws::S3::Model::HeadObjectResult> head = std::nullopt,
        std::optional<ObjectAttributes> metadata = std::nullopt) const;

    void removeObjectImpl(const StoredObject & object, bool if_exists);
    void removeObjectsImpl(const StoredObjects & objects, bool if_exists);

    Aws::S3::Model::HeadObjectOutcome requestObjectHeadData(const std::string & bucket_from, const std::string & key) const;

    std::string bucket;

    MultiVersion<Aws::S3::S3Client> client;
    MultiVersion<S3ObjectStorageSettings> s3_settings;
    S3Capabilities s3_capabilities;

    const String version_id;
};

}

#endif<|MERGE_RESOLUTION|>--- conflicted
+++ resolved
@@ -81,29 +81,19 @@
     void listPrefix(const std::string & path, RelativePathsWithSize & children) const override;
 
     /// Remove file. Throws exception if file doesn't exist or it's a directory.
-<<<<<<< HEAD
+    /// Uses `DeleteObjectRequest`.
     void removeObject(const StoredObject & object) override;
-
-    void removeObjects(const StoredObjects & objects) override;
-
-    void removeObjectIfExists(const StoredObject & object) override;
-
-    void removeObjectsIfExist(const StoredObjects & objects) override;
-=======
-    /// Uses `DeleteObjectRequest`.
-    void removeObject(const std::string & path) override;
 
     /// Uses `DeleteObjectsRequest` if it is allowed by `s3_capabilities`, otherwise `DeleteObjectRequest`.
     /// `DeleteObjectsRequest` is not supported on GCS, see https://issuetracker.google.com/issues/162653700 .
-    void removeObjects(const PathsWithSize & paths) override;
+    void removeObjects(const StoredObjects & objects) override;
 
     /// Uses `DeleteObjectRequest`.
-    void removeObjectIfExists(const std::string & path) override;
+    void removeObjectIfExists(const StoredObject & object) override;
 
     /// Uses `DeleteObjectsRequest` if it is allowed by `s3_capabilities`, otherwise `DeleteObjectRequest`.
     /// `DeleteObjectsRequest` does not exist on GCS, see https://issuetracker.google.com/issues/162653700 .
-    void removeObjectsIfExist(const PathsWithSize & paths) override;
->>>>>>> d376a4b5
+    void removeObjectsIfExist(const StoredObjects & objects) override;
 
     ObjectMetadata getObjectMetadata(const std::string & path) const override;
 
@@ -127,17 +117,13 @@
         const std::string & config_prefix,
         ContextPtr context) override;
 
-<<<<<<< HEAD
     std::string getObjectsNamespace() const override { return bucket; }
 
     std::string generateBlobNameForPath(const std::string & path) override;
 
     bool isRemote() const override { return true; }
-=======
+
     void setCapabilitiesSupportBatchDelete(bool value) { s3_capabilities.support_batch_delete = value; }
-
-    String getObjectsNamespace() const override { return bucket; }
->>>>>>> d376a4b5
 
     std::unique_ptr<IObjectStorage> cloneObjectStorage(
         const std::string & new_namespace,
