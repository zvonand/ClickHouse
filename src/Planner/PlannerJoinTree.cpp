--- conflicted
+++ resolved
@@ -2192,7 +2192,6 @@
         const auto & table_expression = table_expressions_stack[i];
         auto table_expression_type = table_expression->getNodeType();
         if (table_expression_type == QueryTreeNodeType::ARRAY_JOIN)
-<<<<<<< HEAD
             continue;
 
         if (table_expression_type == QueryTreeNodeType::CROSS_JOIN)
@@ -2208,8 +2207,6 @@
             if (join_node.getKind() == JoinKind::Full)
                 is_full_join = true;
 
-=======
->>>>>>> 1bd3a359
             continue;
         }
 
@@ -2235,13 +2232,9 @@
     QueryTreeNodePtr parent_join_tree = join_tree_node;
     for (const auto & node : table_expressions_stack)
     {
-<<<<<<< HEAD
         if (node->getNodeType() == QueryTreeNodeType::JOIN ||
             node->getNodeType() == QueryTreeNodeType::CROSS_JOIN ||
             node->getNodeType() == QueryTreeNodeType::ARRAY_JOIN)
-=======
-        if (node->getNodeType() == QueryTreeNodeType::JOIN || node->getNodeType() == QueryTreeNodeType::ARRAY_JOIN)
->>>>>>> 1bd3a359
         {
             parent_join_tree = node;
             break;
