--- conflicted
+++ resolved
@@ -6921,11 +6921,7 @@
     DECLARE(Bool, allow_experimental_insert_into_iceberg, false, R"(
 Allow to execute `insert` queries into iceberg.
 )", EXPERIMENTAL) \
-<<<<<<< HEAD
-    DECLARE(Bool, write_full_path_insert_iceberg, false, R"(
-=======
     DECLARE(Bool, write_full_path_in_iceberg_metadata, false, R"(
->>>>>>> 0d34e016
 Write full paths (including s3://) into iceberg metadata files.
 )", EXPERIMENTAL) \
     DECLARE(Bool, make_distributed_plan, false, R"(
