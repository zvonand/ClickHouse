#pragma once

namespace DB
{

/// In the names below, "REVISION" and "PROTOCOL_VERSION" are synonyms.

static constexpr auto DBMS_MIN_REVISION_WITH_CLIENT_INFO = 54032;
static constexpr auto DBMS_MIN_REVISION_WITH_SERVER_TIMEZONE = 54058;
static constexpr auto DBMS_MIN_REVISION_WITH_QUOTA_KEY_IN_CLIENT_INFO = 54060;
static constexpr auto DBMS_MIN_REVISION_WITH_TABLES_STATUS = 54226;
static constexpr auto DBMS_MIN_REVISION_WITH_TIME_ZONE_PARAMETER_IN_DATETIME_DATA_TYPE = 54337;
static constexpr auto DBMS_MIN_REVISION_WITH_SERVER_DISPLAY_NAME = 54372;
static constexpr auto DBMS_MIN_REVISION_WITH_VERSION_PATCH = 54401;
static constexpr auto DBMS_MIN_REVISION_WITH_SERVER_LOGS = 54406;
/// Minimum revision with exactly the same set of aggregation methods and rules to select them.
/// Two-level (bucketed) aggregation is incompatible if servers are inconsistent in these rules
/// (keys will be placed in different buckets and result will not be fully aggregated).
static constexpr auto DBMS_MIN_REVISION_WITH_CURRENT_AGGREGATION_VARIANT_SELECTION_METHOD = 54448;
static constexpr auto DBMS_MIN_MAJOR_VERSION_WITH_CURRENT_AGGREGATION_VARIANT_SELECTION_METHOD = 21;
static constexpr auto DBMS_MIN_MINOR_VERSION_WITH_CURRENT_AGGREGATION_VARIANT_SELECTION_METHOD = 4;
static constexpr auto DBMS_MIN_REVISION_WITH_COLUMN_DEFAULTS_METADATA = 54410;

static constexpr auto DBMS_MIN_REVISION_WITH_LOW_CARDINALITY_TYPE = 54405;
static constexpr auto DBMS_MIN_REVISION_WITH_CLIENT_WRITE_INFO = 54420;

/// Minimum revision supporting SettingsBinaryFormat::STRINGS.
static constexpr auto DBMS_MIN_REVISION_WITH_SETTINGS_SERIALIZED_AS_STRINGS = 54429;
static constexpr auto DBMS_MIN_REVISION_WITH_SCALARS = 54429;

/// Minimum revision supporting OpenTelemetry
static constexpr auto DBMS_MIN_REVISION_WITH_OPENTELEMETRY = 54442;

static constexpr auto DBMS_MIN_REVISION_WITH_AGGREGATE_FUNCTIONS_VERSIONING = 54452;

static constexpr auto DBMS_CLUSTER_INITIAL_PROCESSING_PROTOCOL_VERSION = 1;
static constexpr auto DBMS_CLUSTER_PROCESSING_PROTOCOL_VERSION_WITH_DATA_LAKE_METADATA = 2;
static constexpr auto DBMS_CLUSTER_PROCESSING_PROTOCOL_VERSION = 2;

static constexpr auto DATA_LAKE_TABLE_STATE_SNAPSHOT_PROTOCOL_VERSION = 1;

static constexpr auto DBMS_MIN_SUPPORTED_PARALLEL_REPLICAS_PROTOCOL_VERSION = 3;
static constexpr auto DBMS_PARALLEL_REPLICAS_MIN_VERSION_WITH_MARK_SEGMENT_SIZE_FIELD = 4;
static constexpr auto DBMS_PARALLEL_REPLICAS_MIN_VERSION_WITH_PROJECTION = 5;
static constexpr auto DBMS_PARALLEL_REPLICAS_PROTOCOL_VERSION = 5;
static constexpr auto DBMS_MIN_REVISION_WITH_PARALLEL_REPLICAS = 54453;
static constexpr auto DBMS_MIN_REVISION_WITH_QUERY_AND_LINE_NUMBERS = 54475;

static constexpr auto DBMS_MERGE_TREE_PART_INFO_VERSION = 1;

static constexpr auto DBMS_QUERY_PLAN_SERIALIZATION_VERSION = 0;

static constexpr auto DBMS_MIN_REVISION_WITH_INTERSERVER_SECRET = 54441;

static constexpr auto DBMS_MIN_REVISION_WITH_X_FORWARDED_FOR_IN_CLIENT_INFO = 54443;
static constexpr auto DBMS_MIN_REVISION_WITH_REFERER_IN_CLIENT_INFO = 54447;

static constexpr auto DBMS_MIN_PROTOCOL_VERSION_WITH_DISTRIBUTED_DEPTH = 54448;

static constexpr auto DBMS_MIN_PROTOCOL_VERSION_WITH_INCREMENTAL_PROFILE_EVENTS = 54451;

static constexpr auto DBMS_MIN_REVISION_WITH_CUSTOM_SERIALIZATION = 54454;

static constexpr auto DBMS_MIN_PROTOCOL_VERSION_WITH_INITIAL_QUERY_START_TIME = 54449;

static constexpr auto DBMS_MIN_PROTOCOL_VERSION_WITH_PROFILE_EVENTS_IN_INSERT = 54456;

static constexpr auto DBMS_MIN_PROTOCOL_VERSION_WITH_VIEW_IF_PERMITTED = 54457;

static constexpr auto DBMS_MIN_PROTOCOL_VERSION_WITH_ADDENDUM = 54458;

static constexpr auto DBMS_MIN_PROTOCOL_VERSION_WITH_QUOTA_KEY = 54458;

static constexpr auto DBMS_MIN_PROTOCOL_VERSION_WITH_PARAMETERS = 54459;

/// The server will send query elapsed run time in the Progress packet.
static constexpr auto DBMS_MIN_PROTOCOL_VERSION_WITH_SERVER_QUERY_TIME_IN_PROGRESS = 54460;

static constexpr auto DBMS_MIN_PROTOCOL_VERSION_WITH_PASSWORD_COMPLEXITY_RULES = 54461;

static constexpr auto DBMS_MIN_REVISION_WITH_INTERSERVER_SECRET_V2 = 54462;

static constexpr auto DBMS_MIN_PROTOCOL_VERSION_WITH_TOTAL_BYTES_IN_PROGRESS = 54463;

static constexpr auto DBMS_MIN_PROTOCOL_VERSION_WITH_TIMEZONE_UPDATES = 54464;

static constexpr auto DBMS_MIN_REVISION_WITH_SPARSE_SERIALIZATION = 54465;

static constexpr auto DBMS_MIN_REVISION_WITH_SSH_AUTHENTICATION = 54466;

/// Send read-only flag for Replicated tables as well
static constexpr auto DBMS_MIN_REVISION_WITH_TABLE_READ_ONLY_CHECK = 54467;

static constexpr auto DBMS_MIN_REVISION_WITH_SYSTEM_KEYWORDS_TABLE = 54468;

static constexpr auto DBMS_MIN_REVISION_WITH_ROWS_BEFORE_AGGREGATION = 54469;

/// Packets size header
static constexpr auto DBMS_MIN_PROTOCOL_VERSION_WITH_CHUNKED_PACKETS = 54470;

static constexpr auto DBMS_MIN_REVISION_WITH_VERSIONED_PARALLEL_REPLICAS_PROTOCOL = 54471;

/// Push externally granted roles to other nodes
static constexpr auto DBMS_MIN_PROTOCOL_VERSION_WITH_INTERSERVER_EXTERNALLY_GRANTED_ROLES = 54472;

static constexpr auto DBMS_MIN_REVISION_WITH_V2_DYNAMIC_AND_JSON_SERIALIZATION = 54473;

static constexpr auto DBMS_MIN_REVISION_WITH_SERVER_SETTINGS = 54474;

static constexpr auto DBMS_MIN_REVISON_WITH_JWT_IN_INTERSERVER = 54476;

static constexpr auto DBMS_MIN_REVISION_WITH_QUERY_PLAN_SERIALIZATION = 54477;

static constexpr auto DBMS_MIN_REVISON_WITH_PARALLEL_BLOCK_MARSHALLING = 54478;

static constexpr auto DBMS_MIN_REVISION_WITH_VERSIONED_CLUSTER_FUNCTION_PROTOCOL = 54479;

<<<<<<< HEAD
static constexpr auto DBMS_MIN_REVISION_WITH_COMPRESSED_LOGS_PROFILE_EVENTS_COLUMNS = 54480;
=======
static constexpr auto DBMS_MIN_REVISION_WITH_OUT_OF_ORDER_BUCKETS_IN_AGGREGATION = 54480;
>>>>>>> 81dafb1b

/// Version of ClickHouse TCP protocol.
///
/// Should be incremented manually on protocol changes.
///
/// NOTE: DBMS_TCP_PROTOCOL_VERSION has nothing common with VERSION_REVISION,
/// later is just a number for server version (one number instead of commit SHA)
/// for simplicity (sometimes it may be more convenient in some use cases).
static constexpr auto DBMS_TCP_PROTOCOL_VERSION = 54480;
}<|MERGE_RESOLUTION|>--- conflicted
+++ resolved
@@ -115,11 +115,8 @@
 
 static constexpr auto DBMS_MIN_REVISION_WITH_VERSIONED_CLUSTER_FUNCTION_PROTOCOL = 54479;
 
-<<<<<<< HEAD
-static constexpr auto DBMS_MIN_REVISION_WITH_COMPRESSED_LOGS_PROFILE_EVENTS_COLUMNS = 54480;
-=======
 static constexpr auto DBMS_MIN_REVISION_WITH_OUT_OF_ORDER_BUCKETS_IN_AGGREGATION = 54480;
->>>>>>> 81dafb1b
+static constexpr auto DBMS_MIN_REVISION_WITH_COMPRESSED_LOGS_PROFILE_EVENTS_COLUMNS = 54481;
 
 /// Version of ClickHouse TCP protocol.
 ///
@@ -128,5 +125,5 @@
 /// NOTE: DBMS_TCP_PROTOCOL_VERSION has nothing common with VERSION_REVISION,
 /// later is just a number for server version (one number instead of commit SHA)
 /// for simplicity (sometimes it may be more convenient in some use cases).
-static constexpr auto DBMS_TCP_PROTOCOL_VERSION = 54480;
+static constexpr auto DBMS_TCP_PROTOCOL_VERSION = 54481;
 }