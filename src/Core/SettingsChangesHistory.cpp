#include <Core/Defines.h>
#include <Core/SettingsChangesHistory.h>
#include <IO/ReadBufferFromString.h>
#include <IO/ReadHelpers.h>
#include <boost/algorithm/string.hpp>

#include <fmt/ranges.h>


namespace DB
{

namespace ErrorCodes
{
    extern const int BAD_ARGUMENTS;
    extern const int LOGICAL_ERROR;
}

ClickHouseVersion::ClickHouseVersion(std::string_view version)
{
    Strings split;
    boost::split(split, version, [](char c){ return c == '.'; });
    components.reserve(split.size());
    if (split.empty())
        throw Exception{ErrorCodes::BAD_ARGUMENTS, "Cannot parse ClickHouse version here: {}", version};

    for (const auto & split_element : split)
    {
        size_t component;
        ReadBufferFromString buf(split_element);
        if (!tryReadIntText(component, buf) || !buf.eof())
            throw Exception{ErrorCodes::BAD_ARGUMENTS, "Cannot parse ClickHouse version here: {}", version};
        components.push_back(component);
    }
}

String ClickHouseVersion::toString() const
{
    return fmt::format("{}", fmt::join(components, "."));
}

static void addSettingsChanges(
    VersionToSettingsChangesMap & settings_changes_history,
    std::string_view version,
    SettingsChangesHistory::SettingsChanges && changes)
{
    /// Forbid duplicate versions
    auto [_, inserted] = settings_changes_history.emplace(ClickHouseVersion(version), std::move(changes));
    if (!inserted)
        throw Exception{ErrorCodes::LOGICAL_ERROR, "Detected duplicate version '{}'", ClickHouseVersion(version).toString()};
}

const VersionToSettingsChangesMap & getSettingsChangesHistory()
{
    static VersionToSettingsChangesMap settings_changes_history;
    static std::once_flag initialized_flag;
    std::call_once(initialized_flag, [&]
    {
        // clang-format off
        /// History of settings changes that controls some backward incompatible changes
        /// across all ClickHouse versions. It maps ClickHouse version to settings changes that were done
        /// in this version. This history contains both changes to existing settings and newly added settings.
        /// Settings changes is a vector of structs
        ///     {setting_name, previous_value, new_value, reason}.
        /// For newly added setting choose the most appropriate previous_value (for example, if new setting
        /// controls new feature and it's 'true' by default, use 'false' as previous_value).
        /// It's used to implement `compatibility` setting (see https://github.com/ClickHouse/ClickHouse/issues/35972)
        /// Note: please check if the key already exists to prevent duplicate entries.
        addSettingsChanges(settings_changes_history, "25.5",
        {
            {"geotoh3_lon_lat_input_order", true, false, "A new setting for legacy behaviour to set lon and lat order"},
            {"secondary_indices_enable_bulk_filtering", false, true, "A new algorithm for filtering by data skipping indices"},
            {"implicit_table_at_top_level", "", "", "A new setting, used in clickhouse-local"},
            {"use_skip_indexes_if_final_exact_mode", 0, 0, "This setting was introduced to help FINAL query return correct results with skip indexes"},
        });
        addSettingsChanges(settings_changes_history, "25.4",
        {
            /// Release closed. Please use 25.5
            {"use_query_condition_cache", false, true, "A new optimization"},
            {"allow_materialized_view_with_bad_select", true, false, "Don't allow creating MVs referencing nonexistent columns or tables"},
            {"query_plan_optimize_lazy_materialization", false, true, "Added new setting to use query plan for lazy materialization optimisation"},
            {"query_plan_max_limit_for_lazy_materialization", 10, 10, "Added new setting to control maximum limit value that allows to use query plan for lazy materialization optimisation. If zero, there is no limit"},
            {"query_plan_convert_join_to_in", false, false, "New setting"},
            {"enable_hdfs_pread", true, true, "New setting."},
            {"low_priority_query_wait_time_ms", 1000, 1000, "New setting."},
            {"serialize_query_plan", false, false, "NewSetting"},
            {"allow_experimental_shared_set_join", 0, 1, "A setting for ClickHouse Cloud to enable SharedSet and SharedJoin"},
            {"allow_special_bool_values_inside_variant", true, false, "Don't allow special bool values during Variant type parsing"},
            {"cast_string_to_variant_use_inference", true, true, "New setting to enable/disable types inference during CAST from String to Variant"},
            {"distributed_cache_read_request_max_tries", 20, 20, "New setting"},
            {"query_condition_cache_store_conditions_as_plaintext", false, false, "New setting"},
            {"min_os_cpu_wait_time_ratio_to_throw", 0, 2, "New setting"},
            {"max_os_cpu_wait_time_ratio_to_throw", 0, 6, "New setting"},
            {"query_plan_merge_filter_into_join_condition", false, true, "Added new setting to merge filter into join condition"},
            {"use_local_cache_for_remote_storage", true, false, "Obsolete setting."},
            {"iceberg_timestamp_ms", 0, 0, "New setting."},
            {"iceberg_snapshot_id", 0, 0, "New setting."},
            {"use_iceberg_metadata_files_cache", true, true, "New setting"},
            {"query_plan_join_shard_by_pk_ranges", false, false, "New setting"},
            /// Release closed. Please use 25.5
        });
        addSettingsChanges(settings_changes_history, "25.3",
        {
            /// Release closed. Please use 25.4
            {"enable_json_type", false, true, "JSON data type is production-ready"},
            {"enable_dynamic_type", false, true, "Dynamic data type is production-ready"},
            {"enable_variant_type", false, true, "Variant data type is production-ready"},
            {"allow_experimental_json_type", false, true, "JSON data type is production-ready"},
            {"allow_experimental_dynamic_type", false, true, "Dynamic data type is production-ready"},
            {"allow_experimental_variant_type", false, true, "Variant data type is production-ready"},
            {"allow_experimental_database_unity_catalog", false, false, "Allow experimental database engine DataLakeCatalog with catalog_type = 'unity'"},
            {"allow_experimental_database_glue_catalog", false, false, "Allow experimental database engine DataLakeCatalog with catalog_type = 'glue'"},
            {"use_page_cache_with_distributed_cache", false, false, "New setting"},
            {"use_query_condition_cache", false, false, "New setting."},
            {"parallel_replicas_for_cluster_engines", false, true, "New setting."},
            /// Release closed. Please use 25.4
        });
        addSettingsChanges(settings_changes_history, "25.2",
        {
            /// Release closed. Please use 25.3
            {"schema_inference_make_json_columns_nullable", false, false, "Allow to infer Nullable(JSON) during schema inference"},
            {"query_plan_use_new_logical_join_step", false, true, "Enable new step"},
            {"postgresql_fault_injection_probability", 0., 0., "New setting"},
            {"apply_settings_from_server", false, true, "Client-side code (e.g. INSERT input parsing and query output formatting) will use the same settings as the server, including settings from server config."},
            {"merge_tree_use_deserialization_prefixes_cache", true, true, "A new setting to control the usage of deserialization prefixes cache in MergeTree"},
            {"merge_tree_use_prefixes_deserialization_thread_pool", true, true, "A new setting controlling the usage of the thread pool for parallel prefixes deserialization in MergeTree"},
            {"optimize_and_compare_chain", false, true, "A new setting"},
            {"enable_adaptive_memory_spill_scheduler", false, false, "New setting. Enable spill memory data into external storage adaptively."},
            {"output_format_parquet_write_bloom_filter", false, true, "Added support for writing Parquet bloom filters."},
            {"output_format_parquet_bloom_filter_bits_per_value", 10.5, 10.5, "New setting."},
            {"output_format_parquet_bloom_filter_flush_threshold_bytes", 128 * 1024 * 1024, 128 * 1024 * 1024, "New setting."},
            {"output_format_pretty_max_rows", 10000, 1000, "It is better for usability - less amount to scroll."},
            {"restore_replicated_merge_tree_to_shared_merge_tree", false, false, "New setting."},
            {"parallel_replicas_only_with_analyzer", true, true, "Parallel replicas is supported only with analyzer enabled"},
            {"s3_allow_multipart_copy", true, true, "New setting."},
            /// Release closed. Please use 25.3
        });
        addSettingsChanges(settings_changes_history, "25.1",
        {
            /// Release closed. Please use 25.2
            {"allow_not_comparable_types_in_order_by", true, false, "Don't allow not comparable types in order by by default"},
            {"allow_not_comparable_types_in_comparison_functions", true, false, "Don't allow not comparable types in comparison functions by default"},
            {"output_format_json_pretty_print", false, true, "Print values in a pretty format in JSON output format by default"},
            {"allow_experimental_ts_to_grid_aggregate_function", false, false, "Cloud only"},
            {"formatdatetime_f_prints_scale_number_of_digits", true, false, "New setting."},
            {"distributed_cache_connect_max_tries", 20, 20, "Cloud only"},
            {"query_plan_use_new_logical_join_step", false, false, "New join step, internal change"},
            {"distributed_cache_min_bytes_for_seek", 0, 0, "New private setting."},
            {"use_iceberg_partition_pruning", false, false, "New setting"},
            {"max_bytes_ratio_before_external_group_by", 0.0, 0.5, "Enable automatic spilling to disk by default."},
            {"max_bytes_ratio_before_external_sort", 0.0, 0.5, "Enable automatic spilling to disk by default."},
            {"min_external_sort_block_bytes", 0., 100_MiB, "New setting."},
            {"s3queue_migrate_old_metadata_to_buckets", false, false, "New setting."},
            {"distributed_cache_pool_behaviour_on_limit", "allocate_bypassing_pool", "wait", "Cloud only"},
            {"use_hive_partitioning", false, true, "Enabled the setting by default."},
            {"query_plan_try_use_vector_search", false, true, "New setting."},
            {"short_circuit_function_evaluation_for_nulls", false, true, "Allow to execute functions with Nullable arguments only on rows with non-NULL values in all arguments"},
            {"short_circuit_function_evaluation_for_nulls_threshold", 1.0, 1.0, "Ratio threshold of NULL values to execute functions with Nullable arguments only on rows with non-NULL values in all arguments. Applies when setting short_circuit_function_evaluation_for_nulls is enabled."},
            {"output_format_orc_writer_time_zone_name", "GMT", "GMT", "The time zone name for ORC writer, the default ORC writer's time zone is GMT."},
            {"output_format_pretty_highlight_trailing_spaces", false, true, "A new setting."},
            {"allow_experimental_bfloat16_type", false, true, "Add new BFloat16 type"},
            {"allow_push_predicate_ast_for_distributed_subqueries", false, true, "A new setting"},
            {"output_format_pretty_squash_consecutive_ms", 0, 50, "Add new setting"},
            {"output_format_pretty_squash_max_wait_ms", 0, 1000, "Add new setting"},
            {"output_format_pretty_max_column_name_width_cut_to", 0, 24, "A new setting"},
            {"output_format_pretty_max_column_name_width_min_chars_to_cut", 0, 4, "A new setting"},
            {"output_format_pretty_multiline_fields", false, true, "A new setting"},
            {"output_format_pretty_fallback_to_vertical", false, true, "A new setting"},
            {"output_format_pretty_fallback_to_vertical_max_rows_per_chunk", 0, 100, "A new setting"},
            {"output_format_pretty_fallback_to_vertical_min_columns", 0, 5, "A new setting"},
            {"output_format_pretty_fallback_to_vertical_min_table_width", 0, 250, "A new setting"},
            {"merge_table_max_tables_to_look_for_schema_inference", 1, 1000, "A new setting"},
            {"max_autoincrement_series", 1000, 1000, "A new setting"},
            {"validate_enum_literals_in_operators", false, false, "A new setting"},
            {"allow_experimental_kusto_dialect", true, false, "A new setting"},
            {"allow_experimental_prql_dialect", true, false, "A new setting"},
            {"h3togeo_lon_lat_result_order", true, false, "A new setting"},
            {"max_parallel_replicas", 1, 1000, "Use up to 1000 parallel replicas by default."},
            {"allow_general_join_planning", false, true, "Allow more general join planning algorithm when hash join algorithm is enabled."},
            {"optimize_extract_common_expressions", false, true, "Optimize WHERE, PREWHERE, ON, HAVING and QUALIFY expressions by extracting common expressions out from disjunction of conjunctions."},
            /// Release closed. Please use 25.2
        });
        addSettingsChanges(settings_changes_history, "24.12",
        {
            /// Release closed. Please use 25.1
            {"allow_experimental_database_iceberg", false, false, "New setting."},
            {"shared_merge_tree_sync_parts_on_partition_operations", 1, 1, "New setting. By default parts are always synchronized"},
            {"query_plan_join_swap_table", "false", "auto", "New setting. Right table was always chosen before."},
            {"max_size_to_preallocate_for_aggregation", 100'000'000, 1'000'000'000'000, "Enable optimisation for bigger tables."},
            {"max_size_to_preallocate_for_joins", 100'000'000, 1'000'000'000'000, "Enable optimisation for bigger tables."},
            {"max_bytes_ratio_before_external_group_by", 0., 0., "New setting."},
            {"optimize_extract_common_expressions", false, false, "Introduce setting to optimize WHERE, PREWHERE, ON, HAVING and QUALIFY expressions by extracting common expressions out from disjunction of conjunctions."},
            {"max_bytes_ratio_before_external_sort", 0., 0., "New setting."},
            {"use_async_executor_for_materialized_views", false, false, "New setting."},
            {"http_response_headers", "", "", "New setting."},
            {"output_format_parquet_datetime_as_uint32", true, false, "Write DateTime as DateTime64(3) instead of UInt32 (these are the two Parquet types closest to DateTime)."},
            {"skip_redundant_aliases_in_udf", false, false, "When enabled, this allows you to use the same user defined function several times for several materialized columns in the same table."},
            {"parallel_replicas_index_analysis_only_on_coordinator", true, true, "Index analysis done only on replica-coordinator and skipped on other replicas. Effective only with enabled parallel_replicas_local_plan"}, // enabling it was moved to 24.10
            {"least_greatest_legacy_null_behavior", true, false, "New setting"},
            {"use_concurrency_control", false, true, "Enable concurrency control by default"},
            {"join_algorithm", "default", "direct,parallel_hash,hash", "'default' was deprecated in favor of explicitly specified join algorithms, also parallel_hash is now preferred over hash"},
            /// Release closed. Please use 25.1
        });
        addSettingsChanges(settings_changes_history, "24.11",
        {
            {"validate_mutation_query", false, true, "New setting to validate mutation queries by default."},
            {"enable_job_stack_trace", false, true, "Enable by default collecting stack traces from job's scheduling."},
            {"allow_suspicious_types_in_group_by", true, false, "Don't allow Variant/Dynamic types in GROUP BY by default"},
            {"allow_suspicious_types_in_order_by", true, false, "Don't allow Variant/Dynamic types in ORDER BY by default"},
            {"distributed_cache_discard_connection_if_unread_data", true, true, "New setting"},
            {"filesystem_cache_enable_background_download_for_metadata_files_in_packed_storage", true, true, "New setting"},
            {"filesystem_cache_enable_background_download_during_fetch", true, true, "New setting"},
            {"azure_check_objects_after_upload", false, false, "Check each uploaded object in azure blob storage to be sure that upload was successful"},
            {"backup_restore_keeper_max_retries", 20, 1000, "Should be big enough so the whole operation BACKUP or RESTORE operation won't fail because of a temporary [Zoo]Keeper failure in the middle of it."},
            {"backup_restore_failure_after_host_disconnected_for_seconds", 0, 3600, "New setting."},
            {"backup_restore_keeper_max_retries_while_initializing", 0, 20, "New setting."},
            {"backup_restore_keeper_max_retries_while_handling_error", 0, 20, "New setting."},
            {"backup_restore_finish_timeout_after_error_sec", 0, 180, "New setting."},
            {"query_plan_merge_filters", false, true, "Allow to merge filters in the query plan. This is required to properly support filter-push-down with a new analyzer."},
            {"parallel_replicas_local_plan", false, true, "Use local plan for local replica in a query with parallel replicas"},
            {"merge_tree_use_v1_object_and_dynamic_serialization", true, false, "Add new serialization V2 version for JSON and Dynamic types"},
            {"min_joined_block_size_bytes", 524288, 524288, "New setting."},
            {"allow_experimental_bfloat16_type", false, false, "Add new experimental BFloat16 type"},
            {"filesystem_cache_skip_download_if_exceeds_per_query_cache_write_limit", 1, 1, "Rename of setting skip_download_if_exceeds_query_cache_limit"},
            {"filesystem_cache_prefer_bigger_buffer_size", true, true, "New setting"},
            {"read_in_order_use_virtual_row", false, false, "Use virtual row while reading in order of primary key or its monotonic function fashion. It is useful when searching over multiple parts as only relevant ones are touched."},
            {"s3_skip_empty_files", false, true, "We hope it will provide better UX"},
            {"filesystem_cache_boundary_alignment", 0, 0, "New setting"},
            {"push_external_roles_in_interserver_queries", false, true, "New setting."},
            {"enable_variant_type", false, false, "Add alias to allow_experimental_variant_type"},
            {"enable_dynamic_type", false, false, "Add alias to allow_experimental_dynamic_type"},
            {"enable_json_type", false, false, "Add alias to allow_experimental_json_type"},
        });
        addSettingsChanges(settings_changes_history, "24.10",
        {
            {"query_metric_log_interval", 0, -1, "New setting."},
            {"enforce_strict_identifier_format", false, false, "New setting."},
            {"enable_parsing_to_custom_serialization", false, true, "New setting"},
            {"mongodb_throw_on_unsupported_query", false, true, "New setting."},
            {"enable_parallel_replicas", false, false, "Parallel replicas with read tasks became the Beta tier feature."},
            {"parallel_replicas_mode", "read_tasks", "read_tasks", "This setting was introduced as a part of making parallel replicas feature Beta"},
            {"filesystem_cache_name", "", "", "Filesystem cache name to use for stateless table engines or data lakes"},
            {"restore_replace_external_dictionary_source_to_null", false, false, "New setting."},
            {"show_create_query_identifier_quoting_rule", "when_necessary", "when_necessary", "New setting."},
            {"show_create_query_identifier_quoting_style", "Backticks", "Backticks", "New setting."},
            {"merge_tree_min_read_task_size", 8, 8, "New setting"},
            {"merge_tree_min_rows_for_concurrent_read_for_remote_filesystem", (20 * 8192), 0, "Setting is deprecated"},
            {"merge_tree_min_bytes_for_concurrent_read_for_remote_filesystem", (24 * 10 * 1024 * 1024), 0, "Setting is deprecated"},
            {"implicit_select", false, false, "A new setting."},
            {"output_format_native_write_json_as_string", false, false, "Add new setting to allow write JSON column as single String column in Native format"},
            {"output_format_binary_write_json_as_string", false, false, "Add new setting to write values of JSON type as JSON string in RowBinary output format"},
            {"input_format_binary_read_json_as_string", false, false, "Add new setting to read values of JSON type as JSON string in RowBinary input format"},
            {"min_free_disk_bytes_to_perform_insert", 0, 0, "New setting."},
            {"min_free_disk_ratio_to_perform_insert", 0.0, 0.0, "New setting."},
            {"parallel_replicas_local_plan", false, true, "Use local plan for local replica in a query with parallel replicas"},
            {"enable_named_columns_in_function_tuple", false, false, "Disabled pending usability improvements"},
            {"cloud_mode_database_engine", 1, 1, "A setting for ClickHouse Cloud"},
            {"allow_experimental_shared_set_join", 0, 0, "A setting for ClickHouse Cloud"},
            {"read_through_distributed_cache", 0, 0, "A setting for ClickHouse Cloud"},
            {"write_through_distributed_cache", 0, 0, "A setting for ClickHouse Cloud"},
            {"distributed_cache_throw_on_error", 0, 0, "A setting for ClickHouse Cloud"},
            {"distributed_cache_log_mode", "on_error", "on_error", "A setting for ClickHouse Cloud"},
            {"distributed_cache_fetch_metrics_only_from_current_az", 1, 1, "A setting for ClickHouse Cloud"},
            {"distributed_cache_connect_max_tries", 20, 20, "A setting for ClickHouse Cloud"},
            {"distributed_cache_receive_response_wait_milliseconds", 60000, 60000, "A setting for ClickHouse Cloud"},
            {"distributed_cache_receive_timeout_milliseconds", 10000, 10000, "A setting for ClickHouse Cloud"},
            {"distributed_cache_wait_connection_from_pool_milliseconds", 100, 100, "A setting for ClickHouse Cloud"},
            {"distributed_cache_bypass_connection_pool", 0, 0, "A setting for ClickHouse Cloud"},
            {"distributed_cache_pool_behaviour_on_limit", "allocate_bypassing_pool", "allocate_bypassing_pool", "A setting for ClickHouse Cloud"},
            {"distributed_cache_read_alignment", 0, 0, "A setting for ClickHouse Cloud"},
            {"distributed_cache_max_unacked_inflight_packets", 10, 10, "A setting for ClickHouse Cloud"},
            {"distributed_cache_data_packet_ack_window", 5, 5, "A setting for ClickHouse Cloud"},
            {"input_format_parquet_enable_row_group_prefetch", false, true, "Enable row group prefetching during parquet parsing. Currently, only single-threaded parsing can prefetch."},
            {"input_format_orc_dictionary_as_low_cardinality", false, true, "Treat ORC dictionary encoded columns as LowCardinality columns while reading ORC files"},
            {"allow_experimental_refreshable_materialized_view", false, true, "Not experimental anymore"},
            {"max_parts_to_move", 0, 1000, "New setting"},
            {"hnsw_candidate_list_size_for_search", 64, 256, "New setting. Previously, the value was optionally specified in CREATE INDEX and 64 by default."},
            {"allow_reorder_prewhere_conditions", true, true, "New setting"},
            {"input_format_parquet_bloom_filter_push_down", false, true, "When reading Parquet files, skip whole row groups based on the WHERE/PREWHERE expressions and bloom filter in the Parquet metadata."},
            {"date_time_64_output_format_cut_trailing_zeros_align_to_groups_of_thousands", false, false, "Dynamically trim the trailing zeros of datetime64 values to adjust the output scale to (0, 3, 6), corresponding to 'seconds', 'milliseconds', and 'microseconds'."},
            {"parallel_replicas_index_analysis_only_on_coordinator", false, true, "Index analysis done only on replica-coordinator and skipped on other replicas. Effective only with enabled parallel_replicas_local_plan"},
            {"distributed_cache_discard_connection_if_unread_data", true, true, "New setting"},
            {"azure_check_objects_after_upload", false, false, "Check each uploaded object in azure blob storage to be sure that upload was successful"},
            {"backup_restore_keeper_max_retries", 20, 1000, "Should be big enough so the whole operation BACKUP or RESTORE operation won't fail because of a temporary [Zoo]Keeper failure in the middle of it."},
            {"backup_restore_failure_after_host_disconnected_for_seconds", 0, 3600, "New setting."},
            {"backup_restore_keeper_max_retries_while_initializing", 0, 20, "New setting."},
            {"backup_restore_keeper_max_retries_while_handling_error", 0, 20, "New setting."},
            {"backup_restore_finish_timeout_after_error_sec", 0, 180, "New setting."},
        });
        addSettingsChanges(settings_changes_history, "24.9",
        {
            {"output_format_orc_dictionary_key_size_threshold", 0.0, 0.0, "For a string column in ORC output format, if the number of distinct values is greater than this fraction of the total number of non-null rows, turn off dictionary encoding. Otherwise dictionary encoding is enabled"},
            {"input_format_json_empty_as_default", false, false, "Added new setting to allow to treat empty fields in JSON input as default values."},
            {"input_format_try_infer_variants", false, false, "Try to infer Variant type in text formats when there is more than one possible type for column/array elements"},
            {"join_output_by_rowlist_perkey_rows_threshold", 0, 5, "The lower limit of per-key average rows in the right table to determine whether to output by row list in hash join."},
            {"create_if_not_exists", false, false, "New setting."},
            {"allow_materialized_view_with_bad_select", true, true, "Support (but not enable yet) stricter validation in CREATE MATERIALIZED VIEW"},
            {"parallel_replicas_mark_segment_size", 128, 0, "Value for this setting now determined automatically"},
            {"database_replicated_allow_replicated_engine_arguments", 1, 0, "Don't allow explicit arguments by default"},
            {"database_replicated_allow_explicit_uuid", 1, 0, "Added a new setting to disallow explicitly specifying table UUID"},
            {"parallel_replicas_local_plan", false, false, "Use local plan for local replica in a query with parallel replicas"},
            {"join_to_sort_minimum_perkey_rows", 0, 40, "The lower limit of per-key average rows in the right table to determine whether to rerange the right table by key in left or inner join. This setting ensures that the optimization is not applied for sparse table keys"},
            {"join_to_sort_maximum_table_rows", 0, 10000, "The maximum number of rows in the right table to determine whether to rerange the right table by key in left or inner join"},
            {"allow_experimental_join_right_table_sorting", false, false, "If it is set to true, and the conditions of `join_to_sort_minimum_perkey_rows` and `join_to_sort_maximum_table_rows` are met, rerange the right table by key to improve the performance in left or inner hash join"},
            {"mongodb_throw_on_unsupported_query", false, true, "New setting."},
            {"min_free_disk_bytes_to_perform_insert", 0, 0, "Maintain some free disk space bytes from inserts while still allowing for temporary writing."},
            {"min_free_disk_ratio_to_perform_insert", 0.0, 0.0, "Maintain some free disk space bytes expressed as ratio to total disk space from inserts while still allowing for temporary writing."},
        });
        addSettingsChanges(settings_changes_history, "24.8",
        {
            {"rows_before_aggregation", false, false, "Provide exact value for rows_before_aggregation statistic, represents the number of rows read before aggregation"},
            {"restore_replace_external_table_functions_to_null", false, false, "New setting."},
            {"restore_replace_external_engines_to_null", false, false, "New setting."},
            {"input_format_json_max_depth", 1000000, 1000, "It was unlimited in previous versions, but that was unsafe."},
            {"merge_tree_min_bytes_per_task_for_remote_reading", 4194304, 2097152, "Value is unified with `filesystem_prefetch_min_bytes_for_single_read_task`"},
            {"use_hive_partitioning", false, false, "Allows to use hive partitioning for File, URL, S3, AzureBlobStorage and HDFS engines."},
            {"allow_experimental_kafka_offsets_storage_in_keeper", false, false, "Allow the usage of experimental Kafka storage engine that stores the committed offsets in ClickHouse Keeper"},
            {"allow_archive_path_syntax", true, true, "Added new setting to allow disabling archive path syntax."},
            {"query_cache_tag", "", "", "New setting for labeling query cache settings."},
            {"allow_experimental_time_series_table", false, false, "Added new setting to allow the TimeSeries table engine"},
            {"enable_analyzer", 1, 1, "Added an alias to a setting `allow_experimental_analyzer`."},
            {"optimize_functions_to_subcolumns", false, true, "Enabled settings by default"},
            {"allow_experimental_json_type", false, false, "Add new experimental JSON type"},
            {"use_json_alias_for_old_object_type", true, false, "Use JSON type alias to create new JSON type"},
            {"type_json_skip_duplicated_paths", false, false, "Allow to skip duplicated paths during JSON parsing"},
            {"allow_experimental_vector_similarity_index", false, false, "Added new setting to allow experimental vector similarity indexes"},
            {"input_format_try_infer_datetimes_only_datetime64", true, false, "Allow to infer DateTime instead of DateTime64 in data formats"},
        });
        addSettingsChanges(settings_changes_history, "24.7",
        {
            {"output_format_parquet_write_page_index", false, true, "Add a possibility to write page index into parquet files."},
            {"output_format_binary_encode_types_in_binary_format", false, false, "Added new setting to allow to write type names in binary format in RowBinaryWithNamesAndTypes output format"},
            {"input_format_binary_decode_types_in_binary_format", false, false, "Added new setting to allow to read type names in binary format in RowBinaryWithNamesAndTypes input format"},
            {"output_format_native_encode_types_in_binary_format", false, false, "Added new setting to allow to write type names in binary format in Native output format"},
            {"input_format_native_decode_types_in_binary_format", false, false, "Added new setting to allow to read type names in binary format in Native output format"},
            {"read_in_order_use_buffering", false, true, "Use buffering before merging while reading in order of primary key"},
            {"enable_named_columns_in_function_tuple", false, false, "Generate named tuples in function tuple() when all names are unique and can be treated as unquoted identifiers."},
            {"optimize_trivial_insert_select", true, false, "The optimization does not make sense in many cases."},
            {"dictionary_validate_primary_key_type", false, false, "Validate primary key type for dictionaries. By default id type for simple layouts will be implicitly converted to UInt64."},
            {"collect_hash_table_stats_during_joins", false, true, "New setting."},
            {"max_size_to_preallocate_for_joins", 0, 100'000'000, "New setting."},
            {"input_format_orc_reader_time_zone_name", "GMT", "GMT", "The time zone name for ORC row reader, the default ORC row reader's time zone is GMT."},
            {"database_replicated_allow_heavy_create", true, false, "Long-running DDL queries (CREATE AS SELECT and POPULATE) for Replicated database engine was forbidden"},
            {"query_plan_merge_filters", false, false, "Allow to merge filters in the query plan"},
            {"azure_sdk_max_retries", 10, 10, "Maximum number of retries in azure sdk"},
            {"azure_sdk_retry_initial_backoff_ms", 10, 10, "Minimal backoff between retries in azure sdk"},
            {"azure_sdk_retry_max_backoff_ms", 1000, 1000, "Maximal backoff between retries in azure sdk"},
            {"ignore_on_cluster_for_replicated_named_collections_queries", false, false, "Ignore ON CLUSTER clause for replicated named collections management queries."},
            {"backup_restore_s3_retry_attempts", 1000,1000, "Setting for Aws::Client::RetryStrategy, Aws::Client does retries itself, 0 means no retries. It takes place only for backup/restore."},
            {"postgresql_connection_attempt_timeout", 2, 2, "Allow to control 'connect_timeout' parameter of PostgreSQL connection."},
            {"postgresql_connection_pool_retries", 2, 2, "Allow to control the number of retries in PostgreSQL connection pool."}
        });
        addSettingsChanges(settings_changes_history, "24.6",
        {
            {"materialize_skip_indexes_on_insert", true, true, "Added new setting to allow to disable materialization of skip indexes on insert"},
            {"materialize_statistics_on_insert", true, true, "Added new setting to allow to disable materialization of statistics on insert"},
            {"input_format_parquet_use_native_reader", false, false, "When reading Parquet files, to use native reader instead of arrow reader."},
            {"hdfs_throw_on_zero_files_match", false, false, "Allow to throw an error when ListObjects request cannot match any files in HDFS engine instead of empty query result"},
            {"azure_throw_on_zero_files_match", false, false, "Allow to throw an error when ListObjects request cannot match any files in AzureBlobStorage engine instead of empty query result"},
            {"s3_validate_request_settings", true, true, "Allow to disable S3 request settings validation"},
            {"allow_experimental_full_text_index", false, false, "Enable experimental full-text index"},
            {"azure_skip_empty_files", false, false, "Allow to skip empty files in azure table engine"},
            {"hdfs_ignore_file_doesnt_exist", false, false, "Allow to return 0 rows when the requested files don't exist instead of throwing an exception in HDFS table engine"},
            {"azure_ignore_file_doesnt_exist", false, false, "Allow to return 0 rows when the requested files don't exist instead of throwing an exception in AzureBlobStorage table engine"},
            {"s3_ignore_file_doesnt_exist", false, false, "Allow to return 0 rows when the requested files don't exist instead of throwing an exception in S3 table engine"},
            {"s3_max_part_number", 10000, 10000, "Maximum part number number for s3 upload part"},
            {"s3_max_single_operation_copy_size", 32 * 1024 * 1024, 32 * 1024 * 1024, "Maximum size for a single copy operation in s3"},
            {"input_format_parquet_max_block_size", 8192, DEFAULT_BLOCK_SIZE, "Increase block size for parquet reader."},
            {"input_format_parquet_prefer_block_bytes", 0, DEFAULT_BLOCK_SIZE * 256, "Average block bytes output by parquet reader."},
            {"enable_blob_storage_log", true, true, "Write information about blob storage operations to system.blob_storage_log table"},
            {"allow_deprecated_snowflake_conversion_functions", true, false, "Disabled deprecated functions snowflakeToDateTime[64] and dateTime[64]ToSnowflake."},
            {"allow_statistic_optimize", false, false, "Old setting which popped up here being renamed."},
            {"allow_experimental_statistic", false, false, "Old setting which popped up here being renamed."},
            {"allow_statistics_optimize", false, false, "The setting was renamed. The previous name is `allow_statistic_optimize`."},
            {"allow_experimental_statistics", false, false, "The setting was renamed. The previous name is `allow_experimental_statistic`."},
            {"enable_vertical_final", false, true, "Enable vertical final by default again after fixing bug"},
            {"parallel_replicas_custom_key_range_lower", 0, 0, "Add settings to control the range filter when using parallel replicas with dynamic shards"},
            {"parallel_replicas_custom_key_range_upper", 0, 0, "Add settings to control the range filter when using parallel replicas with dynamic shards. A value of 0 disables the upper limit"},
            {"output_format_pretty_display_footer_column_names", 0, 1, "Add a setting to display column names in the footer if there are many rows. Threshold value is controlled by output_format_pretty_display_footer_column_names_min_rows."},
            {"output_format_pretty_display_footer_column_names_min_rows", 0, 50, "Add a setting to control the threshold value for setting output_format_pretty_display_footer_column_names_min_rows. Default 50."},
            {"output_format_csv_serialize_tuple_into_separate_columns", true, true, "A new way of how interpret tuples in CSV format was added."},
            {"input_format_csv_deserialize_separate_columns_into_tuple", true, true, "A new way of how interpret tuples in CSV format was added."},
            {"input_format_csv_try_infer_strings_from_quoted_tuples", true, true, "A new way of how interpret tuples in CSV format was added."},
        });
        addSettingsChanges(settings_changes_history, "24.5",
        {
            {"allow_deprecated_error_prone_window_functions", true, false, "Allow usage of deprecated error prone window functions (neighbor, runningAccumulate, runningDifferenceStartingWithFirstValue, runningDifference)"},
            {"allow_experimental_join_condition", false, false, "Support join with inequal conditions which involve columns from both left and right table. e.g. t1.y < t2.y."},
            {"input_format_tsv_crlf_end_of_line", false, false, "Enables reading of CRLF line endings with TSV formats"},
            {"output_format_parquet_use_custom_encoder", false, true, "Enable custom Parquet encoder."},
            {"cross_join_min_rows_to_compress", 0, 10000000, "Minimal count of rows to compress block in CROSS JOIN. Zero value means - disable this threshold. This block is compressed when any of the two thresholds (by rows or by bytes) are reached."},
            {"cross_join_min_bytes_to_compress", 0, 1_GiB, "Minimal size of block to compress in CROSS JOIN. Zero value means - disable this threshold. This block is compressed when any of the two thresholds (by rows or by bytes) are reached."},
            {"http_max_chunk_size", 0, 0, "Internal limitation"},
            {"prefer_external_sort_block_bytes", 0, DEFAULT_BLOCK_SIZE * 256, "Prefer maximum block bytes for external sort, reduce the memory usage during merging."},
            {"input_format_force_null_for_omitted_fields", false, false, "Disable type-defaults for omitted fields when needed"},
            {"cast_string_to_dynamic_use_inference", false, false, "Add setting to allow converting String to Dynamic through parsing"},
            {"allow_experimental_dynamic_type", false, false, "Add new experimental Dynamic type"},
            {"azure_max_blocks_in_multipart_upload", 50000, 50000, "Maximum number of blocks in multipart upload for Azure."},
            {"allow_archive_path_syntax", false, true, "Added new setting to allow disabling archive path syntax."},
        });
        addSettingsChanges(settings_changes_history, "24.4",
        {
            {"input_format_json_throw_on_bad_escape_sequence", true, true, "Allow to save JSON strings with bad escape sequences"},
            {"max_parsing_threads", 0, 0, "Add a separate setting to control number of threads in parallel parsing from files"},
            {"ignore_drop_queries_probability", 0, 0, "Allow to ignore drop queries in server with specified probability for testing purposes"},
            {"lightweight_deletes_sync", 2, 2, "The same as 'mutation_sync', but controls only execution of lightweight deletes"},
            {"query_cache_system_table_handling", "save", "throw", "The query cache no longer caches results of queries against system tables"},
            {"input_format_json_ignore_unnecessary_fields", false, true, "Ignore unnecessary fields and not parse them. Enabling this may not throw exceptions on json strings of invalid format or with duplicated fields"},
            {"input_format_hive_text_allow_variable_number_of_columns", false, true, "Ignore extra columns in Hive Text input (if file has more columns than expected) and treat missing fields in Hive Text input as default values."},
            {"allow_experimental_database_replicated", false, true, "Database engine Replicated is now in Beta stage"},
            {"temporary_data_in_cache_reserve_space_wait_lock_timeout_milliseconds", (10 * 60 * 1000), (10 * 60 * 1000), "Wait time to lock cache for sapce reservation in temporary data in filesystem cache"},
            {"optimize_rewrite_sum_if_to_count_if", false, true, "Only available for the analyzer, where it works correctly"},
            {"azure_allow_parallel_part_upload", "true", "true", "Use multiple threads for azure multipart upload."},
            {"max_recursive_cte_evaluation_depth", DBMS_RECURSIVE_CTE_MAX_EVALUATION_DEPTH, DBMS_RECURSIVE_CTE_MAX_EVALUATION_DEPTH, "Maximum limit on recursive CTE evaluation depth"},
            {"query_plan_convert_outer_join_to_inner_join", false, true, "Allow to convert OUTER JOIN to INNER JOIN if filter after JOIN always filters default values"},
        });
        addSettingsChanges(settings_changes_history, "24.3",
        {
            {"s3_connect_timeout_ms", 1000, 1000, "Introduce new dedicated setting for s3 connection timeout"},
            {"allow_experimental_shared_merge_tree", false, true, "The setting is obsolete"},
            {"use_page_cache_for_disks_without_file_cache", false, false, "Added userspace page cache"},
            {"read_from_page_cache_if_exists_otherwise_bypass_cache", false, false, "Added userspace page cache"},
            {"page_cache_inject_eviction", false, false, "Added userspace page cache"},
            {"default_table_engine", "None", "MergeTree", "Set default table engine to MergeTree for better usability"},
            {"input_format_json_use_string_type_for_ambiguous_paths_in_named_tuples_inference_from_objects", false, false, "Allow to use String type for ambiguous paths during named tuple inference from JSON objects"},
            {"traverse_shadow_remote_data_paths", false, false, "Traverse shadow directory when query system.remote_data_paths."},
            {"throw_if_deduplication_in_dependent_materialized_views_enabled_with_async_insert", false, true, "Deduplication in dependent materialized view cannot work together with async inserts."},
            {"parallel_replicas_allow_in_with_subquery", false, true, "If true, subquery for IN will be executed on every follower replica"},
            {"log_processors_profiles", false, true, "Enable by default"},
            {"function_locate_has_mysql_compatible_argument_order", false, true, "Increase compatibility with MySQL's locate function."},
            {"allow_suspicious_primary_key", true, false, "Forbid suspicious PRIMARY KEY/ORDER BY for MergeTree (i.e. SimpleAggregateFunction)"},
            {"filesystem_cache_reserve_space_wait_lock_timeout_milliseconds", 1000, 1000, "Wait time to lock cache for sapce reservation in filesystem cache"},
            {"max_parser_backtracks", 0, 1000000, "Limiting the complexity of parsing"},
            {"analyzer_compatibility_join_using_top_level_identifier", false, false, "Force to resolve identifier in JOIN USING from projection"},
            {"distributed_insert_skip_read_only_replicas", false, false, "If true, INSERT into Distributed will skip read-only replicas"},
            {"keeper_max_retries", 10, 10, "Max retries for general keeper operations"},
            {"keeper_retry_initial_backoff_ms", 100, 100, "Initial backoff timeout for general keeper operations"},
            {"keeper_retry_max_backoff_ms", 5000, 5000, "Max backoff timeout for general keeper operations"},
            {"s3queue_allow_experimental_sharded_mode", false, false, "Enable experimental sharded mode of S3Queue table engine. It is experimental because it will be rewritten"},
            {"allow_experimental_analyzer", false, true, "Enable analyzer and planner by default."},
            {"merge_tree_read_split_ranges_into_intersecting_and_non_intersecting_injection_probability", 0.0, 0.0, "For testing of `PartsSplitter` - split read ranges into intersecting and non intersecting every time you read from MergeTree with the specified probability."},
            {"allow_get_client_http_header", false, false, "Introduced a new function."},
            {"output_format_pretty_row_numbers", false, true, "It is better for usability."},
            {"output_format_pretty_max_value_width_apply_for_single_value", true, false, "Single values in Pretty formats won't be cut."},
            {"output_format_parquet_string_as_string", false, true, "ClickHouse allows arbitrary binary data in the String data type, which is typically UTF-8. Parquet/ORC/Arrow Strings only support UTF-8. That's why you can choose which Arrow's data type to use for the ClickHouse String data type - String or Binary. While Binary would be more correct and compatible, using String by default will correspond to user expectations in most cases."},
            {"output_format_orc_string_as_string", false, true, "ClickHouse allows arbitrary binary data in the String data type, which is typically UTF-8. Parquet/ORC/Arrow Strings only support UTF-8. That's why you can choose which Arrow's data type to use for the ClickHouse String data type - String or Binary. While Binary would be more correct and compatible, using String by default will correspond to user expectations in most cases."},
            {"output_format_arrow_string_as_string", false, true, "ClickHouse allows arbitrary binary data in the String data type, which is typically UTF-8. Parquet/ORC/Arrow Strings only support UTF-8. That's why you can choose which Arrow's data type to use for the ClickHouse String data type - String or Binary. While Binary would be more correct and compatible, using String by default will correspond to user expectations in most cases."},
            {"output_format_parquet_compression_method", "lz4", "zstd", "Parquet/ORC/Arrow support many compression methods, including lz4 and zstd. ClickHouse supports each and every compression method. Some inferior tools, such as 'duckdb', lack support for the faster `lz4` compression method, that's why we set zstd by default."},
            {"output_format_orc_compression_method", "lz4", "zstd", "Parquet/ORC/Arrow support many compression methods, including lz4 and zstd. ClickHouse supports each and every compression method. Some inferior tools, such as 'duckdb', lack support for the faster `lz4` compression method, that's why we set zstd by default."},
            {"output_format_pretty_highlight_digit_groups", false, true, "If enabled and if output is a terminal, highlight every digit corresponding to the number of thousands, millions, etc. with underline."},
            {"geo_distance_returns_float64_on_float64_arguments", false, true, "Increase the default precision."},
            {"azure_max_inflight_parts_for_one_file", 20, 20, "The maximum number of a concurrent loaded parts in multipart upload request. 0 means unlimited."},
            {"azure_strict_upload_part_size", 0, 0, "The exact size of part to upload during multipart upload to Azure blob storage."},
            {"azure_min_upload_part_size", 16*1024*1024, 16*1024*1024, "The minimum size of part to upload during multipart upload to Azure blob storage."},
            {"azure_max_upload_part_size", 5ull*1024*1024*1024, 5ull*1024*1024*1024, "The maximum size of part to upload during multipart upload to Azure blob storage."},
            {"azure_upload_part_size_multiply_factor", 2, 2, "Multiply azure_min_upload_part_size by this factor each time azure_multiply_parts_count_threshold parts were uploaded from a single write to Azure blob storage."},
            {"azure_upload_part_size_multiply_parts_count_threshold", 500, 500, "Each time this number of parts was uploaded to Azure blob storage, azure_min_upload_part_size is multiplied by azure_upload_part_size_multiply_factor."},
            {"output_format_csv_serialize_tuple_into_separate_columns", true, true, "A new way of how interpret tuples in CSV format was added."},
            {"input_format_csv_deserialize_separate_columns_into_tuple", true, true, "A new way of how interpret tuples in CSV format was added."},
            {"input_format_csv_try_infer_strings_from_quoted_tuples", true, true, "A new way of how interpret tuples in CSV format was added."},
        });
        addSettingsChanges(settings_changes_history, "24.2",
        {
            {"allow_suspicious_variant_types", true, false, "Don't allow creating Variant type with suspicious variants by default"},
            {"validate_experimental_and_suspicious_types_inside_nested_types", false, true, "Validate usage of experimental and suspicious types inside nested types"},
            {"output_format_values_escape_quote_with_quote", false, false, "If true escape ' with '', otherwise quoted with \\'"},
            {"output_format_pretty_single_large_number_tip_threshold", 0, 1'000'000, "Print a readable number tip on the right side of the table if the block consists of a single number which exceeds this value (except 0)"},
            {"input_format_try_infer_exponent_floats", true, false, "Don't infer floats in exponential notation by default"},
            {"query_plan_optimize_prewhere", true, true, "Allow to push down filter to PREWHERE expression for supported storages"},
            {"async_insert_max_data_size", 1000000, 10485760, "The previous value appeared to be too small."},
            {"async_insert_poll_timeout_ms", 10, 10, "Timeout in milliseconds for polling data from asynchronous insert queue"},
            {"async_insert_use_adaptive_busy_timeout", false, true, "Use adaptive asynchronous insert timeout"},
            {"async_insert_busy_timeout_min_ms", 50, 50, "The minimum value of the asynchronous insert timeout in milliseconds; it also serves as the initial value, which may be increased later by the adaptive algorithm"},
            {"async_insert_busy_timeout_max_ms", 200, 200, "The minimum value of the asynchronous insert timeout in milliseconds; async_insert_busy_timeout_ms is aliased to async_insert_busy_timeout_max_ms"},
            {"async_insert_busy_timeout_increase_rate", 0.2, 0.2, "The exponential growth rate at which the adaptive asynchronous insert timeout increases"},
            {"async_insert_busy_timeout_decrease_rate", 0.2, 0.2, "The exponential growth rate at which the adaptive asynchronous insert timeout decreases"},
            {"format_template_row_format", "", "", "Template row format string can be set directly in query"},
            {"format_template_resultset_format", "", "", "Template result set format string can be set in query"},
            {"split_parts_ranges_into_intersecting_and_non_intersecting_final", true, true, "Allow to split parts ranges into intersecting and non intersecting during FINAL optimization"},
            {"split_intersecting_parts_ranges_into_layers_final", true, true, "Allow to split intersecting parts ranges into layers during FINAL optimization"},
            {"azure_max_single_part_copy_size", 256*1024*1024, 256*1024*1024, "The maximum size of object to copy using single part copy to Azure blob storage."},
            {"min_external_table_block_size_rows", DEFAULT_INSERT_BLOCK_SIZE, DEFAULT_INSERT_BLOCK_SIZE, "Squash blocks passed to external table to specified size in rows, if blocks are not big enough"},
            {"min_external_table_block_size_bytes", DEFAULT_INSERT_BLOCK_SIZE * 256, DEFAULT_INSERT_BLOCK_SIZE * 256, "Squash blocks passed to external table to specified size in bytes, if blocks are not big enough."},
            {"parallel_replicas_prefer_local_join", true, true, "If true, and JOIN can be executed with parallel replicas algorithm, and all storages of right JOIN part are *MergeTree, local JOIN will be used instead of GLOBAL JOIN."},
            {"optimize_time_filter_with_preimage", true, true, "Optimize Date and DateTime predicates by converting functions into equivalent comparisons without conversions (e.g. toYear(col) = 2023 -> col >= '2023-01-01' AND col <= '2023-12-31')"},
            {"extract_key_value_pairs_max_pairs_per_row", 0, 0, "Max number of pairs that can be produced by the `extractKeyValuePairs` function. Used as a safeguard against consuming too much memory."},
            {"default_view_definer", "CURRENT_USER", "CURRENT_USER", "Allows to set default `DEFINER` option while creating a view"},
            {"default_materialized_view_sql_security", "DEFINER", "DEFINER", "Allows to set a default value for SQL SECURITY option when creating a materialized view"},
            {"default_normal_view_sql_security", "INVOKER", "INVOKER", "Allows to set default `SQL SECURITY` option while creating a normal view"},
            {"mysql_map_string_to_text_in_show_columns", false, true, "Reduce the configuration effort to connect ClickHouse with BI tools."},
            {"mysql_map_fixed_string_to_text_in_show_columns", false, true, "Reduce the configuration effort to connect ClickHouse with BI tools."},
        });
        addSettingsChanges(settings_changes_history, "24.1",
        {
            {"print_pretty_type_names", false, true, "Better user experience."},
            {"input_format_json_read_bools_as_strings", false, true, "Allow to read bools as strings in JSON formats by default"},
            {"output_format_arrow_use_signed_indexes_for_dictionary", false, true, "Use signed indexes type for Arrow dictionaries by default as it's recommended"},
            {"allow_experimental_variant_type", false, false, "Add new experimental Variant type"},
            {"use_variant_as_common_type", false, false, "Allow to use Variant in if/multiIf if there is no common type"},
            {"output_format_arrow_use_64_bit_indexes_for_dictionary", false, false, "Allow to use 64 bit indexes type in Arrow dictionaries"},
            {"parallel_replicas_mark_segment_size", 128, 128, "Add new setting to control segment size in new parallel replicas coordinator implementation"},
            {"ignore_materialized_views_with_dropped_target_table", false, false, "Add new setting to allow to ignore materialized views with dropped target table"},
            {"output_format_compression_level", 3, 3, "Allow to change compression level in the query output"},
            {"output_format_compression_zstd_window_log", 0, 0, "Allow to change zstd window log in the query output when zstd compression is used"},
            {"enable_zstd_qat_codec", false, false, "Add new ZSTD_QAT codec"},
            {"enable_vertical_final", false, true, "Use vertical final by default"},
            {"output_format_arrow_use_64_bit_indexes_for_dictionary", false, false, "Allow to use 64 bit indexes type in Arrow dictionaries"},
            {"max_rows_in_set_to_optimize_join", 100000, 0, "Disable join optimization as it prevents from read in order optimization"},
            {"output_format_pretty_color", true, "auto", "Setting is changed to allow also for auto value, disabling ANSI escapes if output is not a tty"},
            {"function_visible_width_behavior", 0, 1, "We changed the default behavior of `visibleWidth` to be more precise"},
            {"max_estimated_execution_time", 0, 0, "Separate max_execution_time and max_estimated_execution_time"},
            {"iceberg_engine_ignore_schema_evolution", false, false, "Allow to ignore schema evolution in Iceberg table engine"},
            {"optimize_injective_functions_in_group_by", false, true, "Replace injective functions by it's arguments in GROUP BY section in analyzer"},
            {"update_insert_deduplication_token_in_dependent_materialized_views", false, false, "Allow to update insert deduplication token with table identifier during insert in dependent materialized views"},
            {"azure_max_unexpected_write_error_retries", 4, 4, "The maximum number of retries in case of unexpected errors during Azure blob storage write"},
            {"split_parts_ranges_into_intersecting_and_non_intersecting_final", false, true, "Allow to split parts ranges into intersecting and non intersecting during FINAL optimization"},
            {"split_intersecting_parts_ranges_into_layers_final", true, true, "Allow to split intersecting parts ranges into layers during FINAL optimization"}
        });
        addSettingsChanges(settings_changes_history, "23.12",
        {
            {"allow_suspicious_ttl_expressions", true, false, "It is a new setting, and in previous versions the behavior was equivalent to allowing."},
            {"input_format_parquet_allow_missing_columns", false, true, "Allow missing columns in Parquet files by default"},
            {"input_format_orc_allow_missing_columns", false, true, "Allow missing columns in ORC files by default"},
            {"input_format_arrow_allow_missing_columns", false, true, "Allow missing columns in Arrow files by default"}
        });
        addSettingsChanges(settings_changes_history, "23.11",
        {
            {"parsedatetime_parse_without_leading_zeros", false, true, "Improved compatibility with MySQL DATE_FORMAT/STR_TO_DATE"}
        });
        addSettingsChanges(settings_changes_history, "23.9",
        {
            {"optimize_group_by_constant_keys", false, true, "Optimize group by constant keys by default"},
            {"input_format_json_try_infer_named_tuples_from_objects", false, true, "Try to infer named Tuples from JSON objects by default"},
            {"input_format_json_read_numbers_as_strings", false, true, "Allow to read numbers as strings in JSON formats by default"},
            {"input_format_json_read_arrays_as_strings", false, true, "Allow to read arrays as strings in JSON formats by default"},
            {"input_format_json_infer_incomplete_types_as_strings", false, true, "Allow to infer incomplete types as Strings in JSON formats by default"},
            {"input_format_json_try_infer_numbers_from_strings", true, false, "Don't infer numbers from strings in JSON formats by default to prevent possible parsing errors"},
            {"http_write_exception_in_output_format", false, true, "Output valid JSON/XML on exception in HTTP streaming."}
        });
        addSettingsChanges(settings_changes_history, "23.8",
        {
            {"rewrite_count_distinct_if_with_count_distinct_implementation", false, true, "Rewrite countDistinctIf with count_distinct_implementation configuration"}
        });
        addSettingsChanges(settings_changes_history, "23.7",
        {
            {"function_sleep_max_microseconds_per_block", 0, 3000000, "In previous versions, the maximum sleep time of 3 seconds was applied only for `sleep`, but not for `sleepEachRow` function. In the new version, we introduce this setting. If you set compatibility with the previous versions, we will disable the limit altogether."}
        });
        addSettingsChanges(settings_changes_history, "23.6",
        {
            {"http_send_timeout", 180, 30, "3 minutes seems crazy long. Note that this is timeout for a single network write call, not for the whole upload operation."},
            {"http_receive_timeout", 180, 30, "See http_send_timeout."}
        });
        addSettingsChanges(settings_changes_history, "23.5",
        {
            {"input_format_parquet_preserve_order", true, false, "Allow Parquet reader to reorder rows for better parallelism."},
            {"parallelize_output_from_storages", false, true, "Allow parallelism when executing queries that read from file/url/s3/etc. This may reorder rows."},
            {"use_with_fill_by_sorting_prefix", false, true, "Columns preceding WITH FILL columns in ORDER BY clause form sorting prefix. Rows with different values in sorting prefix are filled independently"},
            {"output_format_parquet_compliant_nested_types", false, true, "Change an internal field name in output Parquet file schema."}
        });
        addSettingsChanges(settings_changes_history, "23.4",
        {
            {"allow_suspicious_indices", true, false, "If true, index can defined with identical expressions"},
            {"allow_nonconst_timezone_arguments", true, false, "Allow non-const timezone arguments in certain time-related functions like toTimeZone(), fromUnixTimestamp*(), snowflakeToDateTime*()."},
            {"connect_timeout_with_failover_ms", 50, 1000, "Increase default connect timeout because of async connect"},
            {"connect_timeout_with_failover_secure_ms", 100, 1000, "Increase default secure connect timeout because of async connect"},
            {"hedged_connection_timeout_ms", 100, 50, "Start new connection in hedged requests after 50 ms instead of 100 to correspond with previous connect timeout"},
            {"formatdatetime_f_prints_single_zero", true, false, "Improved compatibility with MySQL DATE_FORMAT()/STR_TO_DATE()"},
            {"formatdatetime_parsedatetime_m_is_month_name", false, true, "Improved compatibility with MySQL DATE_FORMAT/STR_TO_DATE"}
        });
        addSettingsChanges(settings_changes_history, "23.3",
        {
            {"output_format_parquet_version", "1.0", "2.latest", "Use latest Parquet format version for output format"},
            {"input_format_json_ignore_unknown_keys_in_named_tuple", false, true, "Improve parsing JSON objects as named tuples"},
            {"input_format_native_allow_types_conversion", false, true, "Allow types conversion in Native input forma"},
            {"output_format_arrow_compression_method", "none", "lz4_frame", "Use lz4 compression in Arrow output format by default"},
            {"output_format_parquet_compression_method", "snappy", "lz4", "Use lz4 compression in Parquet output format by default"},
            {"output_format_orc_compression_method", "none", "lz4_frame", "Use lz4 compression in ORC output format by default"},
            {"async_query_sending_for_remote", false, true, "Create connections and send query async across shards"}
        });
        addSettingsChanges(settings_changes_history, "23.2",
        {
            {"output_format_parquet_fixed_string_as_fixed_byte_array", false, true, "Use Parquet FIXED_LENGTH_BYTE_ARRAY type for FixedString by default"},
            {"output_format_arrow_fixed_string_as_fixed_byte_array", false, true, "Use Arrow FIXED_SIZE_BINARY type for FixedString by default"},
            {"query_plan_remove_redundant_distinct", false, true, "Remove redundant Distinct step in query plan"},
            {"optimize_duplicate_order_by_and_distinct", true, false, "Remove duplicate ORDER BY and DISTINCT if it's possible"},
            {"insert_keeper_max_retries", 0, 20, "Enable reconnections to Keeper on INSERT, improve reliability"}
        });
        addSettingsChanges(settings_changes_history, "23.1",
        {
            {"input_format_json_read_objects_as_strings", 0, 1, "Enable reading nested json objects as strings while object type is experimental"},
            {"input_format_json_defaults_for_missing_elements_in_named_tuple", false, true, "Allow missing elements in JSON objects while reading named tuples by default"},
            {"input_format_csv_detect_header", false, true, "Detect header in CSV format by default"},
            {"input_format_tsv_detect_header", false, true, "Detect header in TSV format by default"},
            {"input_format_custom_detect_header", false, true, "Detect header in CustomSeparated format by default"},
            {"query_plan_remove_redundant_sorting", false, true, "Remove redundant sorting in query plan. For example, sorting steps related to ORDER BY clauses in subqueries"}
        });
        addSettingsChanges(settings_changes_history, "22.12",
        {
            {"max_size_to_preallocate_for_aggregation", 10'000'000, 100'000'000, "This optimizes performance"},
            {"query_plan_aggregation_in_order", 0, 1, "Enable some refactoring around query plan"},
            {"format_binary_max_string_size", 0, 1_GiB, "Prevent allocating large amount of memory"}
        });
        addSettingsChanges(settings_changes_history, "22.11",
        {
            {"use_structure_from_insertion_table_in_table_functions", 0, 2, "Improve using structure from insertion table in table functions"}
        });
        addSettingsChanges(settings_changes_history, "22.9",
        {
            {"force_grouping_standard_compatibility", false, true, "Make GROUPING function output the same as in SQL standard and other DBMS"}
        });
        addSettingsChanges(settings_changes_history, "22.7",
        {
            {"cross_to_inner_join_rewrite", 1, 2, "Force rewrite comma join to inner"},
            {"enable_positional_arguments", false, true, "Enable positional arguments feature by default"},
            {"format_csv_allow_single_quotes", true, false, "Most tools don't treat single quote in CSV specially, don't do it by default too"}
        });
        addSettingsChanges(settings_changes_history, "22.6",
        {
            {"output_format_json_named_tuples_as_objects", false, true, "Allow to serialize named tuples as JSON objects in JSON formats by default"},
            {"input_format_skip_unknown_fields", false, true, "Optimize reading subset of columns for some input formats"}
        });
        addSettingsChanges(settings_changes_history, "22.5",
        {
            {"memory_overcommit_ratio_denominator", 0, 1073741824, "Enable memory overcommit feature by default"},
            {"memory_overcommit_ratio_denominator_for_user", 0, 1073741824, "Enable memory overcommit feature by default"}
        });
        addSettingsChanges(settings_changes_history, "22.4",
        {
            {"allow_settings_after_format_in_insert", true, false, "Do not allow SETTINGS after FORMAT for INSERT queries because ClickHouse interpret SETTINGS as some values, which is misleading"}
        });
        addSettingsChanges(settings_changes_history, "22.3",
        {
            {"cast_ipv4_ipv6_default_on_conversion_error", true, false, "Make functions cast(value, 'IPv4') and cast(value, 'IPv6') behave same as toIPv4 and toIPv6 functions"}
        });
        addSettingsChanges(settings_changes_history, "21.12",
        {
            {"stream_like_engine_allow_direct_select", true, false, "Do not allow direct select for Kafka/RabbitMQ/FileLog by default"}
        });
        addSettingsChanges(settings_changes_history, "21.9",
        {
            {"output_format_decimal_trailing_zeros", true, false, "Do not output trailing zeros in text representation of Decimal types by default for better looking output"},
            {"use_hedged_requests", false, true, "Enable Hedged Requests feature by default"}
        });
        addSettingsChanges(settings_changes_history, "21.7",
        {
            {"legacy_column_name_of_tuple_literal", true, false, "Add this setting only for compatibility reasons. It makes sense to set to 'true', while doing rolling update of cluster from version lower than 21.7 to higher"}
        });
        addSettingsChanges(settings_changes_history, "21.5",
        {
            {"async_socket_for_remote", false, true, "Fix all problems and turn on asynchronous reads from socket for remote queries by default again"}
        });
        addSettingsChanges(settings_changes_history, "21.3",
        {
            {"async_socket_for_remote", true, false, "Turn off asynchronous reads from socket for remote queries because of some problems"},
            {"optimize_normalize_count_variants", false, true, "Rewrite aggregate functions that semantically equals to count() as count() by default"},
            {"normalize_function_names", false, true, "Normalize function names to their canonical names, this was needed for projection query routing"}
        });
        addSettingsChanges(settings_changes_history, "21.2",
        {
            {"enable_global_with_statement", false, true, "Propagate WITH statements to UNION queries and all subqueries by default"}
        });
        addSettingsChanges(settings_changes_history, "21.1",
        {
            {"insert_quorum_parallel", false, true, "Use parallel quorum inserts by default. It is significantly more convenient to use than sequential quorum inserts"},
            {"input_format_null_as_default", false, true, "Allow to insert NULL as default for input formats by default"},
            {"optimize_on_insert", false, true, "Enable data optimization on INSERT by default for better user experience"},
            {"use_compact_format_in_distributed_parts_names", false, true, "Use compact format for async INSERT into Distributed tables by default"}
        });
        addSettingsChanges(settings_changes_history, "20.10",
        {
            {"format_regexp_escaping_rule", "Escaped", "Raw", "Use Raw as default escaping rule for Regexp format to male the behaviour more like to what users expect"}
        });
        addSettingsChanges(settings_changes_history, "20.7",
        {
            {"show_table_uuid_in_table_create_query_if_not_nil", true, false, "Stop showing  UID of the table in its CREATE query for Engine=Atomic"}
        });
        addSettingsChanges(settings_changes_history, "20.5",
        {
            {"input_format_with_names_use_header", false, true, "Enable using header with names for formats with WithNames/WithNamesAndTypes suffixes"},
            {"allow_suspicious_codecs", true, false, "Don't allow to specify meaningless compression codecs"}
        });
        addSettingsChanges(settings_changes_history, "20.4",
        {
            {"validate_polygons", false, true, "Throw exception if polygon is invalid in function pointInPolygon by default instead of returning possibly wrong results"}
        });
        addSettingsChanges(settings_changes_history, "19.18",
        {
            {"enable_scalar_subquery_optimization", false, true, "Prevent scalar subqueries from (de)serializing large scalar values and possibly avoid running the same subquery more than once"}
        });
        addSettingsChanges(settings_changes_history, "19.14",
        {
            {"any_join_distinct_right_table_keys", true, false, "Disable ANY RIGHT and ANY FULL JOINs by default to avoid inconsistency"}
        });
        addSettingsChanges(settings_changes_history, "19.12",
        {
            {"input_format_defaults_for_omitted_fields", false, true, "Enable calculation of complex default expressions for omitted fields for some input formats, because it should be the expected behaviour"}
        });
        addSettingsChanges(settings_changes_history, "19.5",
        {
            {"max_partitions_per_insert_block", 0, 100, "Add a limit for the number of partitions in one block"}
        });
        addSettingsChanges(settings_changes_history, "18.12.17",
        {
            {"enable_optimize_predicate_expression", 0, 1, "Optimize predicates to subqueries by default"}
        });
    });
    return settings_changes_history;
}

const VersionToSettingsChangesMap & getMergeTreeSettingsChangesHistory()
{
    static VersionToSettingsChangesMap merge_tree_settings_changes_history;
    static std::once_flag initialized_flag;
    std::call_once(initialized_flag, [&]
    {
        addSettingsChanges(merge_tree_settings_changes_history, "25.5",
        {
            {"default_compression_codec", "", "", "New setting"},
        });
        addSettingsChanges(merge_tree_settings_changes_history, "25.4",
        {
            /// Release closed. Please use 25.5
<<<<<<< HEAD
            {"write_marks_for_substreams_in_compact_parts", false, true, "New setting"},
            {"max_merge_delayed_streams_for_parallel_write", 1000, 100, "New setting"},
=======
            {"refresh_parts_interval", 0, 0, "A new setting"},
            {"max_merge_delayed_streams_for_parallel_write", 1000, 40, "New setting"},
>>>>>>> 02a07cf8
            {"max_postpone_time_for_failed_replicated_fetches_ms", 1ULL * 60 * 1000, 1ULL * 60 * 1000, "Added new setting to enable postponing fetch tasks in the replication queue."},
            {"max_postpone_time_for_failed_replicated_merges_ms", 1ULL * 60 * 1000, 1ULL * 60 * 1000, "Added new setting to enable postponing merge tasks in the replication queue."},
            {"max_postpone_time_for_failed_replicated_tasks_ms", 5ULL * 60 * 1000, 5ULL * 60 * 1000, "Added new setting to enable postponing tasks in the replication queue."},
            {"allow_summing_columns_in_partition_or_order_key", true, false, "New setting to allow summing of partition or sorting key columns"},
            /// Release closed. Please use 25.5
        });
        addSettingsChanges(merge_tree_settings_changes_history, "25.3",
        {
            /// Release closed. Please use 25.4
            {"shared_merge_tree_enable_keeper_parts_extra_data", false, false, "New setting"},
            {"zero_copy_merge_mutation_min_parts_size_sleep_no_scale_before_lock", 0, 0, "New setting"},
            {"enable_replacing_merge_with_cleanup_for_min_age_to_force_merge", false, false, "New setting to allow automatic cleanup merges for ReplacingMergeTree"},
            /// Release closed. Please use 25.4
        });
        addSettingsChanges(merge_tree_settings_changes_history, "25.2",
        {
            /// Release closed. Please use 25.3
            {"shared_merge_tree_initial_parts_update_backoff_ms", 50, 50, "New setting"},
            {"shared_merge_tree_max_parts_update_backoff_ms", 5000, 5000, "New setting"},
            {"shared_merge_tree_interserver_http_connection_timeout_ms", 100, 100, "New setting"},
            {"columns_and_secondary_indices_sizes_lazy_calculation", true, true, "New setting to calculate columns and indices sizes lazily"},
            {"table_disk", false, false, "New setting"},
            {"allow_reduce_blocking_parts_task", false, true, "Now SMT will remove stale blocking parts from ZooKeeper by default"},
            {"shared_merge_tree_max_suspicious_broken_parts", 0, 0, "Max broken parts for SMT, if more - deny automatic detach"},
            {"shared_merge_tree_max_suspicious_broken_parts_bytes", 0, 0, "Max size of all broken parts for SMT, if more - deny automatic detach"},
            /// Release closed. Please use 25.3
        });
        addSettingsChanges(merge_tree_settings_changes_history, "25.1",
        {
            /// Release closed. Please use 25.2
            {"shared_merge_tree_try_fetch_part_in_memory_data_from_replicas", false, false, "New setting to fetch parts data from other replicas"},
            {"enable_max_bytes_limit_for_min_age_to_force_merge", false, false, "Added new setting to limit max bytes for min_age_to_force_merge."},
            {"enable_max_bytes_limit_for_min_age_to_force_merge", false, false, "New setting"},
            {"add_minmax_index_for_numeric_columns", false, false, "New setting"},
            {"add_minmax_index_for_string_columns", false, false, "New setting"},
            {"materialize_skip_indexes_on_merge", true, true, "New setting"},
            {"merge_max_bytes_to_prewarm_cache", 1ULL * 1024 * 1024 * 1024, 1ULL * 1024 * 1024 * 1024, "Cloud sync"},
            {"merge_total_max_bytes_to_prewarm_cache", 15ULL * 1024 * 1024 * 1024, 15ULL * 1024 * 1024 * 1024, "Cloud sync"},
            {"reduce_blocking_parts_sleep_ms", 5000, 5000, "Cloud sync"},
            {"number_of_partitions_to_consider_for_merge", 10, 10, "Cloud sync"},
            {"shared_merge_tree_enable_outdated_parts_check", true, true, "Cloud sync"},
            {"shared_merge_tree_max_parts_update_leaders_in_total", 6, 6, "Cloud sync"},
            {"shared_merge_tree_max_parts_update_leaders_per_az", 2, 2, "Cloud sync"},
            {"shared_merge_tree_leader_update_period_seconds", 30, 30, "Cloud sync"},
            {"shared_merge_tree_leader_update_period_random_add_seconds", 10, 10, "Cloud sync"},
            {"shared_merge_tree_read_virtual_parts_from_leader", true, true, "Cloud sync"},
            {"shared_merge_tree_interserver_http_timeout_ms", 10000, 10000, "Cloud sync"},
            {"shared_merge_tree_max_replicas_for_parts_deletion", 10, 10, "Cloud sync"},
            {"shared_merge_tree_max_replicas_to_merge_parts_for_each_parts_range", 5, 5, "Cloud sync"},
            {"shared_merge_tree_use_outdated_parts_compact_format", false, false, "Cloud sync"},
            {"shared_merge_tree_memo_ids_remove_timeout_seconds", 1800, 1800, "Cloud sync"},
            {"shared_merge_tree_idle_parts_update_seconds", 3600, 3600, "Cloud sync"},
            {"shared_merge_tree_max_outdated_parts_to_process_at_once", 1000, 1000, "Cloud sync"},
            {"shared_merge_tree_postpone_next_merge_for_locally_merged_parts_rows_threshold", 1000000, 1000000, "Cloud sync"},
            {"shared_merge_tree_postpone_next_merge_for_locally_merged_parts_ms", 0, 0, "Cloud sync"},
            {"shared_merge_tree_range_for_merge_window_size", 10, 10, "Cloud sync"},
            {"shared_merge_tree_use_too_many_parts_count_from_virtual_parts", 0, 0, "Cloud sync"},
            {"shared_merge_tree_create_per_replica_metadata_nodes", true, true, "Cloud sync"},
            {"shared_merge_tree_use_metadata_hints_cache", true, true, "Cloud sync"},
            {"notify_newest_block_number", false, false, "Cloud sync"},
            {"allow_reduce_blocking_parts_task", false, false, "Cloud sync"},
            /// Release closed. Please use 25.2
        });
        addSettingsChanges(merge_tree_settings_changes_history, "24.12",
        {
            /// Release closed. Please use 25.1
            {"enforce_index_structure_match_on_partition_manipulation", true, false, "New setting"},
            {"use_primary_key_cache", false, false, "New setting"},
            {"prewarm_primary_key_cache", false, false, "New setting"},
            {"min_bytes_to_prewarm_caches", 0, 0, "New setting"},
            {"allow_experimental_reverse_key", false, false, "New setting"},
            /// Release closed. Please use 25.1
        });
        addSettingsChanges(merge_tree_settings_changes_history, "24.11",
        {
        });
        addSettingsChanges(merge_tree_settings_changes_history, "24.10",
        {
        });
        addSettingsChanges(merge_tree_settings_changes_history, "24.9",
        {
        });
        addSettingsChanges(merge_tree_settings_changes_history, "24.8",
        {
            {"deduplicate_merge_projection_mode", "ignore", "throw", "Do not allow to create inconsistent projection"}
        });
    });

    return merge_tree_settings_changes_history;
}

}<|MERGE_RESOLUTION|>--- conflicted
+++ resolved
@@ -720,13 +720,9 @@
         addSettingsChanges(merge_tree_settings_changes_history, "25.4",
         {
             /// Release closed. Please use 25.5
-<<<<<<< HEAD
             {"write_marks_for_substreams_in_compact_parts", false, true, "New setting"},
-            {"max_merge_delayed_streams_for_parallel_write", 1000, 100, "New setting"},
-=======
             {"refresh_parts_interval", 0, 0, "A new setting"},
             {"max_merge_delayed_streams_for_parallel_write", 1000, 40, "New setting"},
->>>>>>> 02a07cf8
             {"max_postpone_time_for_failed_replicated_fetches_ms", 1ULL * 60 * 1000, 1ULL * 60 * 1000, "Added new setting to enable postponing fetch tasks in the replication queue."},
             {"max_postpone_time_for_failed_replicated_merges_ms", 1ULL * 60 * 1000, 1ULL * 60 * 1000, "Added new setting to enable postponing merge tasks in the replication queue."},
             {"max_postpone_time_for_failed_replicated_tasks_ms", 5ULL * 60 * 1000, 5ULL * 60 * 1000, "Added new setting to enable postponing tasks in the replication queue."},
