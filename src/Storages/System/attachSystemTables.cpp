#include "config.h"

#include <Databases/IDatabase.h>
#include <Storages/System/attachSystemTables.h>
#include <Storages/System/attachSystemTablesImpl.h>

#include <Interpreters/Context.h>
#include <Storages/System/StorageSystemAggregateFunctionCombinators.h>
#include <Storages/System/StorageSystemAsynchronousMetrics.h>
#include <Storages/System/StorageSystemAsyncLoader.h>
#include <Storages/System/StorageSystemBackups.h>
#include <Storages/System/StorageSystemBuildOptions.h>
#include <Storages/System/StorageSystemCollations.h>
#include <Storages/System/StorageSystemClusters.h>
#include <Storages/System/StorageSystemColumns.h>
#include <Storages/System/StorageSystemDatabases.h>
#include <Storages/System/StorageSystemDataSkippingIndices.h>
#include <Storages/System/StorageSystemDataTypeFamilies.h>
#include <Storages/System/StorageSystemDetachedParts.h>
#include <Storages/System/StorageSystemDictionaries.h>
#include <Storages/System/StorageSystemEvents.h>
#include <Storages/System/StorageSystemFormats.h>
#include <Storages/System/StorageSystemFunctions.h>
#include <Storages/System/StorageSystemGraphite.h>
#include <Storages/System/StorageSystemMacros.h>
#include <Storages/System/StorageSystemMerges.h>
#include <Storages/System/StorageSystemMoves.h>
#include <Storages/System/StorageSystemReplicatedFetches.h>
#include <Storages/System/StorageSystemMetrics.h>
#include <Storages/System/StorageSystemModels.h>
#include <Storages/System/StorageSystemMutations.h>
#include <Storages/System/StorageSystemNumbers.h>
#include <Storages/System/StorageSystemOne.h>
#include <Storages/System/StorageSystemPartMovesBetweenShards.h>
#include <Storages/System/StorageSystemParts.h>
#include <Storages/System/StorageSystemProjectionParts.h>
#include <Storages/System/StorageSystemPartsColumns.h>
#include <Storages/System/StorageSystemProjectionPartsColumns.h>
#include <Storages/System/StorageSystemProcesses.h>
#include <Storages/System/StorageSystemUserProcesses.h>
#include <Storages/System/StorageSystemReplicas.h>
#include <Storages/System/StorageSystemReplicationQueue.h>
#include <Storages/System/StorageSystemDistributionQueue.h>
#include <Storages/System/StorageSystemServerSettings.h>
#include <Storages/System/StorageSystemSettings.h>
#include <Storages/System/StorageSystemSettingsChanges.h>
#include <Storages/System/StorageSystemMergeTreeSettings.h>
#include <Storages/System/StorageSystemDatabaseEngines.h>
#include <Storages/System/StorageSystemTableEngines.h>
#include <Storages/System/StorageSystemTableFunctions.h>
#include <Storages/System/StorageSystemTables.h>
#include <Storages/System/StorageSystemZooKeeper.h>
#include <Storages/System/StorageSystemContributors.h>
#include <Storages/System/StorageSystemErrors.h>
#include <Storages/System/StorageSystemWarnings.h>
#include <Storages/System/StorageSystemDDLWorkerQueue.h>
#include <Storages/System/StorageSystemLicenses.h>
#include <Storages/System/StorageSystemTimeZones.h>
#include <Storages/System/StorageSystemDisks.h>
#include <Storages/System/StorageSystemStoragePolicies.h>
#include <Storages/System/StorageSystemZeros.h>
#include <Storages/System/StorageSystemUsers.h>
#include <Storages/System/StorageSystemRoles.h>
#include <Storages/System/StorageSystemGrants.h>
#include <Storages/System/StorageSystemRoleGrants.h>
#include <Storages/System/StorageSystemCurrentRoles.h>
#include <Storages/System/StorageSystemEnabledRoles.h>
#include <Storages/System/StorageSystemSettingsProfiles.h>
#include <Storages/System/StorageSystemSettingsProfileElements.h>
#include <Storages/System/StorageSystemRowPolicies.h>
#include <Storages/System/StorageSystemQuotas.h>
#include <Storages/System/StorageSystemQuotaLimits.h>
#include <Storages/System/StorageSystemQuotaUsage.h>
#include <Storages/System/StorageSystemQuotasUsage.h>
#include <Storages/System/StorageSystemUserDirectories.h>
#include <Storages/System/StorageSystemPrivileges.h>
#include <Storages/System/StorageSystemAsynchronousInserts.h>
#include <Storages/System/StorageSystemTransactions.h>
#include <Storages/System/StorageSystemFilesystemCache.h>
#include <Storages/System/StorageSystemQueryCache.h>
#include <Storages/System/StorageSystemNamedCollections.h>
#include <Storages/System/StorageSystemRemoteDataPaths.h>
#include <Storages/System/StorageSystemCertificates.h>
#include <Storages/System/StorageSystemSchemaInferenceCache.h>
#include <Storages/System/StorageSystemDroppedTables.h>
#include <Storages/System/StorageSystemDroppedTablesParts.h>
#include <Storages/System/StorageSystemZooKeeperConnection.h>
#include <Storages/System/StorageSystemJemalloc.h>
#include <Storages/System/StorageSystemScheduler.h>
#include <Storages/System/StorageSystemS3Queue.h>
#include <Storages/System/StorageSystemDashboards.h>
#include <Storages/System/StorageSystemViewRefreshes.h>
#include <Storages/System/StorageSystemDNSCache.h>

#if defined(__ELF__) && !defined(OS_FREEBSD)
#include <Storages/System/StorageSystemSymbols.h>
#endif

#if USE_RDKAFKA
#include <Storages/System/StorageSystemKafkaConsumers.h>
#endif

#ifdef OS_LINUX
#include <Storages/System/StorageSystemStackTrace.h>
#endif

#if USE_ROCKSDB
#include <Storages/RocksDB/StorageSystemRocksDB.h>
#endif

#if USE_MYSQL
#include <Storages/System/StorageSystemMySQLBinlogs.h>
#endif


namespace DB
{

void attachSystemTablesServer(ContextPtr context, IDatabase & system_database, bool has_zookeeper)
{
<<<<<<< HEAD
    attach<StorageSystemOne>(context, system_database, "one", "This table contains a single row with a single dummy UInt8 column containing the value 0. Used when the table is not specified explicitly, for example in queries like `SELECT 1`.");
    attach<StorageSystemNumbers>(context, system_database, "numbers", "Generates all natural numbers, starting from 0 (to 2^64 - 1, and then again) in sorted order.", false, "number");
    attach<StorageSystemNumbers>(context, system_database, "numbers_mt", "Multithreaded version of `system.numbers`. Numbers order is not guaranteed.", true, "number");
    attach<StorageSystemNumbers>(context, system_database, "generate_series", "Generates arithmetic progression of natural numbers in sorted order in a given segment with a given step", false, "generate_series");
    attach<StorageSystemZeros>(context, system_database, "zeros", "Produces unlimited number of non-materialized zeros.", false);
    attach<StorageSystemZeros>(context, system_database, "zeros_mt", "Multithreaded version of system.zeros.", true);
=======
    attachNoDescription<StorageSystemOne>(context, system_database, "one", "This table contains a single row with a single dummy UInt8 column containing the value 0. Used when the table is not specified explicitly, for example in queries like `SELECT 1`.");
    attachNoDescription<StorageSystemNumbers>(context, system_database, "numbers", "Generates all natural numbers, starting from 0 (to 2^64 - 1, and then again) in sorted order.", false);
    attachNoDescription<StorageSystemNumbers>(context, system_database, "numbers_mt", "Multithreaded version of `system.numbers`. Numbers order is not guaranteed.", true);
    attachNoDescription<StorageSystemZeros>(context, system_database, "zeros", "Produces unlimited number of non-materialized zeros.", false);
    attachNoDescription<StorageSystemZeros>(context, system_database, "zeros_mt", "Multithreaded version of system.zeros.", true);
>>>>>>> 19b1a675
    attach<StorageSystemDatabases>(context, system_database, "databases", "Lists all databases of the current server.");
    attachNoDescription<StorageSystemTables>(context, system_database, "tables", "Lists all tables of the current server.");
    attachNoDescription<StorageSystemColumns>(context, system_database, "columns", "Lists all columns from all tables of the current server.");
    attach<StorageSystemFunctions>(context, system_database, "functions", "Contains a list of all available ordinary and aggregate functions with their descriptions.");
    attach<StorageSystemEvents>(context, system_database, "events", "Contains profiling events and their current value.");
    attach<StorageSystemSettings>(context, system_database, "settings", "Contains a list of all user-level settings (which can be modified in a scope of query or session), their current and default values along with descriptions.");
    attach<StorageSystemServerSettings>(context, system_database, "server_settings", "Contains a list of all server-wide settings (which are effective only on server startup and usually cannot be modified at runtime), their current and default values along with descriptions.");
    attach<StorageSystemSettingsChanges>(context, system_database, "settings_changes", "Contains the information about the settings changes through different ClickHouse versions. You may make ClickHouse behave like a particular previous version by changing the `compatibility` user-level settings.");
    attach<SystemMergeTreeSettings<false>>(context, system_database, "merge_tree_settings", "Contains a list of all MergeTree engine specific settings, their current and default values along with descriptions. You may change any of them in SETTINGS section in CREATE query.");
    attach<SystemMergeTreeSettings<true>>(context, system_database, "replicated_merge_tree_settings", "Contains a list of all ReplicatedMergeTree engine specific settings, their current and default values along with descriptions. You may change any of them in SETTINGS section in CREATE query. ");
    attach<StorageSystemBuildOptions>(context, system_database, "build_options", "Contains a list of all build flags, compiler options and commit hash for used build.");
    attach<StorageSystemFormats>(context, system_database, "formats", "Contains a list of all the formats along with flags whether a format is suitable for input/output or whether it supports parallelization.");
    attach<StorageSystemTableFunctions>(context, system_database, "table_functions", "Contains a list of all available table functions with their descriptions.");
    attach<StorageSystemAggregateFunctionCombinators>(context, system_database, "aggregate_function_combinators", "Contains a list of all available aggregate function combinators, which could be applied to aggregate functions and change the way they work.");
    attach<StorageSystemDataTypeFamilies>(context, system_database, "data_type_families", "Contains a list of all available native data types along with all the aliases used for compatibility with other DBMS.");
    attach<StorageSystemCollations>(context, system_database, "collations", "Contains a list of all available collations for alphabetical comparison of strings.");
    attach<StorageSystemDatabaseEngines>(context, system_database, "database_engines", "Contains a list of all available database engines");
    attach<StorageSystemTableEngines>(context, system_database, "table_engines", "Contains a list of all available table engines along with information whether a particular table engine supports some specific features (e.g. settings, skipping indices, projections, replication, TTL, deduplication, parallel insert, etc.)");
    attach<StorageSystemContributors>(context, system_database, "contributors", "Contains a list of all ClickHouse contributors <3");
    attach<StorageSystemUsers>(context, system_database, "users", "Contains a list of all users profiles either configured at the server through a configuration file or created via SQL.");
    attach<StorageSystemRoles>(context, system_database, "roles", "Contains a list of all roles created at the server.");
    attach<StorageSystemGrants>(context, system_database, "grants", "Contains the information about privileges granted to ClickHouse user accounts.");
    attach<StorageSystemRoleGrants>(context, system_database, "role_grants", "Contains the role grants for users and roles. To add entries to this table, use `GRANT role TO user`. Using this table you may find out which roles are assigned to which users or which roles a user has.");
    attach<StorageSystemCurrentRoles>(context, system_database, "current_roles", "Contains active roles of a current user. SET ROLE changes the contents of this table.");
    attach<StorageSystemEnabledRoles>(context, system_database, "enabled_roles", "Contains all active roles at the moment, including current role of the current user and granted roles for current role.");
    attach<StorageSystemSettingsProfiles>(context, system_database, "settings_profiles", "Contains properties of configured setting profiles.");
    attach<StorageSystemSettingsProfileElements>(context, system_database, "settings_profile_elements", "Describes the content of each settings profile configured on the server. Including settings constraints, roles and users for which the settings are applied, and parent settings profiles.");
    attach<StorageSystemRowPolicies>(context, system_database, "row_policies", "Contains filters for one particular table, as well as a list of roles and/or users which should use this row policy.");
    attach<StorageSystemQuotas>(context, system_database, "quotas", "Contains information about quotas.");
    attach<StorageSystemQuotaLimits>(context, system_database, "quota_limits", "Contains information about maximums for all intervals of all quotas. Any number of rows or zero can correspond to specific quota.");
    attach<StorageSystemQuotaUsage>(context, system_database, "quota_usage", "Contains quota usage by the current user: how much is used and how much is left.");
    attach<StorageSystemQuotasUsage>(context, system_database, "quotas_usage", "Contains quota usage by all users.");
    attach<StorageSystemUserDirectories>(context, system_database, "user_directories", "Contains the information about configured user directories - directories on the file system from which ClickHouse server is allowed to read user provided data.");
    attach<StorageSystemPrivileges>(context, system_database, "privileges", "Contains a list of all available privileges that could be granted to a user or role.");
    attach<StorageSystemErrors>(context, system_database, "errors", "Contains a list of all errors which have ever happened including the error code, last time and message with unsymbolized stacktrace.");
    attach<StorageSystemWarnings>(context, system_database, "warnings", "Contains warnings about server configuration to be displayed by clickhouse-client right after it connects to the server.");
    attachNoDescription<StorageSystemDataSkippingIndices>(context, system_database, "data_skipping_indices", "Contains all the information about all the data skipping indices in tables, similar to system.columns.");
    attach<StorageSystemLicenses>(context, system_database, "licenses", "Contains licenses of third-party libraries that are located in the contrib directory of ClickHouse sources.");
    attach<StorageSystemTimeZones>(context, system_database, "time_zones", "Contains a list of time zones that are supported by the ClickHouse server. This list of timezones might vary depending on the version of ClickHouse.");
    attach<StorageSystemBackups>(context, system_database, "backups", "Contains a list of all BACKUP or RESTORE operations with their current states and other propertis. Note, that table is not persistent and it shows only operations executed after the last server restart.");
    attach<StorageSystemSchemaInferenceCache>(context, system_database, "schema_inference_cache", "Contains information about all cached file schemas.");
    attach<StorageSystemDroppedTables>(context, system_database, "dropped_tables", "Contains a list of tables which were dropped from Atomic databases but not completely removed yet.");
    attachNoDescription<StorageSystemDroppedTablesParts>(context, system_database, "dropped_tables_parts", "Contains parts of system.dropped_tables tables ");
    attach<StorageSystemScheduler>(context, system_database, "scheduler", "Contains information and status for scheduling nodes residing on the local server.");
    attach<StorageSystemDNSCache>(context, system_database, "dns_cache", "Contains information about cached DNS records.");
#if defined(__ELF__) && !defined(OS_FREEBSD)
    attachNoDescription<StorageSystemSymbols>(context, system_database, "symbols", "Contains information for introspection of ClickHouse binary. This table is only useful for C++ experts and ClickHouse engineers.");
#endif
#if USE_RDKAFKA
    attach<StorageSystemKafkaConsumers>(context, system_database, "kafka_consumers", "Contains information about Kafka consumers. Applicable for Kafka table engine (native ClickHouse integration).");
#endif
#ifdef OS_LINUX
    attachNoDescription<StorageSystemStackTrace>(context, system_database, "stack_trace", "Allows to obtain an unsymbolized stacktrace from all the threads of the server process.");
#endif
#if USE_ROCKSDB
    attach<StorageSystemRocksDB>(context, system_database, "rocksdb", "Contains a list of metrics exposed from embedded RocksDB.");
#endif
#if USE_MYSQL
    attachNoDescription<StorageSystemMySQLBinlogs>(context, system_database, "mysql_binlogs", "Shows a list of active binlogs for MaterializedMySQL.");
#endif

    attachNoDescription<StorageSystemParts>(context, system_database, "parts", "Contains a list of currently existing (both active and inactive) parts of all *-MergeTree tables. Each part is represented by a single row.");
    attachNoDescription<StorageSystemProjectionParts>(context, system_database, "projection_parts", "Contains a list of currently existing projection parts (a copy of some part containing aggregated data or just sorted in different order) created for all the projections for all tables within a cluster.");
    attachNoDescription<StorageSystemDetachedParts>(context, system_database, "detached_parts", "Contains a list of all parts which are being found in /detached directory along with a reason why it was detached. ClickHouse server doesn't use such parts anyhow.");
    attachNoDescription<StorageSystemPartsColumns>(context, system_database, "parts_columns", "Contains a list of columns of all currently existing parts of all MergeTree tables. Each column is represented by a single row.");
    attachNoDescription<StorageSystemProjectionPartsColumns>(context, system_database, "projection_parts_columns", "Contains a list of columns of all currently existing projection parts of all MergeTree tables. Each column is represented by a single row.");
    attachNoDescription<StorageSystemDisks>(context, system_database, "disks", "Contains information about disks defined in the server configuration.");
    attachNoDescription<StorageSystemStoragePolicies>(context, system_database, "storage_policies", "Contains information about storage policies and volumes defined in the server configuration.");
    attach<StorageSystemProcesses>(context, system_database, "processes", "Contains a list of currently executing processes (queries) with their progress.");
    attach<StorageSystemMetrics>(context, system_database, "metrics", "Contains metrics which can be calculated instantly, or have a current value. For example, the number of simultaneously processed queries or the current replica delay. This table is always up to date.");
    attach<StorageSystemMerges>(context, system_database, "merges", "Contains a list of merges currently executing merges of MergeTree tables and their progress. Each merge operation is represented by a single row.");
    attach<StorageSystemMoves>(context, system_database, "moves", "Contains information about in-progress data part moves of MergeTree tables. Each data part movement is represented by a single row.");
    attach<StorageSystemMutations>(context, system_database, "mutations", "Contains a list of mutations and their progress. Each mutation command is represented by a single row.");
    attachNoDescription<StorageSystemReplicas>(context, system_database, "replicas", "Contains information and status of all table replicas on current server. Each replica is represented by a single row.");
    attach<StorageSystemReplicationQueue>(context, system_database, "replication_queue", "Contains information about tasks from replication queues stored in ClickHouse Keeper, or ZooKeeper, for each table replica.");
    attach<StorageSystemDDLWorkerQueue>(context, system_database, "distributed_ddl_queue", "Contains information about distributed DDL queries (ON CLUSTER clause) that were executed on a cluster.");
    attach<StorageSystemDistributionQueue>(context, system_database, "distribution_queue", "Contains information about local files that are in the queue to be sent to the shards. These local files contain new parts that are created by inserting new data into the Distributed table in asynchronous mode.");
    attach<StorageSystemDictionaries>(context, system_database, "dictionaries", "Contains information about dictionaries.");
    attach<StorageSystemModels>(context, system_database, "models", "Contains a list of CatBoost models loaded into a LibraryBridge's memory along with time when it was loaded.");
    attach<StorageSystemClusters>(context, system_database, "clusters", "Contains information about clusters defined in the configuration file or generated by a Replicated database.");
    attach<StorageSystemGraphite>(context, system_database, "graphite_retentions", "Contains information about parameters graphite_rollup which are used in tables with *GraphiteMergeTree engines.");
    attach<StorageSystemMacros>(context, system_database, "macros", "Contains a list of all macros defined in server configuration.");
    attach<StorageSystemReplicatedFetches>(context, system_database, "replicated_fetches", "Contains information about currently running background fetches.");
    attach<StorageSystemPartMovesBetweenShards>(context, system_database, "part_moves_between_shards", "Contains information about parts which are currently in a process of moving between shards and their progress.");
    attach<StorageSystemAsynchronousInserts>(context, system_database, "asynchronous_inserts", "Contains information about pending asynchronous inserts in queue in server's memory.");
    attachNoDescription<StorageSystemFilesystemCache>(context, system_database, "filesystem_cache", "Contains information about all entries inside filesystem cache for remote objects.");
    attachNoDescription<StorageSystemQueryCache>(context, system_database, "query_cache", "Contains information about all entries inside query cache in server's memory.");
    attachNoDescription<StorageSystemRemoteDataPaths>(context, system_database, "remote_data_paths", "Contains a mapping from a filename on local filesystem to a blob name inside object storage.");
    attach<StorageSystemCertificates>(context, system_database, "certificates", "Contains information about available certificates and their sources.");
    attachNoDescription<StorageSystemNamedCollections>(context, system_database, "named_collections", "Contains a list of all named collections which were created via SQL query or parsed from configuration file.");
    attach<StorageSystemAsyncLoader>(context, system_database, "asynchronous_loader", "Contains information and status for recent asynchronous jobs (e.g. for tables loading). The table contains a row for every job.");
    attach<StorageSystemUserProcesses>(context, system_database, "user_processes", "This system table can be used to get overview of memory usage and ProfileEvents of users.");
    attachNoDescription<StorageSystemJemallocBins>(context, system_database, "jemalloc_bins", "Contains information about memory allocations done via jemalloc allocator in different size classes (bins) aggregated from all arenas. These statistics might not be absolutely accurate because of thread local caching in jemalloc.");
    attachNoDescription<StorageSystemS3Queue>(context, system_database, "s3queue", "Contains in-memory state of S3Queue metadata and currently processed rows per file.");
    attach<StorageSystemDashboards>(context, system_database, "dashboards", "Contains queries used by /dashboard page accessible though HTTP interface. This table can be useful for monitoring and troubleshooting. The table contains a row for every chart in a dashboard.");
    attach<StorageSystemViewRefreshes>(context, system_database, "view_refreshes", "Lists all Refreshable Materialized Views of current server.");

    if (has_zookeeper)
    {
        attachNoDescription<StorageSystemZooKeeper>(context, system_database, "zookeeper", "Exposes data from the [Zoo]Keeper cluster defined in the config. Allow to get the list of children for a particular node or read the value written inside it.");
        attach<StorageSystemZooKeeperConnection>(context, system_database, "zookeeper_connection", "Shows the information about current connections to [Zoo]Keeper (including auxiliary [ZooKeepers)");
    }

    if (context->getConfigRef().getInt("allow_experimental_transactions", 0))
        attach<StorageSystemTransactions>(context, system_database, "transactions", "Contains a list of transactions and their state.");
}

void attachSystemTablesAsync(ContextPtr context, IDatabase & system_database, AsynchronousMetrics & async_metrics)
{
    attachNoDescription<StorageSystemAsynchronousMetrics>(context, system_database, "asynchronous_metrics", "Contains metrics that are calculated periodically in the background. For example, the amount of RAM in use.", async_metrics);
}

}<|MERGE_RESOLUTION|>--- conflicted
+++ resolved
@@ -118,20 +118,12 @@
 
 void attachSystemTablesServer(ContextPtr context, IDatabase & system_database, bool has_zookeeper)
 {
-<<<<<<< HEAD
-    attach<StorageSystemOne>(context, system_database, "one", "This table contains a single row with a single dummy UInt8 column containing the value 0. Used when the table is not specified explicitly, for example in queries like `SELECT 1`.");
-    attach<StorageSystemNumbers>(context, system_database, "numbers", "Generates all natural numbers, starting from 0 (to 2^64 - 1, and then again) in sorted order.", false, "number");
-    attach<StorageSystemNumbers>(context, system_database, "numbers_mt", "Multithreaded version of `system.numbers`. Numbers order is not guaranteed.", true, "number");
-    attach<StorageSystemNumbers>(context, system_database, "generate_series", "Generates arithmetic progression of natural numbers in sorted order in a given segment with a given step", false, "generate_series");
-    attach<StorageSystemZeros>(context, system_database, "zeros", "Produces unlimited number of non-materialized zeros.", false);
-    attach<StorageSystemZeros>(context, system_database, "zeros_mt", "Multithreaded version of system.zeros.", true);
-=======
     attachNoDescription<StorageSystemOne>(context, system_database, "one", "This table contains a single row with a single dummy UInt8 column containing the value 0. Used when the table is not specified explicitly, for example in queries like `SELECT 1`.");
     attachNoDescription<StorageSystemNumbers>(context, system_database, "numbers", "Generates all natural numbers, starting from 0 (to 2^64 - 1, and then again) in sorted order.", false);
     attachNoDescription<StorageSystemNumbers>(context, system_database, "numbers_mt", "Multithreaded version of `system.numbers`. Numbers order is not guaranteed.", true);
+    attach<StorageSystemNumbers>(context, system_database, "generate_series", "Generates arithmetic progression of natural numbers in sorted order in a given segment with a given step", false, "generate_series");
     attachNoDescription<StorageSystemZeros>(context, system_database, "zeros", "Produces unlimited number of non-materialized zeros.", false);
     attachNoDescription<StorageSystemZeros>(context, system_database, "zeros_mt", "Multithreaded version of system.zeros.", true);
->>>>>>> 19b1a675
     attach<StorageSystemDatabases>(context, system_database, "databases", "Lists all databases of the current server.");
     attachNoDescription<StorageSystemTables>(context, system_database, "tables", "Lists all tables of the current server.");
     attachNoDescription<StorageSystemColumns>(context, system_database, "columns", "Lists all columns from all tables of the current server.");
