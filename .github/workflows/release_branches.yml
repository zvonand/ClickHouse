--- conflicted
+++ resolved
@@ -38,15 +38,8 @@
           clear-repository: true # to ensure correct digests
           fetch-depth: 0 # to get version
           filter: tree:0
-<<<<<<< HEAD
-=======
       - name: Debug Info
         uses: ./.github/actions/debug
-      # - name: Labels check
-      #   run: |
-      #     cd "$GITHUB_WORKSPACE/tests/ci"
-      #     python3 run_check.py
->>>>>>> 97603bb9
       - name: Python unit tests
         run: |
           cd "$GITHUB_WORKSPACE/tests/ci"
@@ -485,11 +478,7 @@
     secrets: inherit
     with:
       runner_type: altinity-on-demand, altinity-type-cpx51, altinity-image-x86-app-docker-ce, altinity-setup-regression
-<<<<<<< HEAD
       commit: 9bd2b18ca0d6317c13e15b56832bbe64bbff2d78
-=======
-      commit: c5e1513a2214ee33696c29717935e0a94989ac2a
->>>>>>> 97603bb9
       arch: release
       build_sha: ${{ github.event_name == 'pull_request' && github.event.pull_request.head.sha || github.sha }}
   RegressionTestsAarch64:
