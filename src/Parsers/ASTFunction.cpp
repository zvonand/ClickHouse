#include <string_view>

#include <Parsers/ASTFunction.h>

#include <Common/quoteString.h>
#include <Common/FieldVisitorToString.h>
#include <Common/KnownObjectNames.h>
#include <Common/SipHash.h>
#include <IO/Operators.h>
#include <IO/WriteBufferFromString.h>
#include <IO/WriteHelpers.h>
#include <Parsers/ASTAsterisk.h>
#include <Parsers/ASTExpressionList.h>
#include <Parsers/ASTIdentifier.h>
#include <Parsers/ASTLiteral.h>
#include <Parsers/ASTSelectWithUnionQuery.h>
#include <Parsers/ASTSubquery.h>
#include <Parsers/ASTSetQuery.h>
#include <Parsers/FunctionSecretArgumentsFinderAST.h>


using namespace std::literals;


namespace DB
{

namespace ErrorCodes
{
    extern const int UNEXPECTED_AST_STRUCTURE;
    extern const int UNKNOWN_FUNCTION;
}


void ASTFunction::appendColumnNameImpl(WriteBuffer & ostr) const
{
    /// These functions contain some unexpected ASTs in arguments (e.g. SETTINGS or even a SELECT query)
    if (name == "view" || name == "viewIfPermitted" || name == "mysql" || name == "postgresql" || name == "mongodb" || name == "s3")
        throw Exception(ErrorCodes::UNKNOWN_FUNCTION, "Table function '{}' cannot be used as an expression", name);

    /// If function can be converted to literal it will be parsed as literal after formatting.
    /// In distributed query it may lead to mismatched column names.
    /// To avoid it we check whether we can convert function to literal.
    if (auto literal = toLiteral())
    {
        literal->appendColumnName(ostr);
        return;
    }

    writeString(name, ostr);

    if (parameters)
    {
        writeChar('(', ostr);
        for (auto * it = parameters->children.begin(); it != parameters->children.end(); ++it)
        {
            if (it != parameters->children.begin())
                writeCString(", ", ostr);

            (*it)->appendColumnName(ostr);
        }
        writeChar(')', ostr);
    }

    writeChar('(', ostr);
    if (arguments)
    {
        for (auto * it = arguments->children.begin(); it != arguments->children.end(); ++it)
        {
            if (it != arguments->children.begin())
                writeCString(", ", ostr);

            (*it)->appendColumnName(ostr);
        }
    }

    writeChar(')', ostr);

    if (nulls_action == NullsAction::RESPECT_NULLS)
        writeCString(" RESPECT NULLS", ostr);
    else if (nulls_action == NullsAction::IGNORE_NULLS)
        writeCString(" IGNORE NULLS", ostr);

    if (is_window_function)
    {
        writeCString(" OVER ", ostr);
        if (!window_name.empty())
        {
            ostr << window_name;
        }
        else
        {
            FormatSettings format_settings{true /* one_line */};
            FormatState state;
            FormatStateStacked frame;
            writeCString("(", ostr);
            window_definition->format(ostr, format_settings, state, frame);
            writeCString(")", ostr);
        }
    }
}

void ASTFunction::finishFormatWithWindow(WriteBuffer & ostr, const FormatSettings & settings, FormatState & state, FormatStateStacked frame) const
{
    if (nulls_action == NullsAction::RESPECT_NULLS)
        ostr << " RESPECT NULLS";
    else if (nulls_action == NullsAction::IGNORE_NULLS)
        ostr << " IGNORE NULLS";

    if (!is_window_function)
        return;

    ostr << " OVER ";
    if (!window_name.empty())
    {
        ostr << backQuoteIfNeed(window_name);
    }
    else
    {
        ostr << "(";
        window_definition->format(ostr, settings, state, frame);
        ostr << ")";
    }
}

/** Get the text that identifies this element. */
String ASTFunction::getID(char delim) const
{
    return "Function" + (delim + name);
}

ASTPtr ASTFunction::clone() const
{
    auto res = std::make_shared<ASTFunction>(*this);
    res->children.clear();

    if (arguments) { res->arguments = arguments->clone(); res->children.push_back(res->arguments); }
    if (parameters) { res->parameters = parameters->clone(); res->children.push_back(res->parameters); }

    if (window_definition)
    {
        res->window_definition = window_definition->clone();
        res->children.push_back(res->window_definition);
    }

    return res;
}


void ASTFunction::updateTreeHashImpl(SipHash & hash_state, bool ignore_aliases) const
{
    hash_state.update(name.size());
    hash_state.update(name);
    ASTWithAlias::updateTreeHashImpl(hash_state, ignore_aliases);

    hash_state.update(nulls_action);
    if (is_window_function)
    {
        hash_state.update(window_name.size());
        hash_state.update(window_name);
        if (window_definition)
            window_definition->updateTreeHashImpl(hash_state, ignore_aliases);
    }
}

template <typename Container>
static ASTPtr createLiteral(const ASTs & arguments)
{
    Container container;

    for (const auto & arg : arguments)
    {
        if (const auto * literal = arg->as<ASTLiteral>())
        {
            container.push_back(literal->value);
        }
        else if (auto * func = arg->as<ASTFunction>())
        {
            if (auto func_literal = func->toLiteral())
                container.push_back(func_literal->as<ASTLiteral>()->value);
            else
                return {};
        }
        else
            /// Some of the Array or Tuple arguments is not literal
            return {};
    }

    return std::make_shared<ASTLiteral>(container);
}

ASTPtr ASTFunction::toLiteral() const
{
    if (!arguments)
        return {};

    if (name == "array")
        return createLiteral<Array>(arguments->children);

    if (name == "tuple")
        return createLiteral<Tuple>(arguments->children);

    return {};
}


ASTSelectWithUnionQuery * ASTFunction::tryGetQueryArgument() const
{
    if (arguments && arguments->children.size() == 1)
    {
        return arguments->children[0]->as<ASTSelectWithUnionQuery>();
    }
    return nullptr;
}


static bool formatNamedArgWithHiddenValue(IAST * arg, WriteBuffer & ostr, const IAST::FormatSettings & settings, IAST::FormatState & state, IAST::FormatStateStacked frame)
{
    const auto * equals_func = arg->as<ASTFunction>();
    if (!equals_func || (equals_func->name != "equals"))
        return false;
    const auto * expr_list = equals_func->arguments->as<ASTExpressionList>();
    if (!expr_list)
        return false;
    const auto & equal_args = expr_list->children;
    if (equal_args.size() != 2)
        return false;

    equal_args[0]->format(ostr, settings, state, frame);
    ostr << " = ";
    ostr << "'[HIDDEN]'";

    return true;
}

/// Only some types of arguments are accepted by the parser of the '->' operator.
static bool isAcceptableArgumentsForLambdaExpression(const ASTs & arguments)
{
    if (arguments.size() == 2)
    {
        const auto & first_argument = arguments[0];
        if (first_argument->as<ASTIdentifier>())
            return true;
        const ASTFunction * first_argument_function = first_argument->as<ASTFunction>();
        if (first_argument_function && (first_argument_function->name == "tuple") && first_argument_function->arguments)
        {
            const auto & tuple_args = first_argument_function->arguments->children;
            auto all_tuple_arguments_are_identifiers
                = std::all_of(tuple_args.begin(), tuple_args.end(), [](const ASTPtr & x) { return x->as<ASTIdentifier>(); });
            if (all_tuple_arguments_are_identifiers)
                return true;
        }
    }
    return false;
}

void ASTFunction::formatImplWithoutAlias(WriteBuffer & ostr, const FormatSettings & settings, FormatState & state, FormatStateStacked frame) const
{
    frame.expression_list_prepend_whitespace = false;
    if (kind == Kind::CODEC || kind == Kind::STATISTICS || kind == Kind::BACKUP_NAME)
        frame.allow_operators = false;
    FormatStateStacked nested_need_parens = frame;
    FormatStateStacked nested_dont_need_parens = frame;
    nested_need_parens.need_parens = true;
    nested_dont_need_parens.need_parens = false;

    if (auto * query = tryGetQueryArgument())
    {
        std::string nl_or_nothing = settings.one_line ? "" : "\n";
        std::string indent_str = settings.one_line ? "" : std::string(4u * frame.indent, ' ');
<<<<<<< HEAD
        ostr << (settings.hilite ? hilite_function : "") << (!name.empty() ? backQuoteIfNeed(name) : "") << (settings.hilite ? hilite_none : "");
        ostr << (settings.hilite ? hilite_function : "") << "(" << (settings.hilite ? hilite_none : "");
=======
        ostr << name;
        ostr << "(";
>>>>>>> 7831025d
        ostr << nl_or_nothing;
        FormatStateStacked frame_nested = frame;
        frame_nested.need_parens = false;
        ++frame_nested.indent;
        query->format(ostr, settings, state, frame_nested);
        ostr << nl_or_nothing << indent_str;
        ostr << ")";
        return;
    }

    /// Should this function to be written as operator?
    bool written = false;
    if (arguments && !parameters && frame.allow_operators && nulls_action == NullsAction::EMPTY)
    {
        /// Unary prefix operators.
        if (arguments->children.size() == 1)
        {
            const char * operators[] =
            {
                "negate",      "-",
                "not",         "NOT ",
                nullptr
            };

            for (const char ** func = operators; *func; func += 2)
            {
                if (strcasecmp(name.c_str(), func[0]) != 0)
                {
                    continue;
                }

                const auto * literal = arguments->children[0]->as<ASTLiteral>();
                const auto * function = arguments->children[0]->as<ASTFunction>();
                const auto * subquery = arguments->children[0]->as<ASTSubquery>();
                bool is_tuple = (literal && literal->value.getType() == Field::Types::Tuple)
                             || (function && function->name == "tuple" && function->arguments && function->arguments->children.size() > 1);
                bool is_array = (literal && literal->value.getType() == Field::Types::Array)
                             || (function && function->name == "array");

                /// Do not add parentheses for tuple and array literal, otherwise extra parens will be added `-((3, 7, 3), 1)` -> `-(((3, 7, 3), 1))`, `-[1]` -> `-([1])`
                bool literal_need_parens = literal && !is_tuple && !is_array;

                /// Negate always requires parentheses, otherwise -(-1) will be printed as --1
                /// Also extra parentheses are needed for subqueries and tuple, because NOT can be parsed as a function:
                /// not(SELECT 1) cannot be parsed, while not((SELECT 1)) can.
                /// not((1, 2, 3)) is a function of one argument, while not(1, 2, 3) is a function of three arguments.
                bool inside_parens = (name == "negate" && (literal_need_parens || (function && function->name == "negate")))
                    || (subquery && name == "not") || (is_tuple && name == "not");

                /// We DO need parentheses around a single literal
                /// For example, SELECT (NOT 0) + (NOT 0) cannot be transformed into SELECT NOT 0 + NOT 0, since
                /// this is equal to SELECT NOT (0 + NOT 0)
                bool outside_parens = frame.need_parens && !inside_parens;

                /// Do not add extra parentheses for functions inside negate, i.e. -(-toUInt64(-(1)))
                if (inside_parens)
                    nested_need_parens.need_parens = false;

                if (outside_parens)
                    ostr << '(';

                ostr << func[1];

                if (inside_parens)
                    ostr << '(';

                arguments->format(ostr, settings, state, nested_need_parens);
                written = true;

                if (inside_parens)
                    ostr << ')';

                if (outside_parens)
                    ostr << ')';

                break;
            }
        }

        /// Unary postfix operators.
        if (!written && arguments->children.size() == 1)
        {
            const char * operators[] =
            {
                "isNull",          " IS NULL",
                "isNotNull",       " IS NOT NULL",
                nullptr
            };

            for (const char ** func = operators; *func; func += 2)
            {
                if (strcasecmp(name.c_str(), func[0]) != 0)
                {
                    continue;
                }

                if (frame.need_parens)
                    ostr << '(';
                arguments->format(ostr, settings, state, nested_need_parens);
                ostr << func[1];
                if (frame.need_parens)
                    ostr << ')';

                written = true;

                break;
            }
        }

        /** need_parens - do we need parentheses around the expression with the operator.
          * They are needed only if this expression is included in another expression with the operator.
          */

        if (!written && arguments->children.size() == 2)
        {
            const char * operators[] =
            {
                "multiply",          " * ",
                "divide",            " / ",
                "modulo",            " % ",
                "plus",              " + ",
                "minus",             " - ",
                "notEquals",         " != ",
                "lessOrEquals",      " <= ",
                "greaterOrEquals",   " >= ",
                "less",              " < ",
                "greater",           " > ",
                "equals",            " = ",
                "isNotDistinctFrom", " <=> ",
                "like",              " LIKE ",
                "ilike",             " ILIKE ",
                "notLike",           " NOT LIKE ",
                "notILike",          " NOT ILIKE ",
                "in",                " IN ",
                "notIn",             " NOT IN ",
                "globalIn",          " GLOBAL IN ",
                "globalNotIn",       " GLOBAL NOT IN ",
                nullptr
            };

            for (const char ** func = operators; *func; func += 2)
            {
                if (name == std::string_view(func[0]))
                {
                    if (frame.need_parens)
                        ostr << '(';
                    arguments->children[0]->format(ostr, settings, state, nested_need_parens);
                    ostr << func[1];

                    /// Format x IN 1 as x IN (1): put parens around rhs even if there is a single element in set.
                    const auto * second_arg_func = arguments->children[1]->as<ASTFunction>();
                    const auto * second_arg_literal = arguments->children[1]->as<ASTLiteral>();
                    bool extra_parents_around_in_rhs = (name == "in" || name == "notIn" || name == "globalIn" || name == "globalNotIn")
                        && !second_arg_func
                        && !(second_arg_literal
                             && (second_arg_literal->value.getType() == Field::Types::Tuple
                                || second_arg_literal->value.getType() == Field::Types::Array))
                        && !arguments->children[1]->as<ASTSubquery>();

                    if (extra_parents_around_in_rhs)
                    {
                        ostr << '(';
                        arguments->children[1]->format(ostr, settings, state, nested_dont_need_parens);
                        ostr << ')';
                    }

                    if (!extra_parents_around_in_rhs)
                        arguments->children[1]->format(ostr, settings, state, nested_need_parens);

                    if (frame.need_parens)
                        ostr << ')';
                    written = true;
                }
            }

            if (!written && name == "arrayElement"sv)
            {
                if (frame.need_parens)
                    ostr << '(';

                arguments->children[0]->format(ostr, settings, state, nested_need_parens);
                ostr << '[';
                arguments->children[1]->format(ostr, settings, state, nested_dont_need_parens);
                ostr << ']';
                written = true;

                if (frame.need_parens)
                    ostr << ')';
            }

            if (!written && name == "tupleElement"sv)
            {
                // fuzzer sometimes may insert tupleElement() created from ASTLiteral:
                //
                //     Function_tupleElement, 0xx
                //     -ExpressionList_, 0xx
                //     --Literal_Int64_255, 0xx
                //     --Literal_Int64_100, 0xx
                //
                // And in this case it will be printed as "255.100", which
                // later will be parsed as float, and formatting will be
                // inconsistent.
                //
                // So instead of printing it as regular tuple,
                // let's print it as ExpressionList instead (i.e. with ", " delimiter).
                bool tuple_arguments_valid = true;
                const auto * lit_left = arguments->children[0]->as<ASTLiteral>();
                const auto * lit_right = arguments->children[1]->as<ASTLiteral>();

                if (arguments->children[0]->as<ASTAsterisk>())
                    tuple_arguments_valid = false;

                if (lit_left)
                {
                    Field::Types::Which type = lit_left->value.getType();
                    if (type != Field::Types::Tuple && type != Field::Types::Array)
                    {
                        tuple_arguments_valid = false;
                    }
                }

                // It can be printed in a form of 'x.1' only if right hand side
                // is an unsigned integer lineral. We also allow nonnegative
                // signed integer literals, because the fuzzer sometimes inserts
                // them, and we want to have consistent formatting.
                if (tuple_arguments_valid && lit_right)
                {
                    if (isInt64OrUInt64FieldType(lit_right->value.getType())
                        && lit_right->value.safeGet<Int64>() >= 0)
                    {
                        if (frame.need_parens)
                            ostr << '(';

                        arguments->children[0]->format(ostr, settings, state, nested_need_parens);
                        ostr << ".";
                        arguments->children[1]->format(ostr, settings, state, nested_dont_need_parens);
                        written = true;

                        if (frame.need_parens)
                            ostr << ')';
                    }
                }
            }

            /// Only some types of arguments are accepted by the parser of the '->' operator.
            if (!written && name == "lambda"sv && isAcceptableArgumentsForLambdaExpression(arguments->children))
            {
                const auto & first_argument = arguments->children[0];
                const ASTFunction * first_argument_function = first_argument->as<ASTFunction>();
                bool first_argument_is_tuple = first_argument_function && first_argument_function->name == "tuple";

                /// Special case: zero elements tuple in lhs of lambda is printed as ().
                /// Special case: one-element tuple in lhs of lambda is printed as its element.
                /// If lambda function is not the first element in the list, it has to be put in parentheses.
                /// Example: f(x, (y -> z)) should not be printed as f((x, y) -> z).

                if (frame.need_parens || frame.list_element_index > 0)
                    ostr << '(';

                if (first_argument_is_tuple
                    && first_argument_function->arguments
                    && (first_argument_function->arguments->children.size() == 1 || first_argument_function->arguments->children.empty()))
                {
                    if (first_argument_function->arguments->children.size() == 1)
                        first_argument_function->arguments->children[0]->format(ostr, settings, state, nested_need_parens);
                    else
                        ostr << "()";
                }
                else
                    first_argument->format(ostr, settings, state, nested_need_parens);

                ostr << " -> ";
                arguments->children[1]->format(ostr, settings, state, nested_need_parens);
                if (frame.need_parens || frame.list_element_index > 0)
                    ostr << ')';
                written = true;
            }

            if (!written && name == "viewIfPermitted"sv)
            {
                /// viewIfPermitted() needs special formatting: ELSE instead of comma between arguments, and better indents too.
                const auto * nl_or_nothing = settings.one_line ? "" : "\n";
                auto indent0 = settings.one_line ? "" : String(4u * frame.indent, ' ');
                auto indent1 = settings.one_line ? "" : String(4u * (frame.indent + 1), ' ');
                auto indent2 = settings.one_line ? "" : String(4u * (frame.indent + 2), ' ');
                ostr << name << "(" << nl_or_nothing;
                FormatStateStacked frame_nested = frame;
                frame_nested.need_parens = false;
                frame_nested.indent += 2;
                arguments->children[0]->format(ostr, settings, state, frame_nested);
                ostr << nl_or_nothing << indent1 << (settings.one_line ? " " : "")
                              << "ELSE " << nl_or_nothing << indent2;
                arguments->children[1]->format(ostr, settings, state, frame_nested);
                ostr << nl_or_nothing << indent0 << ")";
                return;
            }
        }

        if (!written && arguments->children.size() >= 2)
        {
            const char * operators[] =
            {
                "and", " AND ",
                "or", " OR ",
                nullptr
            };

            for (const char ** func = operators; *func; func += 2)
            {
                if (name == std::string_view(func[0]))
                {
                    if (frame.need_parens)
                        ostr << '(';
                    for (size_t i = 0; i < arguments->children.size(); ++i)
                    {
                        if (i != 0)
                            ostr << func[1];
                        if (arguments->children[i]->as<ASTSetQuery>())
                            ostr << "SETTINGS ";
                        arguments->children[i]->format(ostr, settings, state, nested_need_parens);
                    }
                    if (frame.need_parens)
                        ostr << ')';
                    written = true;
                }
            }
        }

        if (!written && name == "array"sv)
        {
            ostr << '[';
            for (size_t i = 0; i < arguments->children.size(); ++i)
            {
                if (i != 0)
                    ostr << ", ";
                if (arguments->children[i]->as<ASTSetQuery>())
                    ostr << "SETTINGS ";
                nested_dont_need_parens.list_element_index = i;
                arguments->children[i]->format(ostr, settings, state, nested_dont_need_parens);
            }
            ostr << ']';
            written = true;
        }

        if (!written && arguments->children.size() >= 2 && name == "tuple"sv)
        {
            ostr << ((frame.need_parens && !alias.empty()) ? "tuple" : "") << '('
                         ;

            for (size_t i = 0; i < arguments->children.size(); ++i)
            {
                if (i != 0)
                    ostr << ", ";
                if (arguments->children[i]->as<ASTSetQuery>())
                    ostr << "SETTINGS ";
                nested_dont_need_parens.list_element_index = i;
                arguments->children[i]->format(ostr, settings, state, nested_dont_need_parens);
            }
            ostr << ')';
            written = true;
        }

        if (!written && name == "map"sv)
        {
            ostr << "map(";
            for (size_t i = 0; i < arguments->children.size(); ++i)
            {
                if (i != 0)
                    ostr << ", ";
                if (arguments->children[i]->as<ASTSetQuery>())
                    ostr << "SETTINGS ";
                nested_dont_need_parens.list_element_index = i;
                arguments->children[i]->format(ostr, settings, state, nested_dont_need_parens);
            }
            ostr << ')';
            written = true;
        }
    }

    if (written)
    {
        finishFormatWithWindow(ostr, settings, state, frame);
        return;
    }

<<<<<<< HEAD
    /// Empty names are used rarely, to format queries with an extra pair of parentheses for external databases.
    if (!name.empty())
        ostr << (settings.hilite ? hilite_function : "") << backQuoteIfNeed(name);
=======
    ostr << name;
>>>>>>> 7831025d

    if (parameters)
    {
        ostr << '(';
        parameters->format(ostr, settings, state, nested_dont_need_parens);
        ostr << ')';
    }

    if ((arguments && !arguments->children.empty()) || !no_empty_args)
        ostr << '(';

    if (arguments)
    {
        FunctionSecretArgumentsFinder::Result secret_arguments;
        if (!settings.show_secrets)
            secret_arguments = FunctionSecretArgumentsFinderAST(*this).getResult();

        for (size_t i = 0, size = arguments->children.size(); i < size; ++i)
        {
            if (i != 0)
                ostr << ", ";

            const auto & argument = arguments->children[i];
            if (argument->as<ASTSetQuery>())
                ostr << "SETTINGS ";

            if (!settings.show_secrets)
            {
                if (secret_arguments.start <= i && i < secret_arguments.start + secret_arguments.count)
                {
                    if (secret_arguments.are_named)
                    {
                        if (const auto * func_ast = typeid_cast<const ASTFunction *>(argument.get()))
                            func_ast->arguments->children[0]->format(ostr, settings, state, nested_dont_need_parens);
                        else
                            argument->format(ostr, settings, state, nested_dont_need_parens);
                        ostr << " = ";
                    }
                    if (!secret_arguments.replacement.empty())
                    {
                        ostr << "'" << secret_arguments.replacement << "'";
                    }
                    else
                    {
                        ostr << "'[HIDDEN]'";
                    }
                    if (size <= secret_arguments.start + secret_arguments.count && !secret_arguments.are_named)
                        break; /// All other arguments should also be hidden.
                    continue;
                }

                const ASTFunction * function = argument->as<ASTFunction>();
                if (function && function->arguments && std::count(secret_arguments.nested_maps.begin(), secret_arguments.nested_maps.end(), function->name) != 0)
                {
                    /// headers('foo' = '[HIDDEN]', 'bar' = '[HIDDEN]')
                    ostr << function->name << "(";
                    for (size_t j = 0; j < function->arguments->children.size(); ++j)
                    {
                        if (j != 0)
                            ostr << ", ";
                        auto inner_arg = function->arguments->children[j];
                        if (!formatNamedArgWithHiddenValue(inner_arg.get(), ostr, settings, state, nested_dont_need_parens))
                            inner_arg->format(ostr, settings, state, nested_dont_need_parens);
                    }
                    ostr << ")";
                    continue;
                }
            }

            nested_dont_need_parens.list_element_index = i;
            argument->format(ostr, settings, state, nested_dont_need_parens);
        }
    }

    if ((arguments && !arguments->children.empty()) || !no_empty_args)
        ostr << ')';

    finishFormatWithWindow(ostr, settings, state, frame);
}

bool ASTFunction::hasSecretParts() const
{
    return (FunctionSecretArgumentsFinderAST(*this).getResult().hasSecrets()) || childrenHaveSecretParts();
}

String getFunctionName(const IAST * ast)
{
    String res;
    if (tryGetFunctionNameInto(ast, res))
        return res;
    if (ast)
        throw Exception(ErrorCodes::UNEXPECTED_AST_STRUCTURE, "{} is not an function", ast->formatForErrorMessage());
    throw Exception(ErrorCodes::UNEXPECTED_AST_STRUCTURE, "AST node is nullptr");
}

std::optional<String> tryGetFunctionName(const IAST * ast)
{
    String res;
    if (tryGetFunctionNameInto(ast, res))
        return res;
    return {};
}

bool tryGetFunctionNameInto(const IAST * ast, String & name)
{
    if (ast)
    {
        if (const auto * node = ast->as<ASTFunction>())
        {
            name = node->name;
            return true;
        }
    }
    return false;
}

bool isASTLambdaFunction(const ASTFunction & function)
{
    if (function.name == "lambda" && function.arguments && function.arguments->children.size() == 2)
    {
        const auto * lambda_args_tuple = function.arguments->children.at(0)->as<ASTFunction>();
        return lambda_args_tuple && lambda_args_tuple->name == "tuple";
    }

    return false;
}

}<|MERGE_RESOLUTION|>--- conflicted
+++ resolved
@@ -268,13 +268,9 @@
     {
         std::string nl_or_nothing = settings.one_line ? "" : "\n";
         std::string indent_str = settings.one_line ? "" : std::string(4u * frame.indent, ' ');
-<<<<<<< HEAD
-        ostr << (settings.hilite ? hilite_function : "") << (!name.empty() ? backQuoteIfNeed(name) : "") << (settings.hilite ? hilite_none : "");
-        ostr << (settings.hilite ? hilite_function : "") << "(" << (settings.hilite ? hilite_none : "");
-=======
-        ostr << name;
+        if (!name.empty())
+            ostr << backQuoteIfNeed(name);
         ostr << "(";
->>>>>>> 7831025d
         ostr << nl_or_nothing;
         FormatStateStacked frame_nested = frame;
         frame_nested.need_parens = false;
@@ -660,13 +656,9 @@
         return;
     }
 
-<<<<<<< HEAD
     /// Empty names are used rarely, to format queries with an extra pair of parentheses for external databases.
     if (!name.empty())
-        ostr << (settings.hilite ? hilite_function : "") << backQuoteIfNeed(name);
-=======
-    ostr << name;
->>>>>>> 7831025d
+        ostr << backQuoteIfNeed(name);
 
     if (parameters)
     {
