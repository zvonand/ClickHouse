#include <Processors/QueryPlan/ReadFromRemote.h>

#include <Analyzer/QueryNode.h>
#include <Analyzer/Utils.h>
#include <Planner/PlannerActionsVisitor.h>
#include <DataTypes/DataTypesNumber.h>
#include <Processors/QueryPlan/QueryPlan.h>
#include <Processors/QueryPlan/ExpressionStep.h>
#include <Processors/QueryPlan/DistributedCreateLocalPlan.h>
#include <Processors/QueryPlan/Optimizations/QueryPlanOptimizationSettings.h>
#include <QueryPipeline/RemoteQueryExecutor.h>
#include <Parsers/ASTSelectQuery.h>
#include <Parsers/ASTSelectWithUnionQuery.h>
#include <Parsers/ASTExplainQuery.h>
#include <Parsers/ASTFunction.h>
#include <Parsers/ASTIdentifier.h>
#include <Parsers/formatAST.h>
#include <Processors/Sources/RemoteSource.h>
#include <Processors/Sources/DelayedSource.h>
#include <Processors/Transforms/ExpressionTransform.h>
#include <Processors/Transforms/MaterializingTransform.h>
#include <Processors/Executors/PullingPipelineExecutor.h>
#include <Interpreters/ActionsDAG.h>
#include <Interpreters/PredicateRewriteVisitor.h>
#include <Interpreters/JoinedTables.h>
#include <Interpreters/PreparedSets.h>
#include <Interpreters/DatabaseCatalog.h>
#include <Interpreters/InterpreterSelectQueryAnalyzer.h>
#include <Columns/ColumnConst.h>
#include <Columns/ColumnSet.h>
#include <Columns/ColumnString.h>
#include <Common/logger_useful.h>
#include <Common/checkStackSize.h>
#include <Common/FailPoint.h>
#include <Core/QueryProcessingStage.h>
#include <Core/Settings.h>
#include <Client/ConnectionPool.h>
#include <Client/ConnectionPoolWithFailover.h>
#include <Functions/IFunction.h>
#include <Functions/FunctionsMiscellaneous.h>
#include <QueryPipeline/QueryPipelineBuilder.h>
#include <Storages/StorageReplicatedMergeTree.h>

#include <fmt/format.h>

namespace DB
{
namespace Setting
{
    extern const SettingsBool async_query_sending_for_remote;
    extern const SettingsBool async_socket_for_remote;
    extern const SettingsString cluster_for_parallel_replicas;
    extern const SettingsBool extremes;
    extern const SettingsSeconds max_execution_time;
    extern const SettingsNonZeroUInt64 max_parallel_replicas;
    extern const SettingsUInt64 parallel_replicas_mark_segment_size;
    extern const SettingsBool allow_push_predicate_when_subquery_contains_with;
    extern const SettingsBool enable_optimize_predicate_expression_to_final_subquery;
    extern const SettingsBool allow_push_predicate_ast_for_distributed_subqueries;
    extern const SettingsUInt64 max_replica_delay_for_distributed_queries;
}

namespace ErrorCodes
{
    extern const int ALL_CONNECTION_TRIES_FAILED;
    extern const int LOGICAL_ERROR;
    extern const int UNKNOWN_TABLE;
    extern const int ALL_REPLICAS_ARE_STALE;
}

namespace FailPoints
{
    extern const char use_delayed_remote_source[];
}

static void addConvertingActions(Pipe & pipe, const Block & header, bool use_positions_to_match = false)
{
    if (blocksHaveEqualStructure(pipe.getHeader(), header))
        return;

    auto match_mode = use_positions_to_match ? ActionsDAG::MatchColumnsMode::Position : ActionsDAG::MatchColumnsMode::Name;

    auto get_converting_dag = [mode = match_mode](const Block & block_, const Block & header_)
    {
        /// Convert header structure to expected.
        /// Also we ignore constants from result and replace it with constants from header.
        /// It is needed for functions like `now64()` or `randConstant()` because their values may be different.
        return ActionsDAG::makeConvertingActions(
            block_.getColumnsWithTypeAndName(),
            header_.getColumnsWithTypeAndName(),
            mode,
            true);
    };

    if (use_positions_to_match)
        pipe.addSimpleTransform([](const Block & stream_header) { return std::make_shared<MaterializingTransform>(stream_header); });

    auto convert_actions = std::make_shared<ExpressionActions>(get_converting_dag(pipe.getHeader(), header));
    pipe.addSimpleTransform([&](const Block & cur_header, Pipe::StreamType) -> ProcessorPtr
    {
        return std::make_shared<ExpressionTransform>(cur_header, convert_actions);
    });
}

static void enableMemoryBoundMerging(QueryProcessingStage::Enum stage, Context & context)
{
    if (stage != QueryProcessingStage::WithMergeableState)
        throw Exception(
            ErrorCodes::LOGICAL_ERROR,
            "Cannot enforce sorting for ReadFromRemote step up to stage {}",
            QueryProcessingStage::toString(stage));

    context.setSetting("enable_memory_bound_merging_of_aggregation_results", true);
}

static void enforceAggregationInOrder(QueryProcessingStage::Enum stage, Context & context)
{
    if (stage != QueryProcessingStage::WithMergeableState)
        throw Exception(
            ErrorCodes::LOGICAL_ERROR,
            "Cannot enforce aggregation in order for ReadFromRemote step up to stage {}",
            QueryProcessingStage::toString(stage));

    context.setSetting("optimize_aggregation_in_order", true);
    context.setSetting("force_aggregation_in_order", true);
}

static String formattedAST(const ASTPtr & ast)
{
    if (!ast)
        return {};

    WriteBufferFromOwnString buf;
    IAST::FormatSettings ast_format_settings(
        /*one_line=*/true, /*hilite=*/false, /*identifier_quoting_rule=*/IdentifierQuotingRule::Always);
    ast->format(buf, ast_format_settings);
    return buf.str();
}

ReadFromRemote::ReadFromRemote(
    ClusterProxy::SelectStreamFactory::Shards shards_,
    Block header_,
    QueryProcessingStage::Enum stage_,
    StorageID main_table_,
    ASTPtr table_func_ptr_,
    ContextMutablePtr context_,
    ThrottlerPtr throttler_,
    Scalars scalars_,
    Tables external_tables_,
    LoggerPtr log_,
    UInt32 shard_count_,
    std::shared_ptr<const StorageLimitsList> storage_limits_,
    const String & cluster_name_)
    : SourceStepWithFilterBase(std::move(header_))
    , shards(std::move(shards_))
    , stage(stage_)
    , main_table(std::move(main_table_))
    , table_func_ptr(std::move(table_func_ptr_))
    , context(std::move(context_))
    , throttler(std::move(throttler_))
    , scalars(std::move(scalars_))
    , external_tables(std::move(external_tables_))
    , storage_limits(std::move(storage_limits_))
    , log(log_)
    , shard_count(shard_count_)
    , cluster_name(cluster_name_)
{
}

void ReadFromRemote::enableMemoryBoundMerging()
{
    DB::enableMemoryBoundMerging(stage, *context);
}

void ReadFromRemote::enforceAggregationInOrder()
{
    DB::enforceAggregationInOrder(stage, *context);
}

ASTSelectQuery & getSelectQuery(ASTPtr ast)
{
    if (const auto * explain = ast->as<ASTExplainQuery>())
        ast = explain->getExplainedQuery();

    return ast->as<ASTSelectQuery &>();
}

/// This is an attempt to convert filters (pushed down from the plan optimizations) from ActionsDAG back to AST.
/// It should not be needed after we send a full plan for distributed queries.
static ASTPtr tryBuildAdditionalFilterAST(
    const ActionsDAG & dag,
    const std::unordered_set<std::string> & projection_names,
    const std::unordered_map<std::string, QueryTreeNodePtr> & execution_name_to_projection_query_tree,
    Tables * external_tables,
    const ContextPtr & context)
{
    std::unordered_map<const ActionsDAG::Node *, ASTPtr> node_to_ast;

    struct Frame
    {
        const ActionsDAG::Node * node;
        size_t next_child = 0;
    };
    std::stack<Frame> stack;
    stack.push({dag.getOutputs().front()});
    while (!stack.empty())
    {
        auto & frame = stack.top();
        const auto * node = frame.node;

        if (node_to_ast.contains(node))
        {
            stack.pop();
            continue;
        }

        /// Labmdas are not supported (converting back to AST is complicated).
        /// We have two cases here cause function with no capture can be constant-folded.
        if (WhichDataType(node->result_type).isFunction()
            || (node->type == ActionsDAG::ActionType::FUNCTION
                && typeid_cast<const FunctionCapture *>(node->function_base.get())))
        {
            node_to_ast[node] = nullptr;
            stack.pop();
            continue;
        }

        /// Support for IN. The stored AST from the Set is taken.
        if (WhichDataType(node->result_type).isSet())
        {
            auto maybe_set = node->column;
            if (const auto * col_const = typeid_cast<const ColumnConst *>(maybe_set.get()))
                maybe_set = col_const->getDataColumnPtr();

            if (const auto * col_set = typeid_cast<const ColumnSet *>(maybe_set.get()))
                node_to_ast[node] = col_set->getData()->getSourceAST();

            stack.pop();
            continue;
        }

        if (node->column && isColumnConst(*node->column))
        {
            auto literal = std::make_shared<ASTLiteral>((*node->column)[0]);
            node_to_ast[node] = std::move(literal);
            stack.pop();
            continue;
        }

        if (frame.next_child < node->children.size())
        {
            stack.push({node->children[frame.next_child]});
            ++frame.next_child;
            continue;
        }

        stack.pop();
        auto & res = node_to_ast[node];

        if (node->type == ActionsDAG::ActionType::INPUT)
        {
            /// The column name can be taken from the projection name, or from the projection expression.
            /// It depends on the predicate and query stage.

            if (projection_names.contains(node->result_name))
            {
                /// The input name matches the projection name. Example:
                /// SELECT x FROM (SELECT number + 1 AS x FROM remote('127.0.0.2', numbers(3))) WHERE x = 1
                /// In this case, ReadFromRemote has header `x UInt64` and filter DAG has input column with name `x`.
                /// Here, filter is applied to the whole query, and checking for projection name is reasonable.
                res = std::make_shared<ASTIdentifier>(node->result_name);
            }
            else
            {
                /// The input name matches the execution name of the projection. Example:
                /// SELECT x, y FROM (
                ///     SELECT number + 1 AS x, sum(number) AS y FROM remote('127.0.0.{1,2}', numbers(3)) GROUP BY x
                /// ) WHERE x = 1
                /// In this case, ReadFromRemote has `plus(__table1.number, 1_UInt8) UInt64` in header,
                /// and filter DAG has input column with name `plus(__table1.number, 1_UInt8)`.
                /// Here, filter is pushed down before the aggregation, and projection name can't be used.
                /// However, we can match the input with the execution name of projection query tree.
                /// Note: this may not cover all the cases.
                auto it = execution_name_to_projection_query_tree.find(node->result_name);
                if (it != execution_name_to_projection_query_tree.end())
                    /// Append full expression as an AST.
                    /// We rely on plan optimization that the result is (expected to be) valid.
                    res = it->second->toAST();
            }
        }

        if (node->type == ActionsDAG::ActionType::ALIAS)
            res = node_to_ast[node->children.at(0)];

        if (node->type != ActionsDAG::ActionType::FUNCTION)
            continue;

        if (!node->function_base->isDeterministic() || node->function_base->isStateful())
            continue;

        bool has_all_args = true;
        ASTs arguments;
        for (const auto * child : node->children)
        {
            auto ast = node_to_ast[child];
            if (!ast)
                has_all_args = false;
            else
                arguments.push_back(std::move(ast));
        }

        /// Allow to skip children only for AND function.
        auto func_name = node->function_base->getName();
        bool is_function_and = func_name == "and";
        if (!has_all_args && !is_function_and)
            continue;

        if (is_function_and && arguments.empty())
            continue;

        /// and() with 1 arg is not allowed. Make it AND(condition, 1)
        if (is_function_and && arguments.size() == 1)
            arguments.push_back(std::make_shared<ASTLiteral>(Field(1)));

        /// Support for GLOBAL IN.
        if (external_tables && isNameOfGlobalInFunction(func_name))
        {
            const auto * second_arg = node->children.at(1);
            auto maybe_set = second_arg->column;
            if (const auto * col_const = typeid_cast<const ColumnConst *>(maybe_set.get()))
                maybe_set = col_const->getDataColumnPtr();

            if (const auto * col_set = typeid_cast<const ColumnSet *>(maybe_set.get()))
            {
                auto future_set = col_set->getData();
                if (auto * set_from_subquery = typeid_cast<FutureSetFromSubquery *>(future_set.get()))
                {
                    const auto temporary_table_name = fmt::format("_data_{}", toString(set_from_subquery->getHash()));

                    auto & external_table = (*external_tables)[temporary_table_name];
                    if (!external_table)
                    {
                        /// Here we create a new temporary table and attach it to the FutureSetFromSubquery.
                        /// At the moment FutureSet is created, temporary table will be filled.
                        /// This should happen because filter expression on initiator needs the set as well,
                        /// and it should be built before sending the external tables.

                        auto header = InterpreterSelectQueryAnalyzer::getSampleBlock(set_from_subquery->getSourceAST(), context);
                        NamesAndTypesList columns = header.getNamesAndTypesList();

                        auto external_storage_holder = TemporaryTableHolder(
                            context,
                            ColumnsDescription{columns},
                            ConstraintsDescription{},
                            nullptr /*query*/,
                            true /*create_for_global_subquery*/);

                        external_table = external_storage_holder.getTable();
                        set_from_subquery->setExternalTable(external_table);
                    }

                    node_to_ast[second_arg] = std::make_shared<ASTIdentifier>(temporary_table_name);
                }
            }
        }

        auto function = makeASTFunction(node->function_base->getName(), std::move(arguments));
        res = std::move(function);
    }

    return node_to_ast[dag.getOutputs().front()];
}

static void addFilters(
    Tables * external_tables,
    const ContextMutablePtr & context,
    const ASTPtr & query_ast,
    const QueryTreeNodePtr & query_tree,
    const PlannerContextPtr & planner_context,
    const ActionsDAG & pushed_down_filters)
{
    if (!query_tree || !planner_context)
        return;

    const auto & settings = context->getSettingsRef();
    if (!settings[Setting::allow_push_predicate_ast_for_distributed_subqueries])
        return;

    const auto * query_node = query_tree->as<QueryNode>();
    if (!query_node)
        return;

    /// We are building a set with projection names and a map with execution names here.
    /// They are needed to substitute inputs in ActionsDAG. See comment in tryBuildAdditionalFilterAST.

    std::unordered_set<std::string> projection_names;
    for (const auto & col : query_node->getProjectionColumns())
        projection_names.insert(col.name);

    std::unordered_map<std::string, QueryTreeNodePtr> execution_name_to_projection_query_tree;
    for (const auto & node : query_node->getProjection())
        execution_name_to_projection_query_tree[calculateActionNodeName(node, *planner_context)] = node;

    ASTPtr predicate = tryBuildAdditionalFilterAST(pushed_down_filters, projection_names, execution_name_to_projection_query_tree, external_tables, context);
    if (!predicate)
        return;

    JoinedTables joined_tables(context, getSelectQuery(query_ast), false, false);
    joined_tables.resolveTables();
    const auto & tables_with_columns = joined_tables.tablesWithColumns();

    /// Case with JOIN is not supported so far.
    if (tables_with_columns.size() != 1)
        return;

    bool optimize_final = settings[Setting::enable_optimize_predicate_expression_to_final_subquery];
    bool optimize_with = settings[Setting::allow_push_predicate_when_subquery_contains_with];

    ASTs predicates{predicate};
    PredicateRewriteVisitor::Data data(context, predicates, tables_with_columns.front(), optimize_final, optimize_with);

    data.rewriteSubquery(getSelectQuery(query_ast), tables_with_columns.front().columns.getNames());
}

void ReadFromRemote::addLazyPipe(Pipes & pipes, const ClusterProxy::SelectStreamFactory::Shard & shard, const Header & out_header)
{
    bool add_agg_info = stage == QueryProcessingStage::WithMergeableState;
    bool add_totals = false;
    bool add_extremes = false;
    bool async_read = context->getSettingsRef()[Setting::async_socket_for_remote];
    const bool async_query_sending = context->getSettingsRef()[Setting::async_query_sending_for_remote];

    if (stage == QueryProcessingStage::Complete)
    {
        if (const auto * ast_select = shard.query->as<ASTSelectQuery>())
            add_totals = ast_select->group_by_with_totals;
        add_extremes = context->getSettingsRef()[Setting::extremes];
    }

    std::shared_ptr<const ActionsDAG> pushed_down_filters;
    if (filter_actions_dag)
        pushed_down_filters = std::make_shared<const ActionsDAG>(filter_actions_dag->clone());

    const StorageID resolved_id = context->resolveStorageID(shard.main_table ? shard.main_table : main_table);
    const StoragePtr storage = DatabaseCatalog::instance().tryGetTable(resolved_id, context);
    if (!storage)
    {
        throw Exception(ErrorCodes::UNKNOWN_TABLE, "Storage with id {} not found", resolved_id);
    }

    auto lazily_create_stream = [
            my_shard = shard, my_shard_count = shard_count, query = shard.query, header = shard.header,
            my_context = context, my_throttler = throttler,
            my_main_table = main_table, my_table_func_ptr = table_func_ptr,
            my_scalars = scalars, my_external_tables = external_tables,
<<<<<<< HEAD
            my_stage = stage, my_storage = storage,
            add_agg_info, add_totals, add_extremes, async_read, async_query_sending,
            query_tree = shard.query_tree, planner_context = shard.planner_context,
            pushed_down_filters]() mutable
=======
            my_stage = stage, local_delay = shard.local_delay,
            add_agg_info, add_totals, add_extremes, async_read, async_query_sending,
            my_is_remote_function = is_remote_function]() mutable
>>>>>>> 1bd3a359
        -> QueryPipelineBuilder
    {
        auto current_settings = my_context->getSettingsRef();
        auto timeouts = ConnectionTimeouts::getTCPTimeoutsWithFailover(current_settings)
                            .getSaturated(current_settings[Setting::max_execution_time]);

        std::vector<ConnectionPoolWithFailover::TryResult> try_results;
        try
        {
            if (my_table_func_ptr)
                try_results = my_shard.shard_info.pool->getManyForTableFunction(timeouts, current_settings, PoolMode::GET_MANY);
            else
                try_results = my_shard.shard_info.pool->getManyChecked(
                    timeouts, current_settings, PoolMode::GET_MANY,
                    my_shard.main_table ? my_shard.main_table.getQualifiedName() : my_main_table.getQualifiedName());
        }
        catch (const Exception & ex)
        {
            if (ex.code() == ErrorCodes::ALL_CONNECTION_TRIES_FAILED)
                LOG_WARNING(getLogger("ClusterProxy::SelectStreamFactory"),
                    "Connections to remote replicas of local shard {} failed, will use stale local replica", my_shard.shard_info.shard_num);
            else
                throw;
        }

        UInt32 max_remote_delay = 0;
        for (const auto & try_result : try_results)
        {
            if (!try_result.is_up_to_date)
                max_remote_delay = std::max(try_result.delay, max_remote_delay);
        }

        bool use_delayed_remote_source = false;
        fiu_do_on(FailPoints::use_delayed_remote_source,
        {
            use_delayed_remote_source = true;
        });

        if (!use_delayed_remote_source)
        {
            const auto replicated_storage = std::dynamic_pointer_cast<StorageReplicatedMergeTree>(my_storage);
            if (!replicated_storage)
            {
                throw Exception(ErrorCodes::LOGICAL_ERROR, "Unexpected lazy remote read from a non-replicated table: {}", my_storage->getName());
            }
            const UInt64 local_delay = replicated_storage->getAbsoluteDelay();
            const UInt64 max_allowed_delay = current_settings[Setting::max_replica_delay_for_distributed_queries];

            if (try_results.empty() && local_delay >= max_allowed_delay)
            {
                throw Exception(
                    ErrorCodes::ALL_REPLICAS_ARE_STALE,
                    "Failed to connect to other replicas and the local replica's delay is {} which is higher than max_replica_delay_for_distributed_queries",
                    local_delay
                );
            }

            if (try_results.empty() || (local_delay < max_remote_delay && local_delay < max_allowed_delay))
            {
                auto plan = createLocalPlan(
                    query, header, my_context, my_stage, my_shard.shard_info.shard_num, my_shard_count, my_shard.has_missing_objects);

                return std::move(*plan->buildQueryPipeline(QueryPlanOptimizationSettings(my_context), BuildQueryPipelineSettings(my_context)));
            }
        }

        std::vector<IConnectionPool::Entry> connections;
        connections.reserve(try_results.size());
        for (auto & try_result : try_results)
            connections.emplace_back(std::move(try_result.entry));

        /// For the lazy case we are ignoring external tables.
        /// This is because the set could be build before the lambda call,
        /// and the temporary table which we are about to send would be empty.
        /// So that GLOBAL IN would work as local IN in the pushed-down predicate.
        if (pushed_down_filters)
            addFilters(nullptr, my_context, query, query_tree, planner_context, *pushed_down_filters);
        String query_string = formattedAST(query);

        my_scalars["_shard_num"] = Block{
            {DataTypeUInt32().createColumnConst(1, my_shard.shard_info.shard_num), std::make_shared<DataTypeUInt32>(), "_shard_num"}};
        auto remote_query_executor = std::make_shared<RemoteQueryExecutor>(
            std::move(connections), query_string, header, my_context, my_throttler, my_scalars, my_external_tables, my_stage);
        remote_query_executor->setRemoteFunction(my_is_remote_function);
        remote_query_executor->setShardCount(my_shard_count);

        auto pipe = createRemoteSourcePipe(remote_query_executor, add_agg_info, add_totals, add_extremes, async_read, async_query_sending);
        QueryPipelineBuilder builder;
        builder.init(std::move(pipe));
        return builder;
    };

    pipes.emplace_back(createDelayedPipe(shard.header, lazily_create_stream, add_totals, add_extremes));
    addConvertingActions(pipes.back(), out_header, shard.has_missing_objects);
}

void ReadFromRemote::addPipe(Pipes & pipes, const ClusterProxy::SelectStreamFactory::Shard & shard, const Header & out_header)
{
    bool add_agg_info = stage == QueryProcessingStage::WithMergeableState;
    bool add_totals = false;
    bool add_extremes = false;
    bool async_read = context->getSettingsRef()[Setting::async_socket_for_remote];
    bool async_query_sending = context->getSettingsRef()[Setting::async_query_sending_for_remote];
    if (stage == QueryProcessingStage::Complete)
    {
        if (const auto * ast_select = shard.query->as<ASTSelectQuery>())
            add_totals = ast_select->group_by_with_totals;
        add_extremes = context->getSettingsRef()[Setting::extremes];
    }

    scalars["_shard_num"]
        = Block{{DataTypeUInt32().createColumnConst(1, shard.shard_info.shard_num), std::make_shared<DataTypeUInt32>(), "_shard_num"}};

    if (context->canUseTaskBasedParallelReplicas())
    {
        if (context->getSettingsRef()[Setting::cluster_for_parallel_replicas].changed)
        {
            const String cluster_for_parallel_replicas = context->getSettingsRef()[Setting::cluster_for_parallel_replicas];
            if (cluster_for_parallel_replicas != cluster_name)
                LOG_INFO(
                    log,
                    "cluster_for_parallel_replicas has been set for the query but has no effect: {}. Distributed table cluster is "
                    "used: {}",
                    cluster_for_parallel_replicas,
                    cluster_name);
        }

        LOG_TRACE(log, "Setting `cluster_for_parallel_replicas` to {}", cluster_name);
        context->setSetting("cluster_for_parallel_replicas", cluster_name);
    }

    /// parallel replicas custom key case
    if (shard.shard_filter_generator)
    {
        for (size_t i = 0; i < shard.shard_info.per_replica_pools.size(); ++i)
        {
            auto query = shard.query->clone();
            auto & select_query = getSelectQuery(query);
            auto shard_filter = shard.shard_filter_generator(i + 1);
            if (shard_filter)
            {
                auto where_expression = select_query.where();
                if (where_expression)
                    shard_filter = makeASTFunction("and", where_expression, shard_filter);

                select_query.setExpression(ASTSelectQuery::Expression::WHERE, std::move(shard_filter));
            }

            const String query_string = formattedAST(query);

            if (!priority_func_factory.has_value())
                priority_func_factory = GetPriorityForLoadBalancing(LoadBalancing::ROUND_ROBIN, randomSeed());

            GetPriorityForLoadBalancing::Func priority_func
                = priority_func_factory->getPriorityFunc(LoadBalancing::ROUND_ROBIN, 0, shard.shard_info.pool->getPoolSize());

            auto remote_query_executor = std::make_shared<RemoteQueryExecutor>(
                shard.shard_info.pool,
                query_string,
                shard.header,
                context,
                throttler,
                scalars,
                external_tables,
                stage,
                std::nullopt,
                priority_func);
            remote_query_executor->setLogger(log);
            remote_query_executor->setPoolMode(PoolMode::GET_ONE);
            remote_query_executor->setRemoteFunction(is_remote_function);
            remote_query_executor->setShardCount(shard_count);

            if (!table_func_ptr)
                remote_query_executor->setMainTable(shard.main_table ? shard.main_table : main_table);

            pipes.emplace_back(
                createRemoteSourcePipe(remote_query_executor, add_agg_info, add_totals, add_extremes, async_read, async_query_sending));
            addConvertingActions(pipes.back(), *output_header, shard.has_missing_objects);
        }
    }
    else
    {
        if (filter_actions_dag)
            addFilters(&external_tables, context, shard.query, shard.query_tree, shard.planner_context, *filter_actions_dag);

        const String query_string = formattedAST(shard.query);

        auto remote_query_executor = std::make_shared<RemoteQueryExecutor>(
            shard.shard_info.pool, query_string, shard.header, context, throttler, scalars, external_tables, stage);
        remote_query_executor->setLogger(log);
        remote_query_executor->setRemoteFunction(is_remote_function);
        remote_query_executor->setShardCount(shard_count);

        if (context->canUseTaskBasedParallelReplicas())
        {
            // when doing parallel reading from replicas (ParallelReplicasMode::READ_TASKS) on a shard:
            // establish a connection to a replica on the shard, the replica will instantiate coordinator to manage parallel reading from replicas on the shard.
            // The coordinator will return query result from the shard.
            // Only one coordinator per shard is necessary. Therefore using PoolMode::GET_ONE to establish only one connection per shard.
            // Using PoolMode::GET_MANY for this mode will(can) lead to instantiation of several coordinators (depends on max_parallel_replicas setting)
            // each will execute parallel reading from replicas, so the query result will be multiplied by the number of created coordinators
            remote_query_executor->setPoolMode(PoolMode::GET_ONE);
        }
        else
            remote_query_executor->setPoolMode(PoolMode::GET_MANY);

        if (!table_func_ptr)
            remote_query_executor->setMainTable(shard.main_table ? shard.main_table : main_table);

        pipes.emplace_back(
            createRemoteSourcePipe(remote_query_executor, add_agg_info, add_totals, add_extremes, async_read, async_query_sending));
        addConvertingActions(pipes.back(), out_header, shard.has_missing_objects);
    }
}

Pipes ReadFromRemote::addPipes(const ClusterProxy::SelectStreamFactory::Shards & used_shards, const Header & out_header)
{
    Pipes pipes;

    for (const auto & shard : used_shards)
    {
        if (shard.lazy)
            addLazyPipe(pipes, shard, out_header);
        else
            addPipe(pipes, shard, out_header);
    }

    return pipes;
}

void ReadFromRemote::initializePipeline(QueryPipelineBuilder & pipeline, const BuildQueryPipelineSettings &)
{
    Pipes pipes = addPipes(shards, *output_header);

    auto pipe = Pipe::unitePipes(std::move(pipes));

    for (const auto & processor : pipe.getProcessors())
        processor->setStorageLimits(storage_limits);

    pipeline.init(std::move(pipe));
}

static ASTPtr makeExplain(const ExplainPlanOptions & options, ASTPtr query)
{
    auto explain_settings = std::make_shared<ASTSetQuery>();
    explain_settings->is_standalone = false;
    explain_settings->changes =  options.toSettingsChanges();

    auto explain_query = std::make_shared<ASTExplainQuery>(ASTExplainQuery::ExplainKind::QueryPlan);
    explain_query->setExplainedQuery(query);
    explain_query->setSettings(explain_settings);

    return explain_query;
}

static void formatExplain(IQueryPlanStep::FormatSettings & settings, Pipes pipes)
{
    String prefix(settings.offset + settings.indent, settings.indent_char);
    for (auto & pipe : pipes)
    {
        QueryPipeline pipeline(std::move(pipe));
        PullingPipelineExecutor executor(pipeline);

        Chunk chunk;
        while (executor.pull(chunk))
        {
            if (!chunk.hasColumns() || !chunk.hasRows())
                continue;

            const auto & col = chunk.getColumns().front();
            size_t num_rows = col->size();

            for (size_t row = 0; row < num_rows; ++row)
                settings.out << prefix << col->getDataAt(row).toView() << '\n';
        }
    }
}

void ReadFromRemote::describeDistributedPlan(FormatSettings & settings, const ExplainPlanOptions & options)
{
    Block header{ColumnWithTypeAndName{ColumnString::create(), std::make_shared<DataTypeString>(), "explain"}};
    ClusterProxy::SelectStreamFactory::Shards used_shards = shards;

    for (auto & shard : used_shards)
    {
        shard.header = header;
        shard.query = makeExplain(options, shard.query);
    }

    formatExplain(settings, addPipes(used_shards, header));
}

ReadFromParallelRemoteReplicasStep::ReadFromParallelRemoteReplicasStep(
    ASTPtr query_ast_,
    ClusterPtr cluster_,
    const StorageID & storage_id_,
    ParallelReplicasReadingCoordinatorPtr coordinator_,
    Block header_,
    QueryProcessingStage::Enum stage_,
    ContextMutablePtr context_,
    ThrottlerPtr throttler_,
    Scalars scalars_,
    Tables external_tables_,
    LoggerPtr log_,
    std::shared_ptr<const StorageLimitsList> storage_limits_,
    std::vector<ConnectionPoolPtr> pools_to_use_,
    std::optional<size_t> exclude_pool_index_,
    ConnectionPoolWithFailoverPtr connection_pool_with_failover_)
    : ISourceStep(std::move(header_))
    , cluster(cluster_)
    , query_ast(query_ast_)
    , storage_id(storage_id_)
    , coordinator(std::move(coordinator_))
    , stage(std::move(stage_))
    , context(context_)
    , throttler(throttler_)
    , scalars(scalars_)
    , external_tables{external_tables_}
    , storage_limits(std::move(storage_limits_))
    , log(log_)
    , pools_to_use(std::move(pools_to_use_))
    , exclude_pool_index(exclude_pool_index_)
    , connection_pool_with_failover(connection_pool_with_failover_)
{
    chassert(cluster->getShardCount() == 1);

    std::vector<String> replicas;
    replicas.reserve(pools_to_use.size());

    for (size_t i = 0, l = pools_to_use.size(); i < l; ++i)
    {
        if (exclude_pool_index.has_value() && i == exclude_pool_index)
            continue;

        replicas.push_back(pools_to_use[i]->getAddress());
    }

    auto description = fmt::format("Query: {} Replicas: {}", formattedAST(query_ast), fmt::join(replicas, ", "));
    setStepDescription(std::move(description));
}

void ReadFromParallelRemoteReplicasStep::enableMemoryBoundMerging()
{
    DB::enableMemoryBoundMerging(stage, *context);
}

void ReadFromParallelRemoteReplicasStep::enforceAggregationInOrder()
{
    DB::enforceAggregationInOrder(stage, *context);
}

void ReadFromParallelRemoteReplicasStep::initializePipeline(QueryPipelineBuilder & pipeline, const BuildQueryPipelineSettings &)
{
    Pipes pipes = addPipes(query_ast, *output_header);

    auto pipe = Pipe::unitePipes(std::move(pipes));

    for (const auto & processor : pipe.getProcessors())
        processor->setStorageLimits(storage_limits);

    pipeline.init(std::move(pipe));
}

Pipes ReadFromParallelRemoteReplicasStep::addPipes(ASTPtr ast, const Header & out_header)
{
    Pipes pipes;

    std::vector<std::string_view> addresses;
    addresses.reserve(pools_to_use.size());
    for (size_t i = 0, l = pools_to_use.size(); i < l; ++i)
    {
        if (exclude_pool_index.has_value() && i == exclude_pool_index)
            continue;

        addresses.emplace_back(pools_to_use[i]->getAddress());
    }
    LOG_DEBUG(getLogger("ReadFromParallelRemoteReplicasStep"), "Addresses to use: {}", fmt::join(addresses, ", "));

    for (size_t i = 0, l = pools_to_use.size(); i < l; ++i)
    {
        if (exclude_pool_index.has_value() && i == exclude_pool_index)
            continue;

        IConnections::ReplicaInfo replica_info{
            /// we should use this number specifically because efficiency of data distribution by consistent hash depends on it.
            .number_of_current_replica = i,
        };

        addPipeForSingeReplica(pipes, pools_to_use[i], ast, replica_info, out_header);
    }

    return pipes;
}

void ReadFromParallelRemoteReplicasStep::addPipeForSingeReplica(
    Pipes & pipes, const ConnectionPoolPtr & pool, ASTPtr ast, IConnections::ReplicaInfo replica_info, const Header & out_header)
{
    bool add_agg_info = stage == QueryProcessingStage::WithMergeableState;
    bool add_totals = false;
    bool add_extremes = false;
    bool async_read = context->getSettingsRef()[Setting::async_socket_for_remote];
    bool async_query_sending = context->getSettingsRef()[Setting::async_query_sending_for_remote];

    String query_string = formattedAST(ast);

    if (ast->as<ASTExplainQuery>() == nullptr)
        assert(stage != QueryProcessingStage::Complete);

    assert(output_header);

    auto remote_query_executor = std::make_shared<RemoteQueryExecutor>(
        pool,
        query_string,
        out_header,
        context,
        throttler,
        scalars,
        external_tables,
        stage,
        RemoteQueryExecutor::Extension{.parallel_reading_coordinator = coordinator, .replica_info = std::move(replica_info)},
        connection_pool_with_failover);

    remote_query_executor->setLogger(log);
    remote_query_executor->setMainTable(storage_id);

    pipes.emplace_back(createRemoteSourcePipe(std::move(remote_query_executor), add_agg_info, add_totals, add_extremes, async_read, async_query_sending));
    addConvertingActions(pipes.back(), out_header);
}

void ReadFromParallelRemoteReplicasStep::describeDistributedPlan(FormatSettings & settings, const ExplainPlanOptions & options)
{
    Block header{ColumnWithTypeAndName{ColumnString::create(), std::make_shared<DataTypeString>(), "explain"}};

    auto explain_query = makeExplain(options, query_ast);
    formatExplain(settings, addPipes(explain_query, header));
}

}<|MERGE_RESOLUTION|>--- conflicted
+++ resolved
@@ -453,16 +453,11 @@
             my_context = context, my_throttler = throttler,
             my_main_table = main_table, my_table_func_ptr = table_func_ptr,
             my_scalars = scalars, my_external_tables = external_tables,
-<<<<<<< HEAD
             my_stage = stage, my_storage = storage,
             add_agg_info, add_totals, add_extremes, async_read, async_query_sending,
             query_tree = shard.query_tree, planner_context = shard.planner_context,
-            pushed_down_filters]() mutable
-=======
-            my_stage = stage, local_delay = shard.local_delay,
-            add_agg_info, add_totals, add_extremes, async_read, async_query_sending,
+            pushed_down_filters,
             my_is_remote_function = is_remote_function]() mutable
->>>>>>> 1bd3a359
         -> QueryPipelineBuilder
     {
         auto current_settings = my_context->getSettingsRef();
