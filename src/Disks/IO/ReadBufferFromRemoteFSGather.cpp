#include "ReadBufferFromRemoteFSGather.h"

#include <Disks/IDiskRemote.h>
#include <IO/SeekableReadBuffer.h>
#include <Disks/IO/ReadBufferFromWebServer.h>

#if USE_AWS_S3
#include <IO/ReadBufferFromS3.h>
#endif

#if USE_AZURE_BLOB_STORAGE
#include <IO/ReadBufferFromAzureBlobStorage.h>
#endif

#if USE_HDFS
#include <Storages/HDFS/ReadBufferFromHDFS.h>
#endif

#include <Disks/IO/CachedReadBufferFromRemoteFS.h>
#include <base/logger_useful.h>
#include <filesystem>
#include <iostream>
#include <Common/hex.h>

namespace fs = std::filesystem;

namespace DB
{

namespace ErrorCodes
{
    extern const int LOGICAL_ERROR;
}

#if USE_AWS_S3
SeekableReadBufferPtr ReadBufferFromS3Gather::createImplementationBuffer(const String & path, size_t file_size)
{
    current_path = path;

    auto cache = settings.remote_fs_cache;
    bool with_cache = cache && settings.enable_filesystem_cache;
    auto remote_path = fs::path(metadata.remote_fs_root_path) / path;

    auto remote_file_reader_creator = [=, this]()
    {
        return std::make_unique<ReadBufferFromS3>(
<<<<<<< HEAD
            client_ptr, bucket, remote_path, max_single_read_retries,
=======
            client_ptr, bucket, fs::path(common_path_prefix) / path, max_single_read_retries,
>>>>>>> 2c2b288b
            settings, /* use_external_buffer */true, /* offset */ 0, read_until_position, /* restricted_seek */true);
    };

    if (with_cache)
    {
        return std::make_shared<CachedReadBufferFromRemoteFS>(
            remote_path, cache, remote_file_reader_creator, settings, read_until_position ? read_until_position : file_size);
    }

    return remote_file_reader_creator();
}
#endif


#if USE_AZURE_BLOB_STORAGE
SeekableReadBufferPtr ReadBufferFromAzureBlobStorageGather::createImplementationBuffer(const String & path, size_t /* file_size */)
{
    current_path = path;
    return std::make_unique<ReadBufferFromAzureBlobStorage>(blob_container_client, path, max_single_read_retries,
        max_single_download_retries, settings.remote_fs_buffer_size, /* use_external_buffer */true, read_until_position);
}
#endif


SeekableReadBufferPtr ReadBufferFromWebServerGather::createImplementationBuffer(const String & path, size_t /* file_size */)
{
    current_path = path;
    return std::make_unique<ReadBufferFromWebServer>(fs::path(uri) / path, context, settings, /* use_external_buffer */true, read_until_position);
}


#if USE_HDFS
SeekableReadBufferPtr ReadBufferFromHDFSGather::createImplementationBuffer(const String & path, size_t /* file_size */)
{
    return std::make_unique<ReadBufferFromHDFS>(hdfs_uri, fs::path(hdfs_directory) / path, config, settings.remote_fs_buffer_size);
}
#endif


ReadBufferFromRemoteFSGather::ReadBufferFromRemoteFSGather(
    const std::string & common_path_prefix_,
    const BlobsPathToSize & blobs_to_read_,
    const ReadSettings & settings_)
    : ReadBuffer(nullptr, 0)
    , common_path_prefix(common_path_prefix_)
    , blobs_to_read(blobs_to_read_)
    , settings(settings_)
    , log(&Poco::Logger::get("ReadBufferFromRemoteFSGather"))
{
}


ReadBufferFromRemoteFSGather::ReadResult ReadBufferFromRemoteFSGather::readInto(char * data, size_t size, size_t offset, size_t ignore)
{
    /**
     * Set `data` to current working and internal buffers.
     * Internal buffer with size `size`. Working buffer with size 0.
     */
    set(data, size);

    file_offset_of_buffer_end = offset;
    bytes_to_ignore = ignore;

    assert(!bytes_to_ignore || initialized());

    auto result = nextImpl();

    if (result)
        return {working_buffer.size(), BufferBase::offset()};

    return {0, 0};
}


void ReadBufferFromRemoteFSGather::initialize()
{
    /// One clickhouse file can be split into multiple files in remote fs.
    auto current_buf_offset = file_offset_of_buffer_end;
    for (size_t i = 0; i < blobs_to_read.size(); ++i)
    {
        const auto & [file_path, size] = blobs_to_read[i];

        if (size > current_buf_offset)
        {
            /// Do not create a new buffer if we already have what we need.
            if (!current_buf || current_buf_idx != i)
            {
                current_buf_idx = i;
                current_buf = createImplementationBuffer(file_path, size);
            }

            current_buf->seek(current_buf_offset, SEEK_SET);
            return;
        }

        current_buf_offset -= size;
    }
    current_buf_idx = blobs_to_read.size();
    current_buf = nullptr;
}


bool ReadBufferFromRemoteFSGather::nextImpl()
{
    /// Find first available buffer that fits to given offset.
    if (!current_buf)
        initialize();

    /// If current buffer has remaining data - use it.
    if (current_buf)
    {
        if (readImpl())
            return true;
    }
    else
        return false;

    if (!moveToNextBuffer())
        return false;

    return readImpl();
}


bool ReadBufferFromRemoteFSGather::moveToNextBuffer()
{
    /// If there is no available buffers - nothing to read.
    if (current_buf_idx + 1 >= blobs_to_read.size())
        return false;

    ++current_buf_idx;

    const auto & [path, size] = blobs_to_read[current_buf_idx];
    current_buf = createImplementationBuffer(path, size);

    return true;
}


bool ReadBufferFromRemoteFSGather::readImpl()
{
    swap(*current_buf);

    bool result = false;

    /**
     * Lazy seek is performed here.
     * In asynchronous buffer when seeking to offset in range [pos, pos + min_bytes_for_seek]
     * we save how many bytes need to be ignored (new_offset - position() bytes).
     */
    if (bytes_to_ignore)
    {
        current_buf->ignore(bytes_to_ignore);
        result = current_buf->hasPendingData();
        file_offset_of_buffer_end += bytes_to_ignore;
        bytes_to_ignore = 0;
    }

    if (!result)
        result = current_buf->next();

    if (blobs_to_read.size() == 1)
    {
        file_offset_of_buffer_end = current_buf->getFileOffsetOfBufferEnd();
    }
    else
    {
        /// For log family engines there are multiple s3 files for the same clickhouse file
        file_offset_of_buffer_end += current_buf->available();
    }

    swap(*current_buf);

    /// Required for non-async reads.
    if (result)
    {
        assert(available());
        nextimpl_working_buffer_offset = offset();
    }

    return result;
}


size_t ReadBufferFromRemoteFSGather::getFileOffsetOfBufferEnd() const
{
    return file_offset_of_buffer_end;
}


void ReadBufferFromRemoteFSGather::setReadUntilPosition(size_t position)
{
    if (position != read_until_position)
    {
        read_until_position = position;
        reset();
    }
}


void ReadBufferFromRemoteFSGather::reset()
{
    current_buf.reset();
}

String ReadBufferFromRemoteFSGather::getFileName() const
{
    return current_path;
}


size_t ReadBufferFromRemoteFSGather::getFileSize() const
{
    size_t size = 0;
    for (const auto & object : blobs_to_read)
        size += object.bytes_size;
    return size;
}

String ReadBufferFromRemoteFSGather::getInfoForLog()
{
    if (!current_buf)
        throw Exception(ErrorCodes::LOGICAL_ERROR, "Cannot get info: buffer not initialized");

    return current_buf->getInfoForLog();
}

size_t ReadBufferFromRemoteFSGather::getImplementationBufferOffset() const
{
    if (!current_buf)
        throw Exception(ErrorCodes::LOGICAL_ERROR, "Buffer not initialized");

    return current_buf->getFileOffsetOfBufferEnd();
}


}<|MERGE_RESOLUTION|>--- conflicted
+++ resolved
@@ -39,16 +39,12 @@
 
     auto cache = settings.remote_fs_cache;
     bool with_cache = cache && settings.enable_filesystem_cache;
-    auto remote_path = fs::path(metadata.remote_fs_root_path) / path;
+    auto remote_path = fs::path(common_path_prefix) / path;
 
     auto remote_file_reader_creator = [=, this]()
     {
         return std::make_unique<ReadBufferFromS3>(
-<<<<<<< HEAD
             client_ptr, bucket, remote_path, max_single_read_retries,
-=======
-            client_ptr, bucket, fs::path(common_path_prefix) / path, max_single_read_retries,
->>>>>>> 2c2b288b
             settings, /* use_external_buffer */true, /* offset */ 0, read_until_position, /* restricted_seek */true);
     };
 
