#include <Storages/MergeTree/MergeTreeDataWriter.h>
#include <Storages/MergeTree/MergedBlockOutputStream.h>
#include <Columns/ColumnConst.h>
#include <Common/HashTable/HashMap.h>
#include <Common/Exception.h>
#include <Disks/createVolume.h>
#include <Interpreters/AggregationCommon.h>
#include <Interpreters/Context.h>
#include <Interpreters/InterpreterSelectQuery.h>
#include <Interpreters/MergeTreeTransaction.h>
#include <IO/HashingWriteBuffer.h>
#include <DataTypes/DataTypeDateTime.h>
#include <DataTypes/DataTypeDate.h>
#include <DataTypes/ObjectUtils.h>
#include <IO/WriteHelpers.h>
#include <Common/typeid_cast.h>
#include <Processors/TTL/ITTLAlgorithm.h>

#include <Parsers/queryToString.h>

#include <Processors/Merges/Algorithms/ReplacingSortedAlgorithm.h>
#include <Processors/Merges/Algorithms/MergingSortedAlgorithm.h>
#include <Processors/Merges/Algorithms/CollapsingSortedAlgorithm.h>
#include <Processors/Merges/Algorithms/SummingSortedAlgorithm.h>
#include <Processors/Merges/Algorithms/AggregatingSortedAlgorithm.h>
#include <Processors/Merges/Algorithms/VersionedCollapsingAlgorithm.h>
#include <Processors/Merges/Algorithms/GraphiteRollupSortedAlgorithm.h>
#include <Processors/Sources/SourceFromSingleChunk.h>

namespace ProfileEvents
{
    extern const Event MergeTreeDataWriterBlocks;
    extern const Event MergeTreeDataWriterBlocksAlreadySorted;
    extern const Event MergeTreeDataWriterRows;
    extern const Event MergeTreeDataWriterUncompressedBytes;
    extern const Event MergeTreeDataWriterCompressedBytes;
    extern const Event MergeTreeDataProjectionWriterBlocks;
    extern const Event MergeTreeDataProjectionWriterBlocksAlreadySorted;
    extern const Event MergeTreeDataProjectionWriterRows;
    extern const Event MergeTreeDataProjectionWriterUncompressedBytes;
    extern const Event MergeTreeDataProjectionWriterCompressedBytes;
}

namespace DB
{

namespace ErrorCodes
{
    extern const int LOGICAL_ERROR;
    extern const int TOO_MANY_PARTS;
}

namespace
{

void buildScatterSelector(
        const ColumnRawPtrs & columns,
        PODArray<size_t> & partition_num_to_first_row,
        IColumn::Selector & selector,
        size_t max_parts)
{
    /// Use generic hashed variant since partitioning is unlikely to be a bottleneck.
    using Data = HashMap<UInt128, size_t, UInt128TrivialHash>;
    Data partitions_map;

    size_t num_rows = columns[0]->size();
    size_t partitions_count = 0;
    for (size_t i = 0; i < num_rows; ++i)
    {
        Data::key_type key = hash128(i, columns.size(), columns);
        typename Data::LookupResult it;
        bool inserted;
        partitions_map.emplace(key, it, inserted);

        if (inserted)
        {
            if (max_parts && partitions_count >= max_parts)
                throw Exception("Too many partitions for single INSERT block (more than " + toString(max_parts) + "). The limit is controlled by 'max_partitions_per_insert_block' setting. Large number of partitions is a common misconception. It will lead to severe negative performance impact, including slow server startup, slow INSERT queries and slow SELECT queries. Recommended total number of partitions for a table is under 1000..10000. Please note, that partitioning is not intended to speed up SELECT queries (ORDER BY key is sufficient to make range queries fast). Partitions are intended for data manipulation (DROP PARTITION, etc).", ErrorCodes::TOO_MANY_PARTS);

            partition_num_to_first_row.push_back(i);
            it->getMapped() = partitions_count;

            ++partitions_count;

            /// Optimization for common case when there is only one partition - defer selector initialization.
            if (partitions_count == 2)
            {
                selector = IColumn::Selector(num_rows);
                std::fill(selector.begin(), selector.begin() + i, 0);
            }
        }

        if (partitions_count > 1)
            selector[i] = it->getMapped();
    }
}

/// Computes ttls and updates ttl infos
void updateTTL(
    const TTLDescription & ttl_entry,
    IMergeTreeDataPart::TTLInfos & ttl_infos,
    DB::MergeTreeDataPartTTLInfo & ttl_info,
    const Block & block,
    bool update_part_min_max_ttls)
{
    auto ttl_column = ITTLAlgorithm::executeExpressionAndGetColumn(ttl_entry.expression, block, ttl_entry.result_column);

    if (const ColumnUInt16 * column_date = typeid_cast<const ColumnUInt16 *>(ttl_column.get()))
    {
        const auto & date_lut = DateLUT::instance();
        for (const auto & val : column_date->getData())
            ttl_info.update(date_lut.fromDayNum(DayNum(val)));
    }
    else if (const ColumnUInt32 * column_date_time = typeid_cast<const ColumnUInt32 *>(ttl_column.get()))
    {
        for (const auto & val : column_date_time->getData())
            ttl_info.update(val);
    }
    else if (const ColumnConst * column_const = typeid_cast<const ColumnConst *>(ttl_column.get()))
    {
        if (typeid_cast<const ColumnUInt16 *>(&column_const->getDataColumn()))
        {
            const auto & date_lut = DateLUT::instance();
            ttl_info.update(date_lut.fromDayNum(DayNum(column_const->getValue<UInt16>())));
        }
        else if (typeid_cast<const ColumnUInt32 *>(&column_const->getDataColumn()))
        {
            ttl_info.update(column_const->getValue<UInt32>());
        }
        else
            throw Exception("Unexpected type of result TTL column", ErrorCodes::LOGICAL_ERROR);
    }
    else
        throw Exception("Unexpected type of result TTL column", ErrorCodes::LOGICAL_ERROR);

    if (update_part_min_max_ttls)
        ttl_infos.updatePartMinMaxTTL(ttl_info.min, ttl_info.max);
}

}

void MergeTreeDataWriter::TemporaryPart::finalize()
{
    for (auto & stream : streams)
        stream.finalizer.finish();
}

BlocksWithPartition MergeTreeDataWriter::splitBlockIntoParts(
    const Block & block, size_t max_parts, const StorageMetadataPtr & metadata_snapshot, ContextPtr context)
{
    BlocksWithPartition result;
    if (!block || !block.rows())
        return result;

    metadata_snapshot->check(block, true);

    if (!metadata_snapshot->hasPartitionKey()) /// Table is not partitioned.
    {
        result.emplace_back(Block(block), Row{});
        return result;
    }

    Block block_copy = block;
    /// After expression execution partition key columns will be added to block_copy with names regarding partition function.
    auto partition_key_names_and_types = MergeTreePartition::executePartitionByExpression(metadata_snapshot, block_copy, context);

    ColumnRawPtrs partition_columns;
    partition_columns.reserve(partition_key_names_and_types.size());
    for (const auto & element : partition_key_names_and_types)
        partition_columns.emplace_back(block_copy.getByName(element.name).column.get());

    PODArray<size_t> partition_num_to_first_row;
    IColumn::Selector selector;
    buildScatterSelector(partition_columns, partition_num_to_first_row, selector, max_parts);

    size_t partitions_count = partition_num_to_first_row.size();
    result.reserve(partitions_count);

    auto get_partition = [&](size_t num)
    {
        Row partition(partition_columns.size());
        for (size_t i = 0; i < partition_columns.size(); ++i)
            partition[i] = Field((*partition_columns[i])[partition_num_to_first_row[num]]);
        return partition;
    };

    if (partitions_count == 1)
    {
        /// A typical case is when there is one partition (you do not need to split anything).
        /// NOTE: returning a copy of the original block so that calculated partition key columns
        /// do not interfere with possible calculated primary key columns of the same name.
        result.emplace_back(Block(block), get_partition(0));
        return result;
    }

    for (size_t i = 0; i < partitions_count; ++i)
        result.emplace_back(block.cloneEmpty(), get_partition(i));

    for (size_t col = 0; col < block.columns(); ++col)
    {
        MutableColumns scattered = block.getByPosition(col).column->scatter(partitions_count, selector);
        for (size_t i = 0; i < partitions_count; ++i)
            result[i].block.getByPosition(col).column = std::move(scattered[i]);
    }

    return result;
}

Block MergeTreeDataWriter::mergeBlock(
    const Block & block,
    SortDescription sort_description,
    const Names & partition_key_columns,
    IColumn::Permutation *& permutation,
    const MergeTreeData::MergingParams & merging_params)
{
    size_t block_size = block.rows();

    auto get_merging_algorithm = [&]() -> std::shared_ptr<IMergingAlgorithm>
    {
        switch (merging_params.mode)
        {
            /// There is nothing to merge in single block in ordinary MergeTree
            case MergeTreeData::MergingParams::Ordinary:
                return nullptr;
            case MergeTreeData::MergingParams::Replacing:
                return std::make_shared<ReplacingSortedAlgorithm>(
                    block, 1, sort_description, merging_params.version_column, block_size + 1);
            case MergeTreeData::MergingParams::Collapsing:
                return std::make_shared<CollapsingSortedAlgorithm>(
                    block, 1, sort_description, merging_params.sign_column,
                    false, block_size + 1, &Poco::Logger::get("MergeTreeBlockOutputStream"));
            case MergeTreeData::MergingParams::Summing:
                return std::make_shared<SummingSortedAlgorithm>(
                    block, 1, sort_description, merging_params.columns_to_sum,
                    partition_key_columns, block_size + 1);
            case MergeTreeData::MergingParams::Aggregating:
                return std::make_shared<AggregatingSortedAlgorithm>(block, 1, sort_description, block_size + 1);
            case MergeTreeData::MergingParams::VersionedCollapsing:
                return std::make_shared<VersionedCollapsingAlgorithm>(
                    block, 1, sort_description, merging_params.sign_column, block_size + 1);
            case MergeTreeData::MergingParams::Graphite:
                return std::make_shared<GraphiteRollupSortedAlgorithm>(
                    block, 1, sort_description, block_size + 1, merging_params.graphite_params, time(nullptr));
        }

        __builtin_unreachable();
    };

    auto merging_algorithm = get_merging_algorithm();
    if (!merging_algorithm)
        return block;

    Chunk chunk(block.getColumns(), block_size);

    IMergingAlgorithm::Input input;
    input.set(std::move(chunk));
    input.permutation = permutation;

    IMergingAlgorithm::Inputs inputs;
    inputs.push_back(std::move(input));
    merging_algorithm->initialize(std::move(inputs));

    IMergingAlgorithm::Status status = merging_algorithm->merge();

    /// Check that after first merge merging_algorithm is waiting for data from input 0.
    if (status.required_source != 0)
        throw Exception("Logical error: required source after the first merge is not 0.", ErrorCodes::LOGICAL_ERROR);

    status = merging_algorithm->merge();

    /// Check that merge is finished.
    if (!status.is_finished)
        throw Exception("Logical error: merge is not finished after the second merge.", ErrorCodes::LOGICAL_ERROR);

    /// Merged Block is sorted and we don't need to use permutation anymore
    permutation = nullptr;

    return block.cloneWithColumns(status.chunk.getColumns());
}

MergeTreeDataWriter::TemporaryPart MergeTreeDataWriter::writeTempPart(
    BlockWithPartition & block_with_partition, const StorageMetadataPtr & metadata_snapshot, ContextPtr context)
{
    TemporaryPart temp_part;
    Block & block = block_with_partition.block;
<<<<<<< HEAD
    auto columns = metadata_snapshot->getColumns().getAllPhysical().filter(block.getNames());
    auto storage_snapshot = data.getStorageSnapshot(metadata_snapshot, context);
=======
>>>>>>> 9e2f0d25

    auto columns = metadata_snapshot->getColumns().getAllPhysical().filter(block.getNames());

    for (auto & column : columns)
        if (isObject(column.type))
            column.type = block.getByName(column.name).type;

    static const String TMP_PREFIX = "tmp_insert_";

    /// This will generate unique name in scope of current server process.
    Int64 temp_index = data.insert_increment.get();

    auto minmax_idx = std::make_shared<IMergeTreeDataPart::MinMaxIndex>();
    minmax_idx->update(block, data.getMinMaxColumnsNames(metadata_snapshot->getPartitionKey()));

    MergeTreePartition partition(std::move(block_with_partition.partition));

    MergeTreePartInfo new_part_info(partition.getID(metadata_snapshot->getPartitionKey().sample_block), temp_index, temp_index, 0);
    String part_name;
    if (data.format_version < MERGE_TREE_DATA_MIN_FORMAT_VERSION_WITH_CUSTOM_PARTITIONING)
    {
        DayNum min_date(minmax_idx->hyperrectangle[data.minmax_idx_date_column_pos].left.get<UInt64>());
        DayNum max_date(minmax_idx->hyperrectangle[data.minmax_idx_date_column_pos].right.get<UInt64>());

        const auto & date_lut = DateLUT::instance();

        auto min_month = date_lut.toNumYYYYMM(min_date);
        auto max_month = date_lut.toNumYYYYMM(max_date);

        if (min_month != max_month)
            throw Exception("Logical error: part spans more than one month.", ErrorCodes::LOGICAL_ERROR);

        part_name = new_part_info.getPartNameV0(min_date, max_date);
    }
    else
        part_name = new_part_info.getPartName();

    /// If we need to calculate some columns to sort.
    if (metadata_snapshot->hasSortingKey() || metadata_snapshot->hasSecondaryIndices())
        data.getSortingKeyAndSkipIndicesExpression(metadata_snapshot)->execute(block);

    Names sort_columns = metadata_snapshot->getSortingKeyColumns();
    SortDescription sort_description;
    size_t sort_columns_size = sort_columns.size();
    sort_description.reserve(sort_columns_size);

    for (size_t i = 0; i < sort_columns_size; ++i)
        sort_description.emplace_back(sort_columns[i], 1, 1);

    ProfileEvents::increment(ProfileEvents::MergeTreeDataWriterBlocks);

    /// Sort
    IColumn::Permutation * perm_ptr = nullptr;
    IColumn::Permutation perm;
    if (!sort_description.empty())
    {
        if (!isAlreadySorted(block, sort_description))
        {
            stableGetPermutation(block, sort_description, perm);
            perm_ptr = &perm;
        }
        else
            ProfileEvents::increment(ProfileEvents::MergeTreeDataWriterBlocksAlreadySorted);
    }

    Names partition_key_columns = metadata_snapshot->getPartitionKey().column_names;
    if (context->getSettingsRef().optimize_on_insert)
        block = mergeBlock(block, sort_description, partition_key_columns, perm_ptr, data.merging_params);

    /// Size of part would not be greater than block.bytes() + epsilon
    size_t expected_size = block.bytes();

    /// If optimize_on_insert is true, block may become empty after merge.
    /// There is no need to create empty part.
    if (expected_size == 0)
        return temp_part;

    DB::IMergeTreeDataPart::TTLInfos move_ttl_infos;
    const auto & move_ttl_entries = metadata_snapshot->getMoveTTLs();
    for (const auto & ttl_entry : move_ttl_entries)
        updateTTL(ttl_entry, move_ttl_infos, move_ttl_infos.moves_ttl[ttl_entry.result_column], block, false);

    ReservationPtr reservation = data.reserveSpacePreferringTTLRules(metadata_snapshot, expected_size, move_ttl_infos, time(nullptr), 0, true);
    VolumePtr volume = data.getStoragePolicy()->getVolume(0);

    auto new_data_part = data.createPart(
        part_name,
        data.choosePartType(expected_size, block.rows()),
        new_part_info,
        createVolumeFromReservation(reservation, volume),
        TMP_PREFIX + part_name);

    if (data.storage_settings.get()->assign_part_uuids)
        new_data_part->uuid = UUIDHelpers::generateV4();

    const auto & data_settings = data.getSettings();

    SerializationInfo::Settings settings{data_settings->ratio_of_defaults_for_sparse_serialization, true};
    SerializationInfoByName infos(columns, settings);
    infos.add(block);

    new_data_part->setColumns(columns);
    new_data_part->setSerializationInfos(infos);
    new_data_part->rows_count = block.rows();
    new_data_part->partition = std::move(partition);
    new_data_part->minmax_idx = std::move(minmax_idx);
    new_data_part->is_temp = true;

    SyncGuardPtr sync_guard;
    if (new_data_part->isStoredOnDisk())
    {
        /// The name could be non-unique in case of stale files from previous runs.
        String full_path = new_data_part->getFullRelativePath();

        if (new_data_part->volume->getDisk()->exists(full_path))
        {
            LOG_WARNING(log, "Removing old temporary directory {}", fullPath(new_data_part->volume->getDisk(), full_path));
            new_data_part->volume->getDisk()->removeRecursive(full_path);
        }

        const auto disk = new_data_part->volume->getDisk();
        disk->createDirectories(full_path);

        if (data.getSettings()->fsync_part_directory)
            sync_guard = disk->getDirectorySyncGuard(full_path);
    }

    if (metadata_snapshot->hasRowsTTL())
        updateTTL(metadata_snapshot->getRowsTTL(), new_data_part->ttl_infos, new_data_part->ttl_infos.table_ttl, block, true);

    for (const auto & ttl_entry : metadata_snapshot->getGroupByTTLs())
        updateTTL(ttl_entry, new_data_part->ttl_infos, new_data_part->ttl_infos.group_by_ttl[ttl_entry.result_column], block, true);

    for (const auto & ttl_entry : metadata_snapshot->getRowsWhereTTLs())
        updateTTL(ttl_entry, new_data_part->ttl_infos, new_data_part->ttl_infos.rows_where_ttl[ttl_entry.result_column], block, true);

    for (const auto & [name, ttl_entry] : metadata_snapshot->getColumnTTLs())
        updateTTL(ttl_entry, new_data_part->ttl_infos, new_data_part->ttl_infos.columns_ttl[name], block, true);

    const auto & recompression_ttl_entries = metadata_snapshot->getRecompressionTTLs();
    for (const auto & ttl_entry : recompression_ttl_entries)
        updateTTL(ttl_entry, new_data_part->ttl_infos, new_data_part->ttl_infos.recompression_ttl[ttl_entry.result_column], block, false);

    new_data_part->ttl_infos.update(move_ttl_infos);

    /// This effectively chooses minimal compression method:
    ///  either default lz4 or compression method with zero thresholds on absolute and relative part size.
    auto compression_codec = data.getContext()->chooseCompressionCodec(0, 0);

    const auto & index_factory = MergeTreeIndexFactory::instance();
    auto out = std::make_unique<MergedBlockOutputStream>(new_data_part, metadata_snapshot, columns,
        index_factory.getMany(metadata_snapshot->getSecondaryIndices()), compression_codec, context->getCurrentTransaction());


    out->writeWithPermutation(block, perm_ptr);

    for (const auto & projection : metadata_snapshot->getProjections())
    {
        auto projection_block = projection.calculate(block, context);
        if (projection_block.rows())
        {
            auto proj_temp_part = writeProjectionPart(data, log, projection_block, projection, new_data_part.get());
            new_data_part->addProjectionPart(projection.name, std::move(proj_temp_part.part));
            for (auto & stream : proj_temp_part.streams)
                temp_part.streams.emplace_back(std::move(stream));
        }
    }
    auto finalizer = out->finalizePartAsync(new_data_part, data_settings->fsync_after_insert);

    temp_part.part = new_data_part;
    temp_part.streams.emplace_back(TemporaryPart::Stream{.stream = std::move(out), .finalizer = std::move(finalizer)});

    /// out.finish(new_data_part, std::move(written_files), sync_on_insert);

    ProfileEvents::increment(ProfileEvents::MergeTreeDataWriterRows, block.rows());
    ProfileEvents::increment(ProfileEvents::MergeTreeDataWriterUncompressedBytes, block.bytes());
    ProfileEvents::increment(ProfileEvents::MergeTreeDataWriterCompressedBytes, new_data_part->getBytesOnDisk());

    return temp_part;
}

void MergeTreeDataWriter::deduceTypesOfObjectColumns(const StorageSnapshotPtr & storage_snapshot, Block & block)
{
    if (!storage_snapshot->object_columns.empty())
    {
        auto options = GetColumnsOptions(GetColumnsOptions::AllPhysical).withExtendedObjects();
        auto storage_columns = storage_snapshot->getColumns(options);
        convertObjectsToTuples(block, storage_columns);
    }
}

MergeTreeDataWriter::TemporaryPart MergeTreeDataWriter::writeProjectionPartImpl(
    const String & part_name,
    MergeTreeDataPartType part_type,
    const String & relative_path,
    bool is_temp,
    const IMergeTreeDataPart * parent_part,
    const MergeTreeData & data,
    Poco::Logger * log,
    Block block,
    const ProjectionDescription & projection)
{
    TemporaryPart temp_part;
    const StorageMetadataPtr & metadata_snapshot = projection.metadata;
    MergeTreePartInfo new_part_info("all", 0, 0, 0);
    auto new_data_part = data.createPart(
        part_name,
        part_type,
        new_part_info,
        parent_part->volume,
        relative_path,
        parent_part);
    new_data_part->is_temp = is_temp;

    NamesAndTypesList columns = metadata_snapshot->getColumns().getAllPhysical().filter(block.getNames());
    SerializationInfo::Settings settings{data.getSettings()->ratio_of_defaults_for_sparse_serialization, true};
    SerializationInfoByName infos(columns, settings);
    infos.add(block);

    new_data_part->setColumns(columns);
    new_data_part->setSerializationInfos(infos);

    if (new_data_part->isStoredOnDisk())
    {
        /// The name could be non-unique in case of stale files from previous runs.
        String full_path = new_data_part->getFullRelativePath();

        if (new_data_part->volume->getDisk()->exists(full_path))
        {
            LOG_WARNING(log, "Removing old temporary directory {}", fullPath(new_data_part->volume->getDisk(), full_path));
            new_data_part->volume->getDisk()->removeRecursive(full_path);
        }

        new_data_part->volume->getDisk()->createDirectories(full_path);
    }

    /// If we need to calculate some columns to sort.
    if (metadata_snapshot->hasSortingKey() || metadata_snapshot->hasSecondaryIndices())
        data.getSortingKeyAndSkipIndicesExpression(metadata_snapshot)->execute(block);

    Names sort_columns = metadata_snapshot->getSortingKeyColumns();
    SortDescription sort_description;
    size_t sort_columns_size = sort_columns.size();
    sort_description.reserve(sort_columns_size);

    for (size_t i = 0; i < sort_columns_size; ++i)
        sort_description.emplace_back(sort_columns[i], 1, 1);

    ProfileEvents::increment(ProfileEvents::MergeTreeDataProjectionWriterBlocks);

    /// Sort
    IColumn::Permutation * perm_ptr = nullptr;
    IColumn::Permutation perm;
    if (!sort_description.empty())
    {
        if (!isAlreadySorted(block, sort_description))
        {
            stableGetPermutation(block, sort_description, perm);
            perm_ptr = &perm;
        }
        else
            ProfileEvents::increment(ProfileEvents::MergeTreeDataProjectionWriterBlocksAlreadySorted);
    }

    if (projection.type == ProjectionDescription::Type::Aggregate)
    {
        MergeTreeData::MergingParams projection_merging_params;
        projection_merging_params.mode = MergeTreeData::MergingParams::Aggregating;
        block = mergeBlock(block, sort_description, {}, perm_ptr, projection_merging_params);
    }

    /// This effectively chooses minimal compression method:
    ///  either default lz4 or compression method with zero thresholds on absolute and relative part size.
    auto compression_codec = data.getContext()->chooseCompressionCodec(0, 0);

    auto out = std::make_unique<MergedBlockOutputStream>(
        new_data_part,
        metadata_snapshot,
        columns,
        MergeTreeIndices{},
        compression_codec,
        NO_TRANSACTION_PTR);

    out->writeWithPermutation(block, perm_ptr);
    auto finalizer = out->finalizePartAsync(new_data_part, false);
    temp_part.part = new_data_part;
    temp_part.streams.emplace_back(TemporaryPart::Stream{.stream = std::move(out), .finalizer = std::move(finalizer)});

    // out.finish(new_data_part, std::move(written_files), false);

    ProfileEvents::increment(ProfileEvents::MergeTreeDataProjectionWriterRows, block.rows());
    ProfileEvents::increment(ProfileEvents::MergeTreeDataProjectionWriterUncompressedBytes, block.bytes());
    ProfileEvents::increment(ProfileEvents::MergeTreeDataProjectionWriterCompressedBytes, new_data_part->getBytesOnDisk());

    return temp_part;
}

MergeTreeDataWriter::TemporaryPart MergeTreeDataWriter::writeProjectionPart(
    MergeTreeData & data, Poco::Logger * log, Block block, const ProjectionDescription & projection, const IMergeTreeDataPart * parent_part)
{
    String part_name = projection.name;
    MergeTreeDataPartType part_type;
    if (parent_part->getType() == MergeTreeDataPartType::IN_MEMORY)
    {
        part_type = MergeTreeDataPartType::IN_MEMORY;
    }
    else
    {
        /// Size of part would not be greater than block.bytes() + epsilon
        size_t expected_size = block.bytes();
        // just check if there is enough space on parent volume
        data.reserveSpace(expected_size, parent_part->volume);
        part_type = data.choosePartTypeOnDisk(expected_size, block.rows());
    }

    return writeProjectionPartImpl(
        part_name,
        part_type,
        part_name + ".proj" /* relative_path */,
        false /* is_temp */,
        parent_part,
        data,
        log,
        block,
        projection);
}

/// This is used for projection materialization process which may contain multiple stages of
/// projection part merges.
MergeTreeDataWriter::TemporaryPart MergeTreeDataWriter::writeTempProjectionPart(
    MergeTreeData & data,
    Poco::Logger * log,
    Block block,
    const ProjectionDescription & projection,
    const IMergeTreeDataPart * parent_part,
    size_t block_num)
{
    String part_name = fmt::format("{}_{}", projection.name, block_num);
    MergeTreeDataPartType part_type;
    if (parent_part->getType() == MergeTreeDataPartType::IN_MEMORY)
    {
        part_type = MergeTreeDataPartType::IN_MEMORY;
    }
    else
    {
        /// Size of part would not be greater than block.bytes() + epsilon
        size_t expected_size = block.bytes();
        // just check if there is enough space on parent volume
        data.reserveSpace(expected_size, parent_part->volume);
        part_type = data.choosePartTypeOnDisk(expected_size, block.rows());
    }

    return writeProjectionPartImpl(
        part_name,
        part_type,
        part_name + ".tmp_proj" /* relative_path */,
        true /* is_temp */,
        parent_part,
        data,
        log,
        block,
        projection);
}

MergeTreeDataWriter::TemporaryPart MergeTreeDataWriter::writeInMemoryProjectionPart(
    const MergeTreeData & data,
    Poco::Logger * log,
    Block block,
    const ProjectionDescription & projection,
    const IMergeTreeDataPart * parent_part)
{
    return writeProjectionPartImpl(
        projection.name,
        MergeTreeDataPartType::IN_MEMORY,
        projection.name + ".proj" /* relative_path */,
        false /* is_temp */,
        parent_part,
        data,
        log,
        block,
        projection);
}

}<|MERGE_RESOLUTION|>--- conflicted
+++ resolved
@@ -283,11 +283,6 @@
 {
     TemporaryPart temp_part;
     Block & block = block_with_partition.block;
-<<<<<<< HEAD
-    auto columns = metadata_snapshot->getColumns().getAllPhysical().filter(block.getNames());
-    auto storage_snapshot = data.getStorageSnapshot(metadata_snapshot, context);
-=======
->>>>>>> 9e2f0d25
 
     auto columns = metadata_snapshot->getColumns().getAllPhysical().filter(block.getNames());
 
