--- conflicted
+++ resolved
@@ -61,11 +61,7 @@
         interpreter.buildQueryPlan(*query_plan);
     }
 
-<<<<<<< HEAD
-    addConvertingActions(*query_plan, header);
-=======
-    addConvertingActions(*query_plan, header, new_context, has_missing_objects);
->>>>>>> b0247e11
+    addConvertingActions(*query_plan, header, new_context);
     return query_plan;
 }
 
