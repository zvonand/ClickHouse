#pragma once

#include <stack>
#include <Processors/QueryPlan/SourceStepWithFilter.h>
#include <Core/QueryProcessingStage.h>
#include <Client/IConnections.h>
#include <Storages/IStorage_fwd.h>
#include <Interpreters/StorageID.h>
#include <Interpreters/ClusterProxy/SelectStreamFactory.h>
#include <Core/UUID.h>

namespace DB
{
class Throttler;
using ThrottlerPtr = std::shared_ptr<Throttler>;

class ParallelReplicasReadingCoordinator;
using ParallelReplicasReadingCoordinatorPtr = std::shared_ptr<ParallelReplicasReadingCoordinator>;

/// Reading step from remote servers.
/// Unite query results from several shards.
class ReadFromRemote final : public SourceStepWithFilterBase
{
public:
    /// @param main_table_ if Shards contains main_table then this parameter will be ignored
    ReadFromRemote(
        ClusterProxy::SelectStreamFactory::Shards shards_,
        Block header_,
        QueryProcessingStage::Enum stage_,
        StorageID main_table_,
        ASTPtr table_func_ptr_,
        ContextMutablePtr context_,
        ThrottlerPtr throttler_,
        Scalars scalars_,
        Tables external_tables_,
        LoggerPtr log_,
        UInt32 shard_count_,
        std::shared_ptr<const StorageLimitsList> storage_limits_,
        const String & cluster_name_);

    String getName() const override { return "ReadFromRemote"; }

    void initializePipeline(QueryPipelineBuilder & pipeline, const BuildQueryPipelineSettings &) override;

    void describeDistributedPlan(FormatSettings & settings, const ExplainPlanOptions & options) override;

    void enableMemoryBoundMerging();
    void enforceAggregationInOrder(const SortDescription & sort_description);

    bool hasSerializedPlan() const;

private:
    ClusterProxy::SelectStreamFactory::Shards shards;
    QueryProcessingStage::Enum stage;
    StorageID main_table;
    ASTPtr table_func_ptr;
    ContextMutablePtr context;
    ThrottlerPtr throttler;
    Scalars scalars;
    Tables external_tables;
    std::shared_ptr<const StorageLimitsList> storage_limits;
    LoggerPtr log;
    UInt32 shard_count;
    const String cluster_name;
    std::optional<GetPriorityForLoadBalancing> priority_func_factory;

    Pipes addPipes(const ClusterProxy::SelectStreamFactory::Shards & used_shards, const Header & out_header);

    void addLazyPipe(
        Pipes & pipes,
        const ClusterProxy::SelectStreamFactory::Shard & shard,
        const Header & out_header,
        size_t parallel_marshalling_threads);

    void addPipe(
        Pipes & pipes,
        const ClusterProxy::SelectStreamFactory::Shard & shard,
        const Header & out_header,
        size_t parallel_marshalling_threads);
};


class ReadFromParallelRemoteReplicasStep : public ISourceStep
{
public:
    ReadFromParallelRemoteReplicasStep(
        ASTPtr query_ast_,
        ClusterPtr cluster_,
        const StorageID & storage_id_,
        ParallelReplicasReadingCoordinatorPtr coordinator_,
        Block header_,
        QueryProcessingStage::Enum stage_,
        ContextMutablePtr context_,
        ThrottlerPtr throttler_,
        Scalars scalars_,
        Tables external_tables_,
        LoggerPtr log_,
        std::shared_ptr<const StorageLimitsList> storage_limits_,
        std::vector<ConnectionPoolPtr> pools_to_use,
        std::optional<size_t> exclude_pool_index_ = std::nullopt,
        ConnectionPoolWithFailoverPtr connection_pool_with_failover_ = nullptr);

    String getName() const override { return "ReadFromRemoteParallelReplicas"; }

    void initializePipeline(QueryPipelineBuilder & pipeline, const BuildQueryPipelineSettings &) override;

    void describeDistributedPlan(FormatSettings & settings, const ExplainPlanOptions & options) override;

    void enableMemoryBoundMerging();
    void enforceAggregationInOrder(const SortDescription & sort_description);

    StorageID getStorageID() const { return storage_id; }
    ParallelReplicasReadingCoordinatorPtr getCoordinator() const { return coordinator; }

private:
    Pipes addPipes(ASTPtr ast, const Header & out_header);
<<<<<<< HEAD

    void addPipeForSingeReplica(
        Pipes & pipes,
        const ConnectionPoolPtr & pool,
        ASTPtr ast,
        IConnections::ReplicaInfo replica_info,
        const Header & out_header,
        size_t parallel_marshalling_threads);
=======
    Pipe createPipeForSingeReplica(const ConnectionPoolPtr & pool, ASTPtr ast, IConnections::ReplicaInfo replica_info, const Header & out_header);
>>>>>>> 271f7cba

    ClusterPtr cluster;
    ASTPtr query_ast;
    StorageID storage_id;
    ParallelReplicasReadingCoordinatorPtr coordinator;
    QueryProcessingStage::Enum stage;
    ContextMutablePtr context;
    ThrottlerPtr throttler;
    Scalars scalars;
    Tables external_tables;
    std::shared_ptr<const StorageLimitsList> storage_limits;
    LoggerPtr log;
    std::vector<ConnectionPoolPtr> pools_to_use;
    std::optional<size_t> exclude_pool_index;
    ConnectionPoolWithFailoverPtr connection_pool_with_failover;
};

}<|MERGE_RESOLUTION|>--- conflicted
+++ resolved
@@ -114,18 +114,9 @@
 
 private:
     Pipes addPipes(ASTPtr ast, const Header & out_header);
-<<<<<<< HEAD
 
-    void addPipeForSingeReplica(
-        Pipes & pipes,
-        const ConnectionPoolPtr & pool,
-        ASTPtr ast,
-        IConnections::ReplicaInfo replica_info,
-        const Header & out_header,
-        size_t parallel_marshalling_threads);
-=======
-    Pipe createPipeForSingeReplica(const ConnectionPoolPtr & pool, ASTPtr ast, IConnections::ReplicaInfo replica_info, const Header & out_header);
->>>>>>> 271f7cba
+    Pipe createPipeForSingeReplica(const ConnectionPoolPtr & pool, ASTPtr ast, IConnections::ReplicaInfo replica_info, const Header & out_header,
+                                   size_t parallel_marshalling_threads);
 
     ClusterPtr cluster;
     ASTPtr query_ast;
