--- conflicted
+++ resolved
@@ -101,12 +101,8 @@
 	  */
 	virtual void serializeText(const IColumn & column, size_t row_num, WriteBuffer & ostr) const = 0;
 
-<<<<<<< HEAD
-	/** Text serialization as a literal for using with the JSON format.
-=======
 	/** Text serialization intended for using in JSON format.
 	  * force_quoting_64bit_integers parameter forces to brace UInt64 and Int64 types into quotes.
->>>>>>> cd33a9db
 	  */
 	virtual void serializeTextJSON(const IColumn & column, size_t row_num, WriteBuffer & ostr, bool force_quoting_64bit_integers) const = 0;
 	virtual void deserializeTextJSON(IColumn & column, ReadBuffer & istr) const = 0;
