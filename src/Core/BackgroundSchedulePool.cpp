--- conflicted
+++ resolved
@@ -421,7 +421,6 @@
         {
             task->execute(*this);
 
-<<<<<<< HEAD
             UniqueLock tasks_lock(tasks_mutex);
             auto & group = task_groups[task_type_to_run];
             chassert(group.num_running);
@@ -434,9 +433,8 @@
                 tasks_cond_var.notify_one();
             }
         }
-=======
+
         current_thread->flushUntrackedMemory();
->>>>>>> df2c3bac
     }
 }
 
