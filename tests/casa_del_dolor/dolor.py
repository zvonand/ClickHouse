import argparse
import atexit
import logging
import mmap
import os
import pathlib
import random
import tempfile
import time
import sys

sys.path.append("..")
from integration.helpers.cluster import is_port_free, ZOOKEEPER_CONTAINERS


# Needs to get free ports before importing ClickHouseCluster
def get_unique_free_ports(total):
    ports = []
    for port in range(30000, 55000):
        if is_port_free(port) and port not in ports:
            ports.append(port)

        if len(ports) == total:
            return ports

    raise Exception(f"Can't collect {total} ports. Collected: {len(ports)}")


os.environ["WORKER_FREE_PORTS"] = " ".join([str(p) for p in get_unique_free_ports(50)])

from integration.helpers.cluster import ClickHouseCluster
from integration.helpers.postgres_utility import get_postgres_conn
from generators import BuzzHouseGenerator
from properties import modify_server_settings, modify_user_settings


def ordered_pair(value):
    try:
        x, y = map(int, value.split(","))
        if x > y:
            raise argparse.ArgumentTypeError(
                f"First value must be less than second (got {x} > {y})"
            )
        return (x, y)
    except ValueError:
        raise argparse.ArgumentTypeError(
            "Must be two comma-separated integers (e.g., '1,10')"
        )


def list_of_values(arg):
    return arg.split(",")


parser = argparse.ArgumentParser()
parser.add_argument(
    "--server-settings-prob",
    type=int,
    default=80,
    choices=range(0, 101),
    help="Probability to set server properties",
)
parser.add_argument(
    "--add-disk-settings-prob",
    type=int,
    default=80,
    choices=range(0, 101),
    help="Probability to set random disks",
)
parser.add_argument(
    "--number-disks",
    type=ordered_pair,
    default=(1, 5),
    help="Number of disks to generate. Two ordered integers separated by comma (e.g., 1,3)",
)
parser.add_argument(
    "--add-policy-settings-prob",
    type=int,
    default=70,
    choices=range(0, 101),
    help="Probability to set random storage policies",
)
parser.add_argument(
    "--add-remote-server-settings-prob",
    type=int,
    default=80,
    choices=range(0, 101),
    help="Probability to set random servers",
)
parser.add_argument(
    "--number-servers",
    type=ordered_pair,
    default=(1, 3),
    help="Number of servers to generate. Two ordered integers separated by comma (e.g., 1,3)",
)
parser.add_argument(
    "--add-filesystem-caches-prob",
    type=int,
    default=80,
    choices=range(0, 101),
    help="Probability to add filesystem caches",
)
parser.add_argument(
    "--number-caches",
    type=ordered_pair,
    default=(1, 3),
    help="Number of filesystem caches to generate. Two ordered integers separated by comma (e.g., 1,3)",
)
parser.add_argument(
    "--change-server-version-prob",
    type=int,
    default=80,
    choices=range(0, 101),
    help="Probability to change server version after restart",
)
parser.add_argument(
    "--client-binary", type=pathlib.Path, required=True, help="Path to client binary"
)
parser.add_argument(
    "--server-binaries",
    type=list_of_values,
    required=True,
    help="Path of server binaries to test",
)
parser.add_argument(
    "-c", "--client-config", type=pathlib.Path, help="Path to client configuration file"
)
parser.add_argument(
    "-g",
    "--generator",
    choices=["buzzhouse"],
    type=str.lower,
    required=True,
    help="What generator to use",
)
parser.add_argument(
    "-l",
    "--log-path",
    type=pathlib.Path,
    default=tempfile.NamedTemporaryFile(suffix=".log"),
    help="Log path",
)
parser.add_argument(
    "--replica-values",
    type=list_of_values,
    default="1",
    help="Comma separated list for replica values",
)
parser.add_argument(
    "--shard-values",
    type=list_of_values,
    default="1",
    help="Comma separated list for shard values",
)
parser.add_argument(
    "--server-config", type=pathlib.Path, help="Path to config.xml file"
)
parser.add_argument("-s", "--seed", type=int, default=0, help="Server fuzzer seed")
parser.add_argument(
    "-u", "--user-config", type=pathlib.Path, help="Path to users.xml file"
)
parser.add_argument(
    "--kill-server-prob",
    type=int,
    default=50,
    choices=range(0, 101),
    help="Probability to kill the server instead of shutting it down",
)
parser.add_argument(
    "--restart-clickhouse-prob",
    type=int,
    default=50,
    choices=range(0, 101),
    help="Probability to restart ClickHouse instead of integration servers",
)
parser.add_argument(
    "--time-between-shutdowns",
    type=ordered_pair,
    default=(20, 30),
    help="In seconds. Two ordered integers separated by comma (e.g., 30,60)",
)
parser.add_argument(
    "--time-between-integration-shutdowns",
    type=ordered_pair,
    default=(3, 5),
    help="In seconds. Two ordered integers separated by comma (e.g., 3,5)",
)
parser.add_argument(
    "--with-postgresql", action="store_true", help="With PostgreSQL integration"
)
parser.add_argument("--with-mysql", action="store_true", help="With MySQL integration")
parser.add_argument(
    "--without-minio",
    action="store_false",
    dest="with_minio",
    help="Without MinIO integration",
)
parser.add_argument(
    "--without-zookeeper",
    action="store_false",
    dest="with_zookeeper",
    help="Without Zookeeper server",
)
parser.add_argument("--with-nginx", action="store_true", help="With Nginx integration")
parser.add_argument(
    "--with-azurite", action="store_true", help="With Azure integration"
)
parser.add_argument(
    "--with-sqlite", action="store_true", help="With SQLite integration"
)
parser.add_argument(
    "--with-mongodb", action="store_true", help="With MongoDB integration"
)
parser.add_argument("--with-redis", action="store_true", help="With Redis integration")
parser.add_argument(
    "--mem-limit", type=str, default="", help="Set a memory limit, e.g. '1g'"
)
parser.add_argument(
    "--storage-limit", type=str, default="", help="Set a storage limit, e.g. '1g'"
)
parser.add_argument(
    "--add-keeper-map-prefix",
    action="store_false",
    dest="add_keeper_map_prefix",
    help="Add 'keeper_map_path_prefix' server setting",
)
parser.add_argument(
    "--add-transactions",
    action="store_false",
    dest="add_transactions",
    help="Add 'allow_experimental_transactions' server setting",
)
parser.add_argument(
    "--add-distributed-ddl",
    action="store_false",
    dest="add_distributed_ddl",
<<<<<<< HEAD
    help="Add 'add_distributed_ddl' settings",
=======
    help="Add 'distributed_ddl' settings",
)
parser.add_argument(
    "--add-shared-catalog",
    action="store_false",
    dest="add_shared_catalog",
    help="Add 'shared_database_catalog' settings",
>>>>>>> 2040e3f2
)
args = parser.parse_args()

if len(args.replica_values) != len(args.shard_values):
    raise f"The length of replica values {len(args.replica_values)} is not the same as shard values {len(args.shard_values)}"

logging.basicConfig(
    filename=args.log_path,
    filemode="w",
    level=logging.INFO,
    format="%(asctime)s - %(name)s - %(levelname)s - %(message)s",
    force=True,
)
logger = logging.getLogger(__name__)

# Set seed first
seed = args.seed
if seed == 0:
    import secrets

    seed = secrets.randbits(64)  # 64 - bit random integer
random.seed(seed)
logger.info(f"Using seed: {seed}")

# Start the cluster, by using one the server binaries
server_path = os.path.join(tempfile.gettempdir(), "clickhouse")
try:
    os.unlink(server_path)
except FileNotFoundError:
    pass
current_server = random.choice(args.server_binaries)
os.symlink(current_server, server_path)
os.environ["CLICKHOUSE_TESTS_SERVER_BIN_PATH"] = server_path

# Find if private binary is being used
is_private_binary = False
with open(current_server, "r+") as f:
    mm = mmap.mmap(f.fileno(), 0)
    is_private_binary = mm.find(b"s3_with_keeper") > -1
    mm.close()

logger.info(f"Private binary {"" if is_private_binary else "not "}detected")
cluster = ClickHouseCluster(__file__)

# Use random server settings sometimes
server_settings = args.server_config
user_settings = args.user_config
modified_server_settings = modified_user_settings = False
generated_clusters = 0
if server_settings is not None:
    modified_server_settings, server_settings, generated_clusters = (
        modify_server_settings(
            args, cluster, len(args.replica_values), is_private_binary, server_settings
        )
    )
    if generated_clusters > 0:
        modified_user_settings, user_settings = modify_user_settings(
            user_settings, generated_clusters
        )

dolor_main_configs = [
    "../config/server.crt",
    "../config/server.key",
    "../config/server-cert.pem",
    "../config/server-key.pem",
    "../config/ca-cert.pem",
    "../config/dhparam.pem",
]
if server_settings is not None:
    dolor_main_configs.append(server_settings)

keeper_features = []
if args.with_zookeeper:
    if is_private_binary or random.randint(1, 2) == 1:
        keeper_features.append("multi_read")
    if random.randint(1, 2) == 1:
        other_keeper_features = [
            "filtered_list",
            "check_not_exists",
            "create_if_not_exists",
            "remove_recursive",
        ]
        random.shuffle(other_keeper_features)
        for i in range(0, random.randint(1, len(other_keeper_features))):
            keeper_features.append(other_keeper_features[i])
logger.info(
    f"Using {", ".join(keeper_features) if len(keeper_features) > 0 else "none"} keeper flags"
)

servers = []
for i in range(0, len(args.replica_values)):
    servers.append(
        cluster.add_instance(
            f"node{i}",
            with_dolor=True,
            stay_alive=True,
            copy_common_configs=False,
            with_zookeeper=args.with_zookeeper,
            keeper_required_feature_flags=keeper_features,
            with_minio=args.with_minio,
            with_nginx=args.with_nginx,
            with_azurite=args.with_azurite,
            with_postgres=args.with_postgresql,
            with_mysql8=args.with_mysql,
            with_mongo=args.with_mongodb,
            with_redis=args.with_redis,
            mem_limit=None if args.mem_limit == "" else args.mem_limit,
            storage_opt=None if args.storage_limit == "" else args.storage_limit,
            main_configs=dolor_main_configs,
            user_configs=[user_settings] if user_settings is not None else [],
            macros={"replica": args.replica_values[i], "shard": args.shard_values[i]},
        )
    )
cluster.start()
logger.info(
    f"Starting cluster with {len(servers)} server(s) and server binary {current_server} "
)
for i in range(0, len(args.replica_values)):
    logger.info(f"Server node{i} running on host {servers[i].ip_address}, port 9000")
servers[len(servers) - 1].wait_start(8)

if args.with_postgresql:
    postgres_conn = get_postgres_conn(
        ip=cluster.postgres_ip, port=cluster.postgres_port
    )
    cursor = postgres_conn.cursor()
    cursor.execute(f"CREATE DATABASE test")
    cursor.close()
    postgres_conn.close()

# Start the load generator, at the moment only BuzzHouse is available
generator = None
if args.generator == "buzzhouse":
    generator = BuzzHouseGenerator(args, cluster)
logger.info("Start load generator")
client = generator.run_generator(servers[0])


def dolor_cleanup():
    if client.process.poll() is None:
        client.process.kill()
    cluster.shutdown()
    if modified_server_settings:
        try:
            os.unlink(server_settings)
        except FileNotFoundError:
            pass
    if modified_user_settings:
        try:
            os.unlink(user_settings)
        except FileNotFoundError:
            pass
    try:
        os.unlink(server_path)
    except FileNotFoundError:
        pass
    try:
        os.unlink(generator.temp.name)
    except FileNotFoundError:
        pass


atexit.register(dolor_cleanup)
time.sleep(3)

integrations = []
if args.with_zookeeper:
    integrations.extend(["zookeeper", "zookeeper"])  # Increased probability
if args.with_minio:
    integrations.append("minio")
if args.with_nginx:
    integrations.append("nginx")
if args.with_azurite:
    integrations.append("azurite")
if args.with_postgresql:
    integrations.append("postgres")
if args.with_mysql:
    integrations.append("mysql8")
if args.with_mongodb:
    integrations.append("mongo")
if args.with_redis:
    integrations.append("redis")

# This is the main loop, run while client and server are running
all_running = True
lower_bound, upper_bound = args.time_between_shutdowns
integration_lower_bound, integration_upper_bound = (
    args.time_between_integration_shutdowns
)
while all_running:
    start = time.time()
    finish = start + random.randint(lower_bound, upper_bound)

    while all_running and start < finish:
        interval = 1
        if client.process.poll() is not None:
            logger.info("Load generator finished")
            all_running = False
        for server in servers:
            try:
                server.query("SELECT 1;")
            except:
                logger.info(f"The server {server.name} is not running")
                all_running = False
        time.sleep(interval)
        start += interval

    if not all_running:
        break

    kill_server = random.randint(1, 100) <= args.kill_server_prob
    # Pick one of the servers to restart
    # Restart ClickHouse
    if random.randint(1, 100) <= args.restart_clickhouse_prob:
        next_pick = random.choice(servers)
        logger.info(
            f"Restarting the server {next_pick.name} with {"kill" if kill_server else "manual shutdown"}"
        )

        next_pick.stop_clickhouse(stop_wait_sec=10, kill=kill_server)
        # Replace server binary, using a new temporary symlink, then replace the old one
        if (
            len(args.server_binaries) > 1
            and random.randint(1, 100) <= args.change_server_version_prob
        ):
            if len(servers) == 1 and len(args.server_binaries) == 2:
                current_server = (
                    args.server_binaries[0]
                    if current_server == args.server_binaries[1]
                    else args.server_binaries[1]
                )
            else:
                current_server = random.choice(args.server_binaries)
            logger.info(f"Using the server binary {current_server} after restart")
            new_temp_server_path = os.path.join(tempfile.gettempdir(), "clickhousetemp")
            try:
                os.unlink(new_temp_server_path)
            except FileNotFoundError:
                pass
            os.symlink(current_server, new_temp_server_path)
            os.rename(new_temp_server_path, server_path)
        time.sleep(15)  # Let the zookeeper session expire
        next_pick.start_clickhouse(start_wait_sec=10, retry_start=False)
    elif len(integrations) > 0:
        # Restart any other integration
        next_pick = random.choice(integrations)
        choosen_instances = []
<<<<<<< HEAD
        restart_choices = []

        if next_pick == "zookeeper":
            restart_choices = list(ZOOKEEPER_CONTAINERS)
        elif next_pick == "minio":
            restart_choices = ["minio1"]
        elif next_pick == "nginx":
            restart_choices = ["nginx"]
        elif next_pick == "azurite":
            restart_choices = ["azurite1"]
        elif next_pick == "postgres":
            restart_choices = ["postgres1"]
        elif next_pick == "mysql8":
            restart_choices = ["mysql80"]
        elif next_pick == "mongo":
            restart_choices = ["mongo1", "mongo_no_cred", "mongo_secure"]
        elif next_pick == "redis":
            restart_choices = ["redis1"]

=======
        available_options = {
            "zookeeper": list(ZOOKEEPER_CONTAINERS),
            "minio": ["minio1"],
            "nginx": ["nginx"],
            "azurite": ["azurite1"],
            "postgres": ["postgres1"],
            "mysql8": ["mysql80"],
            "mongo": ["mongo1", "mongo_no_cred", "mongo_secure"],
            "redis": ["redis1"],
        }

        restart_choices = list(available_options[next_pick])
>>>>>>> 2040e3f2
        random.shuffle(restart_choices)
        for i in range(0, random.randint(1, len(restart_choices))):
            choosen_instances.append(restart_choices[i])
        logger.info(
            f"Restarting {next_pick} instances {', '.join(choosen_instances)} with {"kill" if kill_server else "manual shutdown"}"
        )

        cluster.process_integration_nodes(
            next_pick, choosen_instances, "kill" if kill_server else "stop"
        )
        time.sleep(random.randint(integration_lower_bound, integration_upper_bound))
        cluster.process_integration_nodes(next_pick, choosen_instances, "start")<|MERGE_RESOLUTION|>--- conflicted
+++ resolved
@@ -234,9 +234,6 @@
     "--add-distributed-ddl",
     action="store_false",
     dest="add_distributed_ddl",
-<<<<<<< HEAD
-    help="Add 'add_distributed_ddl' settings",
-=======
     help="Add 'distributed_ddl' settings",
 )
 parser.add_argument(
@@ -244,7 +241,6 @@
     action="store_false",
     dest="add_shared_catalog",
     help="Add 'shared_database_catalog' settings",
->>>>>>> 2040e3f2
 )
 args = parser.parse_args()
 
@@ -492,27 +488,6 @@
         # Restart any other integration
         next_pick = random.choice(integrations)
         choosen_instances = []
-<<<<<<< HEAD
-        restart_choices = []
-
-        if next_pick == "zookeeper":
-            restart_choices = list(ZOOKEEPER_CONTAINERS)
-        elif next_pick == "minio":
-            restart_choices = ["minio1"]
-        elif next_pick == "nginx":
-            restart_choices = ["nginx"]
-        elif next_pick == "azurite":
-            restart_choices = ["azurite1"]
-        elif next_pick == "postgres":
-            restart_choices = ["postgres1"]
-        elif next_pick == "mysql8":
-            restart_choices = ["mysql80"]
-        elif next_pick == "mongo":
-            restart_choices = ["mongo1", "mongo_no_cred", "mongo_secure"]
-        elif next_pick == "redis":
-            restart_choices = ["redis1"]
-
-=======
         available_options = {
             "zookeeper": list(ZOOKEEPER_CONTAINERS),
             "minio": ["minio1"],
@@ -525,7 +500,6 @@
         }
 
         restart_choices = list(available_options[next_pick])
->>>>>>> 2040e3f2
         random.shuffle(restart_choices)
         for i in range(0, random.randint(1, len(restart_choices))):
             choosen_instances.append(restart_choices[i])
