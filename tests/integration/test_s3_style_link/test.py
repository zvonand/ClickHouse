import logging

import pytest

from helpers.cluster import ClickHouseCluster
from helpers.config_cluster import minio_secret_key

cluster = ClickHouseCluster(__file__)
node = cluster.add_instance(
    "node",
    main_configs=[
        "configs/config.d/minio.xml",
    ],
    user_configs=[
        "configs/users.d/users.xml",
    ],
    with_minio=True,
)


@pytest.fixture(scope="module")
def started_cluster():
    try:
        logging.info("Starting cluster...")
        cluster.start()
        logging.info("Cluster started")

        yield cluster
    finally:
        logging.info("Stopping cluster")
        cluster.shutdown()
        logging.info("Cluster stopped")


def test_s3_table_functions(started_cluster):
    """
    Simple test to check s3 table function functionalities
    """
    node.query(
        f"""
            INSERT INTO FUNCTION s3
                (
                    'minio://data/test_file.tsv.gz', 'minio', '{minio_secret_key}'
                )
            SELECT * FROM numbers(1000000);
        """
    )

    assert (
        node.query(
            f"""
            SELECT count(*) FROM s3
            (
                'minio://data/test_file.tsv.gz', 'minio', '{minio_secret_key}'
            );
        """
        )
        == "1000000\n"
    )


def test_s3_table_functions_line_as_string(started_cluster):
    node.query(
        f"""
            INSERT INTO FUNCTION s3
                (
                    'minio://data/test_file_line_as_string.tsv.gz', 'minio', '{minio_secret_key}'
                )
            SELECT * FROM numbers(1000000);
        """
    )

    assert (
        node.query(
            f"""
            SELECT _file FROM s3
            (
                'minio://data/*as_string.tsv.gz', 'minio', '{minio_secret_key}', 'LineAsString'
            ) LIMIT 1;
        """
        )
        == node.query(
            f"""
            SELECT _file FROM s3
            (
                'http://minio1:9001/root/data/*as_string.tsv.gz', 'minio', '{minio_secret_key}', 'LineAsString'
            ) LIMIT 1;
        """
        )
    )


def test_s3_question_mark_wildcards(started_cluster):
    node.query(
        f"""
            INSERT INTO FUNCTION s3
                (
                    'minio://data/wildcard_test_a1.tsv.gz', 'minio', '{minio_secret_key}'
                )
            SELECT 'a1' as id, * FROM numbers(10);
        """
    )
    
    node.query(
        f"""
            INSERT INTO FUNCTION s3
                (
                    'minio://data/wildcard_test_a2.tsv.gz', 'minio', '{minio_secret_key}'
                )
            SELECT 'a2' as id, * FROM numbers(10);
        """
    )
    
    node.query(
        f"""
            INSERT INTO FUNCTION s3
                (
                    'minio://data/wildcard_test_b1.tsv.gz', 'minio', '{minio_secret_key}'
                )
            SELECT 'b1' as id, * FROM numbers(10);
        """
    )
    
<<<<<<< HEAD
    result_s3_scheme = node.query(f"""
        SELECT count() AS c, arraySort(groupArray(DISTINCT id)) AS ids
        FROM s3('s3://data/wildcard_test_??.tsv.gz', 'minio', '{minio_secret_key}')
        FORMAT TSV
    """)

    result_http_scheme = node.query(f"""
        SELECT count() AS c, arraySort(groupArray(DISTINCT id)) AS ids
        FROM s3('http://minio1:9001/data/wildcard_test_??.tsv.gz', 'minio', '{minio_secret_key}')
        FORMAT TSV
    """)

    assert result_s3_scheme == result_http_scheme
    assert result_s3_scheme.startswith('20\t')
    assert "['a1','a2']" in result_s3_scheme or "['a2','a1']" in result_s3_scheme
=======
    # Test with question mark wildcard in s3:// URL scheme
    result_s3_scheme = node.query(
        f"""
        SELECT count(*), groupArray(distinct id) as ids FROM s3
        (
            's3://data/wildcard_test_??.tsv.gz', 'minio', '{minio_secret_key}'
        );
        """
    )
    
    # Compare with the same query using http:// URL scheme which was working correctly
    result_http_scheme = node.query(
        f"""
        SELECT count(*), groupArray(distinct id) as ids FROM s3
        (
            'http://minio1:9001/data/wildcard_test_??.tsv.gz', 'minio', '{minio_secret_key}'
        );
        """
    )
    
    assert result_s3_scheme == result_http_scheme, "Results differ between s3:// and http:// URL schemes with question mark wildcards"
    
    assert "'a1','a2'" in result_s3_scheme or "'a2','a1'" in result_s3_scheme, "Question mark wildcards didn't match both expected files"
    assert "20" in result_s3_scheme, "Expected 20 rows in total (10 from each matched file)"
>>>>>>> f63aaaa2
<|MERGE_RESOLUTION|>--- conflicted
+++ resolved
@@ -121,7 +121,6 @@
         """
     )
     
-<<<<<<< HEAD
     result_s3_scheme = node.query(f"""
         SELECT count() AS c, arraySort(groupArray(DISTINCT id)) AS ids
         FROM s3('s3://data/wildcard_test_??.tsv.gz', 'minio', '{minio_secret_key}')
@@ -136,30 +135,4 @@
 
     assert result_s3_scheme == result_http_scheme
     assert result_s3_scheme.startswith('20\t')
-    assert "['a1','a2']" in result_s3_scheme or "['a2','a1']" in result_s3_scheme
-=======
-    # Test with question mark wildcard in s3:// URL scheme
-    result_s3_scheme = node.query(
-        f"""
-        SELECT count(*), groupArray(distinct id) as ids FROM s3
-        (
-            's3://data/wildcard_test_??.tsv.gz', 'minio', '{minio_secret_key}'
-        );
-        """
-    )
-    
-    # Compare with the same query using http:// URL scheme which was working correctly
-    result_http_scheme = node.query(
-        f"""
-        SELECT count(*), groupArray(distinct id) as ids FROM s3
-        (
-            'http://minio1:9001/data/wildcard_test_??.tsv.gz', 'minio', '{minio_secret_key}'
-        );
-        """
-    )
-    
-    assert result_s3_scheme == result_http_scheme, "Results differ between s3:// and http:// URL schemes with question mark wildcards"
-    
-    assert "'a1','a2'" in result_s3_scheme or "'a2','a1'" in result_s3_scheme, "Question mark wildcards didn't match both expected files"
-    assert "20" in result_s3_scheme, "Expected 20 rows in total (10 from each matched file)"
->>>>>>> f63aaaa2
+    assert "['a1','a2']" in result_s3_scheme or "['a2','a1']" in result_s3_scheme