--- conflicted
+++ resolved
@@ -47,11 +47,8 @@
             {"cluster_function_process_archive_on_multiple_nodes", true, true, "New setting"},
             {"distributed_plan_max_rows_to_broadcast", 20000, 20000, "New experimental setting."},
             {"min_joined_block_size_rows", 0, DEFAULT_BLOCK_SIZE, "New setting."},
-<<<<<<< HEAD
             {"min_count_to_compile_expression", 3, 1, "For ci tests"},
-=======
             {"table_engine_read_through_distributed_cache", false, false, "New setting"},
->>>>>>> a6587e2b
         });
         addSettingsChanges(settings_changes_history, "25.6",
         {
