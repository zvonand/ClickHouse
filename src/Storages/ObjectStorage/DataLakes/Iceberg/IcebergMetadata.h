--- conflicted
+++ resolved
@@ -114,7 +114,6 @@
 
     ColumnMapperPtr getColumnMapper() const override { return column_mapper; }
 
-<<<<<<< HEAD
     SinkToStoragePtr write(
         SharedHeader sample_block,
         const StorageID & table_id,
@@ -124,11 +123,9 @@
         ContextPtr context,
         std::shared_ptr<DataLake::ICatalog> catalog) override;
 
-=======
     CompressionMethod getCompressionMethod() const { return metadata_compression_method; }
 
     bool optimize(const StorageMetadataPtr & metadata_snapshot, ContextPtr context, const std::optional<FormatSettings> & format_settings) override;
->>>>>>> b4f897e0
     bool supportsDelete() const override { return true; }
     void mutate(const MutationCommands & commands,
         ContextPtr context,
