#include <Formats/FormatFactory.h>
#include <Processors/Formats/Impl/JSONAsStringRowInputFormat.h>
#include <Formats/JSONUtils.h>
#include <DataTypes/DataTypeNullable.h>
#include <DataTypes/DataTypeLowCardinality.h>
#include <base/find_symbols.h>
#include <IO/ReadHelpers.h>

namespace DB
{

namespace ErrorCodes
{
    extern const int BAD_ARGUMENTS;
    extern const int INCORRECT_DATA;
}

JSONAsRowInputFormat::JSONAsRowInputFormat(SharedHeader header_, ReadBuffer & in_, Params params_, const FormatSettings & format_settings_) :
    JSONEachRowRowInputFormat(in_, header_, std::move(params_), format_settings_, false)
{
    if (header_->columns() > 1)
        throw Exception(ErrorCodes::BAD_ARGUMENTS,
            "This input format is only suitable for tables with a single column of type String or Object, but the number of columns is {}",
            header_->columns());
}

bool JSONAsRowInputFormat::readRow(MutableColumns & columns, RowReadExtension &)
{
    chassert(columns.size() == 1);
    chassert(serializations.size() == 1);

    if (!allow_new_rows)
        return false;

    skipWhitespaceIfAny(*in);
    if (!in->eof())
    {
        if (!data_in_square_brackets && *in->position() == ';')
        {
            /// ';' means the end of query, but it cannot be before ']'.
            return allow_new_rows = false;
        }
        if (data_in_square_brackets && *in->position() == ']')
        {
            /// ']' means the end of query.
            return allow_new_rows = false;
        }
    }

    if (!in->eof())
        readJSONObject(*columns[0]);

    skipWhitespaceIfAny(*in);
    if (!in->eof() && *in->position() == ',')
        ++in->position();
    skipWhitespaceIfAny(*in);

    return !in->eof();
}

JSONAsStringRowInputFormat::JSONAsStringRowInputFormat(
    SharedHeader header_, ReadBuffer & in_, IRowInputFormat::Params params_, const FormatSettings & format_settings_)
    : JSONAsStringRowInputFormat(header_, std::make_unique<PeekableReadBuffer>(in_), params_, format_settings_)
{
}

JSONAsStringRowInputFormat::JSONAsStringRowInputFormat(
    SharedHeader header_, std::unique_ptr<PeekableReadBuffer> buf_, Params params_, const FormatSettings & format_settings_)
    : JSONAsRowInputFormat(header_, *buf_, params_, format_settings_), buf(std::move(buf_))
{
    if (!isString(removeNullable(removeLowCardinality(header_->getByPosition(0).type))))
        throw Exception(ErrorCodes::BAD_ARGUMENTS,
            "This input format is only suitable for tables with a single column of type String but the column type is {}",
            header_->getByPosition(0).type->getName());
}

void JSONAsStringRowInputFormat::setReadBuffer(ReadBuffer & in_)
{
    buf = std::make_unique<PeekableReadBuffer>(in_);
    JSONAsRowInputFormat::setReadBuffer(*buf);
}

void JSONAsStringRowInputFormat::resetReadBuffer()
{
    buf.reset();
    JSONAsRowInputFormat::resetReadBuffer();
}

void JSONAsStringRowInputFormat::readJSONObject(IColumn & column)
{
    PeekableReadBufferCheckpoint checkpoint{*buf};
    size_t balance = 0;
    bool quotes = false;

    if (*buf->position() != '{')
        throw Exception(ErrorCodes::INCORRECT_DATA, "JSON object must begin with '{{'.");

    ++buf->position();
    ++balance;

    char * pos;

    while (balance)
    {
        if (buf->eof())
            throw Exception(ErrorCodes::INCORRECT_DATA, "Unexpected end of file while parsing JSON object.");

        if (quotes)
        {
            pos = find_first_symbols<'"', '\\'>(buf->position(), buf->buffer().end());
            buf->position() = pos;
            if (buf->position() == buf->buffer().end())
                continue;
            if (*buf->position() == '"')
            {
                quotes = false;
                ++buf->position();
            }
            else if (*buf->position() == '\\')
            {
                ++buf->position();
                if (!buf->eof())
                {
                    ++buf->position();
                }
            }
        }
        else
        {
            pos = find_first_symbols<'"', '{', '}', '\\'>(buf->position(), buf->buffer().end());
            buf->position() = pos;
            if (buf->position() == buf->buffer().end())
                continue;
            if (*buf->position() == '{')
            {
                ++balance;
                ++buf->position();
            }
            else if (*buf->position() == '}')
            {
                --balance;
                ++buf->position();
            }
            else if (*buf->position() == '\\')
            {
                ++buf->position();
                if (!buf->eof())
                {
                    ++buf->position();
                }
            }
            else if (*buf->position() == '"')
            {
                quotes = true;
                ++buf->position();
            }
        }
    }
    buf->makeContinuousMemoryFromCheckpointToPos();
    char * end = buf->position();
    buf->rollbackToCheckpoint();
    column.insertData(buf->position(), end - buf->position());
    buf->position() = end;
}


JSONAsObjectRowInputFormat::JSONAsObjectRowInputFormat(
    SharedHeader header_, ReadBuffer & in_, Params params_, const FormatSettings & format_settings_)
    : JSONAsRowInputFormat(header_, in_, params_, format_settings_)
{
    const auto & type = header_->getByPosition(0).type;
    if (!isObject(type))
        throw Exception(ErrorCodes::BAD_ARGUMENTS,
            "Input format JSONAsObject is only suitable for tables with a single column of type JSON but the column type is {}",
            type->getName());
}

void JSONAsObjectRowInputFormat::readJSONObject(IColumn & column)
{
    serializations[0]->deserializeTextJSON(column, *in, format_settings);
}

Chunk JSONAsObjectRowInputFormat::getChunkForCount(size_t rows)
{
    auto object_type = getPort().getHeader().getDataTypes()[0];
    ColumnPtr column = object_type->createColumnConst(rows, Field(Object()));
    return Chunk({std::move(column)}, rows);
}

JSONAsObjectExternalSchemaReader::JSONAsObjectExternalSchemaReader(const FormatSettings & settings_) : settings(settings_)
{
<<<<<<< HEAD
    if (!settings.json.allow_json_type)
        throw Exception(
            ErrorCodes::ILLEGAL_COLUMN,
            "Cannot infer the data structure in JSONAsObject format because experimental JSON type is not allowed. Set setting "
            "enable_json_type = 1 in order to allow it");
=======
>>>>>>> e2421a6a
}

void registerInputFormatJSONAsString(FormatFactory & factory)
{
    factory.registerInputFormat("JSONAsString", [](
            ReadBuffer & buf,
            const Block & sample,
            const RowInputFormatParams & params,
            const FormatSettings & format_settings)
    {
        return std::make_shared<JSONAsStringRowInputFormat>(std::make_unique<const Block>(sample), buf, params, format_settings);
    });
}

void registerFileSegmentationEngineJSONAsString(FormatFactory & factory)
{
    factory.registerFileSegmentationEngine("JSONAsString", &JSONUtils::fileSegmentationEngineJSONEachRow);
}

void registerNonTrivialPrefixAndSuffixCheckerJSONAsString(FormatFactory & factory)
{
    factory.registerNonTrivialPrefixAndSuffixChecker("JSONAsString", JSONUtils::nonTrivialPrefixAndSuffixCheckerJSONEachRowImpl);
}

void registerJSONAsStringSchemaReader(FormatFactory & factory)
{
    factory.registerExternalSchemaReader("JSONAsString", [](const FormatSettings &)
    {
        return std::make_shared<JSONAsStringExternalSchemaReader>();
    });
}

void registerInputFormatJSONAsObject(FormatFactory & factory)
{
    factory.registerInputFormat("JSONAsObject", [](
        ReadBuffer & buf,
        const Block & sample,
        IRowInputFormat::Params params,
        const FormatSettings & settings)
    {
        return std::make_shared<JSONAsObjectRowInputFormat>(std::make_unique<const Block>(sample), buf, std::move(params), settings);
    });
}

void registerNonTrivialPrefixAndSuffixCheckerJSONAsObject(FormatFactory & factory)
{
    factory.registerNonTrivialPrefixAndSuffixChecker("JSONAsObject", JSONUtils::nonTrivialPrefixAndSuffixCheckerJSONEachRowImpl);
}

void registerFileSegmentationEngineJSONAsObject(FormatFactory & factory)
{
    factory.registerFileSegmentationEngine("JSONAsObject", &JSONUtils::fileSegmentationEngineJSONEachRow);
}

void registerJSONAsObjectSchemaReader(FormatFactory & factory)
{
    factory.registerExternalSchemaReader("JSONAsObject", [](const FormatSettings & settings)
    {
        return std::make_shared<JSONAsObjectExternalSchemaReader>(settings);
    });
}

}<|MERGE_RESOLUTION|>--- conflicted
+++ resolved
@@ -189,14 +189,6 @@
 
 JSONAsObjectExternalSchemaReader::JSONAsObjectExternalSchemaReader(const FormatSettings & settings_) : settings(settings_)
 {
-<<<<<<< HEAD
-    if (!settings.json.allow_json_type)
-        throw Exception(
-            ErrorCodes::ILLEGAL_COLUMN,
-            "Cannot infer the data structure in JSONAsObject format because experimental JSON type is not allowed. Set setting "
-            "enable_json_type = 1 in order to allow it");
-=======
->>>>>>> e2421a6a
 }
 
 void registerInputFormatJSONAsString(FormatFactory & factory)
