#pragma once

#include <Access/MultipleAccessStorage.h>
#include <Access/Common/AuthenticationType.h>
#include <Common/SettingsChanges.h>
#include <Common/ZooKeeper/Common.h>
#include <base/scope_guard.h>
#include <boost/container/flat_set.hpp>

#include <memory>


namespace Poco
{
    namespace Net
    {
        class IPAddress;
    }
    namespace Util
    {
        class AbstractConfiguration;
    }
}

namespace DB
{
class ContextAccess;
class ContextAccessParams;
struct User;
using UserPtr = std::shared_ptr<const User>;
class EnabledRoles;
struct EnabledRolesInfo;
class RoleCache;
class EnabledRowPolicies;
class RowPolicyCache;
class EnabledQuota;
class QuotaCache;
struct QuotaUsage;
struct SettingsProfilesInfo;
class EnabledSettings;
class SettingsProfilesCache;
class SettingsProfileElements;
class ClientInfo;
class ExternalAuthenticators;
class AccessChangesNotifier;
struct Settings;


/// Manages access control entities.
class AccessControl : public MultipleAccessStorage
{
public:
    AccessControl();
    ~AccessControl() override;

    /// Initializes access storage (user directories).
    void setUpFromMainConfig(const Poco::Util::AbstractConfiguration & config_, const String & config_path_,
                             const zkutil::GetZooKeeper & get_zookeeper_function_);

    /// Parses access entities from a configuration loaded from users.xml.
    /// This function add UsersConfigAccessStorage if it wasn't added before.
    void setUsersConfig(const Poco::Util::AbstractConfiguration & users_config_);

    /// Adds UsersConfigAccessStorage.
    void addUsersConfigStorage(const String & storage_name_,
                               const Poco::Util::AbstractConfiguration & users_config_,
                               bool allow_backup_);

    void addUsersConfigStorage(const String & storage_name_,
                               const String & users_config_path_,
                               const String & include_from_path_,
                               const String & preprocessed_dir_,
                               const zkutil::GetZooKeeper & get_zookeeper_function_,
                               bool allow_backup_);

    /// Loads access entities from the directory on the local disk.
    /// Use that directory to keep created users/roles/etc.
    void addDiskStorage(const String & storage_name_, const String & directory_, bool readonly_, bool allow_backup_);

    /// Adds MemoryAccessStorage which keeps access entities in memory.
    void addMemoryStorage(const String & storage_name_, bool allow_backup_);

    /// Adds LDAPAccessStorage which allows querying remote LDAP server for user info.
    void addLDAPStorage(const String & storage_name_, const Poco::Util::AbstractConfiguration & config_, const String & prefix_);

    void addReplicatedStorage(const String & storage_name,
                              const String & zookeeper_path,
                              const zkutil::GetZooKeeper & get_zookeeper_function,
                              bool allow_backup);

    /// Adds storages from <users_directories> config.
    void addStoragesFromUserDirectoriesConfig(const Poco::Util::AbstractConfiguration & config,
                                              const String & key,
                                              const String & config_dir,
                                              const String & dbms_dir,
                                              const String & include_from_path,
                                              const zkutil::GetZooKeeper & get_zookeeper_function);

    /// Adds storages from the main config.
    void addStoragesFromMainConfig(const Poco::Util::AbstractConfiguration & config,
                                   const String & config_path,
                                   const zkutil::GetZooKeeper & get_zookeeper_function);

    /// Reloads and updates all access entities.
    void reload(ReloadMode reload_mode) override;

    using OnChangedHandler = std::function<void(const UUID & /* id */, const AccessEntityPtr & /* new or changed entity, null if removed */)>;

    /// Subscribes for all changes.
    /// Can return nullptr if cannot subscribe (identifier not found) or if it doesn't make sense (the storage is read-only).
    scope_guard subscribeForChanges(AccessEntityType type, const OnChangedHandler & handler) const;

    template <typename EntityClassT>
    scope_guard subscribeForChanges(OnChangedHandler handler) const { return subscribeForChanges(EntityClassT::TYPE, handler); }

    /// Subscribes for changes of a specific entry.
    /// Can return nullptr if cannot subscribe (identifier not found) or if it doesn't make sense (the storage is read-only).
    scope_guard subscribeForChanges(const UUID & id, const OnChangedHandler & handler) const;
    scope_guard subscribeForChanges(const std::vector<UUID> & ids, const OnChangedHandler & handler) const;

    AuthResult authenticate(const Credentials & credentials, const Poco::Net::IPAddress & address) const;

    /// Makes a backup of access entities.
    void restoreFromBackup(RestorerFromBackup & restorer) override;

    void setExternalAuthenticatorsConfig(const Poco::Util::AbstractConfiguration & config);

    /// Sets the default profile's name.
    /// The default profile's settings are always applied before any other profile's.
    void setDefaultProfileName(const String & default_profile_name);

    /// Sets prefixes which should be used for custom settings.
    /// This function also enables custom prefixes to be used.
    void setCustomSettingsPrefixes(const Strings & prefixes);
    void setCustomSettingsPrefixes(const String & comma_separated_prefixes);
    bool isSettingNameAllowed(const std::string_view name) const;
    void checkSettingNameIsAllowed(const std::string_view name) const;

    /// Allows implicit user creation without password (by default it's allowed).
    /// In other words, allow 'CREATE USER' queries without 'IDENTIFIED WITH' clause.
    void setImplicitNoPasswordAllowed(const bool allow_implicit_no_password_);
    bool isImplicitNoPasswordAllowed() const;

    /// Allows users without password (by default it's allowed).
    void setNoPasswordAllowed(const bool allow_no_password_);
    bool isNoPasswordAllowed() const;

    /// Allows users with plaintext password (by default it's allowed).
    void setPlaintextPasswordAllowed(const bool allow_plaintext_password_);
    bool isPlaintextPasswordAllowed() const;

    /// Default password type when the user does not specify it.
    void setDefaultPasswordTypeFromConfig(const String & type_);
    AuthenticationType getDefaultPasswordType() const;

    /// Check complexity requirements for passwords
    void setPasswordComplexityRulesFromConfig(const Poco::Util::AbstractConfiguration & config_);
    void setPasswordComplexityRules(const std::vector<std::pair<String, String>> & rules_);
    void checkPasswordComplexityRules(const String & password_) const;
    std::vector<std::pair<String, String>> getPasswordComplexityRules() const;

    /// Workfactor for bcrypt encoded passwords
    void setBcryptWorkfactor(int workfactor_);
    int getBcryptWorkfactor() const;

    /// Enables logic that users without permissive row policies can still read rows using a SELECT query.
    /// For example, if there two users A, B and a row policy is defined only for A, then
    /// if this setting is true the user B will see all rows, and if this setting is false the user B will see no rows.
    void setEnabledUsersWithoutRowPoliciesCanReadRows(bool enable) { users_without_row_policies_can_read_rows = enable; }
    bool isEnabledUsersWithoutRowPoliciesCanReadRows() const { return users_without_row_policies_can_read_rows; }

    /// Require CLUSTER grant for ON CLUSTER queries.
    void setOnClusterQueriesRequireClusterGrant(bool enable) { on_cluster_queries_require_cluster_grant = enable; }
    bool doesOnClusterQueriesRequireClusterGrant() const { return on_cluster_queries_require_cluster_grant; }

    void setSelectFromSystemDatabaseRequiresGrant(bool enable) { select_from_system_db_requires_grant = enable; }
    bool doesSelectFromSystemDatabaseRequireGrant() const { return select_from_system_db_requires_grant; }

    void setSelectFromInformationSchemaRequiresGrant(bool enable) { select_from_information_schema_requires_grant = enable; }
    bool doesSelectFromInformationSchemaRequireGrant() const { return select_from_information_schema_requires_grant; }

    void setSettingsConstraintsReplacePrevious(bool enable) { settings_constraints_replace_previous = enable; }
    bool doesSettingsConstraintsReplacePrevious() const { return settings_constraints_replace_previous; }

<<<<<<< HEAD
    std::shared_ptr<const ContextAccess> getContextAccess(
        const UUID & user_id,
        const std::vector<UUID> & current_roles,
        const std::vector<UUID> & external_roles,
        bool use_default_roles,
        const Settings & settings,
        const String & current_database,
        const ClientInfo & client_info) const;

=======
>>>>>>> 20bdec61
    std::shared_ptr<const ContextAccess> getContextAccess(const ContextAccessParams & params) const;

    std::shared_ptr<const EnabledRoles> getEnabledRoles(
        const std::vector<UUID> & current_roles,
        const std::vector<UUID> & current_roles_with_admin_option) const;

    std::shared_ptr<const EnabledRolesInfo> getEnabledRolesInfo(
        const std::vector<UUID> & current_roles,
        const std::vector<UUID> & current_roles_with_admin_option) const;

    std::shared_ptr<const EnabledRowPolicies> getEnabledRowPolicies(
        const UUID & user_id,
        const boost::container::flat_set<UUID> & enabled_roles) const;

    std::shared_ptr<const EnabledRowPolicies> tryGetDefaultRowPolicies(const UUID & user_id) const;

    std::shared_ptr<const EnabledQuota> getEnabledQuota(
        const UUID & user_id,
        const String & user_name,
        const boost::container::flat_set<UUID> & enabled_roles,
        const Poco::Net::IPAddress & address,
        const String & forwarded_address,
        const String & custom_quota_key) const;

    std::vector<QuotaUsage> getAllQuotasUsage() const;

    std::shared_ptr<const EnabledSettings> getEnabledSettings(
        const UUID & user_id,
        const SettingsProfileElements & settings_from_user,
        const boost::container::flat_set<UUID> & enabled_roles,
        const SettingsProfileElements & settings_from_enabled_roles) const;

    std::shared_ptr<const SettingsProfilesInfo> getEnabledSettingsInfo(
        const UUID & user_id,
        const SettingsProfileElements & settings_from_user,
        const boost::container::flat_set<UUID> & enabled_roles,
        const SettingsProfileElements & settings_from_enabled_roles) const;

    std::shared_ptr<const SettingsProfilesInfo> getSettingsProfileInfo(const UUID & profile_id);

    const ExternalAuthenticators & getExternalAuthenticators() const;

    /// Gets manager of notifications.
    AccessChangesNotifier & getChangesNotifier();

private:
    class ContextAccessCache;
    class CustomSettingsPrefixes;
    class PasswordComplexityRules;

    bool insertImpl(const UUID & id, const AccessEntityPtr & entity, bool replace_if_exists, bool throw_if_exists) override;
    bool removeImpl(const UUID & id, bool throw_if_not_exists) override;
    bool updateImpl(const UUID & id, const UpdateFunc & update_func, bool throw_if_not_exists) override;

    std::unique_ptr<ContextAccessCache> context_access_cache;
    std::unique_ptr<RoleCache> role_cache;
    std::unique_ptr<RowPolicyCache> row_policy_cache;
    std::unique_ptr<QuotaCache> quota_cache;
    std::unique_ptr<SettingsProfilesCache> settings_profiles_cache;
    std::unique_ptr<ExternalAuthenticators> external_authenticators;
    std::unique_ptr<CustomSettingsPrefixes> custom_settings_prefixes;
    std::unique_ptr<AccessChangesNotifier> changes_notifier;
    std::unique_ptr<PasswordComplexityRules> password_rules;
    std::atomic_bool allow_plaintext_password = true;
    std::atomic_bool allow_no_password = true;
    std::atomic_bool allow_implicit_no_password = true;
    std::atomic_bool users_without_row_policies_can_read_rows = false;
    std::atomic_bool on_cluster_queries_require_cluster_grant = false;
    std::atomic_bool select_from_system_db_requires_grant = false;
    std::atomic_bool select_from_information_schema_requires_grant = false;
    std::atomic_bool settings_constraints_replace_previous = false;
    std::atomic_int bcrypt_workfactor = 12;
    std::atomic<AuthenticationType> default_password_type = AuthenticationType::SHA256_PASSWORD;
};

}<|MERGE_RESOLUTION|>--- conflicted
+++ resolved
@@ -182,18 +182,6 @@
     void setSettingsConstraintsReplacePrevious(bool enable) { settings_constraints_replace_previous = enable; }
     bool doesSettingsConstraintsReplacePrevious() const { return settings_constraints_replace_previous; }
 
-<<<<<<< HEAD
-    std::shared_ptr<const ContextAccess> getContextAccess(
-        const UUID & user_id,
-        const std::vector<UUID> & current_roles,
-        const std::vector<UUID> & external_roles,
-        bool use_default_roles,
-        const Settings & settings,
-        const String & current_database,
-        const ClientInfo & client_info) const;
-
-=======
->>>>>>> 20bdec61
     std::shared_ptr<const ContextAccess> getContextAccess(const ContextAccessParams & params) const;
 
     std::shared_ptr<const EnabledRoles> getEnabledRoles(
