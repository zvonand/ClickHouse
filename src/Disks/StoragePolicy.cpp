#include "StoragePolicy.h"
#include "DiskFactory.h"
#include "DiskLocal.h"
#include "createVolume.h"

#include <Interpreters/Context.h>
#include <Common/escapeForFileName.h>
#include <Common/formatReadable.h>
#include <Common/quoteString.h>
#include <Common/logger_useful.h>

#include <set>


namespace
{
    const auto DEFAULT_STORAGE_POLICY_NAME = "default";
    const auto DEFAULT_VOLUME_NAME = "default";
    const auto DEFAULT_DISK_NAME = "default";
}

namespace DB
{

namespace ErrorCodes
{
    extern const int BAD_ARGUMENTS;
    extern const int EXCESSIVE_ELEMENT_IN_CONFIG;
    extern const int NO_ELEMENTS_IN_CONFIG;
    extern const int UNKNOWN_POLICY;
    extern const int UNKNOWN_VOLUME;
    extern const int LOGICAL_ERROR;
    extern const int NOT_ENOUGH_SPACE;
}


StoragePolicy::StoragePolicy(
    String name_,
    const Poco::Util::AbstractConfiguration & config,
    const String & config_prefix,
    DiskSelectorPtr disks)
    : name(std::move(name_))
    , log(&Poco::Logger::get("StoragePolicy (" + name + ")"))
{
    Poco::Util::AbstractConfiguration::Keys keys;
    String volumes_prefix = config_prefix + ".volumes";

    if (!config.has(volumes_prefix))
    {
        if (name != DEFAULT_STORAGE_POLICY_NAME)
            throw Exception(ErrorCodes::NO_ELEMENTS_IN_CONFIG, "Storage policy {} must contain at least one volume (.volumes)", backQuote(name));
    }
    else
    {
        config.keys(volumes_prefix, keys);
    }

    for (const auto & attr_name : keys)
    {
        if (!std::all_of(attr_name.begin(), attr_name.end(), isWordCharASCII))
            throw Exception(ErrorCodes::EXCESSIVE_ELEMENT_IN_CONFIG,
                            "Volume name can contain only alphanumeric and '_' in storage policy {} ({})",
                            backQuote(name), attr_name);
        volumes.emplace_back(createVolumeFromConfig(attr_name, config, volumes_prefix + "." + attr_name, disks));
    }

    if (volumes.empty() && name == DEFAULT_STORAGE_POLICY_NAME)
    {
        auto default_volume = std::make_shared<VolumeJBOD>(DEFAULT_VOLUME_NAME,
            std::vector<DiskPtr>{disks->get(DEFAULT_DISK_NAME)},
            /* max_data_part_size_= */ 0,
            /* are_merges_avoided_= */ false,
            /* perform_ttl_move_on_insert_= */ true,
            VolumeLoadBalancing::ROUND_ROBIN);
        volumes.emplace_back(std::move(default_volume));
    }

    if (volumes.empty())
        throw Exception(ErrorCodes::NO_ELEMENTS_IN_CONFIG, "Storage policy {} must contain at least one volume.", backQuote(name));

    const double default_move_factor = volumes.size() > 1 ? 0.1 : 0.0;
    move_factor = config.getDouble(config_prefix + ".move_factor", default_move_factor);
    if (move_factor > 1)
        throw Exception(ErrorCodes::LOGICAL_ERROR,
                        "Disk move factor have to be in [0., 1.] interval, but set to {} in storage policy {}",
                        toString(move_factor), backQuote(name));

    buildVolumeIndices();
    LOG_TRACE(log, "Storage policy {} created, total volumes {}", name, volumes.size());
}


StoragePolicy::StoragePolicy(String name_, Volumes volumes_, double move_factor_)
    : volumes(std::move(volumes_))
    , name(std::move(name_))
    , move_factor(move_factor_)
    , log(&Poco::Logger::get("StoragePolicy (" + name + ")"))
{
    if (volumes.empty())
        throw Exception(ErrorCodes::NO_ELEMENTS_IN_CONFIG, "Storage policy {} must contain at least one Volume.", backQuote(name));

    if (move_factor > 1)
        throw Exception(ErrorCodes::LOGICAL_ERROR,
                        "Disk move factor have to be in [0., 1.] interval, but set to {} in storage policy {}",
                        toString(move_factor), backQuote(name));

    buildVolumeIndices();
    LOG_TRACE(log, "Storage policy {} created, total volumes {}", name, volumes.size());
}


StoragePolicy::StoragePolicy(StoragePolicyPtr storage_policy,
        const Poco::Util::AbstractConfiguration & config,
        const String & config_prefix,
        DiskSelectorPtr disks)
    : StoragePolicy(storage_policy->getName(), config, config_prefix, disks)
{
    for (auto & volume : volumes)
    {
        if (storage_policy->containsVolume(volume->getName()))
        {
            auto old_volume = storage_policy->getVolumeByName(volume->getName());
            try
            {
                auto new_volume = updateVolumeFromConfig(old_volume, config, config_prefix + ".volumes." + volume->getName(), disks);
                volume = std::move(new_volume);
            }
            catch (Exception & e)
            {
                /// Default policies are allowed to be missed in configuration.
                if (e.code() != ErrorCodes::NO_ELEMENTS_IN_CONFIG || storage_policy->getName() != DEFAULT_STORAGE_POLICY_NAME)
                    throw;

                Poco::Util::AbstractConfiguration::Keys keys;
                config.keys(config_prefix, keys);
                if (!keys.empty())
                    throw;
            }
        }
    }
}


bool StoragePolicy::isDefaultPolicy() const
{
    /// Guessing if this policy is default, not 100% correct though.

    if (getName() != DEFAULT_STORAGE_POLICY_NAME)
        return false;

    if (volumes.size() != 1)
        return false;

    if (volumes[0]->getName() != DEFAULT_VOLUME_NAME)
        return false;

    const auto & disks = volumes[0]->getDisks();
    if (disks.size() != 1)
        return false;

    if (disks[0]->getName() != DEFAULT_DISK_NAME)
        return false;

    return true;
}


Disks StoragePolicy::getDisks() const
{
    Disks res;
    for (const auto & volume : volumes)
        for (const auto & disk : volume->getDisks())
            res.push_back(disk);
    return res;
}


DiskPtr StoragePolicy::getAnyDisk() const
{
    /// StoragePolicy must contain at least one Volume
    /// Volume must contain at least one Disk
    if (volumes.empty())
        throw Exception(ErrorCodes::LOGICAL_ERROR, "Storage policy {} has no volumes. It's a bug.", backQuote(name));

    for (const auto & volume : volumes)
    {
        if (volume->getDisks().empty())
            throw Exception(ErrorCodes::LOGICAL_ERROR, "Volume '{}' has no disks. It's a bug", volume->getName());
        for (const auto & disk : volume->getDisks())
        {
            if (!disk->isBroken())
                return disk;
        }
    }

    throw Exception(ErrorCodes::NOT_ENOUGH_SPACE, "All disks in storage policy {} are broken", name);
}


DiskPtr StoragePolicy::tryGetDiskByName(const String & disk_name) const
{
    for (auto && volume : volumes)
        for (auto && disk : volume->getDisks())
            if (disk->getName() == disk_name)
                return disk;
    return {};
}


UInt64 StoragePolicy::getMaxUnreservedFreeSpace() const
{
    UInt64 res = 0;
    for (const auto & volume : volumes)
        res = std::max(res, volume->getMaxUnreservedFreeSpace());
    return res;
}


ReservationPtr StoragePolicy::reserve(UInt64 bytes, size_t min_volume_index) const
{
    for (size_t i = min_volume_index; i < volumes.size(); ++i)
    {
        const auto & volume = volumes[i];
        auto reservation = volume->reserve(bytes);
        if (reservation)
            return reservation;
    }
    LOG_TRACE(log, "Could not reserve {} from volume index {}, total volumes {}", ReadableSize(bytes), min_volume_index, volumes.size());

    return {};
}


ReservationPtr StoragePolicy::reserve(UInt64 bytes) const
{
    return reserve(bytes, 0);
}


ReservationPtr StoragePolicy::reserveAndCheck(UInt64 bytes) const
{
    if (auto res = reserve(bytes, 0))
        return res;
    throw Exception(ErrorCodes::NOT_ENOUGH_SPACE, "Cannot reserve {}, not enough space", ReadableSize(bytes));
}


ReservationPtr StoragePolicy::makeEmptyReservationOnLargestDisk() const
{
    UInt64 max_space = 0;
    DiskPtr max_disk;
    for (const auto & volume : volumes)
    {
        for (const auto & disk : volume->getDisks())
        {
            auto avail_space = disk->getAvailableSpace();
            if (avail_space > max_space)
            {
                max_space = avail_space;
                max_disk = disk;
            }
        }
    }
    if (!max_disk)
        throw Exception(ErrorCodes::NOT_ENOUGH_SPACE, "There is no space on any disk in storage policy: {}. "
            "It's likely all disks are broken", name);
    auto reservation = max_disk->reserve(0);
    if (!reservation)
    {
        /// I'm not sure if it's really a logical error, but exception message
        /// "Cannot reserve 0 bytes" looks too strange to throw it with another exception code.
        throw Exception(ErrorCodes::LOGICAL_ERROR, "Cannot reserve 0 bytes");
    }
    return reservation;
}


VolumePtr StoragePolicy::getVolume(size_t index) const
{
    if (index < volume_index_by_volume_name.size())
        return volumes[index];
    else
        throw Exception(ErrorCodes::UNKNOWN_VOLUME, "No volume with index {} in storage policy {}", std::to_string(index), backQuote(name));
}


VolumePtr StoragePolicy::tryGetVolumeByName(const String & volume_name) const
{
    auto it = volume_index_by_volume_name.find(volume_name);
    if (it == volume_index_by_volume_name.end())
        return nullptr;
    return getVolume(it->second);
}


void StoragePolicy::checkCompatibleWith(const StoragePolicyPtr & new_storage_policy) const
{
    std::unordered_set<String> new_volume_names;
    for (const auto & volume : new_storage_policy->getVolumes())
        new_volume_names.insert(volume->getName());

    for (const auto & volume : getVolumes())
    {
        if (!new_volume_names.contains(volume->getName()))
<<<<<<< HEAD
            throw Exception(ErrorCodes::BAD_ARGUMENTS, "New storage policy {} shall contain volumes of the old storage policy {}", backQuote(new_storage_policy->getName()),backQuote(name));
=======
            throw Exception(
                ErrorCodes::BAD_ARGUMENTS,
                "New storage policy {} shall contain volumes of old one ({})",
                backQuote(new_storage_policy->getName()),
                backQuote(name));
>>>>>>> 8da8b79c

        std::unordered_set<String> new_disk_names;
        for (const auto & disk : new_storage_policy->getVolumeByName(volume->getName())->getDisks())
            new_disk_names.insert(disk->getName());

        for (const auto & disk : volume->getDisks())
            if (!new_disk_names.contains(disk->getName()))
<<<<<<< HEAD
                throw Exception(ErrorCodes::BAD_ARGUMENTS, "New storage policy {} shall contain disks of the old storage policy {}", backQuote(new_storage_policy->getName()),backQuote(name));
=======
                throw Exception(
                    ErrorCodes::BAD_ARGUMENTS,
                    "New storage policy {} shall contain disks of old one ({})",
                    backQuote(new_storage_policy->getName()),
                    backQuote(name));
>>>>>>> 8da8b79c
    }
}


std::optional<size_t> StoragePolicy::tryGetVolumeIndexByDiskName(const String & disk_name) const
{
    auto it = volume_index_by_disk_name.find(disk_name);
    if (it != volume_index_by_disk_name.end())
        return it->second;
    return {};
}


void StoragePolicy::buildVolumeIndices()
{
    for (size_t index = 0; index < volumes.size(); ++index)
    {
        const VolumePtr & volume = volumes[index];

        if (volume_index_by_volume_name.find(volume->getName()) != volume_index_by_volume_name.end())
            throw Exception(ErrorCodes::EXCESSIVE_ELEMENT_IN_CONFIG,
                            "Volume names must be unique in storage policy {} ({} "
                            "is duplicated)" , backQuote(name), backQuote(volume->getName()));

        volume_index_by_volume_name[volume->getName()] = index;

        for (const auto & disk : volume->getDisks())
        {
            const String & disk_name = disk->getName();

            if (volume_index_by_disk_name.find(disk_name) != volume_index_by_disk_name.end())
                throw Exception(ErrorCodes::EXCESSIVE_ELEMENT_IN_CONFIG,
                                "Disk names must be unique in storage policy {} ({} "
                                "is duplicated)" , backQuote(name), backQuote(disk_name));

            volume_index_by_disk_name[disk_name] = index;
        }
    }
}

bool StoragePolicy::hasAnyVolumeWithDisabledMerges() const
{
    for (const auto & volume : volumes)
        if (volume->areMergesAvoided())
            return true;
    return false;
}

bool StoragePolicy::containsVolume(const String & volume_name) const
{
    return volume_index_by_volume_name.contains(volume_name);
}

StoragePolicySelector::StoragePolicySelector(
    const Poco::Util::AbstractConfiguration & config,
    const String & config_prefix,
    DiskSelectorPtr disks)
{
    Poco::Util::AbstractConfiguration::Keys keys;
    config.keys(config_prefix, keys);

    for (const auto & name : keys)
    {
        if (!std::all_of(name.begin(), name.end(), isWordCharASCII))
            throw Exception(ErrorCodes::EXCESSIVE_ELEMENT_IN_CONFIG,
                            "Storage policy name can contain only alphanumeric and '_' ({})", backQuote(name));

        /*
         * A customization point for StoragePolicy, here one can add his own policy, for example, based on policy's name
         * if (name == "MyCustomPolicy")
         *      policies.emplace(name, std::make_shared<CustomPolicy>(name, config, config_prefix + "." + name, disks));
         *  else
         */

        policies.emplace(name, std::make_shared<StoragePolicy>(name, config, config_prefix + "." + name, disks));
        LOG_INFO(&Poco::Logger::get("StoragePolicySelector"), "Storage policy {} loaded", backQuote(name));
    }

    /// Add default policy if it isn't explicitly specified.
    if (policies.find(DEFAULT_STORAGE_POLICY_NAME) == policies.end())
    {
        auto default_policy = std::make_shared<StoragePolicy>(DEFAULT_STORAGE_POLICY_NAME, config, config_prefix + "." + DEFAULT_STORAGE_POLICY_NAME, disks);
        policies.emplace(DEFAULT_STORAGE_POLICY_NAME, std::move(default_policy));
    }
}


StoragePolicySelectorPtr StoragePolicySelector::updateFromConfig(const Poco::Util::AbstractConfiguration & config, const String & config_prefix, DiskSelectorPtr disks) const
{
    std::shared_ptr<StoragePolicySelector> result = std::make_shared<StoragePolicySelector>(config, config_prefix, disks);

    /// First pass, check.
    for (const auto & [name, policy] : policies)
    {
        if (name.starts_with(TMP_STORAGE_POLICY_PREFIX))
            continue;

        if (!result->policies.contains(name))
            throw Exception(ErrorCodes::BAD_ARGUMENTS, "Storage policy {} is missing in new configuration", backQuote(name));

        policy->checkCompatibleWith(result->policies[name]);
    }

    /// Second pass, load.
    for (const auto & [name, policy] : policies)
    {
        /// Do not reload from config temporary storage policy, because it is not present in config.
        if (name.starts_with(TMP_STORAGE_POLICY_PREFIX))
            result->policies[name] = policy;
        else
            result->policies[name] = std::make_shared<StoragePolicy>(policy, config, config_prefix + "." + name, disks);
    }

    return result;
}

StoragePolicyPtr StoragePolicySelector::tryGet(const String & name) const
{
    auto it = policies.find(name);
    if (it == policies.end())
        return nullptr;

    return it->second;
}

StoragePolicyPtr StoragePolicySelector::get(const String & name) const
{
    auto policy = tryGet(name);
    if (!policy)
        throw Exception(ErrorCodes::UNKNOWN_POLICY, "Unknown storage policy {}", backQuote(name));

    return policy;
}

void StoragePolicySelector::add(StoragePolicyPtr storage_policy)
{
    auto [_, inserted] = policies.emplace(storage_policy->getName(), storage_policy);
    if (!inserted)
        throw Exception(ErrorCodes::LOGICAL_ERROR, "StoragePolicy is already present in StoragePolicySelector");
}

}<|MERGE_RESOLUTION|>--- conflicted
+++ resolved
@@ -302,15 +302,11 @@
     for (const auto & volume : getVolumes())
     {
         if (!new_volume_names.contains(volume->getName()))
-<<<<<<< HEAD
-            throw Exception(ErrorCodes::BAD_ARGUMENTS, "New storage policy {} shall contain volumes of the old storage policy {}", backQuote(new_storage_policy->getName()),backQuote(name));
-=======
             throw Exception(
                 ErrorCodes::BAD_ARGUMENTS,
-                "New storage policy {} shall contain volumes of old one ({})",
+                "New storage policy {} shall contain volumes of the old storage policy {}",
                 backQuote(new_storage_policy->getName()),
                 backQuote(name));
->>>>>>> 8da8b79c
 
         std::unordered_set<String> new_disk_names;
         for (const auto & disk : new_storage_policy->getVolumeByName(volume->getName())->getDisks())
@@ -318,15 +314,11 @@
 
         for (const auto & disk : volume->getDisks())
             if (!new_disk_names.contains(disk->getName()))
-<<<<<<< HEAD
-                throw Exception(ErrorCodes::BAD_ARGUMENTS, "New storage policy {} shall contain disks of the old storage policy {}", backQuote(new_storage_policy->getName()),backQuote(name));
-=======
                 throw Exception(
                     ErrorCodes::BAD_ARGUMENTS,
-                    "New storage policy {} shall contain disks of old one ({})",
+                    "New storage policy {} shall contain disks of the old storage policy {}",
                     backQuote(new_storage_policy->getName()),
                     backQuote(name));
->>>>>>> 8da8b79c
     }
 }
 
