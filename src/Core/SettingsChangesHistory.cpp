#include <Core/Defines.h>
#include <Core/SettingsChangesHistory.h>
#include <IO/ReadBufferFromString.h>
#include <IO/ReadHelpers.h>
#include <boost/algorithm/string.hpp>


namespace DB
{

namespace ErrorCodes
{
    extern const int BAD_ARGUMENTS;
    extern const int LOGICAL_ERROR;
}

ClickHouseVersion::ClickHouseVersion(std::string_view version)
{
    Strings split;
    boost::split(split, version, [](char c){ return c == '.'; });
    components.reserve(split.size());
    if (split.empty())
        throw Exception{ErrorCodes::BAD_ARGUMENTS, "Cannot parse ClickHouse version here: {}", version};

    for (const auto & split_element : split)
    {
        size_t component;
        ReadBufferFromString buf(split_element);
        if (!tryReadIntText(component, buf) || !buf.eof())
            throw Exception{ErrorCodes::BAD_ARGUMENTS, "Cannot parse ClickHouse version here: {}", version};
        components.push_back(component);
    }
}

String ClickHouseVersion::toString() const
{
    return fmt::format("{}", fmt::join(components, "."));
}

static void addSettingsChanges(
    VersionToSettingsChangesMap & settings_changes_history,
    std::string_view version,
    SettingsChangesHistory::SettingsChanges && changes)
{
    /// Forbid duplicate versions
    auto [_, inserted] = settings_changes_history.emplace(ClickHouseVersion(version), std::move(changes));
    if (!inserted)
        throw Exception{ErrorCodes::LOGICAL_ERROR, "Detected duplicate version '{}'", ClickHouseVersion(version).toString()};
}

const VersionToSettingsChangesMap & getSettingsChangesHistory()
{
    static VersionToSettingsChangesMap settings_changes_history;
    static std::once_flag initialized_flag;
    std::call_once(initialized_flag, [&]
    {
        // clang-format off
        /// History of settings changes that controls some backward incompatible changes
        /// across all ClickHouse versions. It maps ClickHouse version to settings changes that were done
        /// in this version. This history contains both changes to existing settings and newly added settings.
        /// Settings changes is a vector of structs
        ///     {setting_name, previous_value, new_value, reason}.
        /// For newly added setting choose the most appropriate previous_value (for example, if new setting
        /// controls new feature and it's 'true' by default, use 'false' as previous_value).
        /// It's used to implement `compatibility` setting (see https://github.com/ClickHouse/ClickHouse/issues/35972)
        /// Note: please check if the key already exists to prevent duplicate entries.
        addSettingsChanges(settings_changes_history, "25.2",
        {
            {"schema_inference_make_json_columns_nullable", false, false, "Allow to infer Nullable(JSON) during schema inference"},
            {"query_plan_use_new_logical_join_step", false, true, "Enable new step"},
            {"postgresql_fault_injection_probability", 0., 0., "New setting"},
<<<<<<< HEAD
            {"parallel_hash_join_threshold", 0, 100'000, "New setting"},
=======
            {"apply_settings_from_server", false, true, "Client-side code (e.g. INSERT input parsing and query output formatting) will use the same settings as the server, including settings from server config."},
>>>>>>> cbb6afd4
            {"merge_tree_use_deserialization_prefixes_cache", true, true, "A new setting to control the usage of deserialization prefixes cache in MergeTree"},
            {"merge_tree_use_prefixes_deserialization_thread_pool", true, true, "A new setting controlling the usage of the thread pool for parallel prefixes deserialization in MergeTree"},
            {"optimize_and_compare_chain", true, false, "A new setting"},
            {"enable_adaptive_memory_spill_scheduler", false, false, "New setting. Enable spill memory data into external storage adaptively."},
            {"output_format_parquet_write_bloom_filter", false, true, "Added support for writing Parquet bloom filters."},
            {"output_format_parquet_bloom_filter_bits_per_value", 10.5, 10.5, "New setting."},
            {"output_format_parquet_bloom_filter_flush_threshold_bytes", 128 * 1024 * 1024, 128 * 1024 * 1024, "New setting."},
        });
        addSettingsChanges(settings_changes_history, "25.1",
        {
            /// Release closed. Please use 25.2
            {"allow_not_comparable_types_in_order_by", true, false, "Don't allow not comparable types in order by by default"},
            {"allow_not_comparable_types_in_comparison_functions", true, false, "Don't allow not comparable types in comparison functions by default"},
            {"output_format_json_pretty_print", false, true, "Print values in a pretty format in JSON output format by default"},
            {"allow_experimental_ts_to_grid_aggregate_function", false, false, "Cloud only"},
            {"formatdatetime_f_prints_scale_number_of_digits", true, false, "New setting."},
            {"distributed_cache_connect_max_tries", 20, 20, "Cloud only"},
            {"query_plan_use_new_logical_join_step", false, false, "New join step, internal change"},
            {"distributed_cache_min_bytes_for_seek", false, false, "New private setting."},
            {"use_iceberg_partition_pruning", false, false, "New setting"},
            {"max_bytes_ratio_before_external_group_by", 0.0, 0.5, "Enable automatic spilling to disk by default."},
            {"max_bytes_ratio_before_external_sort", 0.0, 0.5, "Enable automatic spilling to disk by default."},
            {"min_external_sort_block_bytes", 0., 100_MiB, "New setting."},
            {"s3queue_migrate_old_metadata_to_buckets", false, false, "New setting."},
            {"distributed_cache_pool_behaviour_on_limit", "allocate_bypassing_pool", "wait", "Cloud only"},
            {"use_hive_partitioning", false, true, "Enabled the setting by default."},
            {"query_plan_try_use_vector_search", false, true, "New setting."},
            {"short_circuit_function_evaluation_for_nulls", false, true, "Allow to execute functions with Nullable arguments only on rows with non-NULL values in all arguments"},
            {"short_circuit_function_evaluation_for_nulls_threshold", 1.0, 1.0, "Ratio threshold of NULL values to execute functions with Nullable arguments only on rows with non-NULL values in all arguments. Applies when setting short_circuit_function_evaluation_for_nulls is enabled."},
            {"output_format_orc_writer_time_zone_name", "GMT", "GMT", "The time zone name for ORC writer, the default ORC writer's time zone is GMT."},
            {"output_format_pretty_highlight_trailing_spaces", false, true, "A new setting."},
            {"allow_experimental_bfloat16_type", false, true, "Add new BFloat16 type"},
            {"allow_push_predicate_ast_for_distributed_subqueries", false, true, "A new setting"},
            {"output_format_pretty_squash_consecutive_ms", 0, 50, "Add new setting"},
            {"output_format_pretty_squash_max_wait_ms", 0, 1000, "Add new setting"},
            {"output_format_pretty_max_column_name_width_cut_to", 0, 24, "A new setting"},
            {"output_format_pretty_max_column_name_width_min_chars_to_cut", 0, 4, "A new setting"},
            {"output_format_pretty_multiline_fields", false, true, "A new setting"},
            {"output_format_pretty_fallback_to_vertical", false, true, "A new setting"},
            {"output_format_pretty_fallback_to_vertical_max_rows_per_chunk", 0, 100, "A new setting"},
            {"output_format_pretty_fallback_to_vertical_min_columns", 0, 5, "A new setting"},
            {"output_format_pretty_fallback_to_vertical_min_table_width", 0, 250, "A new setting"},
            {"merge_table_max_tables_to_look_for_schema_inference", 1, 1000, "A new setting"},
            {"max_autoincrement_series", 1000, 1000, "A new setting"},
            {"validate_enum_literals_in_operators", false, false, "A new setting"},
            {"allow_experimental_kusto_dialect", true, false, "A new setting"},
            {"allow_experimental_prql_dialect", true, false, "A new setting"},
            {"h3togeo_lon_lat_result_order", true, false, "A new setting"},
            {"max_parallel_replicas", 1, 1000, "Use up to 1000 parallel replicas by default."},
            {"allow_general_join_planning", false, true, "Allow more general join planning algorithm when hash join algorithm is enabled."},
            {"optimize_extract_common_expressions", false, true, "Optimize WHERE, PREWHERE, ON, HAVING and QUALIFY expressions by extracting common expressions out from disjunction of conjunctions."},
            /// Release closed. Please use 25.2
        });
        addSettingsChanges(settings_changes_history, "24.12",
        {
            /// Release closed. Please use 25.1
            {"allow_experimental_database_iceberg", false, false, "New setting."},
            {"shared_merge_tree_sync_parts_on_partition_operations", 1, 1, "New setting. By default parts are always synchronized"},
            {"query_plan_join_swap_table", "false", "auto", "New setting. Right table was always chosen before."},
            {"max_size_to_preallocate_for_aggregation", 100'000'000, 1'000'000'000'000, "Enable optimisation for bigger tables."},
            {"max_size_to_preallocate_for_joins", 100'000'000, 1'000'000'000'000, "Enable optimisation for bigger tables."},
            {"max_bytes_ratio_before_external_group_by", 0., 0., "New setting."},
            {"optimize_extract_common_expressions", false, false, "Introduce setting to optimize WHERE, PREWHERE, ON, HAVING and QUALIFY expressions by extracting common expressions out from disjunction of conjunctions."},
            {"max_bytes_ratio_before_external_sort", 0., 0., "New setting."},
            {"use_async_executor_for_materialized_views", false, false, "New setting."},
            {"http_response_headers", "", "", "New setting."},
            {"output_format_parquet_datetime_as_uint32", true, false, "Write DateTime as DateTime64(3) instead of UInt32 (these are the two Parquet types closest to DateTime)."},
            {"skip_redundant_aliases_in_udf", false, false, "When enabled, this allows you to use the same user defined function several times for several materialized columns in the same table."},
            {"parallel_replicas_index_analysis_only_on_coordinator", true, true, "Index analysis done only on replica-coordinator and skipped on other replicas. Effective only with enabled parallel_replicas_local_plan"}, // enabling it was moved to 24.10
            {"least_greatest_legacy_null_behavior", true, false, "New setting"},
            {"use_concurrency_control", false, true, "Enable concurrency control by default"},
            {"join_algorithm", "default", "direct,parallel_hash,hash", "'default' was deprecated in favor of explicitly specified join algorithms, also parallel_hash is now preferred over hash"},
            /// Release closed. Please use 25.1
        });
        addSettingsChanges(settings_changes_history, "24.11",
        {
            {"validate_mutation_query", false, true, "New setting to validate mutation queries by default."},
            {"enable_job_stack_trace", false, true, "Enable by default collecting stack traces from job's scheduling."},
            {"allow_suspicious_types_in_group_by", true, false, "Don't allow Variant/Dynamic types in GROUP BY by default"},
            {"allow_suspicious_types_in_order_by", true, false, "Don't allow Variant/Dynamic types in ORDER BY by default"},
            {"distributed_cache_discard_connection_if_unread_data", true, true, "New setting"},
            {"filesystem_cache_enable_background_download_for_metadata_files_in_packed_storage", true, true, "New setting"},
            {"filesystem_cache_enable_background_download_during_fetch", true, true, "New setting"},
            {"azure_check_objects_after_upload", false, false, "Check each uploaded object in azure blob storage to be sure that upload was successful"},
            {"backup_restore_keeper_max_retries", 20, 1000, "Should be big enough so the whole operation BACKUP or RESTORE operation won't fail because of a temporary [Zoo]Keeper failure in the middle of it."},
            {"backup_restore_failure_after_host_disconnected_for_seconds", 0, 3600, "New setting."},
            {"backup_restore_keeper_max_retries_while_initializing", 0, 20, "New setting."},
            {"backup_restore_keeper_max_retries_while_handling_error", 0, 20, "New setting."},
            {"backup_restore_finish_timeout_after_error_sec", 0, 180, "New setting."},
            {"query_plan_merge_filters", false, true, "Allow to merge filters in the query plan. This is required to properly support filter-push-down with a new analyzer."},
            {"parallel_replicas_local_plan", false, true, "Use local plan for local replica in a query with parallel replicas"},
            {"merge_tree_use_v1_object_and_dynamic_serialization", true, false, "Add new serialization V2 version for JSON and Dynamic types"},
            {"min_joined_block_size_bytes", 524288, 524288, "New setting."},
            {"allow_experimental_bfloat16_type", false, false, "Add new experimental BFloat16 type"},
            {"filesystem_cache_skip_download_if_exceeds_per_query_cache_write_limit", 1, 1, "Rename of setting skip_download_if_exceeds_query_cache_limit"},
            {"filesystem_cache_prefer_bigger_buffer_size", true, true, "New setting"},
            {"read_in_order_use_virtual_row", false, false, "Use virtual row while reading in order of primary key or its monotonic function fashion. It is useful when searching over multiple parts as only relevant ones are touched."},
            {"s3_skip_empty_files", false, true, "We hope it will provide better UX"},
            {"filesystem_cache_boundary_alignment", 0, 0, "New setting"},
            {"push_external_roles_in_interserver_queries", false, true, "New setting."},
            {"enable_variant_type", false, false, "Add alias to allow_experimental_variant_type"},
            {"enable_dynamic_type", false, false, "Add alias to allow_experimental_dynamic_type"},
            {"enable_json_type", false, false, "Add alias to allow_experimental_json_type"},
        });
        addSettingsChanges(settings_changes_history, "24.10",
        {
            {"query_metric_log_interval", 0, -1, "New setting."},
            {"enforce_strict_identifier_format", false, false, "New setting."},
            {"enable_parsing_to_custom_serialization", false, true, "New setting"},
            {"mongodb_throw_on_unsupported_query", false, true, "New setting."},
            {"enable_parallel_replicas", false, false, "Parallel replicas with read tasks became the Beta tier feature."},
            {"parallel_replicas_mode", "read_tasks", "read_tasks", "This setting was introduced as a part of making parallel replicas feature Beta"},
            {"filesystem_cache_name", "", "", "Filesystem cache name to use for stateless table engines or data lakes"},
            {"restore_replace_external_dictionary_source_to_null", false, false, "New setting."},
            {"show_create_query_identifier_quoting_rule", "when_necessary", "when_necessary", "New setting."},
            {"show_create_query_identifier_quoting_style", "Backticks", "Backticks", "New setting."},
            {"merge_tree_min_read_task_size", 8, 8, "New setting"},
            {"merge_tree_min_rows_for_concurrent_read_for_remote_filesystem", (20 * 8192), 0, "Setting is deprecated"},
            {"merge_tree_min_bytes_for_concurrent_read_for_remote_filesystem", (24 * 10 * 1024 * 1024), 0, "Setting is deprecated"},
            {"implicit_select", false, false, "A new setting."},
            {"output_format_native_write_json_as_string", false, false, "Add new setting to allow write JSON column as single String column in Native format"},
            {"output_format_binary_write_json_as_string", false, false, "Add new setting to write values of JSON type as JSON string in RowBinary output format"},
            {"input_format_binary_read_json_as_string", false, false, "Add new setting to read values of JSON type as JSON string in RowBinary input format"},
            {"min_free_disk_bytes_to_perform_insert", 0, 0, "New setting."},
            {"min_free_disk_ratio_to_perform_insert", 0.0, 0.0, "New setting."},
            {"parallel_replicas_local_plan", false, true, "Use local plan for local replica in a query with parallel replicas"},
            {"enable_named_columns_in_function_tuple", false, false, "Disabled pending usability improvements"},
            {"cloud_mode_database_engine", 1, 1, "A setting for ClickHouse Cloud"},
            {"allow_experimental_shared_set_join", 0, 0, "A setting for ClickHouse Cloud"},
            {"read_through_distributed_cache", 0, 0, "A setting for ClickHouse Cloud"},
            {"write_through_distributed_cache", 0, 0, "A setting for ClickHouse Cloud"},
            {"distributed_cache_throw_on_error", 0, 0, "A setting for ClickHouse Cloud"},
            {"distributed_cache_log_mode", "on_error", "on_error", "A setting for ClickHouse Cloud"},
            {"distributed_cache_fetch_metrics_only_from_current_az", 1, 1, "A setting for ClickHouse Cloud"},
            {"distributed_cache_connect_max_tries", 20, 20, "A setting for ClickHouse Cloud"},
            {"distributed_cache_receive_response_wait_milliseconds", 60000, 60000, "A setting for ClickHouse Cloud"},
            {"distributed_cache_receive_timeout_milliseconds", 10000, 10000, "A setting for ClickHouse Cloud"},
            {"distributed_cache_wait_connection_from_pool_milliseconds", 100, 100, "A setting for ClickHouse Cloud"},
            {"distributed_cache_bypass_connection_pool", 0, 0, "A setting for ClickHouse Cloud"},
            {"distributed_cache_pool_behaviour_on_limit", "allocate_bypassing_pool", "allocate_bypassing_pool", "A setting for ClickHouse Cloud"},
            {"distributed_cache_read_alignment", 0, 0, "A setting for ClickHouse Cloud"},
            {"distributed_cache_max_unacked_inflight_packets", 10, 10, "A setting for ClickHouse Cloud"},
            {"distributed_cache_data_packet_ack_window", 5, 5, "A setting for ClickHouse Cloud"},
            {"input_format_parquet_enable_row_group_prefetch", false, true, "Enable row group prefetching during parquet parsing. Currently, only single-threaded parsing can prefetch."},
            {"input_format_orc_dictionary_as_low_cardinality", false, true, "Treat ORC dictionary encoded columns as LowCardinality columns while reading ORC files"},
            {"allow_experimental_refreshable_materialized_view", false, true, "Not experimental anymore"},
            {"max_parts_to_move", 0, 1000, "New setting"},
            {"hnsw_candidate_list_size_for_search", 64, 256, "New setting. Previously, the value was optionally specified in CREATE INDEX and 64 by default."},
            {"allow_reorder_prewhere_conditions", true, true, "New setting"},
            {"input_format_parquet_bloom_filter_push_down", false, true, "When reading Parquet files, skip whole row groups based on the WHERE/PREWHERE expressions and bloom filter in the Parquet metadata."},
            {"date_time_64_output_format_cut_trailing_zeros_align_to_groups_of_thousands", false, false, "Dynamically trim the trailing zeros of datetime64 values to adjust the output scale to (0, 3, 6), corresponding to 'seconds', 'milliseconds', and 'microseconds'."},
            {"parallel_replicas_index_analysis_only_on_coordinator", false, true, "Index analysis done only on replica-coordinator and skipped on other replicas. Effective only with enabled parallel_replicas_local_plan"},
            {"distributed_cache_discard_connection_if_unread_data", true, true, "New setting"},
            {"azure_check_objects_after_upload", false, false, "Check each uploaded object in azure blob storage to be sure that upload was successful"},
            {"backup_restore_keeper_max_retries", 20, 1000, "Should be big enough so the whole operation BACKUP or RESTORE operation won't fail because of a temporary [Zoo]Keeper failure in the middle of it."},
            {"backup_restore_failure_after_host_disconnected_for_seconds", 0, 3600, "New setting."},
            {"backup_restore_keeper_max_retries_while_initializing", 0, 20, "New setting."},
            {"backup_restore_keeper_max_retries_while_handling_error", 0, 20, "New setting."},
            {"backup_restore_finish_timeout_after_error_sec", 0, 180, "New setting."},
        });
        addSettingsChanges(settings_changes_history, "24.9",
        {
            {"output_format_orc_dictionary_key_size_threshold", 0.0, 0.0, "For a string column in ORC output format, if the number of distinct values is greater than this fraction of the total number of non-null rows, turn off dictionary encoding. Otherwise dictionary encoding is enabled"},
            {"input_format_json_empty_as_default", false, false, "Added new setting to allow to treat empty fields in JSON input as default values."},
            {"input_format_try_infer_variants", false, false, "Try to infer Variant type in text formats when there is more than one possible type for column/array elements"},
            {"join_output_by_rowlist_perkey_rows_threshold", 0, 5, "The lower limit of per-key average rows in the right table to determine whether to output by row list in hash join."},
            {"create_if_not_exists", false, false, "New setting."},
            {"allow_materialized_view_with_bad_select", true, true, "Support (but not enable yet) stricter validation in CREATE MATERIALIZED VIEW"},
            {"parallel_replicas_mark_segment_size", 128, 0, "Value for this setting now determined automatically"},
            {"database_replicated_allow_replicated_engine_arguments", 1, 0, "Don't allow explicit arguments by default"},
            {"database_replicated_allow_explicit_uuid", 1, 0, "Added a new setting to disallow explicitly specifying table UUID"},
            {"parallel_replicas_local_plan", false, false, "Use local plan for local replica in a query with parallel replicas"},
            {"join_to_sort_minimum_perkey_rows", 0, 40, "The lower limit of per-key average rows in the right table to determine whether to rerange the right table by key in left or inner join. This setting ensures that the optimization is not applied for sparse table keys"},
            {"join_to_sort_maximum_table_rows", 0, 10000, "The maximum number of rows in the right table to determine whether to rerange the right table by key in left or inner join"},
            {"allow_experimental_join_right_table_sorting", false, false, "If it is set to true, and the conditions of `join_to_sort_minimum_perkey_rows` and `join_to_sort_maximum_table_rows` are met, rerange the right table by key to improve the performance in left or inner hash join"},
            {"mongodb_throw_on_unsupported_query", false, true, "New setting."},
            {"min_free_disk_bytes_to_perform_insert", 0, 0, "Maintain some free disk space bytes from inserts while still allowing for temporary writing."},
            {"min_free_disk_ratio_to_perform_insert", 0.0, 0.0, "Maintain some free disk space bytes expressed as ratio to total disk space from inserts while still allowing for temporary writing."},
        });
        addSettingsChanges(settings_changes_history, "24.8",
        {
            {"rows_before_aggregation", false, false, "Provide exact value for rows_before_aggregation statistic, represents the number of rows read before aggregation"},
            {"restore_replace_external_table_functions_to_null", false, false, "New setting."},
            {"restore_replace_external_engines_to_null", false, false, "New setting."},
            {"input_format_json_max_depth", 1000000, 1000, "It was unlimited in previous versions, but that was unsafe."},
            {"merge_tree_min_bytes_per_task_for_remote_reading", 4194304, 2097152, "Value is unified with `filesystem_prefetch_min_bytes_for_single_read_task`"},
            {"use_hive_partitioning", false, false, "Allows to use hive partitioning for File, URL, S3, AzureBlobStorage and HDFS engines."},
            {"allow_experimental_kafka_offsets_storage_in_keeper", false, false, "Allow the usage of experimental Kafka storage engine that stores the committed offsets in ClickHouse Keeper"},
            {"allow_archive_path_syntax", true, true, "Added new setting to allow disabling archive path syntax."},
            {"query_cache_tag", "", "", "New setting for labeling query cache settings."},
            {"allow_experimental_time_series_table", false, false, "Added new setting to allow the TimeSeries table engine"},
            {"enable_analyzer", 1, 1, "Added an alias to a setting `allow_experimental_analyzer`."},
            {"optimize_functions_to_subcolumns", false, true, "Enabled settings by default"},
            {"allow_experimental_json_type", false, false, "Add new experimental JSON type"},
            {"use_json_alias_for_old_object_type", true, false, "Use JSON type alias to create new JSON type"},
            {"type_json_skip_duplicated_paths", false, false, "Allow to skip duplicated paths during JSON parsing"},
            {"allow_experimental_vector_similarity_index", false, false, "Added new setting to allow experimental vector similarity indexes"},
            {"input_format_try_infer_datetimes_only_datetime64", true, false, "Allow to infer DateTime instead of DateTime64 in data formats"},
        });
        addSettingsChanges(settings_changes_history, "24.7",
        {
            {"output_format_parquet_write_page_index", false, true, "Add a possibility to write page index into parquet files."},
            {"output_format_binary_encode_types_in_binary_format", false, false, "Added new setting to allow to write type names in binary format in RowBinaryWithNamesAndTypes output format"},
            {"input_format_binary_decode_types_in_binary_format", false, false, "Added new setting to allow to read type names in binary format in RowBinaryWithNamesAndTypes input format"},
            {"output_format_native_encode_types_in_binary_format", false, false, "Added new setting to allow to write type names in binary format in Native output format"},
            {"input_format_native_decode_types_in_binary_format", false, false, "Added new setting to allow to read type names in binary format in Native output format"},
            {"read_in_order_use_buffering", false, true, "Use buffering before merging while reading in order of primary key"},
            {"enable_named_columns_in_function_tuple", false, false, "Generate named tuples in function tuple() when all names are unique and can be treated as unquoted identifiers."},
            {"optimize_trivial_insert_select", true, false, "The optimization does not make sense in many cases."},
            {"dictionary_validate_primary_key_type", false, false, "Validate primary key type for dictionaries. By default id type for simple layouts will be implicitly converted to UInt64."},
            {"collect_hash_table_stats_during_joins", false, true, "New setting."},
            {"max_size_to_preallocate_for_joins", 0, 100'000'000, "New setting."},
            {"input_format_orc_reader_time_zone_name", "GMT", "GMT", "The time zone name for ORC row reader, the default ORC row reader's time zone is GMT."},
            {"database_replicated_allow_heavy_create", true, false, "Long-running DDL queries (CREATE AS SELECT and POPULATE) for Replicated database engine was forbidden"},
            {"query_plan_merge_filters", false, false, "Allow to merge filters in the query plan"},
            {"azure_sdk_max_retries", 10, 10, "Maximum number of retries in azure sdk"},
            {"azure_sdk_retry_initial_backoff_ms", 10, 10, "Minimal backoff between retries in azure sdk"},
            {"azure_sdk_retry_max_backoff_ms", 1000, 1000, "Maximal backoff between retries in azure sdk"},
            {"ignore_on_cluster_for_replicated_named_collections_queries", false, false, "Ignore ON CLUSTER clause for replicated named collections management queries."},
            {"backup_restore_s3_retry_attempts", 1000,1000, "Setting for Aws::Client::RetryStrategy, Aws::Client does retries itself, 0 means no retries. It takes place only for backup/restore."},
            {"postgresql_connection_attempt_timeout", 2, 2, "Allow to control 'connect_timeout' parameter of PostgreSQL connection."},
            {"postgresql_connection_pool_retries", 2, 2, "Allow to control the number of retries in PostgreSQL connection pool."}
        });
        addSettingsChanges(settings_changes_history, "24.6",
        {
            {"materialize_skip_indexes_on_insert", true, true, "Added new setting to allow to disable materialization of skip indexes on insert"},
            {"materialize_statistics_on_insert", true, true, "Added new setting to allow to disable materialization of statistics on insert"},
            {"input_format_parquet_use_native_reader", false, false, "When reading Parquet files, to use native reader instead of arrow reader."},
            {"hdfs_throw_on_zero_files_match", false, false, "Allow to throw an error when ListObjects request cannot match any files in HDFS engine instead of empty query result"},
            {"azure_throw_on_zero_files_match", false, false, "Allow to throw an error when ListObjects request cannot match any files in AzureBlobStorage engine instead of empty query result"},
            {"s3_validate_request_settings", true, true, "Allow to disable S3 request settings validation"},
            {"allow_experimental_full_text_index", false, false, "Enable experimental full-text index"},
            {"azure_skip_empty_files", false, false, "Allow to skip empty files in azure table engine"},
            {"hdfs_ignore_file_doesnt_exist", false, false, "Allow to return 0 rows when the requested files don't exist instead of throwing an exception in HDFS table engine"},
            {"azure_ignore_file_doesnt_exist", false, false, "Allow to return 0 rows when the requested files don't exist instead of throwing an exception in AzureBlobStorage table engine"},
            {"s3_ignore_file_doesnt_exist", false, false, "Allow to return 0 rows when the requested files don't exist instead of throwing an exception in S3 table engine"},
            {"s3_max_part_number", 10000, 10000, "Maximum part number number for s3 upload part"},
            {"s3_max_single_operation_copy_size", 32 * 1024 * 1024, 32 * 1024 * 1024, "Maximum size for a single copy operation in s3"},
            {"input_format_parquet_max_block_size", 8192, DEFAULT_BLOCK_SIZE, "Increase block size for parquet reader."},
            {"input_format_parquet_prefer_block_bytes", 0, DEFAULT_BLOCK_SIZE * 256, "Average block bytes output by parquet reader."},
            {"enable_blob_storage_log", true, true, "Write information about blob storage operations to system.blob_storage_log table"},
            {"allow_deprecated_snowflake_conversion_functions", true, false, "Disabled deprecated functions snowflakeToDateTime[64] and dateTime[64]ToSnowflake."},
            {"allow_statistic_optimize", false, false, "Old setting which popped up here being renamed."},
            {"allow_experimental_statistic", false, false, "Old setting which popped up here being renamed."},
            {"allow_statistics_optimize", false, false, "The setting was renamed. The previous name is `allow_statistic_optimize`."},
            {"allow_experimental_statistics", false, false, "The setting was renamed. The previous name is `allow_experimental_statistic`."},
            {"enable_vertical_final", false, true, "Enable vertical final by default again after fixing bug"},
            {"parallel_replicas_custom_key_range_lower", 0, 0, "Add settings to control the range filter when using parallel replicas with dynamic shards"},
            {"parallel_replicas_custom_key_range_upper", 0, 0, "Add settings to control the range filter when using parallel replicas with dynamic shards. A value of 0 disables the upper limit"},
            {"output_format_pretty_display_footer_column_names", 0, 1, "Add a setting to display column names in the footer if there are many rows. Threshold value is controlled by output_format_pretty_display_footer_column_names_min_rows."},
            {"output_format_pretty_display_footer_column_names_min_rows", 0, 50, "Add a setting to control the threshold value for setting output_format_pretty_display_footer_column_names_min_rows. Default 50."},
            {"output_format_csv_serialize_tuple_into_separate_columns", true, true, "A new way of how interpret tuples in CSV format was added."},
            {"input_format_csv_deserialize_separate_columns_into_tuple", true, true, "A new way of how interpret tuples in CSV format was added."},
            {"input_format_csv_try_infer_strings_from_quoted_tuples", true, true, "A new way of how interpret tuples in CSV format was added."},
        });
        addSettingsChanges(settings_changes_history, "24.5",
        {
            {"allow_deprecated_error_prone_window_functions", true, false, "Allow usage of deprecated error prone window functions (neighbor, runningAccumulate, runningDifferenceStartingWithFirstValue, runningDifference)"},
            {"allow_experimental_join_condition", false, false, "Support join with inequal conditions which involve columns from both left and right table. e.g. t1.y < t2.y."},
            {"input_format_tsv_crlf_end_of_line", false, false, "Enables reading of CRLF line endings with TSV formats"},
            {"output_format_parquet_use_custom_encoder", false, true, "Enable custom Parquet encoder."},
            {"cross_join_min_rows_to_compress", 0, 10000000, "Minimal count of rows to compress block in CROSS JOIN. Zero value means - disable this threshold. This block is compressed when any of the two thresholds (by rows or by bytes) are reached."},
            {"cross_join_min_bytes_to_compress", 0, 1_GiB, "Minimal size of block to compress in CROSS JOIN. Zero value means - disable this threshold. This block is compressed when any of the two thresholds (by rows or by bytes) are reached."},
            {"http_max_chunk_size", 0, 0, "Internal limitation"},
            {"prefer_external_sort_block_bytes", 0, DEFAULT_BLOCK_SIZE * 256, "Prefer maximum block bytes for external sort, reduce the memory usage during merging."},
            {"input_format_force_null_for_omitted_fields", false, false, "Disable type-defaults for omitted fields when needed"},
            {"cast_string_to_dynamic_use_inference", false, false, "Add setting to allow converting String to Dynamic through parsing"},
            {"allow_experimental_dynamic_type", false, false, "Add new experimental Dynamic type"},
            {"azure_max_blocks_in_multipart_upload", 50000, 50000, "Maximum number of blocks in multipart upload for Azure."},
            {"allow_archive_path_syntax", false, true, "Added new setting to allow disabling archive path syntax."},
        });
        addSettingsChanges(settings_changes_history, "24.4",
        {
            {"input_format_json_throw_on_bad_escape_sequence", true, true, "Allow to save JSON strings with bad escape sequences"},
            {"max_parsing_threads", 0, 0, "Add a separate setting to control number of threads in parallel parsing from files"},
            {"ignore_drop_queries_probability", 0, 0, "Allow to ignore drop queries in server with specified probability for testing purposes"},
            {"lightweight_deletes_sync", 2, 2, "The same as 'mutation_sync', but controls only execution of lightweight deletes"},
            {"query_cache_system_table_handling", "save", "throw", "The query cache no longer caches results of queries against system tables"},
            {"input_format_json_ignore_unnecessary_fields", false, true, "Ignore unnecessary fields and not parse them. Enabling this may not throw exceptions on json strings of invalid format or with duplicated fields"},
            {"input_format_hive_text_allow_variable_number_of_columns", false, true, "Ignore extra columns in Hive Text input (if file has more columns than expected) and treat missing fields in Hive Text input as default values."},
            {"allow_experimental_database_replicated", false, true, "Database engine Replicated is now in Beta stage"},
            {"temporary_data_in_cache_reserve_space_wait_lock_timeout_milliseconds", (10 * 60 * 1000), (10 * 60 * 1000), "Wait time to lock cache for sapce reservation in temporary data in filesystem cache"},
            {"optimize_rewrite_sum_if_to_count_if", false, true, "Only available for the analyzer, where it works correctly"},
            {"azure_allow_parallel_part_upload", "true", "true", "Use multiple threads for azure multipart upload."},
            {"max_recursive_cte_evaluation_depth", DBMS_RECURSIVE_CTE_MAX_EVALUATION_DEPTH, DBMS_RECURSIVE_CTE_MAX_EVALUATION_DEPTH, "Maximum limit on recursive CTE evaluation depth"},
            {"query_plan_convert_outer_join_to_inner_join", false, true, "Allow to convert OUTER JOIN to INNER JOIN if filter after JOIN always filters default values"},
        });
        addSettingsChanges(settings_changes_history, "24.3",
        {
            {"s3_connect_timeout_ms", 1000, 1000, "Introduce new dedicated setting for s3 connection timeout"},
            {"allow_experimental_shared_merge_tree", false, true, "The setting is obsolete"},
            {"use_page_cache_for_disks_without_file_cache", false, false, "Added userspace page cache"},
            {"read_from_page_cache_if_exists_otherwise_bypass_cache", false, false, "Added userspace page cache"},
            {"page_cache_inject_eviction", false, false, "Added userspace page cache"},
            {"default_table_engine", "None", "MergeTree", "Set default table engine to MergeTree for better usability"},
            {"input_format_json_use_string_type_for_ambiguous_paths_in_named_tuples_inference_from_objects", false, false, "Allow to use String type for ambiguous paths during named tuple inference from JSON objects"},
            {"traverse_shadow_remote_data_paths", false, false, "Traverse shadow directory when query system.remote_data_paths."},
            {"throw_if_deduplication_in_dependent_materialized_views_enabled_with_async_insert", false, true, "Deduplication in dependent materialized view cannot work together with async inserts."},
            {"parallel_replicas_allow_in_with_subquery", false, true, "If true, subquery for IN will be executed on every follower replica"},
            {"log_processors_profiles", false, true, "Enable by default"},
            {"function_locate_has_mysql_compatible_argument_order", false, true, "Increase compatibility with MySQL's locate function."},
            {"allow_suspicious_primary_key", true, false, "Forbid suspicious PRIMARY KEY/ORDER BY for MergeTree (i.e. SimpleAggregateFunction)"},
            {"filesystem_cache_reserve_space_wait_lock_timeout_milliseconds", 1000, 1000, "Wait time to lock cache for sapce reservation in filesystem cache"},
            {"max_parser_backtracks", 0, 1000000, "Limiting the complexity of parsing"},
            {"analyzer_compatibility_join_using_top_level_identifier", false, false, "Force to resolve identifier in JOIN USING from projection"},
            {"distributed_insert_skip_read_only_replicas", false, false, "If true, INSERT into Distributed will skip read-only replicas"},
            {"keeper_max_retries", 10, 10, "Max retries for general keeper operations"},
            {"keeper_retry_initial_backoff_ms", 100, 100, "Initial backoff timeout for general keeper operations"},
            {"keeper_retry_max_backoff_ms", 5000, 5000, "Max backoff timeout for general keeper operations"},
            {"s3queue_allow_experimental_sharded_mode", false, false, "Enable experimental sharded mode of S3Queue table engine. It is experimental because it will be rewritten"},
            {"allow_experimental_analyzer", false, true, "Enable analyzer and planner by default."},
            {"merge_tree_read_split_ranges_into_intersecting_and_non_intersecting_injection_probability", 0.0, 0.0, "For testing of `PartsSplitter` - split read ranges into intersecting and non intersecting every time you read from MergeTree with the specified probability."},
            {"allow_get_client_http_header", false, false, "Introduced a new function."},
            {"output_format_pretty_row_numbers", false, true, "It is better for usability."},
            {"output_format_pretty_max_value_width_apply_for_single_value", true, false, "Single values in Pretty formats won't be cut."},
            {"output_format_parquet_string_as_string", false, true, "ClickHouse allows arbitrary binary data in the String data type, which is typically UTF-8. Parquet/ORC/Arrow Strings only support UTF-8. That's why you can choose which Arrow's data type to use for the ClickHouse String data type - String or Binary. While Binary would be more correct and compatible, using String by default will correspond to user expectations in most cases."},
            {"output_format_orc_string_as_string", false, true, "ClickHouse allows arbitrary binary data in the String data type, which is typically UTF-8. Parquet/ORC/Arrow Strings only support UTF-8. That's why you can choose which Arrow's data type to use for the ClickHouse String data type - String or Binary. While Binary would be more correct and compatible, using String by default will correspond to user expectations in most cases."},
            {"output_format_arrow_string_as_string", false, true, "ClickHouse allows arbitrary binary data in the String data type, which is typically UTF-8. Parquet/ORC/Arrow Strings only support UTF-8. That's why you can choose which Arrow's data type to use for the ClickHouse String data type - String or Binary. While Binary would be more correct and compatible, using String by default will correspond to user expectations in most cases."},
            {"output_format_parquet_compression_method", "lz4", "zstd", "Parquet/ORC/Arrow support many compression methods, including lz4 and zstd. ClickHouse supports each and every compression method. Some inferior tools, such as 'duckdb', lack support for the faster `lz4` compression method, that's why we set zstd by default."},
            {"output_format_orc_compression_method", "lz4", "zstd", "Parquet/ORC/Arrow support many compression methods, including lz4 and zstd. ClickHouse supports each and every compression method. Some inferior tools, such as 'duckdb', lack support for the faster `lz4` compression method, that's why we set zstd by default."},
            {"output_format_pretty_highlight_digit_groups", false, true, "If enabled and if output is a terminal, highlight every digit corresponding to the number of thousands, millions, etc. with underline."},
            {"geo_distance_returns_float64_on_float64_arguments", false, true, "Increase the default precision."},
            {"azure_max_inflight_parts_for_one_file", 20, 20, "The maximum number of a concurrent loaded parts in multipart upload request. 0 means unlimited."},
            {"azure_strict_upload_part_size", 0, 0, "The exact size of part to upload during multipart upload to Azure blob storage."},
            {"azure_min_upload_part_size", 16*1024*1024, 16*1024*1024, "The minimum size of part to upload during multipart upload to Azure blob storage."},
            {"azure_max_upload_part_size", 5ull*1024*1024*1024, 5ull*1024*1024*1024, "The maximum size of part to upload during multipart upload to Azure blob storage."},
            {"azure_upload_part_size_multiply_factor", 2, 2, "Multiply azure_min_upload_part_size by this factor each time azure_multiply_parts_count_threshold parts were uploaded from a single write to Azure blob storage."},
            {"azure_upload_part_size_multiply_parts_count_threshold", 500, 500, "Each time this number of parts was uploaded to Azure blob storage, azure_min_upload_part_size is multiplied by azure_upload_part_size_multiply_factor."},
            {"output_format_csv_serialize_tuple_into_separate_columns", true, true, "A new way of how interpret tuples in CSV format was added."},
            {"input_format_csv_deserialize_separate_columns_into_tuple", true, true, "A new way of how interpret tuples in CSV format was added."},
            {"input_format_csv_try_infer_strings_from_quoted_tuples", true, true, "A new way of how interpret tuples in CSV format was added."},
        });
        addSettingsChanges(settings_changes_history, "24.2",
        {
            {"allow_suspicious_variant_types", true, false, "Don't allow creating Variant type with suspicious variants by default"},
            {"validate_experimental_and_suspicious_types_inside_nested_types", false, true, "Validate usage of experimental and suspicious types inside nested types"},
            {"output_format_values_escape_quote_with_quote", false, false, "If true escape ' with '', otherwise quoted with \\'"},
            {"output_format_pretty_single_large_number_tip_threshold", 0, 1'000'000, "Print a readable number tip on the right side of the table if the block consists of a single number which exceeds this value (except 0)"},
            {"input_format_try_infer_exponent_floats", true, false, "Don't infer floats in exponential notation by default"},
            {"query_plan_optimize_prewhere", true, true, "Allow to push down filter to PREWHERE expression for supported storages"},
            {"async_insert_max_data_size", 1000000, 10485760, "The previous value appeared to be too small."},
            {"async_insert_poll_timeout_ms", 10, 10, "Timeout in milliseconds for polling data from asynchronous insert queue"},
            {"async_insert_use_adaptive_busy_timeout", false, true, "Use adaptive asynchronous insert timeout"},
            {"async_insert_busy_timeout_min_ms", 50, 50, "The minimum value of the asynchronous insert timeout in milliseconds; it also serves as the initial value, which may be increased later by the adaptive algorithm"},
            {"async_insert_busy_timeout_max_ms", 200, 200, "The minimum value of the asynchronous insert timeout in milliseconds; async_insert_busy_timeout_ms is aliased to async_insert_busy_timeout_max_ms"},
            {"async_insert_busy_timeout_increase_rate", 0.2, 0.2, "The exponential growth rate at which the adaptive asynchronous insert timeout increases"},
            {"async_insert_busy_timeout_decrease_rate", 0.2, 0.2, "The exponential growth rate at which the adaptive asynchronous insert timeout decreases"},
            {"format_template_row_format", "", "", "Template row format string can be set directly in query"},
            {"format_template_resultset_format", "", "", "Template result set format string can be set in query"},
            {"split_parts_ranges_into_intersecting_and_non_intersecting_final", true, true, "Allow to split parts ranges into intersecting and non intersecting during FINAL optimization"},
            {"split_intersecting_parts_ranges_into_layers_final", true, true, "Allow to split intersecting parts ranges into layers during FINAL optimization"},
            {"azure_max_single_part_copy_size", 256*1024*1024, 256*1024*1024, "The maximum size of object to copy using single part copy to Azure blob storage."},
            {"min_external_table_block_size_rows", DEFAULT_INSERT_BLOCK_SIZE, DEFAULT_INSERT_BLOCK_SIZE, "Squash blocks passed to external table to specified size in rows, if blocks are not big enough"},
            {"min_external_table_block_size_bytes", DEFAULT_INSERT_BLOCK_SIZE * 256, DEFAULT_INSERT_BLOCK_SIZE * 256, "Squash blocks passed to external table to specified size in bytes, if blocks are not big enough."},
            {"parallel_replicas_prefer_local_join", true, true, "If true, and JOIN can be executed with parallel replicas algorithm, and all storages of right JOIN part are *MergeTree, local JOIN will be used instead of GLOBAL JOIN."},
            {"optimize_time_filter_with_preimage", true, true, "Optimize Date and DateTime predicates by converting functions into equivalent comparisons without conversions (e.g. toYear(col) = 2023 -> col >= '2023-01-01' AND col <= '2023-12-31')"},
            {"extract_key_value_pairs_max_pairs_per_row", 0, 0, "Max number of pairs that can be produced by the `extractKeyValuePairs` function. Used as a safeguard against consuming too much memory."},
            {"default_view_definer", "CURRENT_USER", "CURRENT_USER", "Allows to set default `DEFINER` option while creating a view"},
            {"default_materialized_view_sql_security", "DEFINER", "DEFINER", "Allows to set a default value for SQL SECURITY option when creating a materialized view"},
            {"default_normal_view_sql_security", "INVOKER", "INVOKER", "Allows to set default `SQL SECURITY` option while creating a normal view"},
            {"mysql_map_string_to_text_in_show_columns", false, true, "Reduce the configuration effort to connect ClickHouse with BI tools."},
            {"mysql_map_fixed_string_to_text_in_show_columns", false, true, "Reduce the configuration effort to connect ClickHouse with BI tools."},
        });
        addSettingsChanges(settings_changes_history, "24.1",
        {
            {"print_pretty_type_names", false, true, "Better user experience."},
            {"input_format_json_read_bools_as_strings", false, true, "Allow to read bools as strings in JSON formats by default"},
            {"output_format_arrow_use_signed_indexes_for_dictionary", false, true, "Use signed indexes type for Arrow dictionaries by default as it's recommended"},
            {"allow_experimental_variant_type", false, false, "Add new experimental Variant type"},
            {"use_variant_as_common_type", false, false, "Allow to use Variant in if/multiIf if there is no common type"},
            {"output_format_arrow_use_64_bit_indexes_for_dictionary", false, false, "Allow to use 64 bit indexes type in Arrow dictionaries"},
            {"parallel_replicas_mark_segment_size", 128, 128, "Add new setting to control segment size in new parallel replicas coordinator implementation"},
            {"ignore_materialized_views_with_dropped_target_table", false, false, "Add new setting to allow to ignore materialized views with dropped target table"},
            {"output_format_compression_level", 3, 3, "Allow to change compression level in the query output"},
            {"output_format_compression_zstd_window_log", 0, 0, "Allow to change zstd window log in the query output when zstd compression is used"},
            {"enable_zstd_qat_codec", false, false, "Add new ZSTD_QAT codec"},
            {"enable_vertical_final", false, true, "Use vertical final by default"},
            {"output_format_arrow_use_64_bit_indexes_for_dictionary", false, false, "Allow to use 64 bit indexes type in Arrow dictionaries"},
            {"max_rows_in_set_to_optimize_join", 100000, 0, "Disable join optimization as it prevents from read in order optimization"},
            {"output_format_pretty_color", true, "auto", "Setting is changed to allow also for auto value, disabling ANSI escapes if output is not a tty"},
            {"function_visible_width_behavior", 0, 1, "We changed the default behavior of `visibleWidth` to be more precise"},
            {"max_estimated_execution_time", 0, 0, "Separate max_execution_time and max_estimated_execution_time"},
            {"iceberg_engine_ignore_schema_evolution", false, false, "Allow to ignore schema evolution in Iceberg table engine"},
            {"optimize_injective_functions_in_group_by", false, true, "Replace injective functions by it's arguments in GROUP BY section in analyzer"},
            {"update_insert_deduplication_token_in_dependent_materialized_views", false, false, "Allow to update insert deduplication token with table identifier during insert in dependent materialized views"},
            {"azure_max_unexpected_write_error_retries", 4, 4, "The maximum number of retries in case of unexpected errors during Azure blob storage write"},
            {"split_parts_ranges_into_intersecting_and_non_intersecting_final", false, true, "Allow to split parts ranges into intersecting and non intersecting during FINAL optimization"},
            {"split_intersecting_parts_ranges_into_layers_final", true, true, "Allow to split intersecting parts ranges into layers during FINAL optimization"}
        });
        addSettingsChanges(settings_changes_history, "23.12",
        {
            {"allow_suspicious_ttl_expressions", true, false, "It is a new setting, and in previous versions the behavior was equivalent to allowing."},
            {"input_format_parquet_allow_missing_columns", false, true, "Allow missing columns in Parquet files by default"},
            {"input_format_orc_allow_missing_columns", false, true, "Allow missing columns in ORC files by default"},
            {"input_format_arrow_allow_missing_columns", false, true, "Allow missing columns in Arrow files by default"}
        });
        addSettingsChanges(settings_changes_history, "23.11",
        {
            {"parsedatetime_parse_without_leading_zeros", false, true, "Improved compatibility with MySQL DATE_FORMAT/STR_TO_DATE"}
        });
        addSettingsChanges(settings_changes_history, "23.9",
        {
            {"optimize_group_by_constant_keys", false, true, "Optimize group by constant keys by default"},
            {"input_format_json_try_infer_named_tuples_from_objects", false, true, "Try to infer named Tuples from JSON objects by default"},
            {"input_format_json_read_numbers_as_strings", false, true, "Allow to read numbers as strings in JSON formats by default"},
            {"input_format_json_read_arrays_as_strings", false, true, "Allow to read arrays as strings in JSON formats by default"},
            {"input_format_json_infer_incomplete_types_as_strings", false, true, "Allow to infer incomplete types as Strings in JSON formats by default"},
            {"input_format_json_try_infer_numbers_from_strings", true, false, "Don't infer numbers from strings in JSON formats by default to prevent possible parsing errors"},
            {"http_write_exception_in_output_format", false, true, "Output valid JSON/XML on exception in HTTP streaming."}
        });
        addSettingsChanges(settings_changes_history, "23.8",
        {
            {"rewrite_count_distinct_if_with_count_distinct_implementation", false, true, "Rewrite countDistinctIf with count_distinct_implementation configuration"}
        });
        addSettingsChanges(settings_changes_history, "23.7",
        {
            {"function_sleep_max_microseconds_per_block", 0, 3000000, "In previous versions, the maximum sleep time of 3 seconds was applied only for `sleep`, but not for `sleepEachRow` function. In the new version, we introduce this setting. If you set compatibility with the previous versions, we will disable the limit altogether."}
        });
        addSettingsChanges(settings_changes_history, "23.6",
        {
            {"http_send_timeout", 180, 30, "3 minutes seems crazy long. Note that this is timeout for a single network write call, not for the whole upload operation."},
            {"http_receive_timeout", 180, 30, "See http_send_timeout."}
        });
        addSettingsChanges(settings_changes_history, "23.5",
        {
            {"input_format_parquet_preserve_order", true, false, "Allow Parquet reader to reorder rows for better parallelism."},
            {"parallelize_output_from_storages", false, true, "Allow parallelism when executing queries that read from file/url/s3/etc. This may reorder rows."},
            {"use_with_fill_by_sorting_prefix", false, true, "Columns preceding WITH FILL columns in ORDER BY clause form sorting prefix. Rows with different values in sorting prefix are filled independently"},
            {"output_format_parquet_compliant_nested_types", false, true, "Change an internal field name in output Parquet file schema."}
        });
        addSettingsChanges(settings_changes_history, "23.4",
        {
            {"allow_suspicious_indices", true, false, "If true, index can defined with identical expressions"},
            {"allow_nonconst_timezone_arguments", true, false, "Allow non-const timezone arguments in certain time-related functions like toTimeZone(), fromUnixTimestamp*(), snowflakeToDateTime*()."},
            {"connect_timeout_with_failover_ms", 50, 1000, "Increase default connect timeout because of async connect"},
            {"connect_timeout_with_failover_secure_ms", 100, 1000, "Increase default secure connect timeout because of async connect"},
            {"hedged_connection_timeout_ms", 100, 50, "Start new connection in hedged requests after 50 ms instead of 100 to correspond with previous connect timeout"},
            {"formatdatetime_f_prints_single_zero", true, false, "Improved compatibility with MySQL DATE_FORMAT()/STR_TO_DATE()"},
            {"formatdatetime_parsedatetime_m_is_month_name", false, true, "Improved compatibility with MySQL DATE_FORMAT/STR_TO_DATE"}
        });
        addSettingsChanges(settings_changes_history, "23.3",
        {
            {"output_format_parquet_version", "1.0", "2.latest", "Use latest Parquet format version for output format"},
            {"input_format_json_ignore_unknown_keys_in_named_tuple", false, true, "Improve parsing JSON objects as named tuples"},
            {"input_format_native_allow_types_conversion", false, true, "Allow types conversion in Native input forma"},
            {"output_format_arrow_compression_method", "none", "lz4_frame", "Use lz4 compression in Arrow output format by default"},
            {"output_format_parquet_compression_method", "snappy", "lz4", "Use lz4 compression in Parquet output format by default"},
            {"output_format_orc_compression_method", "none", "lz4_frame", "Use lz4 compression in ORC output format by default"},
            {"async_query_sending_for_remote", false, true, "Create connections and send query async across shards"}
        });
        addSettingsChanges(settings_changes_history, "23.2",
        {
            {"output_format_parquet_fixed_string_as_fixed_byte_array", false, true, "Use Parquet FIXED_LENGTH_BYTE_ARRAY type for FixedString by default"},
            {"output_format_arrow_fixed_string_as_fixed_byte_array", false, true, "Use Arrow FIXED_SIZE_BINARY type for FixedString by default"},
            {"query_plan_remove_redundant_distinct", false, true, "Remove redundant Distinct step in query plan"},
            {"optimize_duplicate_order_by_and_distinct", true, false, "Remove duplicate ORDER BY and DISTINCT if it's possible"},
            {"insert_keeper_max_retries", 0, 20, "Enable reconnections to Keeper on INSERT, improve reliability"}
        });
        addSettingsChanges(settings_changes_history, "23.1",
        {
            {"input_format_json_read_objects_as_strings", 0, 1, "Enable reading nested json objects as strings while object type is experimental"},
            {"input_format_json_defaults_for_missing_elements_in_named_tuple", false, true, "Allow missing elements in JSON objects while reading named tuples by default"},
            {"input_format_csv_detect_header", false, true, "Detect header in CSV format by default"},
            {"input_format_tsv_detect_header", false, true, "Detect header in TSV format by default"},
            {"input_format_custom_detect_header", false, true, "Detect header in CustomSeparated format by default"},
            {"query_plan_remove_redundant_sorting", false, true, "Remove redundant sorting in query plan. For example, sorting steps related to ORDER BY clauses in subqueries"}
        });
        addSettingsChanges(settings_changes_history, "22.12",
        {
            {"max_size_to_preallocate_for_aggregation", 10'000'000, 100'000'000, "This optimizes performance"},
            {"query_plan_aggregation_in_order", 0, 1, "Enable some refactoring around query plan"},
            {"format_binary_max_string_size", 0, 1_GiB, "Prevent allocating large amount of memory"}
        });
        addSettingsChanges(settings_changes_history, "22.11",
        {
            {"use_structure_from_insertion_table_in_table_functions", 0, 2, "Improve using structure from insertion table in table functions"}
        });
        addSettingsChanges(settings_changes_history, "22.9",
        {
            {"force_grouping_standard_compatibility", false, true, "Make GROUPING function output the same as in SQL standard and other DBMS"}
        });
        addSettingsChanges(settings_changes_history, "22.7",
        {
            {"cross_to_inner_join_rewrite", 1, 2, "Force rewrite comma join to inner"},
            {"enable_positional_arguments", false, true, "Enable positional arguments feature by default"},
            {"format_csv_allow_single_quotes", true, false, "Most tools don't treat single quote in CSV specially, don't do it by default too"}
        });
        addSettingsChanges(settings_changes_history, "22.6",
        {
            {"output_format_json_named_tuples_as_objects", false, true, "Allow to serialize named tuples as JSON objects in JSON formats by default"},
            {"input_format_skip_unknown_fields", false, true, "Optimize reading subset of columns for some input formats"}
        });
        addSettingsChanges(settings_changes_history, "22.5",
        {
            {"memory_overcommit_ratio_denominator", 0, 1073741824, "Enable memory overcommit feature by default"},
            {"memory_overcommit_ratio_denominator_for_user", 0, 1073741824, "Enable memory overcommit feature by default"}
        });
        addSettingsChanges(settings_changes_history, "22.4",
        {
            {"allow_settings_after_format_in_insert", true, false, "Do not allow SETTINGS after FORMAT for INSERT queries because ClickHouse interpret SETTINGS as some values, which is misleading"}
        });
        addSettingsChanges(settings_changes_history, "22.3",
        {
            {"cast_ipv4_ipv6_default_on_conversion_error", true, false, "Make functions cast(value, 'IPv4') and cast(value, 'IPv6') behave same as toIPv4 and toIPv6 functions"}
        });
        addSettingsChanges(settings_changes_history, "21.12",
        {
            {"stream_like_engine_allow_direct_select", true, false, "Do not allow direct select for Kafka/RabbitMQ/FileLog by default"}
        });
        addSettingsChanges(settings_changes_history, "21.9",
        {
            {"output_format_decimal_trailing_zeros", true, false, "Do not output trailing zeros in text representation of Decimal types by default for better looking output"},
            {"use_hedged_requests", false, true, "Enable Hedged Requests feature by default"}
        });
        addSettingsChanges(settings_changes_history, "21.7",
        {
            {"legacy_column_name_of_tuple_literal", true, false, "Add this setting only for compatibility reasons. It makes sense to set to 'true', while doing rolling update of cluster from version lower than 21.7 to higher"}
        });
        addSettingsChanges(settings_changes_history, "21.5",
        {
            {"async_socket_for_remote", false, true, "Fix all problems and turn on asynchronous reads from socket for remote queries by default again"}
        });
        addSettingsChanges(settings_changes_history, "21.3",
        {
            {"async_socket_for_remote", true, false, "Turn off asynchronous reads from socket for remote queries because of some problems"},
            {"optimize_normalize_count_variants", false, true, "Rewrite aggregate functions that semantically equals to count() as count() by default"},
            {"normalize_function_names", false, true, "Normalize function names to their canonical names, this was needed for projection query routing"}
        });
        addSettingsChanges(settings_changes_history, "21.2",
        {
            {"enable_global_with_statement", false, true, "Propagate WITH statements to UNION queries and all subqueries by default"}
        });
        addSettingsChanges(settings_changes_history, "21.1",
        {
            {"insert_quorum_parallel", false, true, "Use parallel quorum inserts by default. It is significantly more convenient to use than sequential quorum inserts"},
            {"input_format_null_as_default", false, true, "Allow to insert NULL as default for input formats by default"},
            {"optimize_on_insert", false, true, "Enable data optimization on INSERT by default for better user experience"},
            {"use_compact_format_in_distributed_parts_names", false, true, "Use compact format for async INSERT into Distributed tables by default"}
        });
        addSettingsChanges(settings_changes_history, "20.10",
        {
            {"format_regexp_escaping_rule", "Escaped", "Raw", "Use Raw as default escaping rule for Regexp format to male the behaviour more like to what users expect"}
        });
        addSettingsChanges(settings_changes_history, "20.7",
        {
            {"show_table_uuid_in_table_create_query_if_not_nil", true, false, "Stop showing  UID of the table in its CREATE query for Engine=Atomic"}
        });
        addSettingsChanges(settings_changes_history, "20.5",
        {
            {"input_format_with_names_use_header", false, true, "Enable using header with names for formats with WithNames/WithNamesAndTypes suffixes"},
            {"allow_suspicious_codecs", true, false, "Don't allow to specify meaningless compression codecs"}
        });
        addSettingsChanges(settings_changes_history, "20.4",
        {
            {"validate_polygons", false, true, "Throw exception if polygon is invalid in function pointInPolygon by default instead of returning possibly wrong results"}
        });
        addSettingsChanges(settings_changes_history, "19.18",
        {
            {"enable_scalar_subquery_optimization", false, true, "Prevent scalar subqueries from (de)serializing large scalar values and possibly avoid running the same subquery more than once"}
        });
        addSettingsChanges(settings_changes_history, "19.14",
        {
            {"any_join_distinct_right_table_keys", true, false, "Disable ANY RIGHT and ANY FULL JOINs by default to avoid inconsistency"}
        });
        addSettingsChanges(settings_changes_history, "19.12",
        {
            {"input_format_defaults_for_omitted_fields", false, true, "Enable calculation of complex default expressions for omitted fields for some input formats, because it should be the expected behaviour"}
        });
        addSettingsChanges(settings_changes_history, "19.5",
        {
            {"max_partitions_per_insert_block", 0, 100, "Add a limit for the number of partitions in one block"}
        });
        addSettingsChanges(settings_changes_history, "18.12.17",
        {
            {"enable_optimize_predicate_expression", 0, 1, "Optimize predicates to subqueries by default"}
        });
    });
    return settings_changes_history;
}

const VersionToSettingsChangesMap & getMergeTreeSettingsChangesHistory()
{
    static VersionToSettingsChangesMap merge_tree_settings_changes_history;
    static std::once_flag initialized_flag;
    std::call_once(initialized_flag, [&]
    {
        addSettingsChanges(merge_tree_settings_changes_history, "25.2",
        {
            {"columns_and_secondary_indices_sizes_lazy_calculation", true, true, "New setting to calculate columns and indices sizes lazily"},
            {"table_disk", false, false, "New setting"},
            {"allow_reduce_blocking_parts_task", false, true, "Now SMT will remove stale blocking parts from ZooKeeper by default"},
        });
        addSettingsChanges(merge_tree_settings_changes_history, "25.1",
        {
            /// Release closed. Please use 25.2
            {"shared_merge_tree_try_fetch_part_in_memory_data_from_replicas", false, false, "New setting to fetch parts data from other replicas"},
            {"enable_max_bytes_limit_for_min_age_to_force_merge", false, false, "Added new setting to limit max bytes for min_age_to_force_merge."},
            {"enable_max_bytes_limit_for_min_age_to_force_merge", false, false, "New setting"},
            {"add_minmax_index_for_numeric_columns", false, false, "New setting"},
            {"add_minmax_index_for_string_columns", false, false, "New setting"},
            {"materialize_skip_indexes_on_merge", true, true, "New setting"},
            {"merge_max_bytes_to_prewarm_cache", 1ULL * 1024 * 1024 * 1024, 1ULL * 1024 * 1024 * 1024, "Cloud sync"},
            {"merge_total_max_bytes_to_prewarm_cache", 15ULL * 1024 * 1024 * 1024, 15ULL * 1024 * 1024 * 1024, "Cloud sync"},
            {"reduce_blocking_parts_sleep_ms", 5000, 5000, "Cloud sync"},
            {"number_of_partitions_to_consider_for_merge", 10, 10, "Cloud sync"},
            {"shared_merge_tree_enable_outdated_parts_check", true, true, "Cloud sync"},
            {"shared_merge_tree_max_parts_update_leaders_in_total", 6, 6, "Cloud sync"},
            {"shared_merge_tree_max_parts_update_leaders_per_az", 2, 2, "Cloud sync"},
            {"shared_merge_tree_leader_update_period_seconds", 30, 30, "Cloud sync"},
            {"shared_merge_tree_leader_update_period_random_add_seconds", 10, 10, "Cloud sync"},
            {"shared_merge_tree_read_virtual_parts_from_leader", true, true, "Cloud sync"},
            {"shared_merge_tree_interserver_http_timeout_ms", 10000, 10000, "Cloud sync"},
            {"shared_merge_tree_max_replicas_for_parts_deletion", 10, 10, "Cloud sync"},
            {"shared_merge_tree_max_replicas_to_merge_parts_for_each_parts_range", 5, 5, "Cloud sync"},
            {"shared_merge_tree_use_outdated_parts_compact_format", false, false, "Cloud sync"},
            {"shared_merge_tree_memo_ids_remove_timeout_seconds", 1800, 1800, "Cloud sync"},
            {"shared_merge_tree_idle_parts_update_seconds", 3600, 3600, "Cloud sync"},
            {"shared_merge_tree_max_outdated_parts_to_process_at_once", 1000, 1000, "Cloud sync"},
            {"shared_merge_tree_postpone_next_merge_for_locally_merged_parts_rows_threshold", 1000000, 1000000, "Cloud sync"},
            {"shared_merge_tree_postpone_next_merge_for_locally_merged_parts_ms", 0, 0, "Cloud sync"},
            {"shared_merge_tree_range_for_merge_window_size", 10, 10, "Cloud sync"},
            {"shared_merge_tree_use_too_many_parts_count_from_virtual_parts", 0, 0, "Cloud sync"},
            {"shared_merge_tree_create_per_replica_metadata_nodes", true, true, "Cloud sync"},
            {"shared_merge_tree_use_metadata_hints_cache", true, true, "Cloud sync"},
            {"notify_newest_block_number", false, false, "Cloud sync"},
            {"allow_reduce_blocking_parts_task", false, false, "Cloud sync"},
            /// Release closed. Please use 25.2
        });
        addSettingsChanges(merge_tree_settings_changes_history, "24.12",
        {
            /// Release closed. Please use 25.1
            {"enforce_index_structure_match_on_partition_manipulation", true, false, "New setting"},
            {"use_primary_key_cache", false, false, "New setting"},
            {"prewarm_primary_key_cache", false, false, "New setting"},
            {"min_bytes_to_prewarm_caches", 0, 0, "New setting"},
            {"allow_experimental_reverse_key", false, false, "New setting"},
            /// Release closed. Please use 25.1
        });
        addSettingsChanges(merge_tree_settings_changes_history, "24.11",
        {
        });
        addSettingsChanges(merge_tree_settings_changes_history, "24.10",
        {
        });
        addSettingsChanges(merge_tree_settings_changes_history, "24.9",
        {
        });
        addSettingsChanges(merge_tree_settings_changes_history, "24.8",
        {
            {"deduplicate_merge_projection_mode", "ignore", "throw", "Do not allow to create inconsistent projection"}
        });
    });

    return merge_tree_settings_changes_history;
}

}<|MERGE_RESOLUTION|>--- conflicted
+++ resolved
@@ -69,11 +69,8 @@
             {"schema_inference_make_json_columns_nullable", false, false, "Allow to infer Nullable(JSON) during schema inference"},
             {"query_plan_use_new_logical_join_step", false, true, "Enable new step"},
             {"postgresql_fault_injection_probability", 0., 0., "New setting"},
-<<<<<<< HEAD
             {"parallel_hash_join_threshold", 0, 100'000, "New setting"},
-=======
             {"apply_settings_from_server", false, true, "Client-side code (e.g. INSERT input parsing and query output formatting) will use the same settings as the server, including settings from server config."},
->>>>>>> cbb6afd4
             {"merge_tree_use_deserialization_prefixes_cache", true, true, "A new setting to control the usage of deserialization prefixes cache in MergeTree"},
             {"merge_tree_use_prefixes_deserialization_thread_pool", true, true, "A new setting controlling the usage of the thread pool for parallel prefixes deserialization in MergeTree"},
             {"optimize_and_compare_chain", true, false, "A new setting"},
