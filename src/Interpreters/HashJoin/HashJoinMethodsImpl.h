--- conflicted
+++ resolved
@@ -446,11 +446,11 @@
         const IColumn & left_asof_key = added_columns.leftAsofKey();
 
         auto row_ref = mapped->findAsof(left_asof_key, ind);
-        if (row_ref && row_ref->block)
+        if (row_ref && row_ref->columns)
         {
             setUsed<need_filter>(added_columns.filter, i);
             if constexpr (flag_per_row)
-                used_flags.template setUsed<join_features.need_flags, flag_per_row>(row_ref->block, row_ref->row_num, 0);
+                used_flags.template setUsed<join_features.need_flags, flag_per_row>(row_ref->columns, row_ref->row_num, 0);
             else
                 used_flags.template setUsed<join_features.need_flags, flag_per_row>(find_result);
 
@@ -678,58 +678,8 @@
             if (find_result.isFound())
             {
                 right_row_found = true;
-<<<<<<< HEAD
                 processMatch<KIND, STRICTNESS, need_filter, flag_per_row, MapsTemplate, Map, KeyGetter>(
                     find_result, added_columns, used_flags, i, ind, current_offset, known_rows);
-=======
-                auto & mapped = find_result.getMapped();
-                if constexpr (join_features.is_asof_join)
-                {
-                    const IColumn & left_asof_key = added_columns.leftAsofKey();
-
-                    auto row_ref = mapped->findAsof(left_asof_key, ind);
-                    if (row_ref && row_ref->columns)
-                    {
-                        setUsed<need_filter>(added_columns.filter, i);
-                        if constexpr (flag_per_row)
-                            used_flags.template setUsed<join_features.need_flags, flag_per_row>(row_ref->columns, row_ref->row_num, 0);
-                        else
-                            used_flags.template setUsed<join_features.need_flags, flag_per_row>(find_result);
-
-                        added_columns.appendFromBlock(row_ref, join_features.add_missing);
-                    }
-                    else
-                        addNotFoundRow<join_features.add_missing, join_features.need_replication>(added_columns, current_offset);
-                }
-                else if constexpr (join_features.is_all_join)
-                {
-                    setUsed<need_filter>(added_columns.filter, i);
-                    used_flags.template setUsed<join_features.need_flags, flag_per_row>(find_result);
-                    auto used_flags_opt = join_features.need_flags ? &used_flags : nullptr;
-                    addFoundRowAll<Map, join_features.add_missing>(mapped, added_columns, current_offset, known_rows, used_flags_opt);
-                }
-                else if constexpr ((join_features.is_any_join || join_features.is_semi_join) && join_features.right)
-                {
-                    /// Use first appeared left key + it needs left columns replication
-                    bool used_once = used_flags.template setUsedOnce<join_features.need_flags, flag_per_row>(find_result);
-                    if (used_once)
-                    {
-                        auto used_flags_opt = join_features.need_flags ? &used_flags : nullptr;
-                        setUsed<need_filter>(added_columns.filter, i);
-                        addFoundRowAll<Map, join_features.add_missing>(mapped, added_columns, current_offset, known_rows, used_flags_opt);
-                    }
-                }
-                else if constexpr (join_features.is_any_join && join_features.inner)
-                {
-                    bool used_once = used_flags.template setUsedOnce<join_features.need_flags, flag_per_row>(find_result);
-
-                    /// Use first appeared left key only
-                    if (used_once)
-                    {
-                        setUsed<need_filter>(added_columns.filter, i);
-                        added_columns.appendFromBlock(&mapped, join_features.add_missing);
-                    }
->>>>>>> 060f2ccb
 
                 if constexpr ((join_features.is_any_join && join_features.inner) || (join_features.is_any_or_semi_join))
                     break;
