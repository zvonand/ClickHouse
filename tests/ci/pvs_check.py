--- conflicted
+++ resolved
@@ -87,11 +87,7 @@
             logging.info("Run Ok")
 
     if retcode != 0:
-<<<<<<< HEAD
-        commit.create_status(context=NAME, description='PVS report failed to build', state='failure',
-=======
         commit.create_status(context=NAME, description='PVS report failed to build', state='error',
->>>>>>> f5a7e58c
                              target_url=f"{GITHUB_SERVER_URL}/{GITHUB_REPOSITORY}/actions/runs/{GITHUB_RUN_ID}")
         sys.exit(1)
 
@@ -106,11 +102,7 @@
                 break
 
         if not index_html:
-<<<<<<< HEAD
-            commit.create_status(context=NAME, description='PVS report failed to build', state='failure',
-=======
             commit.create_status(context=NAME, description='PVS report failed to build', state='error',
->>>>>>> f5a7e58c
                                  target_url=f"{GITHUB_SERVER_URL}/{GITHUB_REPOSITORY}/actions/runs/{GITHUB_RUN_ID}")
             sys.exit(1)
 
