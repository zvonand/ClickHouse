--- conflicted
+++ resolved
@@ -6892,7 +6892,6 @@
     DECLARE(UInt64, distributed_plan_max_rows_to_broadcast, 20000, R"(
 Maximum rows to use broadcast join instead of shuffle join in distributed query plan.
 )", EXPERIMENTAL) \
-<<<<<<< HEAD
     DECLARE(Bool, allow_experimental_ytsaurus_table_engine, false, R"(
 Experimental table engine for integration with YTsaurus.
 )", EXPERIMENTAL) \
@@ -6902,11 +6901,9 @@
 DECLARE(Bool, allow_experimental_ytsaurus_dictionary_source, false, R"(
     Experimental dictionary source for integration with YTsaurus.
     )", EXPERIMENTAL) \
-=======
     DECLARE(Bool, distributed_plan_force_shuffle_aggregation, false, R"(
 Use Shuffle aggregation strategy instead of PartialAggregation + Merge in distributed query plan.
 )", EXPERIMENTAL) \
->>>>>>> 732ed9da
     \
     /** Experimental timeSeries* aggregate functions. */ \
     DECLARE_WITH_ALIAS(Bool, allow_experimental_time_series_aggregate_functions, false, R"(
