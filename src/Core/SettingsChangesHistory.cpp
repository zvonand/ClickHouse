--- conflicted
+++ resolved
@@ -58,11 +58,8 @@
             {"distributed_cache_connect_max_tries", 20, 5, "Changed setting value"},
             {"opentelemetry_trace_cpu_scheduling", false, false, "New setting to trace `cpu_slot_preemption` feature."},
             {"vector_search_with_rescoring", true, true, "New setting."},
-<<<<<<< HEAD
+            {"delta_lake_enable_expression_visitor_logging", false, false, "New setting"},
             {"optimize_const_name_size", -1, 256, "Replace with scalar and use hash as a name for large constants (size is estimated by name length)"},
-=======
-            {"delta_lake_enable_expression_visitor_logging", false, false, "New setting"},
->>>>>>> 45becaf1
         });
         addSettingsChanges(settings_changes_history, "25.7",
         {
