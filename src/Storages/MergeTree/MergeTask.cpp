#include <Storages/MergeTree/IDataPartStorage.h>
#include <Storages/Statistics/Statistics.h>
#include <Storages/MergeTree/MergeTask.h>
#include <Storages/MergeTree/MergedPartOffsets.h>

#include <memory>
#include <fmt/format.h>

#include <Compression/CompressedWriteBuffer.h>
#include <Core/Settings.h>
#include <DataTypes/NestedUtils.h>
#include <DataTypes/Serializations/SerializationInfo.h>
#include <Disks/SingleDiskVolume.h>
#include <IO/ReadBufferFromEmptyFile.h>
#include <Interpreters/Context.h>
#include <Interpreters/ExpressionActions.h>
#include <Interpreters/MergeTreeTransaction.h>
#include <Interpreters/PreparedSets.h>
#include <Interpreters/createSubcolumnsExtractionActions.h>
#include <Parsers/parseIdentifierOrStringLiteral.h>
#include <Processors/Merges/AggregatingSortedTransform.h>
#include <Processors/Merges/CoalescingSortedTransform.h>
#include <Processors/Merges/CollapsingSortedTransform.h>
#include <Processors/Merges/GraphiteRollupSortedTransform.h>
#include <Processors/Merges/MergingSortedTransform.h>
#include <Processors/Merges/ReplacingSortedTransform.h>
#include <Processors/Merges/SummingSortedTransform.h>
#include <Processors/Merges/VersionedCollapsingTransform.h>
#include <Processors/QueryPlan/CreatingSetsStep.h>
#include <Processors/QueryPlan/DistinctStep.h>
#include <Processors/QueryPlan/ExpressionStep.h>
#include <Processors/QueryPlan/ExtractColumnsStep.h>
#include <Processors/QueryPlan/Optimizations/QueryPlanOptimizationSettings.h>
#include <Processors/QueryPlan/QueryPlan.h>
#include <Processors/QueryPlan/TemporaryFiles.h>
#include <Processors/QueryPlan/UnionStep.h>
#include <Processors/Transforms/FilterTransform.h>
#include <Processors/Transforms/MaterializingTransform.h>
#include <Processors/Transforms/TTLTransform.h>
#include <QueryPipeline/QueryPipelineBuilder.h>
#include <Storages/MergeTree/FutureMergedMutatedPart.h>
#include <Storages/MergeTree/IMergeTreeDataPart.h>
#include <Storages/MergeTree/MergeProjectionPartsTask.h>
#include <Storages/MergeTree/MergeTreeData.h>
#include <Storages/MergeTree/MergeTreeDataWriter.h>
#include <Storages/MergeTree/MergeTreeIndexGranularity.h>
#include <Storages/MergeTree/MergeTreeSequentialSource.h>
#include <Storages/MergeTree/MergeTreeSettings.h>
#include <Common/DimensionalMetrics.h>
#include <Common/ErrorCodes.h>
#include <Common/Exception.h>
#include <Common/FailPoint.h>
#include <Common/ProfileEvents.h>
#include <Common/logger_useful.h>

#include "config.h"

#ifndef NDEBUG
    #include <Processors/Transforms/CheckSortedTransform.h>
#endif

#if CLICKHOUSE_CLOUD
    #include <Interpreters/Cache/FileCacheFactory.h>
    #include <Disks/DiskObjectStorage/DiskObjectStorage.h>
    #include <Storages/MergeTree/DataPartStorageOnDiskPacked.h>
    #include <Storages/MergeTree/MergeTreeDataPartCompact.h>
#endif


namespace ProfileEvents
{
    extern const Event Merge;
    extern const Event MergeSourceParts;
    extern const Event MergedColumns;
    extern const Event GatheredColumns;
    extern const Event MergeTotalMilliseconds;
    extern const Event MergeExecuteMilliseconds;
    extern const Event MergeHorizontalStageExecuteMilliseconds;
    extern const Event MergeVerticalStageExecuteMilliseconds;
    extern const Event MergeProjectionStageExecuteMilliseconds;
}

namespace CurrentMetrics
{
    extern const Metric TemporaryFilesForMerge;
}

namespace DimensionalMetrics
{
    extern MetricFamily & MergeFailures;
}

namespace DB
{

namespace Setting
{
    extern const SettingsBool compile_sort_description;
    extern const SettingsUInt64 max_insert_delayed_streams_for_parallel_write;
    extern const SettingsUInt64 min_count_to_compile_sort_description;
    extern const SettingsUInt64 min_insert_block_size_bytes;
    extern const SettingsUInt64 min_insert_block_size_rows;
}

namespace MergeTreeSetting
{
    extern const MergeTreeSettingsBool allow_experimental_replacing_merge_with_cleanup;
    extern const MergeTreeSettingsBool allow_vertical_merges_from_compact_to_wide_parts;
    extern const MergeTreeSettingsMilliseconds background_task_preferred_step_execution_time_ms;
    extern const MergeTreeSettingsDeduplicateMergeProjectionMode deduplicate_merge_projection_mode;
    extern const MergeTreeSettingsBool enable_block_number_column;
    extern const MergeTreeSettingsBool enable_block_offset_column;
    extern const MergeTreeSettingsUInt64 enable_vertical_merge_algorithm;
    extern const MergeTreeSettingsUInt64 merge_max_block_size_bytes;
    extern const MergeTreeSettingsNonZeroUInt64 merge_max_block_size;
    extern const MergeTreeSettingsUInt64 min_merge_bytes_to_use_direct_io;
    extern const MergeTreeSettingsFloat ratio_of_defaults_for_sparse_serialization;
    extern const MergeTreeSettingsUInt64 vertical_merge_algorithm_min_bytes_to_activate;
    extern const MergeTreeSettingsUInt64 vertical_merge_algorithm_min_columns_to_activate;
    extern const MergeTreeSettingsUInt64 vertical_merge_algorithm_min_rows_to_activate;
    extern const MergeTreeSettingsBool vertical_merge_remote_filesystem_prefetch;
    extern const MergeTreeSettingsBool materialize_skip_indexes_on_merge;
    extern const MergeTreeSettingsString exclude_materialize_skip_indexes_on_merge;
    extern const MergeTreeSettingsBool prewarm_mark_cache;
    extern const MergeTreeSettingsBool use_const_adaptive_granularity;
    extern const MergeTreeSettingsUInt64 max_merge_delayed_streams_for_parallel_write;
    extern const MergeTreeSettingsBool ttl_only_drop_parts;
    extern const MergeTreeSettingsBool vertical_merge_optimize_lightweight_delete;
    extern const MergeTreeSettingsUInt64Auto merge_max_dynamic_subcolumns_in_wide_part;
    extern const MergeTreeSettingsMergeTreeSerializationInfoVersion serialization_info_version;
    extern const MergeTreeSettingsMergeTreeStringSerializationVersion string_serialization_version;
    extern const MergeTreeSettingsMergeTreeNullableSerializationVersion nullable_serialization_version;
}

namespace ErrorCodes
{
    extern const int ABORTED;
    extern const int DIRECTORY_ALREADY_EXISTS;
    extern const int LOGICAL_ERROR;
    extern const int SUPPORT_IS_DISABLED;
}


namespace
{

ColumnsStatistics getStatisticsForColumns(
    const NamesAndTypesList & columns_to_read,
    const StorageMetadataPtr & metadata_snapshot)
{
    ColumnsStatistics all_statistics;
    const auto & all_columns = metadata_snapshot->getColumns();

    for (const auto & column : columns_to_read)
    {
        const auto * desc = all_columns.tryGet(column.name);
        if (desc && !desc->statistics.empty())
        {
            auto statistics = MergeTreeStatisticsFactory::instance().get(*desc);
            all_statistics.push_back(std::move(statistics));
        }
    }
    return all_statistics;
}

}

/// Manages the "rows_sources" temporary file that is used during vertical merge.
class RowsSourcesTemporaryFile : public ITemporaryFileLookup
{
public:
    /// A logical name of the temporary file under which it will be known to the plan steps that use it.
    static constexpr auto FILE_ID = "rows_sources";

    explicit RowsSourcesTemporaryFile(TemporaryDataOnDiskScopePtr temporary_data_on_disk_)
        : temporary_data_on_disk(temporary_data_on_disk_->childScope(CurrentMetrics::TemporaryFilesForMerge))
    {
    }

    WriteBuffer & getTemporaryFileForWriting(const String & name) override
    {
        if (name != FILE_ID)
            throw Exception(ErrorCodes::LOGICAL_ERROR, "Unexpected temporary file name requested: {}", name);

        if (tmp_data_buffer)
            throw Exception(ErrorCodes::LOGICAL_ERROR, "Temporary file was already requested for writing, there musto be only one writer");

        tmp_data_buffer = std::make_unique<TemporaryDataBuffer>(temporary_data_on_disk);
        return *tmp_data_buffer;
    }

    std::unique_ptr<ReadBuffer> getTemporaryFileForReading(const String & name) override
    {
        if (name != FILE_ID)
            throw Exception(ErrorCodes::LOGICAL_ERROR, "Unexpected temporary file name requested: {}", name);

        if (!finalized)
            throw Exception(ErrorCodes::LOGICAL_ERROR, "Temporary file is not finalized yet");

        /// tmp_disk might not create real file if no data was written to it.
        if (final_size == 0)
            return std::make_unique<ReadBufferFromEmptyFile>();

        /// Reopen the file for each read so that multiple reads can be performed in parallel and there is no need to seek to the beginning.
        return tmp_data_buffer->read();
    }

    /// Returns written data size in bytes
    size_t finalizeWriting()
    {
        if (!tmp_data_buffer)
            throw Exception(ErrorCodes::LOGICAL_ERROR, "Temporary file was not requested for writing");

        auto stat = tmp_data_buffer->finishWriting();
        finalized = true;
        final_size = stat.uncompressed_size;
        return final_size;
    }

private:
    std::unique_ptr<TemporaryDataBuffer> tmp_data_buffer;
    TemporaryDataOnDiskScopePtr temporary_data_on_disk;
    bool finalized = false;
    size_t final_size = 0;
};

static void addMissedColumnsToSerializationInfos(
    size_t num_rows_in_parts,
    const Names & part_columns,
    const ColumnsDescription & storage_columns,
    const SerializationInfo::Settings & info_settings,
    SerializationInfoByName & new_infos)
{
    NameSet part_columns_set(part_columns.begin(), part_columns.end());

    for (const auto & column : storage_columns)
    {
        if (part_columns_set.contains(column.name))
            continue;

        if (column.default_desc.kind != ColumnDefaultKind::Default)
            continue;

        if (column.default_desc.expression)
            continue;

        auto new_info = column.type->createSerializationInfo(info_settings);
        new_info->addDefaults(num_rows_in_parts);
        new_infos.emplace(column.name, std::move(new_info));
    }
}

bool MergeTask::GlobalRuntimeContext::isCancelled() const
{
    return (future_part ? merges_blocker->isCancelledForPartition(future_part->part_info.getPartitionId()) : merges_blocker->isCancelled())
        || merge_list_element_ptr->is_cancelled.load(std::memory_order_relaxed);
}

void MergeTask::GlobalRuntimeContext::checkOperationIsNotCanceled() const
{
    if (isCancelled())
    {
        throw Exception(ErrorCodes::ABORTED, "Cancelled merging parts");
    }
}

/// PK columns are sorted and merged, ordinary columns are gathered using info from merge step
void MergeTask::ExecuteAndFinalizeHorizontalPart::extractMergingAndGatheringColumns(const std::unordered_set<String> & exclude_index_names) const
{
    const auto & sorting_key_expr = global_ctx->metadata_snapshot->getSortingKey().expression;
    Names sort_key_columns_vec = sorting_key_expr->getRequiredColumns();

    /// Collect columns used in the sorting key expressions.
    NameSet key_columns;
    auto storage_columns = global_ctx->storage_columns.getNameSet();
    for (const auto & name : sort_key_columns_vec)
    {
        if (storage_columns.contains(name))
            key_columns.insert(name);
        /// If we don't have this column in storage columns, it must be a subcolumn of one of the storage columns.
        else
            key_columns.insert(String(Nested::getColumnFromSubcolumn(name, storage_columns)));
    }

    /// Force sign column for Collapsing mode and VersionedCollapsing mode
    if (!global_ctx->merging_params.sign_column.empty())
        key_columns.emplace(global_ctx->merging_params.sign_column);

    /// Force is_deleted column for Replacing mode
    if (!global_ctx->merging_params.is_deleted_column.empty())
        key_columns.emplace(global_ctx->merging_params.is_deleted_column);

<<<<<<< HEAD
    /// Force all columns params of Graphite mode.
    if (global_ctx->merging_params.mode == MergeTreeData::MergingParams::Graphite)
    {
        key_columns.emplace(global_ctx->merging_params.graphite_params.path_column_name);
        key_columns.emplace(global_ctx->merging_params.graphite_params.time_column_name);
        key_columns.emplace(global_ctx->merging_params.graphite_params.value_column_name);
        key_columns.emplace(global_ctx->merging_params.graphite_params.version_column_name);
    }

    /// Force sign column for VersionedCollapsing mode. Version is already in primary key.
    if (global_ctx->merging_params.mode == MergeTreeData::MergingParams::VersionedCollapsing)
        key_columns.emplace(global_ctx->merging_params.sign_column);
=======
    /// Force version column for Replacing mode and VersionedCollapsing mode
    if (!global_ctx->merging_params.version_column.empty())
        key_columns.emplace(global_ctx->merging_params.version_column);
>>>>>>> 74654a24

    /// Force to merge at least one column in case of empty key
    if (key_columns.empty())
        key_columns.emplace(global_ctx->storage_columns.front().name);

    /// Recalculate the min-max index for partition columns if the merge might reduce rows.
    if (global_ctx->merge_may_reduce_rows)
    {
        auto minmax_columns = MergeTreeData::getMinMaxColumnsNames(global_ctx->metadata_snapshot->getPartitionKey());
        key_columns.insert(minmax_columns.begin(), minmax_columns.end());
    }

    key_columns.insert(global_ctx->deduplicate_by_columns.begin(), global_ctx->deduplicate_by_columns.end());

    /// Key columns required for merge, must not be expired early.
    global_ctx->merge_required_key_columns = key_columns;

    const auto & skip_indexes = global_ctx->metadata_snapshot->getSecondaryIndices();

    for (const auto & index : skip_indexes)
    {
        if (exclude_index_names.contains(index.name)) /// user requested to skip this index during merge
            continue;

        auto index_columns = index.expression->getRequiredColumns();

        /// Calculate indexes that depend only on one column on vertical
        /// stage and other indexes on horizonatal stage of merge.
        if (index_columns.size() == 1)
        {
            const auto & column_name = index_columns.front();
            if (storage_columns.contains(column_name))
                global_ctx->skip_indexes_by_column[column_name].push_back(index);
            /// If we don't have this column in storage columns, it must be a subcolumn of one of the storage columns.
            else
                global_ctx->skip_indexes_by_column[String(Nested::getColumnFromSubcolumn(column_name, storage_columns))].push_back(index);
        }
        else
        {
            for (const auto & index_column : index_columns)
            {
                if (storage_columns.contains(index_column))
                    key_columns.insert(index_column);
                /// If we don't have this column in storage columns, it must be a subcolumn of one of the storage columns.
                else
                    key_columns.insert(String(Nested::getColumnFromSubcolumn(index_column, storage_columns)));
            }

            global_ctx->merging_skip_indexes.push_back(index);
        }
    }

    for (const auto * projection : global_ctx->projections_to_rebuild)
    {
        Names projection_columns_vec = projection->getRequiredColumns();
        std::copy(projection_columns_vec.cbegin(), projection_columns_vec.cend(),
                  std::inserter(key_columns, key_columns.end()));
    }

    /// TODO: also force "summing" and "aggregating" columns to make Horizontal merge only for such columns

    for (const auto & column : global_ctx->storage_columns)
    {
        if (key_columns.contains(column.name))
        {
            global_ctx->merging_columns.emplace_back(column);

            /// If column is in horizontal stage we need to calculate its indexes on horizontal stage as well
            auto it = global_ctx->skip_indexes_by_column.find(column.name);
            if (it != global_ctx->skip_indexes_by_column.end())
            {
                for (auto & index : it->second)
                    global_ctx->merging_skip_indexes.push_back(std::move(index));

                global_ctx->skip_indexes_by_column.erase(it);
            }
        }
        else
        {
            global_ctx->gathering_columns.emplace_back(column);
        }
    }
}

bool MergeTask::ExecuteAndFinalizeHorizontalPart::prepare() const
{
    ProfileEvents::increment(ProfileEvents::Merge);
    ProfileEvents::increment(ProfileEvents::MergeSourceParts, global_ctx->future_part->parts.size());

    String local_tmp_prefix;
    if (global_ctx->need_prefix)
    {
        // projection parts have different prefix and suffix compared to normal parts.
        // E.g. `proj_a.proj` for a normal projection merge and `proj_a.tmp_proj` for a projection materialization merge.
        local_tmp_prefix = global_ctx->parent_part ? "" : TEMP_DIRECTORY_PREFIX;
    }

    const String local_tmp_suffix = global_ctx->parent_part ? global_ctx->suffix : "";

    global_ctx->checkOperationIsNotCanceled();

    /// We don't want to perform merge assigned with TTL as normal merge, so
    /// throw exception
    if (isTTLMergeType(global_ctx->future_part->merge_type) && global_ctx->ttl_merges_blocker->isCancelled())
        throw Exception(ErrorCodes::ABORTED, "Cancelled merging parts with TTL");

    LOG_DEBUG(ctx->log, "Merging {} parts: from {} to {} into {} with storage {}",
        global_ctx->future_part->parts.size(),
        global_ctx->future_part->parts.front()->name,
        global_ctx->future_part->parts.back()->name,
        global_ctx->future_part->part_format.part_type.toString(),
        global_ctx->future_part->part_format.storage_type.toString());

    if (global_ctx->deduplicate)
    {
        if (global_ctx->deduplicate_by_columns.empty())
            LOG_DEBUG(ctx->log, "DEDUPLICATE BY all columns");
        else
            LOG_DEBUG(ctx->log, "DEDUPLICATE BY ('{}')", fmt::join(global_ctx->deduplicate_by_columns, "', '"));
    }

    global_ctx->disk = global_ctx->space_reservation->getDisk();
    auto local_tmp_part_basename = local_tmp_prefix + global_ctx->future_part->name + local_tmp_suffix;

    std::optional<MergeTreeDataPartBuilder> builder;
    if (global_ctx->parent_part)
    {
        auto data_part_storage = global_ctx->parent_part->getDataPartStorage().getProjection(local_tmp_part_basename,  /* use parent transaction */ false);
        builder.emplace(*global_ctx->data, global_ctx->future_part->name, data_part_storage, getReadSettings());
        builder->withParentPart(global_ctx->parent_part);
    }
    else
    {
        auto local_single_disk_volume = std::make_shared<SingleDiskVolume>("volume_" + global_ctx->future_part->name, global_ctx->disk, 0);
        builder.emplace(global_ctx->data->getDataPartBuilder(global_ctx->future_part->name, local_single_disk_volume, local_tmp_part_basename, getReadSettings()));
        builder->withPartStorageType(global_ctx->future_part->part_format.storage_type);
    }

    builder->withPartInfo(global_ctx->future_part->part_info);
    builder->withPartType(global_ctx->future_part->part_format.part_type);

    global_ctx->new_data_part = std::move(*builder).build();
    auto data_part_storage = global_ctx->new_data_part->getDataPartStoragePtr();

    if (data_part_storage->exists())
        throw Exception(ErrorCodes::DIRECTORY_ALREADY_EXISTS, "Directory {} already exists", data_part_storage->getFullPath());

    data_part_storage->beginTransaction();

    /// Background temp dirs cleaner will not touch tmp projection directory because
    /// it's located inside part's directory
    if (!global_ctx->parent_part)
        global_ctx->temporary_directory_lock = global_ctx->data->getTemporaryPartDirectoryHolder(local_tmp_part_basename);

    global_ctx->storage_columns = global_ctx->metadata_snapshot->getColumns().getAllPhysical();
    global_ctx->storage_snapshot = std::make_shared<StorageSnapshot>(*global_ctx->data, global_ctx->metadata_snapshot);

    ctx->need_remove_expired_values = false;
    ctx->force_ttl = false;
    for (const auto & part : global_ctx->future_part->parts)
    {
        global_ctx->new_data_part->ttl_infos.update(part->ttl_infos);

        if (global_ctx->metadata_snapshot->hasAnyTTL() && !part->checkAllTTLCalculated(global_ctx->metadata_snapshot))
        {
            LOG_INFO(ctx->log, "Some TTL values were not calculated for part {}. Will calculate them forcefully during merge.", part->name);
            ctx->need_remove_expired_values = true;
            ctx->force_ttl = true;
        }
    }

    const auto & local_part_min_ttl = global_ctx->new_data_part->ttl_infos.part_min_ttl;
    if (global_ctx->metadata_snapshot->hasAnyTTL() && local_part_min_ttl && local_part_min_ttl <= global_ctx->time_of_merge)
        ctx->need_remove_expired_values = true;

    if (ctx->need_remove_expired_values && global_ctx->ttl_merges_blocker->isCancelled())
    {
        LOG_INFO(ctx->log, "Part {} has values with expired TTL, but merges with TTL are cancelled.", global_ctx->new_data_part->name);
        ctx->need_remove_expired_values = false;
    }

    const auto & patch_parts = global_ctx->future_part->patch_parts;

    /// Determine columns that are absent in all source parts—either fully expired or never written—and mark them as
    /// expired to avoid unnecessary reads or writes during merges.
    ///
    /// NOTE:
    /// Handling missing columns that have default expressions is non-trivial and currently unresolved
    /// (see https://github.com/ClickHouse/ClickHouse/issues/91127).
    /// For now, we conservatively avoid expiring such columns.
    ///
    /// The main challenges include:
    /// 1. A default expression may depend on other columns, which themselves may be missing or expired,
    ///    making it unclear whether the default should be materialized or recomputed.
    /// 2. Default expressions may introduce semantic changes if re-evaluated during merges, leading to
    ///    non-deterministic results across parts.
    {
        NameSet columns_present_in_parts;
        columns_present_in_parts.reserve(global_ctx->storage_columns.size());

        /// Collect all column names that actually exist in the source parts
        for (const auto & part : global_ctx->future_part->parts)
        {
            for (const auto & col : part->getColumns())
                columns_present_in_parts.emplace(col.name);
        }

        const auto & columns_desc = global_ctx->metadata_snapshot->getColumns();

        /// Any storage column not present in any part and without a default expression is considered expired
        for (const auto & storage_column : global_ctx->storage_columns)
        {
            if (!columns_present_in_parts.contains(storage_column.name) && !columns_desc.getDefault(storage_column.name))
                global_ctx->new_data_part->expired_columns.emplace(storage_column.name);
        }
    }

    /// Determine whether projections and minmax indexes need to be updated during merge,
    /// which typically happens when the number of rows may be reduced.
    ///
    /// This is necessary in cases such as TTL expiration, cleanup merges, deduplication,
    /// or special merge modes like Collapsing/Replacing.
    global_ctx->merge_may_reduce_rows =
        ctx->need_remove_expired_values ||
        !patch_parts.empty() ||
        global_ctx->cleanup ||
        global_ctx->deduplicate ||
        global_ctx->merging_params.mode == MergeTreeData::MergingParams::Collapsing ||
        global_ctx->merging_params.mode == MergeTreeData::MergingParams::Replacing ||
        global_ctx->merging_params.mode == MergeTreeData::MergingParams::VersionedCollapsing;

    prepareProjectionsToMergeAndRebuild();

    auto merge_tree_settings = global_ctx->data->getSettings();

    /// Get list of skip indexes to exclude from merge
    std::unordered_set<String> exclude_index_names;
    if ((*merge_tree_settings)[MergeTreeSetting::materialize_skip_indexes_on_merge])
    {
        auto exclude_indexes_string = (*merge_tree_settings)[MergeTreeSetting::exclude_materialize_skip_indexes_on_merge].toString();
        if (!exclude_indexes_string.empty())
            exclude_index_names = parseIdentifiersOrStringLiteralsToSet(exclude_indexes_string, global_ctx->context->getSettingsRef());
    }

    extractMergingAndGatheringColumns(exclude_index_names);

    const auto & expired_columns = global_ctx->new_data_part->expired_columns;
    if (!expired_columns.empty())
    {
        global_ctx->gathering_columns = global_ctx->gathering_columns.eraseNames(expired_columns);

        auto filter_columns = [&](const NamesAndTypesList & input, NamesAndTypesList & expired_out)
        {
            NamesAndTypesList result;
            for (const auto & column : input)
            {
                bool is_expired = expired_columns.contains(column.name);
                bool is_required_for_merge = global_ctx->merge_required_key_columns.contains(column.name);

                if (is_expired)
                    expired_out.push_back(column);

                if (!is_expired || is_required_for_merge)
                    result.push_back(column);
            }

            return result;
        };

        global_ctx->merging_columns = filter_columns(global_ctx->merging_columns, global_ctx->merging_columns_expired_by_ttl);
        global_ctx->storage_columns = filter_columns(global_ctx->storage_columns, global_ctx->storage_columns_expired_by_ttl);
    }

    global_ctx->new_data_part->uuid = global_ctx->future_part->uuid;
    global_ctx->new_data_part->partition.assign(global_ctx->future_part->getPartition());
    global_ctx->new_data_part->is_temp = global_ctx->parent_part == nullptr;

    /// In case of replicated merge tree with zero copy replication
    /// Here Clickhouse claims that this new part can be deleted in temporary state without unlocking the blobs
    /// The blobs have to be removed along with the part, this temporary part owns them and does not share them yet.
    global_ctx->new_data_part->remove_tmp_policy = IMergeTreeDataPart::BlobsRemovalPolicyForTemporaryParts::REMOVE_BLOBS;

    if (enabledBlockNumberColumn(global_ctx))
        addGatheringColumn(global_ctx, BlockNumberColumn::name, BlockNumberColumn::type);

    if (enabledBlockOffsetColumn(global_ctx))
        addGatheringColumn(global_ctx, BlockOffsetColumn::name, BlockOffsetColumn::type);

    MergeTreeData::IMutationsSnapshot::Params params
    {
        .metadata_version = global_ctx->metadata_snapshot->getMetadataVersion(),
        .min_part_metadata_version = MergeTreeData::getMinMetadataVersion(global_ctx->future_part->parts),
        .min_part_data_versions = nullptr,
        .max_mutation_versions = nullptr,
        .need_data_mutations = false,
        .need_alter_mutations = !patch_parts.empty(),
        .need_patch_parts = false,
    };

    auto mutations_snapshot = global_ctx->data->getMutationsSnapshot(params);

    if (!patch_parts.empty())
    {
        LOG_DEBUG(ctx->log, "Will apply {} patches up to version {}", patch_parts.size(), global_ctx->future_part->part_info.getMutationVersion());

        for (const auto & patch : patch_parts)
            LOG_TRACE(ctx->log, "Applying patch part {} with max data version {}", patch->name, patch->getSourcePartsSet().getMaxDataVersion());

        auto & mutable_snapshot = const_cast<MergeTreeData::IMutationsSnapshot &>(*mutations_snapshot);
        mutable_snapshot.addPatches(global_ctx->future_part->patch_parts);
    }

    SerializationInfo::Settings info_settings
    {
        (*merge_tree_settings)[MergeTreeSetting::ratio_of_defaults_for_sparse_serialization],
        true,
        (*merge_tree_settings)[MergeTreeSetting::serialization_info_version],
        (*merge_tree_settings)[MergeTreeSetting::string_serialization_version],
        (*merge_tree_settings)[MergeTreeSetting::nullable_serialization_version],
    };

    SerializationInfoByName infos(global_ctx->storage_columns, info_settings);
    global_ctx->alter_conversions.reserve(global_ctx->future_part->parts.size());

    for (const auto & part : global_ctx->future_part->parts)
    {
        if (!info_settings.isAlwaysDefault())
        {
            auto part_infos = part->getSerializationInfos();

            addMissedColumnsToSerializationInfos(
                part->rows_count,
                part->getColumns().getNames(),
                global_ctx->metadata_snapshot->getColumns(),
                info_settings,
                part_infos);

            infos.add(part_infos);
        }

        global_ctx->alter_conversions.push_back(MergeTreeData::getAlterConversionsForPart(part, mutations_snapshot, global_ctx->context));
    }

    if (global_ctx->new_data_part->info.isPatch())
    {
        auto set = SourcePartsSetForPatch::merge(global_ctx->future_part->parts);
        global_ctx->new_data_part->setSourcePartsSet(std::move(set));
    }

    global_ctx->new_data_part->setColumns(global_ctx->storage_columns, infos, global_ctx->metadata_snapshot->getMetadataVersion());

    ctx->sum_input_rows_upper_bound = global_ctx->merge_list_element_ptr->total_rows_count;
    ctx->sum_compressed_bytes_upper_bound = global_ctx->merge_list_element_ptr->total_size_bytes_compressed;
    ctx->sum_uncompressed_bytes_upper_bound = global_ctx->merge_list_element_ptr->total_size_bytes_uncompressed;

    global_ctx->chosen_merge_algorithm = chooseMergeAlgorithm();
    global_ctx->merge_list_element_ptr->merge_algorithm.store(global_ctx->chosen_merge_algorithm, std::memory_order_relaxed);

    LOG_DEBUG(ctx->log, "Selected MergeAlgorithm: {}", toString(global_ctx->chosen_merge_algorithm));

    /// Note: this is done before creating input streams, because otherwise data.data_parts_mutex
    /// (which is locked in data.getTotalActiveSizeInBytes())
    /// (which is locked in shared mode when input streams are created) and when inserting new data
    /// the order is reverse. This annoys TSan even though one lock is locked in shared mode and thus
    /// deadlock is impossible.
    ctx->compression_codec = global_ctx->data->getCompressionCodecForPart(
        global_ctx->merge_list_element_ptr->total_size_bytes_compressed, global_ctx->new_data_part->ttl_infos, global_ctx->time_of_merge);

    switch (global_ctx->chosen_merge_algorithm)
    {
        case MergeAlgorithm::Horizontal:
        {
            global_ctx->merging_columns = global_ctx->storage_columns;
            global_ctx->merging_columns_expired_by_ttl = global_ctx->storage_columns_expired_by_ttl;

            if (exclude_index_names.empty())
                global_ctx->merging_skip_indexes = global_ctx->metadata_snapshot->getSecondaryIndices();
            else
            {
                global_ctx->merging_skip_indexes.clear();
                const auto & index_descriptions = global_ctx->metadata_snapshot->getSecondaryIndices();
                for (const auto & index : index_descriptions)
                    if (!exclude_index_names.contains(index.name))
                        global_ctx->merging_skip_indexes.push_back(index);
            }

            global_ctx->gathering_columns.clear();
            global_ctx->skip_indexes_by_column.clear();
            break;
        }
        case MergeAlgorithm::Vertical:
        {
            ctx->rows_sources_temporary_file = std::make_shared<RowsSourcesTemporaryFile>(global_ctx->context->getTempDataOnDisk());

            std::map<String, UInt64> local_merged_column_to_size;
            for (const auto & part : global_ctx->future_part->parts)
                part->accumulateColumnSizes(local_merged_column_to_size);

            ctx->column_sizes = ColumnSizeEstimator(
                std::move(local_merged_column_to_size),
                global_ctx->merging_columns,
                global_ctx->gathering_columns);

            break;
        }
        default :
            throw Exception(ErrorCodes::LOGICAL_ERROR, "Merge algorithm must be chosen");
    }

    /// If setting 'materialize_skip_indexes_on_merge' is false, forget about skip indexes.
    if (!(*merge_tree_settings)[MergeTreeSetting::materialize_skip_indexes_on_merge])
    {
        global_ctx->merging_skip_indexes.clear();
        global_ctx->skip_indexes_by_column.clear();
    }

    bool use_adaptive_granularity = global_ctx->new_data_part->index_granularity_info.mark_type.adaptive;
    bool use_const_adaptive_granularity = (*merge_tree_settings)[MergeTreeSetting::use_const_adaptive_granularity];

    /// If merge is vertical we cannot calculate it.
    /// If granularity is constant we don't need to calculate it.
    ctx->blocks_are_granules_size = use_adaptive_granularity
        && !use_const_adaptive_granularity
        && global_ctx->chosen_merge_algorithm == MergeAlgorithm::Vertical;

    /// Merged stream will be created and available as merged_stream variable
    createMergedStream();

    auto index_granularity_ptr = createMergeTreeIndexGranularity(
        ctx->sum_input_rows_upper_bound,
        ctx->sum_uncompressed_bytes_upper_bound,
        *merge_tree_settings,
        global_ctx->new_data_part->index_granularity_info,
        ctx->blocks_are_granules_size);

    global_ctx->to = std::make_shared<MergedBlockOutputStream>(
        global_ctx->new_data_part,
        global_ctx->metadata_snapshot,
        global_ctx->merging_columns,
        /// indices,
        MergeTreeIndexFactory::instance().getMany(global_ctx->merging_skip_indexes),
        getStatisticsForColumns(global_ctx->merging_columns, global_ctx->metadata_snapshot),
        ctx->compression_codec,
        std::move(index_granularity_ptr),
        global_ctx->txn ? global_ctx->txn->tid : Tx::PrehistoricTID,
        global_ctx->merge_list_element_ptr->total_size_bytes_compressed,
        /*reset_columns=*/ true,
        ctx->blocks_are_granules_size,
        global_ctx->context->getWriteSettings());

    global_ctx->rows_written = 0;
    ctx->initial_reservation = global_ctx->space_reservation ? global_ctx->space_reservation->getSize() : 0;

    ctx->is_cancelled = [merges_blocker = global_ctx->merges_blocker,
        ttl_merges_blocker = global_ctx->ttl_merges_blocker,
        need_remove = ctx->need_remove_expired_values,
        merge_list_element = global_ctx->merge_list_element_ptr,
        partition_id = global_ctx->future_part->part_info.getPartitionId()]() -> bool
    {
        return merges_blocker->isCancelledForPartition(partition_id)
            || (need_remove && ttl_merges_blocker->isCancelled())
            || merge_list_element->is_cancelled.load(std::memory_order_relaxed);
    };

    /// This is the end of preparation. Execution will be per block.
    return false;
}

bool MergeTask::enabledBlockNumberColumn(GlobalRuntimeContextPtr global_ctx)
{
    return (*global_ctx->data->getSettings())[MergeTreeSetting::enable_block_number_column] && global_ctx->metadata_snapshot->getGroupByTTLs().empty();
}

bool MergeTask::enabledBlockOffsetColumn(GlobalRuntimeContextPtr global_ctx)
{
    return (*global_ctx->data->getSettings())[MergeTreeSetting::enable_block_offset_column] && global_ctx->metadata_snapshot->getGroupByTTLs().empty();
}

void MergeTask::addGatheringColumn(GlobalRuntimeContextPtr global_ctx, const String & name, const DataTypePtr & type)
{
    if (global_ctx->storage_columns.contains(name))
        return;

    global_ctx->storage_columns.emplace_back(name, type);
    global_ctx->gathering_columns.emplace_back(name, type);
}

bool MergeTask::isVerticalLightweightDelete(const GlobalRuntimeContext & global_ctx)
{
    if (global_ctx.merging_params.mode != MergeTreeData::MergingParams::Ordinary)
        return false;

    if (global_ctx.chosen_merge_algorithm != MergeAlgorithm::Vertical)
        return false;

    if (!(*global_ctx.data->getSettings())[MergeTreeSetting::vertical_merge_optimize_lightweight_delete])
        return false;

    bool has_lightweight_delete = false;

    for (const auto & part : global_ctx.future_part->parts)
    {
        if (part->hasLightweightDelete())
        {
            has_lightweight_delete = true;
            break;
        }
    }

    for (const auto & patch_part : global_ctx.future_part->patch_parts)
    {
        if (patch_part->hasLightweightDelete())
        {
            has_lightweight_delete = true;
            break;
        }
    }

    return has_lightweight_delete;
}


MergeTask::StageRuntimeContextPtr MergeTask::ExecuteAndFinalizeHorizontalPart::getContextForNextStage()
{
    /// Do not increment for projection stage because time is already accounted in main task.
    if (global_ctx->parent_part == nullptr)
    {
        ProfileEvents::increment(ProfileEvents::MergeExecuteMilliseconds, ctx->elapsed_execute_ns / 1000000UL);
        ProfileEvents::increment(ProfileEvents::MergeHorizontalStageExecuteMilliseconds, ctx->elapsed_execute_ns / 1000000UL);
    }

    auto new_ctx = std::make_shared<VerticalMergeRuntimeContext>();

    new_ctx->rows_sources_temporary_file = std::move(ctx->rows_sources_temporary_file);
    new_ctx->column_sizes = std::move(ctx->column_sizes);
    new_ctx->compression_codec = std::move(ctx->compression_codec);
    new_ctx->it_name_and_type = std::move(ctx->it_name_and_type);
    new_ctx->read_with_direct_io = std::move(ctx->read_with_direct_io);
    new_ctx->need_sync = std::move(ctx->need_sync);

    ctx.reset();
    return new_ctx;
}

MergeTask::StageRuntimeContextPtr MergeTask::VerticalMergeStage::getContextForNextStage()
{
    /// Do not increment for projection stage because time is already accounted in main task.
    if (global_ctx->parent_part == nullptr)
    {
        ProfileEvents::increment(ProfileEvents::MergeExecuteMilliseconds, ctx->elapsed_execute_ns / 1000000UL);
        ProfileEvents::increment(ProfileEvents::MergeVerticalStageExecuteMilliseconds, ctx->elapsed_execute_ns / 1000000UL);
    }

    auto new_ctx = std::make_shared<MergeProjectionsRuntimeContext>();
    new_ctx->need_sync = std::move(ctx->need_sync);

    ctx.reset();
    return new_ctx;
}


bool MergeTask::ExecuteAndFinalizeHorizontalPart::execute()
{
    chassert(subtasks_iterator != subtasks.end());

    Stopwatch watch;
    bool res = (this->**subtasks_iterator)();
    ctx->elapsed_execute_ns += watch.elapsedNanoseconds();

    if (res)
        return res;

    /// Move to the next subtask in an array of subtasks
    ++subtasks_iterator;
    return subtasks_iterator != subtasks.end();
}

void MergeTask::ExecuteAndFinalizeHorizontalPart::cancel() noexcept
{
    if (ctx->merge_projection_parts_task_ptr)
        ctx->merge_projection_parts_task_ptr->cancel();
}


void MergeTask::ExecuteAndFinalizeHorizontalPart::prepareProjectionsToMergeAndRebuild() const
{
    const auto mode = (*global_ctx->data->getSettings())[MergeTreeSetting::deduplicate_merge_projection_mode];
    /// Under throw mode, we still choose to drop projections due to backward compatibility since some
    /// users might have projections before this change.
    if (global_ctx->data->merging_params.mode != MergeTreeData::MergingParams::Ordinary
        && (mode == DeduplicateMergeProjectionMode::THROW || mode == DeduplicateMergeProjectionMode::DROP))
        return;

    const auto & projections = global_ctx->metadata_snapshot->getProjections();

    for (const auto & projection : projections)
    {
        const auto & required_columns = projection.getRequiredColumns();
        bool some_source_column_expired = std::any_of(
            required_columns.begin(),
            required_columns.end(),
            [&](const String & name) { return global_ctx->new_data_part->expired_columns.contains(name); });

        /// The IGNORE mode is checked here purely for backward compatibility.
        /// However, if the projection contains `_parent_part_offset`, it must still be rebuilt,
        /// since offset correctness cannot be ignored even in IGNORE mode.
        if (global_ctx->merge_may_reduce_rows && (mode != DeduplicateMergeProjectionMode::IGNORE || projection.with_parent_part_offset))
        {
            global_ctx->projections_to_rebuild.push_back(&projection);
            continue;
        }
        else if (some_source_column_expired && mode != DeduplicateMergeProjectionMode::IGNORE)
        {
            global_ctx->projections_to_rebuild.push_back(&projection);
            continue;
        }

        MergeTreeData::DataPartsVector projection_parts;
        for (const auto & part : global_ctx->future_part->parts)
        {
            auto it = part->getProjectionParts().find(projection.name);
            if (it != part->getProjectionParts().end() && !it->second->is_broken)
                projection_parts.push_back(it->second);
        }
        if (projection_parts.size() == global_ctx->future_part->parts.size())
        {
            global_ctx->projections_to_merge.push_back(&projection);
            global_ctx->projections_to_merge_parts[projection.name].assign(projection_parts.begin(), projection_parts.end());
        }
        else
        {
            chassert(projection_parts.size() < global_ctx->future_part->parts.size());
            LOG_DEBUG(ctx->log, "Projection {} is not merged because some parts don't have it", projection.name);
            continue;
        }
    }

    const auto & settings = global_ctx->context->getSettingsRef();

    for (const auto * projection : global_ctx->projections_to_rebuild)
        ctx->projection_squashes.emplace_back(std::make_shared<const Block>(projection->sample_block.cloneEmpty()),
            settings[Setting::min_insert_block_size_rows], settings[Setting::min_insert_block_size_bytes]);
}


void MergeTask::ExecuteAndFinalizeHorizontalPart::calculateProjections(const Block & block) const
{
    for (size_t i = 0, size = global_ctx->projections_to_rebuild.size(); i < size; ++i)
    {
        const auto & projection = *global_ctx->projections_to_rebuild[i];
        Block block_to_squash = projection.calculate(block, global_ctx->context);
        /// Avoid replacing the projection squash header if nothing was generated (it used to return an empty block)
        if (block_to_squash.rows() == 0)
            return;
        auto & projection_squash_plan = ctx->projection_squashes[i];
        projection_squash_plan.setHeader(block_to_squash.cloneEmpty());
        Chunk squashed_chunk = Squashing::squash(projection_squash_plan.add({block_to_squash.getColumns(), block_to_squash.rows()}));
        if (squashed_chunk)
        {
            auto result = projection_squash_plan.getHeader()->cloneWithColumns(squashed_chunk.detachColumns());
            auto tmp_part = MergeTreeDataWriter::writeTempProjectionPart(
                *global_ctx->data, ctx->log, result, projection, global_ctx->new_data_part.get(), ++ctx->projection_block_num);

            tmp_part->finalize();
            tmp_part->part->getDataPartStorage().commitTransaction();
            ctx->projection_parts[projection.name].emplace_back(std::move(tmp_part->part));
        }
    }
}


void MergeTask::ExecuteAndFinalizeHorizontalPart::finalizeProjections() const
{
    for (size_t i = 0, size = global_ctx->projections_to_rebuild.size(); i < size; ++i)
    {
        const auto & projection = *global_ctx->projections_to_rebuild[i];
        auto & projection_squash_plan = ctx->projection_squashes[i];
        auto squashed_chunk = Squashing::squash(projection_squash_plan.flush());
        if (squashed_chunk)
        {
            auto result = projection_squash_plan.getHeader()->cloneWithColumns(squashed_chunk.detachColumns());
            auto temp_part = MergeTreeDataWriter::writeTempProjectionPart(
                *global_ctx->data, ctx->log, result, projection, global_ctx->new_data_part.get(), ++ctx->projection_block_num);

            temp_part->finalize();
            temp_part->part->getDataPartStorage().commitTransaction();
            ctx->projection_parts[projection.name].emplace_back(std::move(temp_part->part));
        }
    }

    ctx->projection_parts_iterator = std::make_move_iterator(ctx->projection_parts.begin());
    if (ctx->projection_parts_iterator != std::make_move_iterator(ctx->projection_parts.end()))
        constructTaskForProjectionPartsMerge();
}


void MergeTask::ExecuteAndFinalizeHorizontalPart::constructTaskForProjectionPartsMerge() const
{
    auto && [name, parts] = *ctx->projection_parts_iterator;
    const auto & projection = global_ctx->metadata_snapshot->projections.get(name);

    ctx->merge_projection_parts_task_ptr = std::make_unique<MergeProjectionPartsTask>
    (
        name,
        std::move(parts),
        projection,
        ctx->projection_block_num,
        global_ctx->context,
        global_ctx->holder,
        global_ctx->mutator,
        global_ctx->merge_entry,
        global_ctx->time_of_merge,
        global_ctx->new_data_part,
        global_ctx->space_reservation
    );
}


bool MergeTask::ExecuteAndFinalizeHorizontalPart::executeMergeProjections() const
{
    /// In case if there are no projections we didn't construct a task
    if (!ctx->merge_projection_parts_task_ptr)
        return false;

    if (ctx->merge_projection_parts_task_ptr->executeStep())
        return true;

    ++ctx->projection_parts_iterator;

    if (ctx->projection_parts_iterator == std::make_move_iterator(ctx->projection_parts.end()))
        return false;

    constructTaskForProjectionPartsMerge();

    return true;
}

bool MergeTask::ExecuteAndFinalizeHorizontalPart::executeImpl() const
{
    Stopwatch watch(CLOCK_MONOTONIC_COARSE);
    UInt64 step_time_ms
        = (*global_ctx->data->getSettings())[MergeTreeSetting::background_task_preferred_step_execution_time_ms].totalMilliseconds();

    do
    {
        Block block;

        if (ctx->is_cancelled() || !global_ctx->merging_executor->pull(block))
        {
            finalize();
            return false;
        }

        /// Record _part_offset mapping and remove unneeded column
        if (global_ctx->merged_part_offsets && global_ctx->parent_part == nullptr)
        {
            if (global_ctx->merged_part_offsets->isMappingEnabled())
            {
                chassert(block.has("_part_index"));
                auto part_index_column = block.getByName("_part_index").column->convertToFullColumnIfSparse();
                const auto & index_data = assert_cast<const ColumnUInt64 &>(*part_index_column).getData();
                global_ctx->merged_part_offsets->insert(index_data.begin(), index_data.end());
                block.erase("_part_index");
            }
        }

        global_ctx->rows_written += block.rows();
        const_cast<MergedBlockOutputStream &>(*global_ctx->to).write(block);

        if (global_ctx->merge_may_reduce_rows)
        {
            global_ctx->new_data_part->minmax_idx->update(
                block, MergeTreeData::getMinMaxColumnsNames(global_ctx->metadata_snapshot->getPartitionKey()));
        }

        calculateProjections(block);

        UInt64 result_rows = 0;
        UInt64 result_bytes = 0;
        global_ctx->merged_pipeline.tryGetResultRowsAndBytes(result_rows, result_bytes);
        global_ctx->merge_list_element_ptr->rows_written = result_rows;
        global_ctx->merge_list_element_ptr->bytes_written_uncompressed = result_bytes;

        /// Reservation updates is not performed yet, during the merge it may lead to higher free space requirements
        if (global_ctx->space_reservation && ctx->sum_input_rows_upper_bound)
        {
            /// The same progress from merge_entry could be used for both algorithms (it should be more accurate)
            /// But now we are using inaccurate row-based estimation in Horizontal case for backward compatibility
            Float64 progress = (global_ctx->chosen_merge_algorithm == MergeAlgorithm::Horizontal)
                ? std::min(1., 1. * global_ctx->rows_written / ctx->sum_input_rows_upper_bound)
                : std::min(1., global_ctx->merge_list_element_ptr->progress.load(std::memory_order_relaxed));

            global_ctx->space_reservation->update(static_cast<size_t>((1. - progress) * ctx->initial_reservation));
        }
    } while (watch.elapsedMilliseconds() < step_time_ms);

    /// Need execute again
    return true;
}


void MergeTask::ExecuteAndFinalizeHorizontalPart::finalize() const
{
    finalizeProjections();
    global_ctx->merging_executor.reset();
    global_ctx->merged_pipeline.reset();

    global_ctx->checkOperationIsNotCanceled();

    if (ctx->need_remove_expired_values && global_ctx->ttl_merges_blocker->isCancelled())
        throw Exception(ErrorCodes::ABORTED, "Cancelled merging parts with expired TTL");

    const size_t sum_compressed_bytes_upper_bound = global_ctx->merge_list_element_ptr->total_size_bytes_compressed;
    ctx->need_sync = global_ctx->data->getSettings()->needSyncPart(ctx->sum_input_rows_upper_bound, sum_compressed_bytes_upper_bound);
}

bool MergeTask::VerticalMergeStage::prepareVerticalMergeForAllColumns() const
{
    /// No need to execute this part if it is horizontal merge.
    if (global_ctx->chosen_merge_algorithm != MergeAlgorithm::Vertical)
        return false;

    size_t sum_input_rows_exact = global_ctx->merge_list_element_ptr->rows_read;
    size_t input_rows_filtered = *global_ctx->input_rows_filtered;
    global_ctx->merge_list_element_ptr->columns_written = global_ctx->merging_columns.size();
    global_ctx->merge_list_element_ptr->progress.store(ctx->column_sizes->keyColumnsWeight(), std::memory_order_relaxed);

    /// Ensure data has written to disk.
    size_t rows_sources_count = ctx->rows_sources_temporary_file->finalizeWriting();
    /// In special case, when there is only one source part, and no rows were skipped, we may have
    /// skipped writing rows_sources file. Otherwise rows_sources_count must be equal to the total
    /// number of input rows.
    /// Note that only one byte index is written for each row, so number of rows is equals to the number of bytes written.
    if ((rows_sources_count > 0 || global_ctx->future_part->parts.size() > 1) && sum_input_rows_exact != rows_sources_count + input_rows_filtered)
        throw Exception(
                        ErrorCodes::LOGICAL_ERROR,
                        "Number of rows in source parts ({}) excluding filtered rows ({}) differs from number "
                        "of bytes written to rows_sources file ({}). It is a bug.",
                        sum_input_rows_exact, input_rows_filtered, rows_sources_count);


    ctx->it_name_and_type = global_ctx->gathering_columns.cbegin();

    const auto & storage_settings = *global_ctx->data->getSettings();

    if (global_ctx->new_data_part->getDataPartStorage().supportParallelWrite())
        ctx->max_delayed_streams = storage_settings[MergeTreeSetting::max_merge_delayed_streams_for_parallel_write];

    bool all_parts_on_remote_disks = std::ranges::all_of(global_ctx->future_part->parts, [](const auto & part) { return part->isStoredOnRemoteDisk(); });
    ctx->use_prefetch = all_parts_on_remote_disks && storage_settings[MergeTreeSetting::vertical_merge_remote_filesystem_prefetch];

    if (ctx->use_prefetch && ctx->it_name_and_type != global_ctx->gathering_columns.end())
        ctx->prepared_pipeline = createPipelineForReadingOneColumn(ctx->it_name_and_type->name);

    return false;
}

/// Gathers values from all parts for one column using rows sources temporary file
class ColumnGathererStep : public ITransformingStep
{
public:
    ColumnGathererStep(
        const SharedHeader & input_header_,
        const String & rows_sources_temporary_file_name_,
        UInt64 merge_block_size_rows_,
        UInt64 merge_block_size_bytes_,
        std::optional<size_t> max_dynamic_subcolumns_,
        bool is_result_sparse_)
        : ITransformingStep(input_header_, input_header_, getTraits())
        , rows_sources_temporary_file_name(rows_sources_temporary_file_name_)
        , merge_block_size_rows(merge_block_size_rows_)
        , merge_block_size_bytes(merge_block_size_bytes_)
        , max_dynamic_subcolumns(max_dynamic_subcolumns_)
        , is_result_sparse(is_result_sparse_)
    {}

    String getName() const override { return "ColumnGatherer"; }

    void transformPipeline(QueryPipelineBuilder & pipeline, const BuildQueryPipelineSettings & pipeline_settings) override
    {
        const auto & header = pipeline.getSharedHeader();
        const auto input_streams_count = pipeline.getNumStreams();

        if (!pipeline_settings.temporary_file_lookup)
            throw Exception(ErrorCodes::LOGICAL_ERROR, "Temporary file lookup is not set in pipeline settings for vertical merge");

        auto rows_sources_read_buf = pipeline_settings.temporary_file_lookup->getTemporaryFileForReading(rows_sources_temporary_file_name);

        auto transform = std::make_unique<ColumnGathererTransform>(
            header,
            input_streams_count,
            std::move(rows_sources_read_buf),
            merge_block_size_rows,
            merge_block_size_bytes,
            max_dynamic_subcolumns,
            is_result_sparse);

        pipeline.addTransform(std::move(transform));
    }

    void updateOutputHeader() override
    {
        output_header = input_headers.front();
    }

private:
    static Traits getTraits()
    {
        return ITransformingStep::Traits
        {
            {
                .returns_single_stream = true,
                .preserves_number_of_streams = true,
                .preserves_sorting = true,
            },
            {
                .preserves_number_of_rows = false,
            }
        };
    }

    MergeTreeData::MergingParams merging_params{};
    const String rows_sources_temporary_file_name;
    const UInt64 merge_block_size_rows;
    const UInt64 merge_block_size_bytes;
    const std::optional<size_t> max_dynamic_subcolumns;
    const bool is_result_sparse;
};

MergeTask::VerticalMergeRuntimeContext::PreparedColumnPipeline
MergeTask::VerticalMergeStage::createPipelineForReadingOneColumn(const String & column_name) const
{
    /// Read from all parts
    std::vector<QueryPlanPtr> plans;
    size_t part_starting_offset = 0;
    /// Do not apply mask for lightweight delete in vertical merge, because it is applied in merging algorithm
    bool apply_deleted_mask = !global_ctx->vertical_lightweight_delete;

    for (size_t part_num = 0; part_num < global_ctx->future_part->parts.size(); ++part_num)
    {
        auto plan_for_part = std::make_unique<QueryPlan>();
        createReadFromPartStep(
            MergeTreeSequentialSourceType::Merge,
            *plan_for_part,
            *global_ctx->data,
            global_ctx->storage_snapshot,
            RangesInDataPart(global_ctx->future_part->parts[part_num], nullptr, part_num, part_starting_offset),
            global_ctx->alter_conversions[part_num],
            global_ctx->merged_part_offsets,
            Names{column_name},
            global_ctx->input_rows_filtered,
            apply_deleted_mask,
            /*filter=*/ std::nullopt,
            ctx->read_with_direct_io,
            ctx->use_prefetch,
            global_ctx->context,
            getLogger("VerticalMergeStage"));

        plans.emplace_back(std::move(plan_for_part));
        part_starting_offset += global_ctx->future_part->parts[part_num]->rows_count;
    }

    QueryPlan merge_column_query_plan;

    /// Union of all parts streams
    {
        SharedHeaders input_headers;
        input_headers.reserve(plans.size());
        for (auto & plan : plans)
            input_headers.emplace_back(plan->getCurrentHeader());

        auto union_step = std::make_unique<UnionStep>(std::move(input_headers));
        merge_column_query_plan.unitePlans(std::move(union_step), std::move(plans));
    }

    /// Add column gatherer step
    {
        const auto merge_tree_settings = global_ctx->data->getSettings();
        std::optional<size_t> max_dynamic_subcolumns = std::nullopt;
        if (global_ctx->future_part->part_format.part_type == MergeTreeDataPartType::Wide)
            max_dynamic_subcolumns = (*merge_tree_settings)[MergeTreeSetting::merge_max_dynamic_subcolumns_in_wide_part].valueOrNullopt();

        bool is_result_sparse = ISerialization::hasKind(global_ctx->new_data_part->getSerialization(column_name)->getKindStack(), ISerialization::Kind::SPARSE);
        auto merge_step = std::make_unique<ColumnGathererStep>(
            merge_column_query_plan.getCurrentHeader(),
            RowsSourcesTemporaryFile::FILE_ID,
            (*merge_tree_settings)[MergeTreeSetting::merge_max_block_size],
            (*merge_tree_settings)[MergeTreeSetting::merge_max_block_size_bytes],
            max_dynamic_subcolumns,
            is_result_sparse);
        merge_step->setStepDescription("Gather column");
        merge_column_query_plan.addStep(std::move(merge_step));
    }

    /// Add expression step for indexes
    MergeTreeIndices indexes_to_recalc;
    IndicesDescription indexes_to_recalc_description;
    {
        auto indexes_it = global_ctx->skip_indexes_by_column.find(column_name);

        if (indexes_it != global_ctx->skip_indexes_by_column.end())
        {
            indexes_to_recalc_description = indexes_it->second;
            indexes_to_recalc = MergeTreeIndexFactory::instance().getMany(indexes_it->second);

            auto indices_expression = indexes_it->second.getSingleExpressionForIndices(global_ctx->metadata_snapshot->getColumns(), global_ctx->data->getContext());
            auto indices_expression_dag = indices_expression->getActionsDAG().clone();
            auto extracting_subcolumns_dag = createSubcolumnsExtractionActions(*merge_column_query_plan.getCurrentHeader(), indices_expression_dag.getRequiredColumnsNames(), global_ctx->data->getContext());
            indices_expression_dag.addMaterializingOutputActions(/*materialize_sparse=*/ true); /// Const columns cannot be written without materialization.
            auto calculate_indices_expression_step = std::make_unique<ExpressionStep>(
                merge_column_query_plan.getCurrentHeader(),
                ActionsDAG::merge(std::move(extracting_subcolumns_dag), std::move(indices_expression_dag)));
            merge_column_query_plan.addStep(std::move(calculate_indices_expression_step));
        }
    }

    QueryPlanOptimizationSettings optimization_settings(global_ctx->context);
    auto pipeline_settings = BuildQueryPipelineSettings(global_ctx->context);
    pipeline_settings.temporary_file_lookup = ctx->rows_sources_temporary_file;
    auto builder = merge_column_query_plan.buildQueryPipeline(optimization_settings, pipeline_settings);

    return {QueryPipelineBuilder::getPipeline(std::move(*builder)), std::move(indexes_to_recalc)};
}

void MergeTask::VerticalMergeStage::prepareVerticalMergeForOneColumn() const
{
    const auto & column_name = ctx->it_name_and_type->name;

    ctx->progress_before = global_ctx->merge_list_element_ptr->progress.load(std::memory_order_relaxed);
    global_ctx->column_progress = std::make_unique<MergeStageProgress>(ctx->progress_before, ctx->column_sizes->columnWeight(column_name));

    VerticalMergeRuntimeContext::PreparedColumnPipeline column_pipepline;
    if (ctx->prepared_pipeline)
    {
        column_pipepline = std::move(*ctx->prepared_pipeline);

        /// Prepare next column pipeline to initiate prefetching
        auto next_column_it = std::next(ctx->it_name_and_type);
        if (next_column_it != global_ctx->gathering_columns.end())
            ctx->prepared_pipeline = createPipelineForReadingOneColumn(next_column_it->name);
    }
    else
    {
        column_pipepline = createPipelineForReadingOneColumn(column_name);
    }

    ctx->column_parts_pipeline = std::move(column_pipepline.pipeline);

    /// Dereference unique_ptr
    ctx->column_parts_pipeline.setProgressCallback(MergeProgressCallback(
        global_ctx->merge_list_element_ptr,
        global_ctx->watch_prev_elapsed,
        *global_ctx->column_progress,
        [&my_ctx = *global_ctx]() { my_ctx.checkOperationIsNotCanceled(); }));

    /// Is calculated inside MergeProgressCallback.
    ctx->column_parts_pipeline.disableProfileEventUpdate();
    ctx->executor = std::make_unique<PullingPipelineExecutor>(ctx->column_parts_pipeline);
    NamesAndTypesList columns_list = {*ctx->it_name_and_type};

    ctx->column_to = std::make_unique<MergedColumnOnlyOutputStream>(
        global_ctx->new_data_part,
        global_ctx->metadata_snapshot,
        columns_list,
        column_pipepline.indexes_to_recalc,
        getStatisticsForColumns(columns_list, global_ctx->metadata_snapshot),
        ctx->compression_codec,
        global_ctx->to->getIndexGranularity(),
        global_ctx->merge_list_element_ptr->total_size_bytes_uncompressed,
        &global_ctx->written_offset_columns);

    ctx->column_elems_written = 0;
}


bool MergeTask::VerticalMergeStage::executeVerticalMergeForOneColumn() const
{
    Stopwatch watch(CLOCK_MONOTONIC_COARSE);
    UInt64 step_time_ms = (*global_ctx->data->getSettings())[MergeTreeSetting::background_task_preferred_step_execution_time_ms].totalMilliseconds();

    do
    {
        Block block;

        if (global_ctx->isCancelled()
            || !ctx->executor->pull(block))
            return false;

        ctx->column_elems_written += block.rows();
        ctx->column_to->write(block);
    } while (watch.elapsedMilliseconds() < step_time_ms);

    /// Need execute again
    return true;
}


void MergeTask::VerticalMergeStage::finalizeVerticalMergeForOneColumn() const
{
    const String & column_name = ctx->it_name_and_type->name;
    global_ctx->checkOperationIsNotCanceled();

    ctx->executor.reset();
    auto changed_checksums = ctx->column_to->fillChecksums(global_ctx->new_data_part, global_ctx->checksums_gathered_columns);
    global_ctx->checksums_gathered_columns.add(std::move(changed_checksums));
    const auto & columns_substreams = ctx->column_to->getColumnsSubstreams();
    global_ctx->gathered_columns_substreams = ColumnsSubstreams::merge(global_ctx->gathered_columns_substreams, columns_substreams, global_ctx->new_data_part->getColumns().getNames());

    auto cached_marks = ctx->column_to->releaseCachedMarks();
    for (auto & [name, marks] : cached_marks)
        global_ctx->cached_marks.emplace(name, std::move(marks));

    ctx->delayed_streams.emplace_back(std::move(ctx->column_to));

    while (ctx->delayed_streams.size() > ctx->max_delayed_streams)
    {
        ctx->delayed_streams.front()->finish(ctx->need_sync);
        ctx->delayed_streams.pop_front();
    }

    if (!global_ctx->isCancelled() && global_ctx->rows_written != ctx->column_elems_written)
    {
        throw Exception(ErrorCodes::LOGICAL_ERROR, "Written {} elements of column {}, but {} rows of PK columns",
                        toString(ctx->column_elems_written), column_name, toString(global_ctx->rows_written));
    }

    UInt64 rows = 0;
    UInt64 bytes = 0;
    ctx->column_parts_pipeline.tryGetResultRowsAndBytes(rows, bytes);

    /// NOTE: 'progress' is modified by single thread, but it may be concurrently read from MergeListElement::getInfo() (StorageSystemMerges).

    global_ctx->merge_list_element_ptr->columns_written += 1;
    global_ctx->merge_list_element_ptr->bytes_written_uncompressed += bytes;
    global_ctx->merge_list_element_ptr->progress.store(ctx->progress_before + ctx->column_sizes->columnWeight(column_name), std::memory_order_relaxed);

    /// This is the external loop increment.
    ++ctx->it_name_and_type;
}


bool MergeTask::VerticalMergeStage::finalizeVerticalMergeForAllColumns() const
{
    for (auto & stream : ctx->delayed_streams)
        stream->finish(ctx->need_sync);

    return false;
}


bool MergeTask::MergeProjectionsStage::mergeMinMaxIndexAndPrepareProjections() const
{
    if (!global_ctx->merge_may_reduce_rows)
    {
        for (const auto & part : global_ctx->future_part->parts)
        {
            /// Skip empty parts,
            /// (that can be created in StorageReplicatedMergeTree::createEmptyPartInsteadOfLost())
            /// since they can incorrectly set min,
            /// that will be changed after one more merge/OPTIMIZE.
            if (!part->isEmpty())
                global_ctx->new_data_part->minmax_idx->merge(*part->minmax_idx);
        }
    }

    /// Print overall profiling info. NOTE: it may duplicates previous messages
    {
        ProfileEvents::increment(ProfileEvents::MergedColumns, global_ctx->merging_columns.size());
        ProfileEvents::increment(ProfileEvents::GatheredColumns, global_ctx->gathering_columns.size());

        double elapsed_seconds = global_ctx->merge_list_element_ptr->watch.elapsedSeconds();
        LOG_DEBUG(ctx->log,
            "Merge sorted {} rows, containing {} columns ({} merged, {} gathered) in {} sec., {} rows/sec., {}/sec.",
            global_ctx->merge_list_element_ptr->rows_read.load(),
            global_ctx->storage_columns.size(),
            global_ctx->merging_columns.size(),
            global_ctx->gathering_columns.size(),
            elapsed_seconds,
            global_ctx->merge_list_element_ptr->rows_read / elapsed_seconds,
            ReadableSize(global_ctx->merge_list_element_ptr->bytes_read_uncompressed / elapsed_seconds));
    }

    if (global_ctx->merged_part_offsets && !global_ctx->projections_to_merge.empty())
        global_ctx->merged_part_offsets->flush();

    for (const auto & projection : global_ctx->projections_to_merge)
    {
        MergeTreeData::DataPartsVector projection_parts = global_ctx->projections_to_merge_parts[projection->name];
        LOG_DEBUG(
            ctx->log,
            "Selected {} projection_parts from {} to {}",
            projection_parts.size(),
            projection_parts.front()->name,
            projection_parts.back()->name);

        auto projection_future_part = std::make_shared<FutureMergedMutatedPart>();
        projection_future_part->assign(std::move(projection_parts), /*patch_parts_=*/ {});
        projection_future_part->name = projection->name;
        // TODO (ab): path in future_part is only for merge process introspection, which is not available for merges of projection parts.
        // Let's comment this out to avoid code inconsistency and add it back after we implement projection merge introspection.
        // projection_future_part->path = global_ctx->future_part->path + "/" + projection.name + ".proj/";
        projection_future_part->part_info = MergeListElement::FAKE_RESULT_PART_FOR_PROJECTION;

        MergeTreeData::MergingParams projection_merging_params;
        projection_merging_params.mode = MergeTreeData::MergingParams::Ordinary;
        if (projection->type == ProjectionDescription::Type::Aggregate)
            projection_merging_params.mode = MergeTreeData::MergingParams::Aggregating;

        ctx->tasks_for_projections.emplace_back(std::make_shared<MergeTask>(
            projection_future_part,
            projection->metadata,
            global_ctx->merge_entry,
            std::make_unique<MergeListElement>((*global_ctx->merge_entry)->table_id, projection_future_part, global_ctx->context),
            global_ctx->time_of_merge,
            global_ctx->context,
            *global_ctx->holder,
            global_ctx->space_reservation,
            global_ctx->deduplicate,
            global_ctx->deduplicate_by_columns,
            global_ctx->cleanup,
            projection_merging_params,
            global_ctx->need_prefix,
            global_ctx->new_data_part.get(),
            projection->with_parent_part_offset ? global_ctx->merged_part_offsets : nullptr,
            ".proj",
            NO_TRANSACTION_PTR,
            global_ctx->data,
            global_ctx->mutator,
            global_ctx->merges_blocker,
            global_ctx->ttl_merges_blocker));
    }

    /// merge projections with _part_offset first so that we can release offset mapping earlier.
    std::sort(
        ctx->tasks_for_projections.begin(),
        ctx->tasks_for_projections.end(),
        [](const auto & l, const auto & r) { return l->global_ctx->merged_part_offsets && !r->global_ctx->merged_part_offsets; });

    /// We will iterate through projections and execute them
    ctx->projections_iterator = ctx->tasks_for_projections.begin();

    return false;
}


bool MergeTask::MergeProjectionsStage::executeProjections() const
{
    if (ctx->projections_iterator == ctx->tasks_for_projections.end())
        return false;

    /// Release offset mapping when all projections with _part_offset has been merged.
    if (global_ctx->merged_part_offsets && !(*ctx->projections_iterator)->global_ctx->merged_part_offsets)
        global_ctx->merged_part_offsets->clear();

    if ((*ctx->projections_iterator)->execute())
        return true;

    ++ctx->projections_iterator;
    return true;
}


bool MergeTask::MergeProjectionsStage::finalizeProjectionsAndWholeMerge() const
{
    for (const auto & task : ctx->tasks_for_projections)
    {
        auto part = task->getFuture().get();
        global_ctx->new_data_part->addProjectionPart(part->name, std::move(part));
    }

    if (global_ctx->chosen_merge_algorithm != MergeAlgorithm::Vertical)
        global_ctx->to->finalizePart(global_ctx->new_data_part, ctx->need_sync);
    else
        global_ctx->to->finalizePart(global_ctx->new_data_part, ctx->need_sync, &global_ctx->storage_columns, &global_ctx->checksums_gathered_columns, &global_ctx->gathered_columns_substreams);

    auto cached_marks = global_ctx->to->releaseCachedMarks();
    for (auto & [name, marks] : cached_marks)
        global_ctx->cached_marks.emplace(name, std::move(marks));

    global_ctx->new_data_part->getDataPartStorage().precommitTransaction();
    global_ctx->promise.set_value(std::exchange(global_ctx->new_data_part, nullptr));

    return false;
}

MergeTask::StageRuntimeContextPtr MergeTask::MergeProjectionsStage::getContextForNextStage()
{
    /// Do not increment for projection stage because time is already accounted in main task.
    /// The projection stage has its own empty projection stage which may add a drift of several milliseconds.
    if (global_ctx->parent_part == nullptr)
    {
        ProfileEvents::increment(ProfileEvents::MergeExecuteMilliseconds, ctx->elapsed_execute_ns / 1000000UL);
        ProfileEvents::increment(ProfileEvents::MergeProjectionStageExecuteMilliseconds, ctx->elapsed_execute_ns / 1000000UL);
    }

    return nullptr;
}

bool MergeTask::VerticalMergeStage::execute()
{
    chassert(subtasks_iterator != subtasks.end());

    Stopwatch watch;
    bool res = (this->**subtasks_iterator)();
    ctx->elapsed_execute_ns += watch.elapsedNanoseconds();

    if (res)
        return res;

    /// Move to the next subtask in an array of subtasks
    ++subtasks_iterator;

    return subtasks_iterator != subtasks.end();
}

void MergeTask::VerticalMergeStage::cancel() noexcept
{
    if (ctx->column_to)
        ctx->column_to->cancel();

    if (ctx->prepared_pipeline.has_value())
        ctx->prepared_pipeline->pipeline.cancel();

    for (auto & stream : ctx->delayed_streams)
        stream->cancel();

    if (ctx->executor)
        ctx->executor->cancel();

}

bool MergeTask::MergeProjectionsStage::execute()
{
    chassert(subtasks_iterator != subtasks.end());

    Stopwatch watch;
    bool res = (this->**subtasks_iterator)();
    ctx->elapsed_execute_ns += watch.elapsedNanoseconds();

    if (res)
        return res;

    /// Move to the next subtask in an array of subtasks
    ++subtasks_iterator;
    return subtasks_iterator != subtasks.end();
}

void MergeTask::MergeProjectionsStage::cancel() noexcept
{
    for (auto & prj_task: ctx->tasks_for_projections)
        prj_task->cancel();
}


bool MergeTask::VerticalMergeStage::executeVerticalMergeForAllColumns() const
{
    /// No need to execute this part if it is horizontal merge.
    if (global_ctx->chosen_merge_algorithm != MergeAlgorithm::Vertical)
        return false;

    /// This is the external cycle condition
    if (ctx->it_name_and_type == global_ctx->gathering_columns.end())
        return false;

    switch (ctx->vertical_merge_one_column_state)
    {
        case VerticalMergeRuntimeContext::State::NEED_PREPARE:
        {
            prepareVerticalMergeForOneColumn();
            ctx->vertical_merge_one_column_state = VerticalMergeRuntimeContext::State::NEED_EXECUTE;
            return true;
        }
        case VerticalMergeRuntimeContext::State::NEED_EXECUTE:
        {
            if (executeVerticalMergeForOneColumn())
                return true;

            ctx->vertical_merge_one_column_state = VerticalMergeRuntimeContext::State::NEED_FINISH;
            return true;
        }
        case VerticalMergeRuntimeContext::State::NEED_FINISH:
        {
            finalizeVerticalMergeForOneColumn();
            ctx->vertical_merge_one_column_state = VerticalMergeRuntimeContext::State::NEED_PREPARE;
            return true;
        }
    }
    return false;
}


bool MergeTask::execute()
try
{
    chassert(stages_iterator != stages.end());
    const auto & current_stage = *stages_iterator;

    if (current_stage->execute())
        return true;

    /// Stage is finished, need to initialize context for the next stage and update profile events.

    UInt64 current_elapsed_ms = global_ctx->merge_list_element_ptr->watch.elapsedMilliseconds();
    UInt64 stage_elapsed_ms = current_elapsed_ms - global_ctx->prev_elapsed_ms;
    global_ctx->prev_elapsed_ms = current_elapsed_ms;

    auto next_stage_context = current_stage->getContextForNextStage();

    /// Do not increment for projection stage because time is already accounted in main task.
    if (global_ctx->parent_part == nullptr)
    {
        ProfileEvents::increment(current_stage->getTotalTimeProfileEvent(), stage_elapsed_ms);
        ProfileEvents::increment(ProfileEvents::MergeTotalMilliseconds, stage_elapsed_ms);
    }

    /// Move to the next stage in an array of stages
    ++stages_iterator;
    if (stages_iterator == stages.end())
        return false;

    (*stages_iterator)->setRuntimeContext(std::move(next_stage_context), global_ctx);
    return true;
}
catch (...)
{
    DimensionalMetrics::add(
        DimensionalMetrics::MergeFailures,
        {String(ErrorCodes::getName(getCurrentExceptionCode()))});
    throw;
}

void MergeTask::cancel() noexcept
{
    if (stages_iterator != stages.end())
        (*stages_iterator)->cancel();

    if (global_ctx->merging_executor)
        global_ctx->merging_executor->cancel();

    global_ctx->merged_pipeline.cancel();

    if (global_ctx->to)
        global_ctx->to->cancel();

    if (global_ctx->new_data_part)
        global_ctx->new_data_part->removeIfNeeded();
}


/// Apply merge strategy (Ordinary, Collapsing, Aggregating, etc) to the stream
class MergePartsStep : public ITransformingStep
{
public:
    MergePartsStep(
        const SharedHeader & input_header_,
        const SortDescription & sort_description_,
        const Names partition_and_sorting_required_columns_,
        const MergeTreeData::MergingParams & merging_params_,
        const String & rows_sources_temporary_file_name_,
        const std::optional<String> & filter_column_name_,
        UInt64 merge_block_size_rows_,
        UInt64 merge_block_size_bytes_,
        std::optional<size_t> max_dynamic_subcolumns_,
        bool blocks_are_granules_size_,
        bool cleanup_,
        time_t time_of_merge_)
        : ITransformingStep(input_header_, input_header_, getTraits())
        , sort_description(sort_description_)
        , partition_and_sorting_required_columns(partition_and_sorting_required_columns_)
        , merging_params(merging_params_)
        , rows_sources_temporary_file_name(rows_sources_temporary_file_name_)
        , filter_column_name(filter_column_name_)
        , merge_block_size_rows(merge_block_size_rows_)
        , merge_block_size_bytes(merge_block_size_bytes_)
        , max_dynamic_subcolumns(max_dynamic_subcolumns_)
        , blocks_are_granules_size(blocks_are_granules_size_)
        , cleanup(cleanup_)
        , time_of_merge(time_of_merge_)
    {}

    String getName() const override { return "MergeParts"; }

    void transformPipeline(QueryPipelineBuilder & pipeline, const BuildQueryPipelineSettings & pipeline_settings) override
    {
        /// The order of the streams is important: when the key is matched, the elements go in the order of the source stream number.
        /// In the merged part, the lines with the same key must be in the ascending order of the identifier of original part,
        ///  that is going in insertion order.
        ProcessorPtr merged_transform;

        auto header = pipeline.getSharedHeader();
        const auto input_streams_count = pipeline.getNumStreams();

        WriteBuffer * rows_sources_write_buf = nullptr;
        if (!rows_sources_temporary_file_name.empty())
        {
            if (!pipeline_settings.temporary_file_lookup)
                throw Exception(ErrorCodes::LOGICAL_ERROR, "Temporary file lookup is not set in pipeline settings for vertical merge");
            rows_sources_write_buf = &pipeline_settings.temporary_file_lookup->getTemporaryFileForWriting(rows_sources_temporary_file_name);
        }

        switch (merging_params.mode)
        {
            case MergeTreeData::MergingParams::Ordinary:
                merged_transform = std::make_shared<MergingSortedTransform>(
                    header,
                    input_streams_count,
                    sort_description,
                    merge_block_size_rows,
                    merge_block_size_bytes,
                    max_dynamic_subcolumns,
                    SortingQueueStrategy::Default,
                    /* limit_= */0,
                    /* always_read_till_end_= */false,
                    rows_sources_write_buf,
                    filter_column_name,
                    blocks_are_granules_size);
                break;

            case MergeTreeData::MergingParams::Collapsing:
                merged_transform = std::make_shared<CollapsingSortedTransform>(
                    header, input_streams_count, sort_description, merging_params.sign_column, false,
                    merge_block_size_rows, merge_block_size_bytes, max_dynamic_subcolumns, rows_sources_write_buf, blocks_are_granules_size);
                break;

            case MergeTreeData::MergingParams::Summing:
                merged_transform = std::make_shared<SummingSortedTransform>(
                    header, input_streams_count, sort_description, merging_params.columns_to_sum, partition_and_sorting_required_columns, merge_block_size_rows, merge_block_size_bytes, max_dynamic_subcolumns);
                break;

            case MergeTreeData::MergingParams::Aggregating:
                merged_transform = std::make_shared<AggregatingSortedTransform>(header, input_streams_count, sort_description, merge_block_size_rows, merge_block_size_bytes, max_dynamic_subcolumns);
                break;

            case MergeTreeData::MergingParams::Replacing:
                merged_transform = std::make_shared<ReplacingSortedTransform>(
                    header, input_streams_count, sort_description, merging_params.is_deleted_column, merging_params.version_column,
                    merge_block_size_rows, merge_block_size_bytes, max_dynamic_subcolumns, rows_sources_write_buf, blocks_are_granules_size,
                    cleanup);
                break;

            case MergeTreeData::MergingParams::Coalescing:
                merged_transform = std::make_shared<CoalescingSortedTransform>(
                    header, input_streams_count, sort_description, merging_params.columns_to_sum, partition_and_sorting_required_columns, merge_block_size_rows, merge_block_size_bytes, max_dynamic_subcolumns);
                break;

            case MergeTreeData::MergingParams::Graphite:
                merged_transform = std::make_shared<GraphiteRollupSortedTransform>(
                    header, input_streams_count, sort_description, merge_block_size_rows, merge_block_size_bytes, max_dynamic_subcolumns,
                    merging_params.graphite_params, time_of_merge);
                break;

            case MergeTreeData::MergingParams::VersionedCollapsing:
                merged_transform = std::make_shared<VersionedCollapsingTransform>(
                    header, input_streams_count, sort_description, merging_params.sign_column,
                    merge_block_size_rows, merge_block_size_bytes, max_dynamic_subcolumns, rows_sources_write_buf, blocks_are_granules_size);
                break;
        }

        pipeline.addTransform(std::move(merged_transform));

#ifndef NDEBUG
        if (!sort_description.empty())
        {
            pipeline.addSimpleTransform([&](const SharedHeader & header_)
            {
                auto transform = std::make_shared<CheckSortedTransform>(header_, sort_description);
                return transform;
            });
        }
#endif
    }

    void updateOutputHeader() override
    {
        output_header = input_headers.front();
    }

private:
    static Traits getTraits()
    {
        return ITransformingStep::Traits
        {
            {
                .returns_single_stream = true,
                .preserves_number_of_streams = true,
                .preserves_sorting = true,
            },
            {
                .preserves_number_of_rows = false,
            }
        };
    }

    const SortDescription sort_description;
    const Names partition_and_sorting_required_columns;
    const MergeTreeData::MergingParams merging_params{};
    const String rows_sources_temporary_file_name;
    const std::optional<String> filter_column_name;
    const UInt64 merge_block_size_rows;
    const UInt64 merge_block_size_bytes;
    const std::optional<size_t> max_dynamic_subcolumns;
    const bool blocks_are_granules_size;
    const bool cleanup{false};
    const time_t time_of_merge{0};
};

class TTLStep : public ITransformingStep
{
public:
    TTLStep(
        const SharedHeader & input_header_,
        const ContextPtr & context_,
        const MergeTreeData & storage_,
        const StorageMetadataPtr & metadata_snapshot_,
        const MergeTreeData::MutableDataPartPtr & data_part_,
        const NamesAndTypesList & expired_columns_,
        time_t current_time,
        bool force_)
        : ITransformingStep(input_header_, TTLTransform::addExpiredColumnsToBlock(input_header_, expired_columns_), getTraits())
    {
        transform = std::make_shared<TTLTransform>(
            context_, input_header_, storage_, metadata_snapshot_, data_part_, expired_columns_, current_time, force_);
        subqueries_for_sets = transform->getSubqueries();
    }

    String getName() const override { return "TTL"; }

    PreparedSets::Subqueries getSubqueries() { return std::move(subqueries_for_sets); }

    void transformPipeline(QueryPipelineBuilder & pipeline, const BuildQueryPipelineSettings &) override
    {
        pipeline.addTransform(transform);
    }

    void updateOutputHeader() override
    {
        output_header = input_headers.front();
    }

private:
    static Traits getTraits()
    {
        return ITransformingStep::Traits
        {
            {
                .returns_single_stream = true,
                .preserves_number_of_streams = true,
                .preserves_sorting = true,
            },
            {
                .preserves_number_of_rows = false,
            }
        };
    }

    std::shared_ptr<TTLTransform> transform;
    PreparedSets::Subqueries subqueries_for_sets;
};

void MergeTask::ExecuteAndFinalizeHorizontalPart::createMergedStream() const
{
    /** Read from all parts, merge and write into a new one.
      * In passing, we calculate expression for sorting.
      */

    global_ctx->watch_prev_elapsed = 0;

    /// We count total amount of bytes in parts
    /// and use direct_io + aio if there is more than min_merge_bytes_to_use_direct_io
    ctx->read_with_direct_io = false;
    const auto merge_tree_settings = global_ctx->data->getSettings();
    if ((*merge_tree_settings)[MergeTreeSetting::min_merge_bytes_to_use_direct_io] != 0)
    {
        size_t total_size = 0;
        for (const auto & part : global_ctx->future_part->parts)
        {
            total_size += part->getBytesOnDisk();
            if (total_size >= (*merge_tree_settings)[MergeTreeSetting::min_merge_bytes_to_use_direct_io])
            {
                LOG_DEBUG(ctx->log, "Will merge parts reading files in O_DIRECT");
                ctx->read_with_direct_io = true;

                break;
            }
        }
    }

    /// Using unique_ptr, because MergeStageProgress has no default constructor
    global_ctx->horizontal_stage_progress = std::make_unique<MergeStageProgress>(
        ctx->column_sizes ? ctx->column_sizes->keyColumnsWeight() : 1.0);

    Names merging_column_names = global_ctx->merging_columns.getNames();
    for (const auto * projection : global_ctx->projections_to_merge)
    {
        /// If projection needs part offset mapping, add _part_index column to build this mapping
        if (projection->with_parent_part_offset)
        {
            if (global_ctx->metadata_snapshot->hasSortingKey())
            {
                chassert(global_ctx->merged_part_offsets == nullptr);
                chassert(std::find(merging_column_names.begin(), merging_column_names.end(), "_part_index") == merging_column_names.end());
                global_ctx->merged_part_offsets
                    = std::make_shared<MergedPartOffsets>(global_ctx->future_part->parts.size(), MergedPartOffsets::MappingMode::Enabled);
                merging_column_names.push_back("_part_index");
            }
            else
            {
                global_ctx->merged_part_offsets
                    = std::make_shared<MergedPartOffsets>(global_ctx->future_part->parts.size(), MergedPartOffsets::MappingMode::Disabled);
            }
            break;
        }
    }

    global_ctx->vertical_lightweight_delete = isVerticalLightweightDelete(*global_ctx);
    /// Do not apply mask for lightweight delete in vertical merge, because it is applied in merging algorithm
    bool apply_deleted_mask = !global_ctx->vertical_lightweight_delete;

    if (global_ctx->vertical_lightweight_delete)
    {
        merging_column_names.push_back(RowExistsColumn::name);
    }

    /// Read from all parts
    std::vector<QueryPlanPtr> plans;
    size_t part_starting_offset = 0;
    for (size_t i = 0; i < global_ctx->future_part->parts.size(); ++i)
    {
        if (global_ctx->future_part->parts[i]->getMarksCount() == 0)
            LOG_TRACE(ctx->log, "Part {} is empty", global_ctx->future_part->parts[i]->name);

        auto plan_for_part = std::make_unique<QueryPlan>();
        createReadFromPartStep(
            MergeTreeSequentialSourceType::Merge,
            *plan_for_part,
            *global_ctx->data,
            global_ctx->storage_snapshot,
            RangesInDataPart(global_ctx->future_part->parts[i], nullptr, i, part_starting_offset),
            global_ctx->alter_conversions[i],
            global_ctx->merged_part_offsets,
            merging_column_names,
            global_ctx->input_rows_filtered,
            apply_deleted_mask,
            /*filter=*/ std::nullopt,
            ctx->read_with_direct_io,
            /*prefetch=*/ false,
            global_ctx->context,
            ctx->log);

        plans.emplace_back(std::move(plan_for_part));
        part_starting_offset += global_ctx->future_part->parts[i]->rows_count;
    }

    QueryPlan merge_parts_query_plan;

    /// Union of all parts streams
    {
        SharedHeaders input_headers;
        input_headers.reserve(plans.size());
        for (auto & plan : plans)
            input_headers.emplace_back(plan->getCurrentHeader());

        auto union_step = std::make_unique<UnionStep>(std::move(input_headers));
        merge_parts_query_plan.unitePlans(std::move(union_step), std::move(plans));
    }

    if (global_ctx->metadata_snapshot->hasSortingKey())
    {
        /// Calculate sorting key expressions so that they are available for merge sorting.
        const auto & sorting_key_expression = global_ctx->metadata_snapshot->getSortingKey().expression;
        auto sorting_key_expression_dag = sorting_key_expression->getActionsDAG().clone();
        auto extracting_subcolumns_dag = createSubcolumnsExtractionActions(*merge_parts_query_plan.getCurrentHeader(), sorting_key_expression_dag.getRequiredColumnsNames(), global_ctx->data->getContext());
        auto calculate_sorting_key_expression_step = std::make_unique<ExpressionStep>(
            merge_parts_query_plan.getCurrentHeader(),
            ActionsDAG::merge(std::move(extracting_subcolumns_dag), std::move(sorting_key_expression_dag)));
        merge_parts_query_plan.addStep(std::move(calculate_sorting_key_expression_step));
    }

    SortDescription sort_description;
    /// Merge
    {
        Names sort_columns = global_ctx->metadata_snapshot->getSortingKeyColumns();
        std::vector<bool> reverse_flags = global_ctx->metadata_snapshot->getSortingKeyReverseFlags();
        sort_description.compile_sort_description = global_ctx->data->getContext()->getSettingsRef()[Setting::compile_sort_description];
        sort_description.min_count_to_compile_sort_description = global_ctx->data->getContext()->getSettingsRef()[Setting::min_count_to_compile_sort_description];

        size_t sort_columns_size = sort_columns.size();
        sort_description.reserve(sort_columns_size);

        auto partition_and_sorting_required_columns = global_ctx->metadata_snapshot->getPartitionKey().expression->getRequiredColumns();
        partition_and_sorting_required_columns.append_range(global_ctx->metadata_snapshot->getSortingKey().expression->getRequiredColumns());

        for (size_t i = 0; i < sort_columns_size; ++i)
        {
            if (!reverse_flags.empty() && reverse_flags[i])
                sort_description.emplace_back(sort_columns[i], -1, 1);
            else
                sort_description.emplace_back(sort_columns[i], 1, 1);
        }

        const bool is_vertical_merge = (global_ctx->chosen_merge_algorithm == MergeAlgorithm::Vertical);
        /// If merge is vertical we cannot calculate it
        ctx->blocks_are_granules_size = is_vertical_merge;

        if (global_ctx->cleanup && !(*merge_tree_settings)[MergeTreeSetting::allow_experimental_replacing_merge_with_cleanup])
            throw Exception(ErrorCodes::SUPPORT_IS_DISABLED, "Experimental merges with CLEANUP are not allowed");

        bool cleanup = global_ctx->cleanup && global_ctx->future_part->final;
        std::optional<String> filter_column_name = global_ctx->vertical_lightweight_delete ? std::make_optional(RowExistsColumn::name) : std::nullopt;

        std::optional<size_t> max_dynamic_subcolumns = std::nullopt;
        if (global_ctx->future_part->part_format.part_type == MergeTreeDataPartType::Wide)
            max_dynamic_subcolumns = (*merge_tree_settings)[MergeTreeSetting::merge_max_dynamic_subcolumns_in_wide_part].valueOrNullopt();

        auto merge_step = std::make_unique<MergePartsStep>(
            merge_parts_query_plan.getCurrentHeader(),
            sort_description,
            partition_and_sorting_required_columns,
            global_ctx->merging_params,
            (is_vertical_merge ? RowsSourcesTemporaryFile::FILE_ID : ""), /// rows_sources' temporary file is used only for vertical merge
            filter_column_name,
            (*merge_tree_settings)[MergeTreeSetting::merge_max_block_size],
            (*merge_tree_settings)[MergeTreeSetting::merge_max_block_size_bytes],
            max_dynamic_subcolumns,
            ctx->blocks_are_granules_size,
            cleanup,
            global_ctx->time_of_merge);

        merge_step->setStepDescription("Merge sorted parts");
        merge_parts_query_plan.addStep(std::move(merge_step));
    }

    if (global_ctx->deduplicate)
    {
        const auto & virtuals = *global_ctx->data->getVirtualsPtr();

        /// We don't want to deduplicate by virtual persistent column.
        /// If deduplicate_by_columns is empty, add all columns except virtuals.
        if (global_ctx->deduplicate_by_columns.empty())
        {
            for (const auto & column : global_ctx->merging_columns)
            {
                if (virtuals.tryGet(column.name, VirtualsKind::Persistent))
                    continue;

                global_ctx->deduplicate_by_columns.emplace_back(column.name);
            }
        }

        auto deduplication_step = std::make_unique<DistinctStep>(
            merge_parts_query_plan.getCurrentHeader(),
            SizeLimits(), 0 /*limit_hint*/,
            global_ctx->deduplicate_by_columns,
            false /*pre_distinct*/);
        deduplication_step->setStepDescription("Deduplication step");
        deduplication_step->applyOrder(sort_description); // Distinct-in-order.
        merge_parts_query_plan.addStep(std::move(deduplication_step));
    }

    PreparedSets::Subqueries subqueries;

    /// TTL step
    if (ctx->need_remove_expired_values || !global_ctx->merging_columns_expired_by_ttl.empty())
    {
        auto ttl_step = std::make_unique<TTLStep>(
            merge_parts_query_plan.getCurrentHeader(),
            global_ctx->context,
            *global_ctx->data,
            global_ctx->metadata_snapshot,
            global_ctx->new_data_part,
            global_ctx->merging_columns_expired_by_ttl,
            global_ctx->time_of_merge,
            ctx->force_ttl);
        subqueries = ttl_step->getSubqueries();
        ttl_step->setStepDescription("TTL step");
        merge_parts_query_plan.addStep(std::move(ttl_step));
    }

    /// Secondary indices expressions
    if (!global_ctx->merging_skip_indexes.empty())
    {
        auto indices_expression = global_ctx->merging_skip_indexes.getSingleExpressionForIndices(global_ctx->metadata_snapshot->getColumns(), global_ctx->data->getContext());
        auto indices_expression_dag = indices_expression->getActionsDAG().clone();
        auto extracting_subcolumns_dag = createSubcolumnsExtractionActions(*merge_parts_query_plan.getCurrentHeader(), indices_expression_dag.getRequiredColumnsNames(), global_ctx->data->getContext());
        indices_expression_dag.addMaterializingOutputActions(/*materialize_sparse=*/ true); /// Const columns cannot be written without materialization.
        auto calculate_indices_expression_step = std::make_unique<ExpressionStep>(
            merge_parts_query_plan.getCurrentHeader(),
            ActionsDAG::merge(std::move(extracting_subcolumns_dag), std::move(indices_expression_dag)));
        merge_parts_query_plan.addStep(std::move(calculate_indices_expression_step));
    }

    if (!subqueries.empty())
        addCreatingSetsStep(merge_parts_query_plan, std::move(subqueries), global_ctx->context);

    {
        QueryPlanOptimizationSettings optimization_settings(global_ctx->context);
        auto pipeline_settings = BuildQueryPipelineSettings(global_ctx->context);
        pipeline_settings.temporary_file_lookup = ctx->rows_sources_temporary_file;
        auto builder = merge_parts_query_plan.buildQueryPipeline(optimization_settings, pipeline_settings);

        // Merges are not using concurrency control now. Queries and merges running together could lead to CPU overcommit.
        // TODO(serxa): Enable concurrency control for merges. This should be done after CPU scheduler introduction.
        builder->setConcurrencyControl(false);

        global_ctx->merged_pipeline = QueryPipelineBuilder::getPipeline(std::move(*builder));
    }

    /// Dereference unique_ptr and pass horizontal_stage_progress by reference
    global_ctx->merged_pipeline.setProgressCallback(MergeProgressCallback(
        global_ctx->merge_list_element_ptr,
        global_ctx->watch_prev_elapsed,
        *global_ctx->horizontal_stage_progress,
        [&my_ctx = *global_ctx]() { my_ctx.checkOperationIsNotCanceled(); }));
    /// Is calculated inside MergeProgressCallback.
    global_ctx->merged_pipeline.disableProfileEventUpdate();

    global_ctx->merging_executor = std::make_unique<PullingPipelineExecutor>(global_ctx->merged_pipeline);
}


MergeAlgorithm MergeTask::ExecuteAndFinalizeHorizontalPart::chooseMergeAlgorithm() const
{
    const size_t total_rows_count = global_ctx->merge_list_element_ptr->total_rows_count;
    const size_t total_size_bytes_uncompressed = global_ctx->merge_list_element_ptr->total_size_bytes_uncompressed;
    const auto merge_tree_settings = global_ctx->data->getSettings();

    if (global_ctx->deduplicate)
        return MergeAlgorithm::Horizontal;
    if ((*merge_tree_settings)[MergeTreeSetting::enable_vertical_merge_algorithm] == 0)
        return MergeAlgorithm::Horizontal;
    if (ctx->need_remove_expired_values)
        return MergeAlgorithm::Horizontal;
    if (global_ctx->future_part->part_format.part_type != MergeTreeDataPartType::Wide)
        return MergeAlgorithm::Horizontal;
    if (global_ctx->future_part->part_format.storage_type != MergeTreeDataPartStorageType::Full)
        return MergeAlgorithm::Horizontal;
    if (global_ctx->cleanup)
        return MergeAlgorithm::Horizontal;

    if (!(*merge_tree_settings)[MergeTreeSetting::allow_vertical_merges_from_compact_to_wide_parts])
    {
        for (const auto & part : global_ctx->future_part->parts)
        {
            if (!isWidePart(part))
                return MergeAlgorithm::Horizontal;
        }
    }

    bool is_supported_storage =
        global_ctx->merging_params.mode == MergeTreeData::MergingParams::Ordinary ||
        global_ctx->merging_params.mode == MergeTreeData::MergingParams::Collapsing ||
        global_ctx->merging_params.mode == MergeTreeData::MergingParams::Replacing ||
        global_ctx->merging_params.mode == MergeTreeData::MergingParams::VersionedCollapsing;

    bool enough_ordinary_cols = global_ctx->gathering_columns.size() >= (*merge_tree_settings)[MergeTreeSetting::vertical_merge_algorithm_min_columns_to_activate];

    bool enough_total_rows = total_rows_count >= (*merge_tree_settings)[MergeTreeSetting::vertical_merge_algorithm_min_rows_to_activate];

    bool enough_total_bytes = total_size_bytes_uncompressed >= (*merge_tree_settings)[MergeTreeSetting::vertical_merge_algorithm_min_bytes_to_activate];

    bool no_parts_overflow = global_ctx->future_part->parts.size() <= RowSourcePart::MAX_PARTS;

    auto merge_alg = (is_supported_storage && enough_total_rows && enough_total_bytes && enough_ordinary_cols && no_parts_overflow) ?
                        MergeAlgorithm::Vertical : MergeAlgorithm::Horizontal;

    return merge_alg;
}

}<|MERGE_RESOLUTION|>--- conflicted
+++ resolved
@@ -290,7 +290,10 @@
     if (!global_ctx->merging_params.is_deleted_column.empty())
         key_columns.emplace(global_ctx->merging_params.is_deleted_column);
 
-<<<<<<< HEAD
+    /// Force version column for Replacing mode and VersionedCollapsing mode
+    if (!global_ctx->merging_params.version_column.empty())
+        key_columns.emplace(global_ctx->merging_params.version_column);
+  
     /// Force all columns params of Graphite mode.
     if (global_ctx->merging_params.mode == MergeTreeData::MergingParams::Graphite)
     {
@@ -299,15 +302,6 @@
         key_columns.emplace(global_ctx->merging_params.graphite_params.value_column_name);
         key_columns.emplace(global_ctx->merging_params.graphite_params.version_column_name);
     }
-
-    /// Force sign column for VersionedCollapsing mode. Version is already in primary key.
-    if (global_ctx->merging_params.mode == MergeTreeData::MergingParams::VersionedCollapsing)
-        key_columns.emplace(global_ctx->merging_params.sign_column);
-=======
-    /// Force version column for Replacing mode and VersionedCollapsing mode
-    if (!global_ctx->merging_params.version_column.empty())
-        key_columns.emplace(global_ctx->merging_params.version_column);
->>>>>>> 74654a24
 
     /// Force to merge at least one column in case of empty key
     if (key_columns.empty())
