#include <Planner/PlannerJoins.h>

#include <IO/WriteBuffer.h>
#include <IO/WriteHelpers.h>
#include <IO/Operators.h>
#include <IO/WriteBufferFromString.h>

#include <DataTypes/getLeastSupertype.h>
#include <DataTypes/DataTypeString.h>
#include <DataTypes/DataTypesNumber.h>

#include <Storages/IStorage.h>
#include <Storages/StorageJoin.h>
#include <Storages/StorageDictionary.h>

#include <Functions/IFunction.h>
#include <Functions/FunctionFactory.h>

#include <Analyzer/ColumnNode.h>
#include <Analyzer/ConstantNode.h>
#include <Analyzer/FunctionNode.h>
#include <Analyzer/IQueryTreeNode.h>
#include <Analyzer/JoinNode.h>
#include <Analyzer/TableFunctionNode.h>
#include <Analyzer/TableNode.h>
#include <Analyzer/Utils.h>

#include <Dictionaries/IDictionary.h>
#include <Interpreters/IKeyValueEntity.h>
#include <Interpreters/HashJoin/HashJoin.h>
#include <Interpreters/MergeJoin.h>
#include <Interpreters/FullSortingMergeJoin.h>
#include <Interpreters/ConcurrentHashJoin.h>
#include <Interpreters/DirectJoin.h>
#include <Interpreters/JoinSwitcher.h>
#include <Interpreters/ArrayJoinAction.h>
#include <Interpreters/GraceHashJoin.h>
#include <Interpreters/PasteJoin.h>

#include <Planner/PlannerActionsVisitor.h>
#include <Planner/PlannerContext.h>
#include <Planner/Utils.h>

#include <Core/Joins.h>
#include <Core/ServerSettings.h>
#include <Core/Settings.h>

namespace DB
{
namespace Setting
{
    extern const SettingsBool allow_experimental_join_condition;
    extern const SettingsBool collect_hash_table_stats_during_joins;
    extern const SettingsBool join_any_take_last_row;
    extern const SettingsBool join_use_nulls;
    extern const SettingsUInt64 max_size_to_preallocate_for_joins;
    extern const SettingsMaxThreads max_threads;
    extern const SettingsBool allow_general_join_algorithm;
}

namespace ServerSetting
{
    extern const ServerSettingsUInt64 max_entries_for_hash_table_stats;
}

namespace ErrorCodes
{
    extern const int INCOMPATIBLE_TYPE_OF_JOIN;
    extern const int INVALID_JOIN_ON_EXPRESSION;
    extern const int LOGICAL_ERROR;
    extern const int NOT_IMPLEMENTED;
}

void JoinClause::dump(WriteBuffer & buffer) const
{
    auto dump_dag_nodes = [&](const ActionsDAG::NodeRawConstPtrs & dag_nodes)
    {
        String dag_nodes_dump;

        if (!dag_nodes.empty())
        {
            for (const auto & dag_node : dag_nodes)
            {
                dag_nodes_dump += dag_node->result_name;
                dag_nodes_dump += " ";
                dag_nodes_dump += dag_node->result_type->getName();
                dag_nodes_dump += ", ";
            }

            dag_nodes_dump.pop_back();
            dag_nodes_dump.pop_back();
        }

        return dag_nodes_dump;
    };

    buffer << "left_key_nodes: " << dump_dag_nodes(left_key_nodes);
    buffer << " right_key_nodes: " << dump_dag_nodes(right_key_nodes);

    if (!left_filter_condition_nodes.empty())
        buffer << " left_condition_nodes: " + dump_dag_nodes(left_filter_condition_nodes);

    if (!right_filter_condition_nodes.empty())
        buffer << " right_condition_nodes: " + dump_dag_nodes(right_filter_condition_nodes);

    if (!asof_conditions.empty())
    {
        buffer << " asof_conditions: ";
        size_t asof_conditions_size = asof_conditions.size();

        for (size_t i = 0; i < asof_conditions_size; ++i)
        {
            const auto & asof_condition = asof_conditions[i];

            buffer << " key_index: " << asof_condition.key_index;
            buffer << " inequality: " << toString(asof_condition.asof_inequality);

            if (i + 1 != asof_conditions_size)
                buffer << ',';
        }
    }
}

String JoinClause::dump() const
{
    WriteBufferFromOwnString buffer;
    dump(buffer);

    return buffer.str();
}

JoinClause JoinClause::concatClauses(const JoinClause & lhs, const JoinClause & rhs)
{
    const auto concat_ptrs_into = [](const ActionsDAG::NodeRawConstPtrs & lhs_ptrs,
                                     const ActionsDAG::NodeRawConstPtrs & rhs_ptrs,
                                     ActionsDAG::NodeRawConstPtrs & result)
    {
        result.insert(result.end(), lhs_ptrs.begin(), lhs_ptrs.end());
        result.insert(result.end(), rhs_ptrs.begin(), rhs_ptrs.end());
    };

    JoinClause result;
    const auto lhs_key_size = lhs.left_key_nodes.size();
    const auto rhs_key_size = rhs.left_key_nodes.size();

    result.left_key_nodes.reserve(lhs_key_size + rhs_key_size);
    concat_ptrs_into(lhs.left_key_nodes, rhs.left_key_nodes, result.left_key_nodes);

    result.right_key_nodes.reserve(lhs_key_size + rhs_key_size);
    concat_ptrs_into(lhs.right_key_nodes, rhs.right_key_nodes, result.right_key_nodes);

    result.left_filter_condition_nodes.reserve(lhs.left_filter_condition_nodes.size() + rhs.left_filter_condition_nodes.size());
    concat_ptrs_into(lhs.left_filter_condition_nodes, rhs.left_filter_condition_nodes, result.left_filter_condition_nodes);

    result.right_filter_condition_nodes.reserve(lhs.right_filter_condition_nodes.size() + rhs.right_filter_condition_nodes.size());
    concat_ptrs_into(lhs.right_filter_condition_nodes, rhs.right_filter_condition_nodes, result.right_filter_condition_nodes);

    result.mixed_filter_condition_nodes.reserve(lhs.mixed_filter_condition_nodes.size() + rhs.mixed_filter_condition_nodes.size());
    concat_ptrs_into(lhs.mixed_filter_condition_nodes, rhs.mixed_filter_condition_nodes, result.mixed_filter_condition_nodes);

    result.asof_conditions.reserve(lhs.asof_conditions.size() + rhs.asof_conditions.size());
    // We can keep the indices from left hand side, because their position remain the same
    result.asof_conditions = lhs.asof_conditions;
    // And offset the indices from rhs according to lhs size
    std::transform(
        rhs.asof_conditions.begin(),
        rhs.asof_conditions.end(),
        std::back_inserter(result.asof_conditions),
        [&lhs_key_size](const ASOFCondition & asof_condition)
        { return ASOFCondition{asof_condition.key_index + lhs_key_size, asof_condition.asof_inequality}; });

    // The same with null-safe comparisons
    result.nullsafe_compare_key_indexes = lhs.nullsafe_compare_key_indexes;
    // And offset the indices from rhs according to lhs size
    for (const auto key_index : rhs.nullsafe_compare_key_indexes)
        result.nullsafe_compare_key_indexes.insert(key_index + lhs_key_size);

    return result;
}

namespace
{

using TableExpressionSet = std::unordered_set<const IQueryTreeNode *>;

TableExpressionSet extractTableExpressionsSet(const QueryTreeNodePtr & node)
{
    TableExpressionSet res;
    for (const auto & expr : extractTableExpressions(node, true))
        res.insert(expr.get());

    return res;
}

std::set<JoinTableSide> extractJoinTableSidesFromExpression(//const ActionsDAG::Node * expression_root_node,
    const IQueryTreeNode * expression_root_node,
    const TableExpressionSet & left_table_expressions,
    const TableExpressionSet & right_table_expressions,
    const JoinNode & join_node)
{
    std::set<JoinTableSide> table_sides;
    std::vector<const IQueryTreeNode *> nodes_to_process;
    nodes_to_process.push_back(expression_root_node);

    while (!nodes_to_process.empty())
    {
        const auto * node_to_process = nodes_to_process.back();
        nodes_to_process.pop_back();

        if (const auto * function_node = node_to_process->as<FunctionNode>())
        {
            for (const auto & child : function_node->getArguments())
                nodes_to_process.push_back(child.get());

            continue;
        }

        const auto * column_node = node_to_process->as<ColumnNode>();
        if (!column_node)
            continue;

        const auto & input_name = column_node->getColumnName();
        const auto * column_source = column_node->getColumnSource().get();
        if (!column_source)
            throw Exception(ErrorCodes::LOGICAL_ERROR, "No source for column {} in JOIN {}", input_name, join_node.formatASTForErrorMessage());

        bool is_column_from_left_expr = left_table_expressions.contains(column_source);
        bool is_column_from_right_expr = right_table_expressions.contains(column_source);

        if (!is_column_from_left_expr && !is_column_from_right_expr)
            throw Exception(ErrorCodes::INVALID_JOIN_ON_EXPRESSION,
                "JOIN {} actions has column {} that do not exist in left {} or right {} table expression columns",
                join_node.formatASTForErrorMessage(),
                column_source->formatASTForErrorMessage(),
                join_node.getLeftTableExpression()->formatASTForErrorMessage(),
                join_node.getRightTableExpression()->formatASTForErrorMessage());

        auto input_table_side = is_column_from_left_expr ? JoinTableSide::Left : JoinTableSide::Right;
        table_sides.insert(input_table_side);
    }

    return table_sides;
}

const ActionsDAG::Node * appendExpression(
    ActionsDAG & dag,
    const QueryTreeNodePtr & expression,
    const PlannerContextPtr & planner_context,
    const JoinNode & join_node)
{
    PlannerActionsVisitor join_expression_visitor(planner_context);
    auto join_expression_dag_node_raw_pointers = join_expression_visitor.visit(dag, expression);
    if (join_expression_dag_node_raw_pointers.size() != 1)
        throw Exception(ErrorCodes::LOGICAL_ERROR,
            "JOIN {} ON clause contains multiple expressions",
            join_node.formatASTForErrorMessage());

    return join_expression_dag_node_raw_pointers[0];
}

void buildSimpleJoinClause(
    ActionsDAG & left_dag,
    ActionsDAG & right_dag,
    ActionsDAG & mixed_dag,
    const PlannerContextPtr & planner_context,
    const QueryTreeNodePtr & join_expression,
    const TableExpressionSet & left_table_expressions,
    const TableExpressionSet & right_table_expressions,
    const JoinNode & join_node,
    JoinClause & join_clause)
{
    std::string function_name;
    auto * function_node = join_expression->as<FunctionNode>();
    if (function_node)
        function_name = function_node->getFunction()->getName();

    auto asof_inequality = getASOFJoinInequality(function_name);
    bool is_asof_join_inequality = join_node.getStrictness() == JoinStrictness::Asof && asof_inequality != ASOFJoinInequality::None;

    if (function_name == "equals" || function_name == "isNotDistinctFrom" || is_asof_join_inequality)
    {
        const auto left_child = function_node->getArguments().getNodes().at(0);
        const auto right_child = function_node->getArguments().getNodes().at(1);

        auto left_expression_sides
            = extractJoinTableSidesFromExpression(left_child.get(), left_table_expressions, right_table_expressions, join_node);

        auto right_expression_sides
            = extractJoinTableSidesFromExpression(right_child.get(), left_table_expressions, right_table_expressions, join_node);

        if (left_expression_sides.empty() && right_expression_sides.empty())
        {
            throw Exception(
                ErrorCodes::INVALID_JOIN_ON_EXPRESSION,
                "JOIN {} ON expression expected non-empty left and right table expressions",
                join_node.formatASTForErrorMessage());
        }
        if (left_expression_sides.size() == 1 && right_expression_sides.empty())
        {
            auto expression_side = *left_expression_sides.begin();
            auto & dag = expression_side == JoinTableSide::Left ? left_dag : right_dag;
            const auto * node = appendExpression(dag, join_expression, planner_context, join_node);
            join_clause.addCondition(expression_side, node);
        }
        else if (left_expression_sides.empty() && right_expression_sides.size() == 1)
        {
            auto expression_side = *right_expression_sides.begin();
            auto & dag = expression_side == JoinTableSide::Left ? left_dag : right_dag;
            const auto * node = appendExpression(dag, join_expression, planner_context, join_node);
            join_clause.addCondition(expression_side, node);
        }
        else if (left_expression_sides.size() == 1 && right_expression_sides.size() == 1)
        {
            auto left_expression_side = *left_expression_sides.begin();
            auto right_expression_side = *right_expression_sides.begin();

            if (left_expression_side != right_expression_side)
            {
                if (function_name == "or" || function_name == "and")
                    throw Exception(
                        ErrorCodes::LOGICAL_ERROR,
                        "Cannot build simple join clause for '{}' expression containing expressions from both tables!",
                        function_name);

                auto left_key = left_child;
                auto right_key = right_child;

                if (left_expression_side == JoinTableSide::Right)
                {
                    left_key = right_child;
                    right_key = left_child;
                    asof_inequality = reverseASOFJoinInequality(asof_inequality);
                }

                const auto * left_node = appendExpression(left_dag, left_key, planner_context, join_node);
                const auto * right_node = appendExpression(right_dag, right_key, planner_context, join_node);

                if (is_asof_join_inequality)
                {
                    if (join_clause.hasASOF())
                    {
                        throw Exception(
                            ErrorCodes::INVALID_JOIN_ON_EXPRESSION,
                            "JOIN {} ASOF JOIN expects exactly one inequality in ON section",
                            join_node.formatASTForErrorMessage());
                    }

                    join_clause.addASOFKey(left_node, right_node, asof_inequality);
                }
                else
                {
                    bool null_safe_comparison = function_name == "isNotDistinctFrom";
                    join_clause.addKey(left_node, right_node, null_safe_comparison);
                }
            }
            else
            {
                auto & dag = left_expression_side == JoinTableSide::Left ? left_dag : right_dag;
                const auto * node = appendExpression(dag, join_expression, planner_context, join_node);
                join_clause.addCondition(left_expression_side, node);
            }
        }
        else
        {
            auto support_mixed_join_condition
                = planner_context->getQueryContext()->getSettingsRef()[Setting::allow_experimental_join_condition];
            auto join_use_nulls = planner_context->getQueryContext()->getSettingsRef()[Setting::join_use_nulls];
            /// If join_use_nulls = true, the columns' nullability will be changed later which make this expression not right.
            if (support_mixed_join_condition && !join_use_nulls)
            {
                /// expression involves both tables.
                /// `expr1(left.col1, right.col2) == expr2(left.col3, right.col4)`
                const auto * node = appendExpression(mixed_dag, join_expression, planner_context, join_node);
                join_clause.addMixedCondition(node);
            }
            else
            {
                throw Exception(
                    ErrorCodes::INVALID_JOIN_ON_EXPRESSION,
                    "JOIN {} join expression contains column from left and right table, you may try experimental support of this feature "
                    "by `SET allow_experimental_join_condition = 1`",
                    join_node.formatASTForErrorMessage());
            }
        }
    }
    else
    {
        auto expression_sides
            = extractJoinTableSidesFromExpression(join_expression.get(), left_table_expressions, right_table_expressions, join_node);

        // expression_sides.empty() = true, the expression is constant
        if (expression_sides.empty() || expression_sides.size() == 1)
        {
            auto expression_side = expression_sides.empty() ? JoinTableSide::Right : *expression_sides.begin();
            auto & dag = expression_side == JoinTableSide::Left ? left_dag : right_dag;
            const auto * node = appendExpression(dag, join_expression, planner_context, join_node);
            join_clause.addCondition(expression_side, node);
        }
        else
        {
            auto support_mixed_join_condition
                = planner_context->getQueryContext()->getSettingsRef()[Setting::allow_experimental_join_condition];
            auto join_use_nulls = planner_context->getQueryContext()->getSettingsRef()[Setting::join_use_nulls];
            /// If join_use_nulls = true, the columns' nullability will be changed later which make this expression not right.
            if (support_mixed_join_condition && !join_use_nulls)
            {
                /// expression involves both tables.
                const auto * node = appendExpression(mixed_dag, join_expression, planner_context, join_node);
                join_clause.addMixedCondition(node);
            }
            else
            {
                throw Exception(
                    ErrorCodes::INVALID_JOIN_ON_EXPRESSION,
                    "JOIN {} join expression contains column from left and right table, you may try experimental support of this feature "
                    "by `SET allow_experimental_join_condition = 1`",
                    join_node.formatASTForErrorMessage());
            }
        }
    }
}

JoinClauses makeCrossProduct(const JoinClauses & lhs, const JoinClauses & rhs)
{
    JoinClauses result;
    for (const auto & rhs_clause : rhs)
    {
        for (const auto & lhs_clause : lhs)
        {
            result.emplace_back(JoinClause::concatClauses(lhs_clause, rhs_clause));
        }
    }

    return result;
}

void buildJoinClause(
    ActionsDAG & left_dag,
    ActionsDAG & right_dag,
    ActionsDAG & joined_dag,
    const PlannerContextPtr & planner_context,
    const QueryTreeNodePtr & join_expression,
    const TableExpressionSet & left_table_expressions,
    const TableExpressionSet & right_table_expressions,
    const JoinNode & join_node,
    JoinClause & join_clause)
{
    std::string function_name;
    auto * function_node = join_expression->as<FunctionNode>();
    if (function_node)
        function_name = function_node->getFunction()->getName();

    /// For 'and' function go into children
    if (function_name == "and")
    {
        for (const auto & child : function_node->getArguments())
        {
            buildJoinClause(
                left_dag,
                right_dag,
                joined_dag,
                planner_context,
                child,
                left_table_expressions,
                right_table_expressions,
                join_node,
                join_clause);
        }

        return;
    }

    auto asof_inequality = getASOFJoinInequality(function_name);
    bool is_asof_join_inequality = join_node.getStrictness() == JoinStrictness::Asof && asof_inequality != ASOFJoinInequality::None;

    if (function_name == "equals" || function_name == "isNotDistinctFrom" || is_asof_join_inequality)
    {
        const auto left_child = function_node->getArguments().getNodes().at(0);
        const auto right_child = function_node->getArguments().getNodes().at(1);

        auto left_expression_sides
            = extractJoinTableSidesFromExpression(left_child.get(), left_table_expressions, right_table_expressions, join_node);

        auto right_expression_sides
            = extractJoinTableSidesFromExpression(right_child.get(), left_table_expressions, right_table_expressions, join_node);

        if (left_expression_sides.empty() && right_expression_sides.empty())
        {
            throw Exception(
                ErrorCodes::INVALID_JOIN_ON_EXPRESSION,
                "JOIN {} ON expression expected non-empty left and right table expressions",
                join_node.formatASTForErrorMessage());
        }
        if (left_expression_sides.size() == 1 && right_expression_sides.empty())
        {
            auto expression_side = *left_expression_sides.begin();
            auto & dag = expression_side == JoinTableSide::Left ? left_dag : right_dag;
            const auto * node = appendExpression(dag, join_expression, planner_context, join_node);
            join_clause.addCondition(expression_side, node);
        }
        else if (left_expression_sides.empty() && right_expression_sides.size() == 1)
        {
            auto expression_side = *right_expression_sides.begin();
            auto & dag = expression_side == JoinTableSide::Left ? left_dag : right_dag;
            const auto * node = appendExpression(dag, join_expression, planner_context, join_node);
            join_clause.addCondition(expression_side, node);
        }
        else if (left_expression_sides.size() == 1 && right_expression_sides.size() == 1)
        {
            auto left_expression_side = *left_expression_sides.begin();
            auto right_expression_side = *right_expression_sides.begin();

            if (left_expression_side != right_expression_side)
            {
                auto left_key = left_child;
                auto right_key = right_child;

                if (left_expression_side == JoinTableSide::Right)
                {
                    left_key = right_child;
                    right_key = left_child;
                    asof_inequality = reverseASOFJoinInequality(asof_inequality);
                }

                const auto * left_node = appendExpression(left_dag, left_key, planner_context, join_node);
                const auto * right_node = appendExpression(right_dag, right_key, planner_context, join_node);

                if (is_asof_join_inequality)
                {
                    if (join_clause.hasASOF())
                    {
                        throw Exception(
                            ErrorCodes::INVALID_JOIN_ON_EXPRESSION,
                            "JOIN {} ASOF JOIN expects exactly one inequality in ON section",
                            join_node.formatASTForErrorMessage());
                    }

                    join_clause.addASOFKey(left_node, right_node, asof_inequality);
                }
                else
                {
                    bool null_safe_comparison = function_name == "isNotDistinctFrom";
                    join_clause.addKey(left_node, right_node, null_safe_comparison);
                }
            }
            else
            {
                auto & dag = left_expression_side == JoinTableSide::Left ? left_dag : right_dag;
                const auto * node = appendExpression(dag, join_expression, planner_context, join_node);
                join_clause.addCondition(left_expression_side, node);
            }
        }
        else
        {
            auto support_mixed_join_condition
                = planner_context->getQueryContext()->getSettingsRef()[Setting::allow_experimental_join_condition];
            auto join_use_nulls = planner_context->getQueryContext()->getSettingsRef()[Setting::join_use_nulls];
            /// If join_use_nulls = true, the columns' nullability will be changed later which make this expression not right.
            if (support_mixed_join_condition && !join_use_nulls)
            {
                /// expression involves both tables.
                /// `expr1(left.col1, right.col2) == expr2(left.col3, right.col4)`
                const auto * node = appendExpression(joined_dag, join_expression, planner_context, join_node);
                join_clause.addResidualCondition(node);
            }
            else
            {
                throw Exception(
                    ErrorCodes::INVALID_JOIN_ON_EXPRESSION,
                    "JOIN {} join expression contains column from left and right table, you may try experimental support of this feature "
                    "by `SET allow_experimental_join_condition = 1`",
                    join_node.formatASTForErrorMessage());
            }
        }
    }
    else
    {
        auto expression_sides
            = extractJoinTableSidesFromExpression(join_expression.get(), left_table_expressions, right_table_expressions, join_node);
        // expression_sides.empty() = true, the expression is constant
        if (expression_sides.empty() || expression_sides.size() == 1)
        {
            auto expression_side = expression_sides.empty() ? JoinTableSide::Right : *expression_sides.begin();
            auto & dag = expression_side == JoinTableSide::Left ? left_dag : right_dag;
            const auto * node = appendExpression(dag, join_expression, planner_context, join_node);
            join_clause.addCondition(expression_side, node);
        }
        else
        {
<<<<<<< HEAD
            auto support_mixed_join_condition
                = planner_context->getQueryContext()->getSettingsRef()[Setting::allow_experimental_join_condition];
=======
>>>>>>> d65dd866
            auto join_use_nulls = planner_context->getQueryContext()->getSettingsRef()[Setting::join_use_nulls];
            /// If join_use_nulls = true, the columns' nullability will be changed later which make this expression not applicable.
            auto strictness = join_node.getStrictness();
            auto kind = join_node.getKind();
            bool can_be_moved_out = strictness == JoinStrictness::All
                && (kind == JoinKind::Inner || kind == JoinKind::Cross || kind == JoinKind::Comma);
            if (can_be_moved_out || !join_use_nulls)
            {
                const auto * node = appendExpression(joined_dag, join_expression, planner_context, join_node);
                join_clause.addResidualCondition(node);
            }
            else
            {
                throw Exception(
                    ErrorCodes::INVALID_JOIN_ON_EXPRESSION,
<<<<<<< HEAD
                    "JOIN {} join expression contains column from left and right table, you may try experimental support of this feature "
                    "by `SET allow_experimental_join_condition = 1`",
                    join_node.formatASTForErrorMessage());
=======
                    "{} JOIN ON expression {} contains column from left and right table, which is not supported with `join_use_nulls`",
                    toString(join_node.getKind()), join_expression->formatASTForErrorMessage());
>>>>>>> d65dd866
            }
        }
    }
}

JoinClauses buildJoinClauses(
    ActionsDAG & left_dag,
    ActionsDAG & right_dag,
    ActionsDAG & mixed_dag,
    const PlannerContextPtr & planner_context,
    const QueryTreeNodePtr & join_expression,
    const TableExpressionSet & left_table_expressions,
    const TableExpressionSet & right_table_expressions,
    const JoinNode & join_node)
{
    if (join_expression->getNodeType() != QueryTreeNodeType::FUNCTION)
    {
        JoinClauses result;
        result.emplace_back();
        buildSimpleJoinClause(
            left_dag,
            right_dag,
            mixed_dag,
            planner_context,
            join_expression,
            left_table_expressions,
            right_table_expressions,
            join_node,
            result.front());
        return result;
    }

    std::unordered_map<IQueryTreeNode *, JoinClauses> built_clauses;
    std::stack<QueryTreeNodePtr> nodes_to_process;
    nodes_to_process.push(join_expression);

    while (!nodes_to_process.empty())
    {
        auto node = nodes_to_process.top();
        auto * function_node = node->as<FunctionNode>();
        const auto function_name = function_node ? function_node->getFunctionName() : String();
        const auto expression_sides
            = extractJoinTableSidesFromExpression(node.get(), left_table_expressions, right_table_expressions, join_node);
        // If the expression is a logical expression and it contains expressions from both sides, let's combine the clauses, otherwise let's just build one join clause
        if ((function_name == "and" || function_name == "or") && expression_sides.size() == 2)
        {
            auto & arguments = function_node->getArguments().getNodes();
            auto * first_argument = arguments.front().get();
            if (const auto it = built_clauses.find(first_argument); it == built_clauses.end())
            {
                for (auto & argument : arguments)
                    nodes_to_process.push(argument);

                continue;
            }

            nodes_to_process.pop();
            JoinClauses result;
            if (function_name == "or")
            {
                for (auto & argument : arguments)
                {
                    auto & child_res = built_clauses.at(argument.get());
                    result.insert(result.end(), std::make_move_iterator(child_res.begin()), std::make_move_iterator(child_res.end()));
                }
            }
            else
            {
                auto it = arguments.begin();
                {
                    auto & child_res = built_clauses.at(it->get());
                    result.insert(result.end(), std::make_move_iterator(child_res.begin()), std::make_move_iterator(child_res.end()));
                }
                it++;

                for (; it != arguments.end(); it++)
                {
                    auto & child_res = built_clauses.at(it->get());
                    result = makeCrossProduct(result, child_res);
                }
            }

            built_clauses.emplace(node.get(), std::move(result));
        }
        else
        {
            nodes_to_process.pop();
            JoinClauses clauses;
            clauses.emplace_back();
            buildSimpleJoinClause(
                left_dag,
                right_dag,
                mixed_dag,
                planner_context,
                node,
                left_table_expressions,
                right_table_expressions,
                join_node,
                clauses.front());

            built_clauses.emplace(node.get(), std::move(clauses));
        }
    }
    return std::move(built_clauses.at(join_expression.get()));
}

std::pair<JoinClauses, bool /*is_inequal_join*/> buildAllJoinClauses(
    ActionsDAG & left_join_actions,
    ActionsDAG & right_join_actions,
    ActionsDAG & mixed_join_actions,
    const PlannerContextPtr & planner_context,
    const QueryTreeNodePtr & join_expression,
    const TableExpressionSet & join_left_table_expressions,
    const TableExpressionSet & join_right_table_expressions,
    const JoinNode & join_node,
    const FunctionNode & function_node)
{
    if (planner_context->getQueryContext()->getSettingsRef()[Setting::allow_general_join_algorithm])
    {
        auto join_clauses = buildJoinClauses(
            left_join_actions,
            right_join_actions,
            mixed_join_actions,
            planner_context,
            join_expression,
            join_left_table_expressions,
            join_right_table_expressions,
            join_node);

        const auto is_inequal_join = std::any_of(
            join_clauses.begin(),
            join_clauses.end(),
            [](const JoinClause & clause) { return !clause.getMixedFilterConditionNodes().empty(); });

        return std::make_pair(std::move(join_clauses), is_inequal_join);
    }

    bool is_inequal_join = false;
    JoinClauses join_clauses;
    const auto & function_name = function_node.getFunction()->getName();
    if (function_name == "or")
    {
        for (const auto & child : function_node.getArguments())
        {
            join_clauses.emplace_back();

            buildJoinClause(
                left_join_actions,
                right_join_actions,
                mixed_join_actions,
                planner_context,
                child,
                join_left_table_expressions,
                join_right_table_expressions,
                join_node,
                join_clauses.back());
            is_inequal_join |= !join_clauses.back().getMixedFilterConditionNodes().empty();
        }
    }
    else
    {
        join_clauses.emplace_back();

        buildJoinClause(
            left_join_actions,
            right_join_actions,
            mixed_join_actions,
            planner_context,
            join_expression,
            join_left_table_expressions,
            join_right_table_expressions,
            join_node,
            join_clauses.back());
        is_inequal_join |= !join_clauses.back().getMixedFilterConditionNodes().empty();
    }
    return std::make_pair(std::move(join_clauses), is_inequal_join);
}

JoinClausesAndActions buildJoinClausesAndActions(
    const ColumnsWithTypeAndName & left_table_expression_columns,
    const ColumnsWithTypeAndName & right_table_expression_columns,
    const JoinNode & join_node,
    const PlannerContextPtr & planner_context)
{
    ActionsDAG left_join_actions(left_table_expression_columns);
    ActionsDAG right_join_actions(right_table_expression_columns);
    ColumnsWithTypeAndName result_relation_columns;
    for (const auto & left_column : left_table_expression_columns)
    {
        result_relation_columns.push_back(left_column);
    }
    for (const auto & right_column : right_table_expression_columns)
    {
        result_relation_columns.push_back(right_column);
    }
    ActionsDAG post_join_actions(result_relation_columns);

    /** It is possible to have constant value in JOIN ON section, that we need to ignore during DAG construction.
      * If we do not ignore it, this function will be replaced by underlying constant.
      * For example ASOF JOIN does not support JOIN with constants, and we should process it like ordinary JOIN.
      *
      * Example: SELECT * FROM (SELECT 1 AS id, 1 AS value) AS t1 ASOF LEFT JOIN (SELECT 1 AS id, 1 AS value) AS t2
      * ON (t1.id = t2.id) AND 1 != 1 AND (t1.value >= t1.value);
      */
    auto join_expression = join_node.getJoinExpression();
    auto * constant_join_expression = join_expression->as<ConstantNode>();

    if (constant_join_expression && constant_join_expression->hasSourceExpression())
        join_expression = constant_join_expression->getSourceExpression();

    auto * function_node = join_expression->as<FunctionNode>();
    if (!function_node)
        throw Exception(ErrorCodes::INVALID_JOIN_ON_EXPRESSION,
            "JOIN {} join expression expected function",
            join_node.formatASTForErrorMessage());

    size_t left_table_expression_columns_size = left_table_expression_columns.size();

    Names join_left_actions_names;
    join_left_actions_names.reserve(left_table_expression_columns_size);

    NameSet join_left_actions_names_set;
    join_left_actions_names_set.reserve(left_table_expression_columns_size);

    for (const auto & left_table_expression_column : left_table_expression_columns)
    {
        join_left_actions_names.push_back(left_table_expression_column.name);
        join_left_actions_names_set.insert(left_table_expression_column.name);
    }

    size_t right_table_expression_columns_size = right_table_expression_columns.size();

    Names join_right_actions_names;
    join_right_actions_names.reserve(right_table_expression_columns_size);

    NameSet join_right_actions_names_set;
    join_right_actions_names_set.reserve(right_table_expression_columns_size);

    for (const auto & right_table_expression_column : right_table_expression_columns)
    {
        join_right_actions_names.push_back(right_table_expression_column.name);
        join_right_actions_names_set.insert(right_table_expression_column.name);
    }

    auto join_left_table_expressions = extractTableExpressionsSet(join_node.getLeftTableExpression());
    auto join_right_table_expressions = extractTableExpressionsSet(join_node.getRightTableExpression());

    JoinClausesAndActions result;
<<<<<<< HEAD
    bool is_inequal_join;

    std::tie(result.join_clauses, is_inequal_join) = buildAllJoinClauses(
        left_join_actions,
        right_join_actions,
        mixed_join_actions,
        planner_context,
        join_expression,
        join_left_table_expressions,
        join_right_table_expressions,
        join_node,
        *function_node);
=======

    bool has_residual_filters = false;
    const auto & function_name = function_node->getFunction()->getName();
    if (function_name == "or")
    {
        for (const auto & child : function_node->getArguments())
        {
            result.join_clauses.emplace_back();

            buildJoinClause(
                left_join_actions,
                right_join_actions,
                post_join_actions,
                planner_context,
                child,
                join_left_table_expressions,
                join_right_table_expressions,
                join_node,
                result.join_clauses.back());
            has_residual_filters |= !result.join_clauses.back().getResidualFilterConditionNodes().empty();
        }
    }
    else
    {
        result.join_clauses.emplace_back();

        buildJoinClause(
                left_join_actions,
                right_join_actions,
                post_join_actions,
                planner_context,
                join_expression,
                join_left_table_expressions,
                join_right_table_expressions,
                join_node,
                result.join_clauses.back());
        has_residual_filters |= !result.join_clauses.back().getResidualFilterConditionNodes().empty();
    }
>>>>>>> d65dd866

    auto and_function = FunctionFactory::instance().get("and", planner_context->getQueryContext());

    auto add_necessary_name_if_needed = [&](JoinTableSide join_table_side, const String & name)
    {
        auto & necessary_names = join_table_side == JoinTableSide::Left ? join_left_actions_names : join_right_actions_names;
        auto & necessary_names_set = join_table_side == JoinTableSide::Left ? join_left_actions_names_set : join_right_actions_names_set;

        auto [_, inserted] = necessary_names_set.emplace(name);
        if (inserted)
            necessary_names.push_back(name);
    };

    bool is_join_with_special_storage = false;
    if (const auto * right_table_node = join_node.getRightTableExpression()->as<TableNode>())
    {
        is_join_with_special_storage = dynamic_cast<const StorageJoin *>(right_table_node->getStorage().get());
    }

    for (auto & join_clause : result.join_clauses)
    {
        const auto & left_filter_condition_nodes = join_clause.getLeftFilterConditionNodes();
        if (!left_filter_condition_nodes.empty())
        {
            const ActionsDAG::Node * dag_filter_condition_node = nullptr;
            if (left_filter_condition_nodes.size() > 1)
                dag_filter_condition_node = &left_join_actions.addFunction(and_function, left_filter_condition_nodes, {});
            else
                dag_filter_condition_node = left_filter_condition_nodes[0];

            join_clause.getLeftFilterConditionNodes() = {dag_filter_condition_node};
            left_join_actions.addOrReplaceInOutputs(*dag_filter_condition_node);

            add_necessary_name_if_needed(JoinTableSide::Left, dag_filter_condition_node->result_name);
        }

        const auto & right_filter_condition_nodes = join_clause.getRightFilterConditionNodes();
        if (!right_filter_condition_nodes.empty())
        {
            const ActionsDAG::Node * dag_filter_condition_node = nullptr;

            if (right_filter_condition_nodes.size() > 1)
                dag_filter_condition_node = &right_join_actions.addFunction(and_function, right_filter_condition_nodes, {});
            else
                dag_filter_condition_node = right_filter_condition_nodes[0];

            join_clause.getRightFilterConditionNodes() = {dag_filter_condition_node};
            right_join_actions.addOrReplaceInOutputs(*dag_filter_condition_node);

            add_necessary_name_if_needed(JoinTableSide::Right, dag_filter_condition_node->result_name);
        }

        assert(join_clause.getLeftKeyNodes().size() == join_clause.getRightKeyNodes().size());
        size_t join_clause_key_nodes_size = join_clause.getLeftKeyNodes().size();

        for (size_t i = 0; i < join_clause_key_nodes_size; ++i)
        {
            auto & left_key_node = join_clause.getLeftKeyNodes()[i];
            auto & right_key_node = join_clause.getRightKeyNodes()[i];

            if (!left_key_node->result_type->equals(*right_key_node->result_type))
            {
                DataTypePtr common_type;

                try
                {
                    common_type = getLeastSupertype(DataTypes{left_key_node->result_type, right_key_node->result_type});
                }
                catch (Exception & ex)
                {
                    ex.addMessage("JOIN {} cannot infer common type in ON section for keys. Left key {} type {}. Right key {} type {}",
                        join_node.formatASTForErrorMessage(),
                        left_key_node->result_name,
                        left_key_node->result_type->getName(),
                        right_key_node->result_name,
                        right_key_node->result_type->getName());
                    throw;
                }

                if (!left_key_node->result_type->equals(*common_type))
                    left_key_node = &left_join_actions.addCast(*left_key_node, common_type, {});

                if (!is_join_with_special_storage && !right_key_node->result_type->equals(*common_type))
                    right_key_node = &right_join_actions.addCast(*right_key_node, common_type, {});
            }

            if (join_clause.isNullsafeCompareKey(i) && left_key_node->result_type->isNullable() && right_key_node->result_type->isNullable())
            {
                /**
                  * In case of null-safe comparison (a IS NOT DISTINCT FROM b),
                  * we need to wrap keys with a non-nullable type.
                  * The type `tuple` can be used for this purpose,
                  * because value tuple(NULL) is not NULL itself (moreover it has type Tuple(Nullable(T) which is not Nullable).
                  * Thus, join algorithm will match keys with values tuple(NULL).
                  * Example:
                  *   SELECT * FROM t1 JOIN t2 ON t1.a <=> t2.b
                  * This will be semantically transformed to:
                  *   SELECT * FROM t1 JOIN t2 ON tuple(t1.a) == tuple(t2.b)
                  */
                auto wrap_nullsafe_function = FunctionFactory::instance().get("tuple", planner_context->getQueryContext());
                left_key_node = &left_join_actions.addFunction(wrap_nullsafe_function, {left_key_node}, {});
                right_key_node = &right_join_actions.addFunction(wrap_nullsafe_function, {right_key_node}, {});
            }

            left_join_actions.addOrReplaceInOutputs(*left_key_node);
            right_join_actions.addOrReplaceInOutputs(*right_key_node);

            add_necessary_name_if_needed(JoinTableSide::Left, left_key_node->result_name);
            add_necessary_name_if_needed(JoinTableSide::Right, right_key_node->result_name);
        }
    }

    result.left_join_expressions_actions = left_join_actions.clone();
    result.left_join_tmp_expression_actions = std::move(left_join_actions);
    result.left_join_expressions_actions.removeUnusedActions(join_left_actions_names);
    result.right_join_expressions_actions = right_join_actions.clone();
    result.right_join_tmp_expression_actions = std::move(right_join_actions);
    result.right_join_expressions_actions.removeUnusedActions(join_right_actions_names);

    if (has_residual_filters)
    {
        /// In case of multiple disjuncts and any inequal join condition, we need to build full join on expression actions.
        /// So, for each column, we recalculate the value of the whole expression from JOIN ON to check if rows should be joined.
        if (result.join_clauses.size() > 1)
        {
            ActionsDAG residual_join_expressions_actions(result_relation_columns);
            PlannerActionsVisitor join_expression_visitor(planner_context);
            auto join_expression_dag_node_raw_pointers = join_expression_visitor.visit(residual_join_expressions_actions, join_expression);
            if (join_expression_dag_node_raw_pointers.size() != 1)
                throw Exception(
                    ErrorCodes::LOGICAL_ERROR, "JOIN {} ON clause contains multiple expressions", join_node.formatASTForErrorMessage());

            residual_join_expressions_actions.addOrReplaceInOutputs(*join_expression_dag_node_raw_pointers[0]);
            Names required_names{join_expression_dag_node_raw_pointers[0]->result_name};
            residual_join_expressions_actions.removeUnusedActions(required_names);
            result.residual_join_expressions_actions = std::move(residual_join_expressions_actions);
        }
        else
        {
            const auto & join_clause = result.join_clauses.front();
            const auto & residual_filter_condition_nodes = join_clause.getResidualFilterConditionNodes();
            auto residual_join_expressions_actions = ActionsDAG::buildFilterActionsDAG(residual_filter_condition_nodes, {}, true);
            result.residual_join_expressions_actions = std::move(residual_join_expressions_actions);
        }
        auto outputs = result.residual_join_expressions_actions->getOutputs();
        if (outputs.size() != 1)
        {
            throw Exception(ErrorCodes::LOGICAL_ERROR, "Only one output is expected, got: {}", result.residual_join_expressions_actions->dumpDAG());
        }
        auto output_type = removeNullable(outputs[0]->result_type);
        WhichDataType which_type(output_type);
        if (!which_type.isUInt8())
        {
            DataTypePtr uint8_ty = std::make_shared<DataTypeUInt8>();
            auto true_col = ColumnWithTypeAndName(uint8_ty->createColumnConst(1, 1), uint8_ty, "true");
            const auto * true_node = &result.residual_join_expressions_actions->addColumn(true_col);
            result.residual_join_expressions_actions = ActionsDAG::buildFilterActionsDAG({outputs[0], true_node});
        }
    }

    return result;
}

}

JoinClausesAndActions buildJoinClausesAndActions(
    const ColumnsWithTypeAndName & left_table_expression_columns,
    const ColumnsWithTypeAndName & right_table_expression_columns,
    const QueryTreeNodePtr & join_node,
    const PlannerContextPtr & planner_context)
{
    auto & join_node_typed = join_node->as<JoinNode &>();
    if (!join_node_typed.isOnJoinExpression())
        throw Exception(ErrorCodes::LOGICAL_ERROR,
            "JOIN {} join does not have ON section",
            join_node_typed.formatASTForErrorMessage());

    return buildJoinClausesAndActions(left_table_expression_columns, right_table_expression_columns, join_node_typed, planner_context);
}

std::optional<bool> tryExtractConstantFromJoinNode(const QueryTreeNodePtr & join_node)
{
    auto & join_node_typed = join_node->as<JoinNode &>();
    if (!join_node_typed.getJoinExpression())
        return {};

    return tryExtractConstantFromConditionNode(join_node_typed.getJoinExpression());
}

namespace
{

void trySetStorageInTableJoin(const QueryTreeNodePtr & table_expression, std::shared_ptr<TableJoin> & table_join)
{
    StoragePtr storage;

    if (auto * table_node = table_expression->as<TableNode>())
        storage = table_node->getStorage();
    else if (auto * table_function = table_expression->as<TableFunctionNode>())
        storage = table_function->getStorage();

    auto storage_join = std::dynamic_pointer_cast<StorageJoin>(storage);
    if (storage_join)
    {
        table_join->setStorageJoin(storage_join);
        return;
    }

    if (!table_join->isEnabledAlgorithm(JoinAlgorithm::DIRECT) && !table_join->isEnabledAlgorithm(JoinAlgorithm::DEFAULT))
        return;

    if (auto storage_dictionary = std::dynamic_pointer_cast<StorageDictionary>(storage);
        storage_dictionary && storage_dictionary->getDictionary()->getSpecialKeyType() != DictionarySpecialKeyType::Range)
        table_join->setStorageJoin(std::dynamic_pointer_cast<const IKeyValueEntity>(storage_dictionary->getDictionary()));
    else if (auto storage_key_value = std::dynamic_pointer_cast<IKeyValueEntity>(storage); storage_key_value)
        table_join->setStorageJoin(storage_key_value);
}

std::shared_ptr<DirectKeyValueJoin> tryDirectJoin(const std::shared_ptr<TableJoin> & table_join,
    const QueryTreeNodePtr & right_table_expression,
    const Block & right_table_expression_header,
    const PlannerContextPtr & planner_context)
{
    if (!table_join->isEnabledAlgorithm(JoinAlgorithm::DIRECT))
        return {};

    auto storage = table_join->getStorageKeyValue();
    if (!storage)
        return {};

    bool allowed_inner = isInner(table_join->kind()) && table_join->strictness() == JoinStrictness::All;
    bool allowed_left = isLeft(table_join->kind()) && (table_join->strictness() == JoinStrictness::Any ||
                                                          table_join->strictness() == JoinStrictness::All ||
                                                          table_join->strictness() == JoinStrictness::Semi ||
                                                          table_join->strictness() == JoinStrictness::Anti);
    if (!allowed_inner && !allowed_left)
        return {};

    const auto & clauses = table_join->getClauses();
    bool only_one_key = clauses.size() == 1 &&
        clauses[0].key_names_left.size() == 1 &&
        clauses[0].key_names_right.size() == 1 &&
        !clauses[0].on_filter_condition_left &&
        !clauses[0].on_filter_condition_right &&
        clauses[0].analyzer_left_filter_condition_column_name.empty() &&
        clauses[0].analyzer_right_filter_condition_column_name.empty();

    if (!only_one_key)
        return {};

    const String & key_name = clauses[0].key_names_right[0];

    auto & right_table_expression_data = planner_context->getTableExpressionDataOrThrow(right_table_expression);

    if (const auto * table_column_name = right_table_expression_data.getColumnNameOrNull(key_name))
    {
        const auto & storage_primary_key = storage->getPrimaryKey();
        if (storage_primary_key.size() != 1 || storage_primary_key[0] != *table_column_name)
            return {};
    }
    else
    {
        return {};
    }

    /** For right table expression during execution columns have unique name.
      * Direct key value join implementation during storage querying must use storage column names.
      *
      * Example:
      * CREATE DICTIONARY test_dictionary (id UInt64, value String) PRIMARY KEY id SOURCE(CLICKHOUSE(TABLE 'test_dictionary_table')) LIFETIME(0);
      * SELECT t1.id FROM test_table AS t1 INNER JOIN test_dictionary AS t2 ON t1.id = t2.id;
      *
      * Unique execution name for `id` column from right table expression `test_dictionary AS t2` for example can be `t2.id_0`.
      * Storage column name is `id`.
      *
      * Here we create header for right table expression with original storage column names.
      */
    Block right_table_expression_header_with_storage_column_names;

    for (const auto & right_table_expression_column : right_table_expression_header)
    {
        const auto * table_column_name = right_table_expression_data.getColumnNameOrNull(right_table_expression_column.name);
        if (!table_column_name)
            return {};

        auto right_table_expression_column_with_storage_column_name = right_table_expression_column;
        right_table_expression_column_with_storage_column_name.name = *table_column_name;
        right_table_expression_header_with_storage_column_names.insert(right_table_expression_column_with_storage_column_name);
    }

    return std::make_shared<DirectKeyValueJoin>(table_join, right_table_expression_header, storage, right_table_expression_header_with_storage_column_names);
}
}

static std::shared_ptr<IJoin> tryCreateJoin(
    JoinAlgorithm algorithm,
    std::shared_ptr<TableJoin> & table_join,
    const QueryTreeNodePtr & right_table_expression,
    const Block & left_table_expression_header,
    const Block & right_table_expression_header,
    const PlannerContextPtr & planner_context,
    const SelectQueryInfo & select_query_info)
{
    if (table_join->kind() == JoinKind::Paste)
        return std::make_shared<PasteJoin>(table_join, right_table_expression_header);
    /// Direct JOIN with special storages that support key value access. For example JOIN with Dictionary
    if (algorithm == JoinAlgorithm::DIRECT || algorithm == JoinAlgorithm::DEFAULT)
    {
        JoinPtr direct_join = tryDirectJoin(table_join, right_table_expression, right_table_expression_header, planner_context);
        if (direct_join)
            return direct_join;
    }

    if (algorithm == JoinAlgorithm::PARTIAL_MERGE ||
        algorithm == JoinAlgorithm::PREFER_PARTIAL_MERGE)
    {
        if (MergeJoin::isSupported(table_join))
            return std::make_shared<MergeJoin>(table_join, right_table_expression_header);
    }

    if (algorithm == JoinAlgorithm::HASH ||
        /// partial_merge is preferred, but can't be used for specified kind of join, fallback to hash
        algorithm == JoinAlgorithm::PREFER_PARTIAL_MERGE ||
        algorithm == JoinAlgorithm::PARALLEL_HASH ||
        algorithm == JoinAlgorithm::DEFAULT)
    {
        auto query_context = planner_context->getQueryContext();
        if (table_join->allowParallelHashJoin())
        {
            const auto & settings = query_context->getSettingsRef();
            StatsCollectingParams params{
                calculateCacheKey(table_join, right_table_expression, select_query_info),
                settings[Setting::collect_hash_table_stats_during_joins],
                query_context->getServerSettings()[ServerSetting::max_entries_for_hash_table_stats],
                settings[Setting::max_size_to_preallocate_for_joins]};
            return std::make_shared<ConcurrentHashJoin>(
                query_context, table_join, query_context->getSettingsRef()[Setting::max_threads], right_table_expression_header, params);
        }

        return std::make_shared<HashJoin>(
            table_join, right_table_expression_header, query_context->getSettingsRef()[Setting::join_any_take_last_row]);
    }

    if (algorithm == JoinAlgorithm::FULL_SORTING_MERGE)
    {
        if (FullSortingMergeJoin::isSupported(table_join))
            return std::make_shared<FullSortingMergeJoin>(table_join, right_table_expression_header);
    }

    if (algorithm == JoinAlgorithm::GRACE_HASH)
    {
        if (GraceHashJoin::isSupported(table_join))
        {
            auto query_context = planner_context->getQueryContext();
            return std::make_shared<GraceHashJoin>(
                query_context,
                table_join,
                left_table_expression_header,
                right_table_expression_header,
                query_context->getTempDataOnDisk());
        }
    }

    if (algorithm == JoinAlgorithm::AUTO)
    {
        if (MergeJoin::isSupported(table_join))
            return std::make_shared<JoinSwitcher>(table_join, right_table_expression_header);
        return std::make_shared<HashJoin>(table_join, right_table_expression_header);
    }

    return nullptr;
}

std::shared_ptr<IJoin> chooseJoinAlgorithm(
    std::shared_ptr<TableJoin> & table_join,
    const QueryTreeNodePtr & right_table_expression,
    const Block & left_table_expression_header,
    const Block & right_table_expression_header,
    const PlannerContextPtr & planner_context,
    const SelectQueryInfo & select_query_info)
{
    if (table_join->getMixedJoinExpression()
        && !table_join->isEnabledAlgorithm(JoinAlgorithm::HASH)
        && !table_join->isEnabledAlgorithm(JoinAlgorithm::GRACE_HASH))
    {
        throw Exception(ErrorCodes::NOT_IMPLEMENTED,
            "JOIN with mixed conditions supports only hash join or grace hash join");
    }

    trySetStorageInTableJoin(right_table_expression, table_join);

    auto & right_table_expression_data = planner_context->getTableExpressionDataOrThrow(right_table_expression);

    /// JOIN with JOIN engine.
    if (auto storage = table_join->getStorageJoin())
    {
        Names required_column_names;
        for (const auto & result_column : right_table_expression_header)
        {
            const auto * source_column_name = right_table_expression_data.getColumnNameOrNull(result_column.name);
            if (!source_column_name)
                throw Exception(ErrorCodes::INCOMPATIBLE_TYPE_OF_JOIN,
                    "JOIN with 'Join' table engine should be performed by storage keys [{}], but column '{}' was found",
                    fmt::join(storage->getKeyNames(), ", "), result_column.name);

            table_join->setRename(*source_column_name, result_column.name);
            required_column_names.push_back(*source_column_name);
        }
        return storage->getJoinLocked(table_join, planner_context->getQueryContext(), required_column_names);
    }

    /** JOIN with constant.
      * Example: SELECT * FROM test_table AS t1 INNER JOIN test_table AS t2 ON 1;
      */
    if (table_join->isJoinWithConstant())
    {
        if (!table_join->isEnabledAlgorithm(JoinAlgorithm::HASH))
            throw Exception(ErrorCodes::NOT_IMPLEMENTED, "JOIN ON constant supported only with join algorithm 'hash'");

        return std::make_shared<HashJoin>(table_join, right_table_expression_header);
    }

    /** We have only one way to execute a CROSS JOIN - with a hash join.
      * Therefore, for a query with an explicit CROSS JOIN, it should not fail because of the `join_algorithm` setting.
      * If the user expects CROSS JOIN + WHERE to be rewritten to INNER join and to be executed with a specific algorithm,
      * then the setting `cross_to_inner_join_rewrite` may be used, and unsupported cases will fail earlier.
      */
    if (table_join->kind() == JoinKind::Cross)
        return std::make_shared<HashJoin>(table_join, right_table_expression_header);

    if (!table_join->oneDisjunct() && !table_join->isEnabledAlgorithm(JoinAlgorithm::HASH) && !table_join->isEnabledAlgorithm(JoinAlgorithm::AUTO))
        throw Exception(ErrorCodes::NOT_IMPLEMENTED, "Only `hash` join supports multiple ORs for keys in JOIN ON section");

    for (auto algorithm : table_join->getEnabledJoinAlgorithms())
    {
        auto join = tryCreateJoin(
            algorithm,
            table_join,
            right_table_expression,
            left_table_expression_header,
            right_table_expression_header,
            planner_context,
            select_query_info);
        if (join)
            return join;
    }

    throw Exception(ErrorCodes::NOT_IMPLEMENTED,
                    "Can't execute any of specified algorithms for specified strictness/kind and right storage type");
}

}<|MERGE_RESOLUTION|>--- conflicted
+++ resolved
@@ -261,7 +261,7 @@
 void buildSimpleJoinClause(
     ActionsDAG & left_dag,
     ActionsDAG & right_dag,
-    ActionsDAG & mixed_dag,
+    ActionsDAG & joined_dag,
     const PlannerContextPtr & planner_context,
     const QueryTreeNodePtr & join_expression,
     const TableExpressionSet & left_table_expressions,
@@ -370,8 +370,8 @@
             {
                 /// expression involves both tables.
                 /// `expr1(left.col1, right.col2) == expr2(left.col3, right.col4)`
-                const auto * node = appendExpression(mixed_dag, join_expression, planner_context, join_node);
-                join_clause.addMixedCondition(node);
+                const auto * node = appendExpression(joined_dag, join_expression, planner_context, join_node);
+                join_clause.addResidualCondition(node);
             }
             else
             {
@@ -387,7 +387,6 @@
     {
         auto expression_sides
             = extractJoinTableSidesFromExpression(join_expression.get(), left_table_expressions, right_table_expressions, join_node);
-
         // expression_sides.empty() = true, the expression is constant
         if (expression_sides.empty() || expression_sides.size() == 1)
         {
@@ -398,23 +397,23 @@
         }
         else
         {
-            auto support_mixed_join_condition
-                = planner_context->getQueryContext()->getSettingsRef()[Setting::allow_experimental_join_condition];
             auto join_use_nulls = planner_context->getQueryContext()->getSettingsRef()[Setting::join_use_nulls];
-            /// If join_use_nulls = true, the columns' nullability will be changed later which make this expression not right.
-            if (support_mixed_join_condition && !join_use_nulls)
-            {
-                /// expression involves both tables.
-                const auto * node = appendExpression(mixed_dag, join_expression, planner_context, join_node);
-                join_clause.addMixedCondition(node);
+            /// If join_use_nulls = true, the columns' nullability will be changed later which make this expression not applicable.
+            auto strictness = join_node.getStrictness();
+            auto kind = join_node.getKind();
+            bool can_be_moved_out = strictness == JoinStrictness::All
+                && (kind == JoinKind::Inner || kind == JoinKind::Cross || kind == JoinKind::Comma);
+            if (can_be_moved_out || !join_use_nulls)
+            {
+                const auto * node = appendExpression(joined_dag, join_expression, planner_context, join_node);
+                join_clause.addResidualCondition(node);
             }
             else
             {
                 throw Exception(
                     ErrorCodes::INVALID_JOIN_ON_EXPRESSION,
-                    "JOIN {} join expression contains column from left and right table, you may try experimental support of this feature "
-                    "by `SET allow_experimental_join_condition = 1`",
-                    join_node.formatASTForErrorMessage());
+                    "{} JOIN ON expression {} contains column from left and right table, which is not supported with `join_use_nulls`",
+                    toString(join_node.getKind()), join_expression->formatASTForErrorMessage());
             }
         }
     }
@@ -587,11 +586,6 @@
         }
         else
         {
-<<<<<<< HEAD
-            auto support_mixed_join_condition
-                = planner_context->getQueryContext()->getSettingsRef()[Setting::allow_experimental_join_condition];
-=======
->>>>>>> d65dd866
             auto join_use_nulls = planner_context->getQueryContext()->getSettingsRef()[Setting::join_use_nulls];
             /// If join_use_nulls = true, the columns' nullability will be changed later which make this expression not applicable.
             auto strictness = join_node.getStrictness();
@@ -607,14 +601,8 @@
             {
                 throw Exception(
                     ErrorCodes::INVALID_JOIN_ON_EXPRESSION,
-<<<<<<< HEAD
-                    "JOIN {} join expression contains column from left and right table, you may try experimental support of this feature "
-                    "by `SET allow_experimental_join_condition = 1`",
-                    join_node.formatASTForErrorMessage());
-=======
                     "{} JOIN ON expression {} contains column from left and right table, which is not supported with `join_use_nulls`",
                     toString(join_node.getKind()), join_expression->formatASTForErrorMessage());
->>>>>>> d65dd866
             }
         }
     }
@@ -623,7 +611,7 @@
 JoinClauses buildJoinClauses(
     ActionsDAG & left_dag,
     ActionsDAG & right_dag,
-    ActionsDAG & mixed_dag,
+    ActionsDAG & joined_dag,
     const PlannerContextPtr & planner_context,
     const QueryTreeNodePtr & join_expression,
     const TableExpressionSet & left_table_expressions,
@@ -637,7 +625,7 @@
         buildSimpleJoinClause(
             left_dag,
             right_dag,
-            mixed_dag,
+            joined_dag,
             planner_context,
             join_expression,
             left_table_expressions,
@@ -707,7 +695,7 @@
             buildSimpleJoinClause(
                 left_dag,
                 right_dag,
-                mixed_dag,
+                joined_dag,
                 planner_context,
                 node,
                 left_table_expressions,
@@ -724,7 +712,7 @@
 std::pair<JoinClauses, bool /*is_inequal_join*/> buildAllJoinClauses(
     ActionsDAG & left_join_actions,
     ActionsDAG & right_join_actions,
-    ActionsDAG & mixed_join_actions,
+    ActionsDAG & post_join_actions,
     const PlannerContextPtr & planner_context,
     const QueryTreeNodePtr & join_expression,
     const TableExpressionSet & join_left_table_expressions,
@@ -737,22 +725,22 @@
         auto join_clauses = buildJoinClauses(
             left_join_actions,
             right_join_actions,
-            mixed_join_actions,
+            post_join_actions,
             planner_context,
             join_expression,
             join_left_table_expressions,
             join_right_table_expressions,
             join_node);
 
-        const auto is_inequal_join = std::any_of(
+        const auto has_residual_filters = std::any_of(
             join_clauses.begin(),
             join_clauses.end(),
-            [](const JoinClause & clause) { return !clause.getMixedFilterConditionNodes().empty(); });
-
-        return std::make_pair(std::move(join_clauses), is_inequal_join);
-    }
-
-    bool is_inequal_join = false;
+            [](const JoinClause & clause) { return !clause.getResidualFilterConditionNodes().empty(); });
+
+        return std::make_pair(std::move(join_clauses), has_residual_filters);
+    }
+
+    bool has_residual_filters = false;
     JoinClauses join_clauses;
     const auto & function_name = function_node.getFunction()->getName();
     if (function_name == "or")
@@ -764,14 +752,14 @@
             buildJoinClause(
                 left_join_actions,
                 right_join_actions,
-                mixed_join_actions,
+                post_join_actions,
                 planner_context,
                 child,
                 join_left_table_expressions,
                 join_right_table_expressions,
                 join_node,
                 join_clauses.back());
-            is_inequal_join |= !join_clauses.back().getMixedFilterConditionNodes().empty();
+            has_residual_filters |= !join_clauses.back().getResidualFilterConditionNodes().empty();
         }
     }
     else
@@ -781,16 +769,16 @@
         buildJoinClause(
             left_join_actions,
             right_join_actions,
-            mixed_join_actions,
+            post_join_actions,
             planner_context,
             join_expression,
             join_left_table_expressions,
             join_right_table_expressions,
             join_node,
             join_clauses.back());
-        is_inequal_join |= !join_clauses.back().getMixedFilterConditionNodes().empty();
-    }
-    return std::make_pair(std::move(join_clauses), is_inequal_join);
+        has_residual_filters |= !join_clauses.back().getResidualFilterConditionNodes().empty();
+    }
+    return std::make_pair(std::move(join_clauses), has_residual_filters);
 }
 
 JoinClausesAndActions buildJoinClausesAndActions(
@@ -863,59 +851,18 @@
     auto join_right_table_expressions = extractTableExpressionsSet(join_node.getRightTableExpression());
 
     JoinClausesAndActions result;
-<<<<<<< HEAD
-    bool is_inequal_join;
-
-    std::tie(result.join_clauses, is_inequal_join) = buildAllJoinClauses(
+    bool has_residual_filters;
+
+    std::tie(result.join_clauses, has_residual_filters) = buildAllJoinClauses(
         left_join_actions,
         right_join_actions,
-        mixed_join_actions,
+        post_join_actions,
         planner_context,
         join_expression,
         join_left_table_expressions,
         join_right_table_expressions,
         join_node,
         *function_node);
-=======
-
-    bool has_residual_filters = false;
-    const auto & function_name = function_node->getFunction()->getName();
-    if (function_name == "or")
-    {
-        for (const auto & child : function_node->getArguments())
-        {
-            result.join_clauses.emplace_back();
-
-            buildJoinClause(
-                left_join_actions,
-                right_join_actions,
-                post_join_actions,
-                planner_context,
-                child,
-                join_left_table_expressions,
-                join_right_table_expressions,
-                join_node,
-                result.join_clauses.back());
-            has_residual_filters |= !result.join_clauses.back().getResidualFilterConditionNodes().empty();
-        }
-    }
-    else
-    {
-        result.join_clauses.emplace_back();
-
-        buildJoinClause(
-                left_join_actions,
-                right_join_actions,
-                post_join_actions,
-                planner_context,
-                join_expression,
-                join_left_table_expressions,
-                join_right_table_expressions,
-                join_node,
-                result.join_clauses.back());
-        has_residual_filters |= !result.join_clauses.back().getResidualFilterConditionNodes().empty();
-    }
->>>>>>> d65dd866
 
     auto and_function = FunctionFactory::instance().get("and", planner_context->getQueryContext());
 
