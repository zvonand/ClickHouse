#pragma once

#include "Types.h"
#include <Poco/Util/LayeredConfiguration.h>
#include <future>
#include <memory>
#include <string>
#include <Common/logger_useful.h>
#include <Common/ProfileEvents.h>
#include <Common/CurrentMetrics.h>
#include <Common/Stopwatch.h>
#include <Common/ZooKeeper/IKeeper.h>
#include <Common/ZooKeeper/KeeperException.h>
#include <Common/ZooKeeper/ZooKeeperConstants.h>
#include <Common/ZooKeeper/ZooKeeperArgs.h>
#include <Common/thread_local_rng.h>
#include <Coordination/KeeperFeatureFlags.h>
#include <unistd.h>


namespace ProfileEvents
{
    extern const Event CannotRemoveEphemeralNode;
}

namespace CurrentMetrics
{
    extern const Metric EphemeralNode;
}

namespace DB
{
class ZooKeeperLog;
class ZooKeeperWithFaultInjection;
class BackgroundSchedulePoolTaskHolder;

namespace ErrorCodes
{
    extern const int LOGICAL_ERROR;
}

}

namespace zkutil
{

/// Preferred size of multi() command (in number of ops)
constexpr size_t MULTI_BATCH_SIZE = 100;

struct ShuffleHost
{
    enum AvailabilityZoneInfo
    {
        SAME = 0,
        UNKNOWN = 1,
        OTHER = 2,
    };

    String host;
    bool secure = false;
    UInt8 original_index = 0;
    AvailabilityZoneInfo az_info = UNKNOWN;
    Priority priority;
    UInt64 random = 0;

    /// We should resolve it each time without caching
    mutable std::optional<Poco::Net::SocketAddress> address;

    void randomize()
    {
        random = thread_local_rng();
    }

    static bool compare(const ShuffleHost & lhs, const ShuffleHost & rhs)
    {
        return std::forward_as_tuple(lhs.az_info, lhs.priority, lhs.random)
            < std::forward_as_tuple(rhs.az_info, rhs.priority, rhs.random);
    }
};

using ShuffleHosts = std::vector<ShuffleHost>;

struct RemoveException
{
    explicit RemoveException(std::string_view path_ = "", bool remove_subtree_ = true)
        : path(path_)
        , remove_subtree(remove_subtree_)
    {}

    std::string_view path;
    // whether we should keep the child node and its subtree or just the child node
    bool remove_subtree;
};

using GetPriorityForLoadBalancing = DB::GetPriorityForLoadBalancing;

template <typename T>
concept ZooKeeperResponse = std::derived_from<T, Coordination::Response>;

template <ZooKeeperResponse ResponseType, bool try_multi>
struct MultiReadResponses
{
    MultiReadResponses() = default;

    template <typename TResponses>
    explicit MultiReadResponses(TResponses responses_) : responses(std::move(responses_))
    {}

    size_t size() const
    {
        return std::visit(
            [&]<typename TResponses>(const TResponses & resp) -> size_t
            {
                if constexpr (std::same_as<TResponses, std::monostate>)
                    throw DB::Exception(DB::ErrorCodes::LOGICAL_ERROR, "No responses set for MultiRead");
                else
                    return resp.size();
            },
            responses);
    }

    ResponseType & operator[](size_t index)
    {
        return std::visit(
            [&]<typename TResponses>(TResponses & resp) -> ResponseType &
            {
                if constexpr (std::same_as<TResponses, RegularResponses>)
                {
                    return dynamic_cast<ResponseType &>(*resp[index]);
                }
                else if constexpr (std::same_as<TResponses, ResponsesWithFutures>)
                {
                    if constexpr (try_multi)
                    {
                        /// We should not ignore errors except ZNONODE
                        /// for consistency with exists, tryGet and tryGetChildren
                        const auto & error = resp[index].error;
                        if (error != Coordination::Error::ZOK && error != Coordination::Error::ZNONODE)
                            throw KeeperException(error);
                    }
                    return resp[index];
                }
                else
                {
                    throw DB::Exception(DB::ErrorCodes::LOGICAL_ERROR, "No responses set for MultiRead");
                }
            },
            responses);
    }

    /// If Keeper/ZooKeeper doesn't support MultiRead feature we will dispatch
    /// asynchronously all the read requests separately
    /// Sometimes it's important to process all requests instantly
    /// e.g. we want to trigger exceptions while we are in the ZK client retry loop
    void waitForResponses()
    {
        if (auto * responses_with_futures = std::get_if<ResponsesWithFutures>(&responses))
            responses_with_futures->waitForResponses();
    }

private:
    using RegularResponses = std::vector<Coordination::ResponsePtr>;
    using FutureResponses = std::vector<std::future<ResponseType>>;

    struct ResponsesWithFutures
    {
        ResponsesWithFutures(FutureResponses future_responses_) : future_responses(std::move(future_responses_)) /// NOLINT(google-explicit-constructor)
        {
            cached_responses.resize(future_responses.size());
        }

        FutureResponses future_responses;
        std::vector<std::optional<ResponseType>> cached_responses;

        ResponseType & operator[](size_t index)
        {
            if (cached_responses[index].has_value())
                return *cached_responses[index];

            cached_responses[index] = future_responses[index].get();
            return *cached_responses[index];
        }

        void waitForResponses()
        {
            for (size_t i = 0; i < size(); ++i)
            {
                if (!cached_responses[i].has_value())
                    cached_responses[i] = future_responses[i].get();
            }
        }

        size_t size() const { return future_responses.size(); }
    };

    std::variant<std::monostate, RegularResponses, ResponsesWithFutures> responses;
};

/// ZooKeeper session. The interface is substantially different from the usual libzookeeper API.
///
/// Poco::Event objects are used for watches. The event is set only once on the first
/// watch notification.
/// Callback-based watch interface is also provided.
///
/// Modifying methods do not retry, because it leads to problems of the double-delete type.
///
/// Methods with names not starting at try- raise KeeperException on any error.
class ZooKeeper
{
    /// ZooKeeperWithFaultInjection wants access to `impl` pointer to reimplement some async functions with faults
    friend class DB::ZooKeeperWithFaultInjection;

    explicit ZooKeeper(const ZooKeeperArgs & args_, std::shared_ptr<DB::ZooKeeperLog> zk_log_ = nullptr);

    /// Allows to keep info about availability zones when starting a new session
    ZooKeeper(const ZooKeeperArgs & args_, std::shared_ptr<DB::ZooKeeperLog> zk_log_, Strings availability_zones_, std::unique_ptr<Coordination::IKeeper> existing_impl);

    /** Config of the form:
        <zookeeper>
            <node>
                <host>example1</host>
                <port>2181</port>
                <!-- Optional. Enables communication over SSL . -->
                <secure>1</secure>
            </node>
            <node>
                <host>example2</host>
                <port>2181</port>
                <!-- Optional. Enables communication over SSL . -->
                <secure>1</secure>
            </node>
            <session_timeout_ms>30000</session_timeout_ms>
            <operation_timeout_ms>10000</operation_timeout_ms>
            <!-- Optional. Chroot suffix. Should exist. -->
            <root>/path/to/zookeeper/node</root>
            <!-- Optional. Zookeeper digest ACL string. -->
            <identity>user:password</identity>
        </zookeeper>
    */
    ZooKeeper(const Poco::Util::AbstractConfiguration & config, const std::string & config_name, std::shared_ptr<DB::ZooKeeperLog> zk_log_ = nullptr);

    /// See addCheckSessionOp
    void initSession();

public:
        using Ptr = std::shared_ptr<ZooKeeper>;
        using ErrorsList = std::initializer_list<Coordination::Error>;

    ~ZooKeeper();

    ShuffleHosts shuffleHosts() const;

    static Ptr create(const Poco::Util::AbstractConfiguration & config,
                      const std::string & config_name,
                      std::shared_ptr<DB::ZooKeeperLog> zk_log_);

    template <typename... Args>
    static Ptr createWithoutKillingPreviousSessions(Args &&... args)
    {
        return std::shared_ptr<ZooKeeper>(new ZooKeeper(std::forward<Args>(args)...));
    }

    /// Creates a new session with the same parameters. This method can be used for reconnecting
    /// after the session has expired.
    /// This object remains unchanged, and the new session is returned.
    Ptr startNewSession() const;

    bool configChanged(const Poco::Util::AbstractConfiguration & config, const std::string & config_name) const;

    /// Returns true, if the session has expired.
    bool expired();

    bool isFeatureEnabled(DB::KeeperFeatureFlag feature_flag) const;

    /// Create a znode.
    /// Throw an exception if something went wrong.
    std::string create(const std::string & path, const std::string & data, int32_t mode);

    /// Does not throw in the following cases:
    /// * The parent for the created node does not exist
    /// * The parent is ephemeral.
    /// * The node already exists.
    /// In case of other errors throws an exception.
    Coordination::Error tryCreate(const std::string & path, const std::string & data, int32_t mode, std::string & path_created);
    Coordination::Error tryCreate(const std::string & path, const std::string & data, int32_t mode);

    /// Create a Persistent node.
    /// Does nothing if the node already exists.
    void createIfNotExists(const std::string & path, const std::string & data);

    /// Creates all non-existent ancestors of the given path with empty contents.
    /// Does not create the node itself.
    void createAncestors(const std::string & path);

    void checkExistsAndGetCreateAncestorsOps(const std::string & path, Coordination::Requests & requests);

    /// Remove the node if the version matches. (if version == -1, remove any version).
    void remove(const std::string & path, int32_t version = -1);

    /// Doesn't throw in the following cases:
    /// * The node doesn't exist
    /// * Versions don't match
    /// * The node has children.
    Coordination::Error tryRemove(const std::string & path, int32_t version = -1);

    bool exists(const std::string & path, Coordination::Stat * stat = nullptr, const EventPtr & watch = nullptr);
    bool existsWatch(const std::string & path, Coordination::Stat * stat, Coordination::WatchCallback watch_callback);

    using MultiExistsResponse = MultiReadResponses<Coordination::ExistsResponse, true>;
    template <typename TIter>
    MultiExistsResponse exists(TIter start, TIter end)
    {
        return multiRead<Coordination::ExistsResponse, true>(
            start, end, zkutil::makeExistsRequest, [&](const auto & path) { return asyncExists(path); });
    }

    MultiExistsResponse exists(const std::vector<std::string> & paths)
    {
        return exists(paths.begin(), paths.end());
    }

    bool anyExists(const std::vector<std::string> & paths);

    std::string get(const std::string & path, Coordination::Stat * stat = nullptr, const EventPtr & watch = nullptr);
    std::string getWatch(const std::string & path, Coordination::Stat * stat, Coordination::WatchCallback watch_callback);
    std::string getWatch(const std::string & path, Coordination::Stat * stat, Coordination::WatchCallbackPtr watch_callback);

    using MultiGetResponse = MultiReadResponses<Coordination::GetResponse, false>;
    using MultiTryGetResponse = MultiReadResponses<Coordination::GetResponse, true>;

    template <typename TIter>
    MultiGetResponse get(TIter start, TIter end)
    {
        return multiRead<Coordination::GetResponse, false>(
            start, end, zkutil::makeGetRequest, [&](const auto & path) { return asyncGet(path); });
    }

    MultiGetResponse get(const std::vector<std::string> & paths)
    {
        return get(paths.begin(), paths.end());
    }

    /// Doesn't not throw in the following cases:
    /// * The node doesn't exist. Returns false in this case.
    bool tryGet(
        const std::string & path,
        std::string & res,
        Coordination::Stat * stat = nullptr,
        const EventPtr & watch = nullptr,
        Coordination::Error * code = nullptr);

    bool tryGetWatch(
        const std::string & path,
        std::string & res,
        Coordination::Stat * stat,
        Coordination::WatchCallback watch_callback,
        Coordination::Error * code = nullptr);

    bool tryGetWatch(
        const std::string & path,
        std::string & res,
        Coordination::Stat * stat,
        Coordination::WatchCallbackPtr watch_callback,
        Coordination::Error * code = nullptr);

    template <typename TIter>
    MultiTryGetResponse tryGet(TIter start, TIter end)
    {
        return multiRead<Coordination::GetResponse, true>(
            start, end, zkutil::makeGetRequest, [&](const auto & path) { return asyncTryGet(path); });
    }

    MultiTryGetResponse tryGet(const std::vector<std::string> & paths)
    {
        return tryGet(paths.begin(), paths.end());
    }

    void set(const std::string & path, const std::string & data,
             int32_t version = -1, Coordination::Stat * stat = nullptr);

    /// Creates the node if it doesn't exist. Updates its contents otherwise.
    void createOrUpdate(const std::string & path, const std::string & data, int32_t mode);

    /// Doesn't not throw in the following cases:
    /// * The node doesn't exist.
    /// * Versions do not match.
    Coordination::Error trySet(const std::string & path, const std::string & data,
                   int32_t version = -1, Coordination::Stat * stat = nullptr);

    Strings getChildren(const std::string & path,
                        Coordination::Stat * stat = nullptr,
                        const EventPtr & watch = nullptr,
                        Coordination::ListRequestType list_request_type = Coordination::ListRequestType::ALL);

    Strings getChildrenWatch(const std::string & path,
                             Coordination::Stat * stat,
                             Coordination::WatchCallback watch_callback,
                             Coordination::ListRequestType list_request_type = Coordination::ListRequestType::ALL);

    Strings getChildrenWatch(const std::string & path,
                             Coordination::Stat * stat,
                             Coordination::WatchCallbackPtr watch_callback,
                             Coordination::ListRequestType list_request_type = Coordination::ListRequestType::ALL);

    using MultiGetChildrenResponse = MultiReadResponses<Coordination::ListResponse, false>;
    using MultiTryGetChildrenResponse = MultiReadResponses<Coordination::ListResponse, true>;

    template <typename TIter>
    MultiGetChildrenResponse
    getChildren(TIter start, TIter end, Coordination::ListRequestType list_request_type = Coordination::ListRequestType::ALL)
    {
        return multiRead<Coordination::ListResponse, false>(
            start,
            end,
            [list_request_type](const auto & path) { return zkutil::makeListRequest(path, list_request_type); },
            [&](const auto & path) { return asyncGetChildren(path, {}, list_request_type); });
    }

    MultiGetChildrenResponse
    getChildren(const std::vector<std::string> & paths, Coordination::ListRequestType list_request_type = Coordination::ListRequestType::ALL)
    {
        return getChildren(paths.begin(), paths.end(), list_request_type);
    }

    /// Doesn't not throw in the following cases:
    /// * The node doesn't exist.
    Coordination::Error tryGetChildren(
        const std::string & path,
        Strings & res,
        Coordination::Stat * stat = nullptr,
        const EventPtr & watch = nullptr,
        Coordination::ListRequestType list_request_type = Coordination::ListRequestType::ALL);

    Coordination::Error tryGetChildrenWatch(
        const std::string & path,
        Strings & res,
        Coordination::Stat * stat,
        Coordination::WatchCallback watch_callback,
        Coordination::ListRequestType list_request_type = Coordination::ListRequestType::ALL);

    Coordination::Error tryGetChildrenWatch(
        const std::string & path,
        Strings & res,
        Coordination::Stat * stat,
        Coordination::WatchCallbackPtr watch_callback,
        Coordination::ListRequestType list_request_type = Coordination::ListRequestType::ALL);

    template <typename TIter>
    MultiTryGetChildrenResponse
    tryGetChildren(TIter start, TIter end, Coordination::ListRequestType list_request_type = Coordination::ListRequestType::ALL)
    {
        return multiRead<Coordination::ListResponse, true>(
            start,
            end,
            [list_request_type](const auto & path) { return zkutil::makeListRequest(path, list_request_type); },
            [&](const auto & path) { return asyncTryGetChildren(path, list_request_type); });
    }

    MultiTryGetChildrenResponse
    tryGetChildren(const std::vector<std::string> & paths, Coordination::ListRequestType list_request_type = Coordination::ListRequestType::ALL)
    {
        return tryGetChildren(paths.begin(), paths.end(), list_request_type);
    }

    /// Performs several operations in a transaction.
    /// Throws on every error.
    /// For check_session_valid see addCheckSessionOp
    Coordination::Responses multi(const Coordination::Requests & requests, bool check_session_valid = false);
    /// Throws only if some operation has returned an "unexpected" error - an error that would cause
    /// the corresponding try- method to throw.
    /// On exception, `responses` may or may not be populated.
    Coordination::Error tryMulti(const Coordination::Requests & requests, Coordination::Responses & responses, bool check_session_valid = false);
    /// Throws nothing (even session expired errors)
    Coordination::Error tryMultiNoThrow(const Coordination::Requests & requests, Coordination::Responses & responses, bool check_session_valid = false);

    std::string sync(const std::string & path);

    Coordination::Error trySync(const std::string & path, std::string & returned_path);

    Int64 getClientID();

    /// Remove the node with the subtree. If someone concurrently adds or removes a node
    /// in the subtree, the result is undefined.
    void removeRecursive(const std::string & path);

    /// Remove the node with the subtree. If someone concurrently removes a node in the subtree,
    /// this will not cause errors.
    /// For instance, you can call this method twice concurrently for the same node and the end
    /// result would be the same as for the single call.
    void tryRemoveRecursive(const std::string & path);

    /// Similar to removeRecursive(...) and tryRemoveRecursive(...), but does not remove path itself.
    /// Node defined as RemoveException will not be deleted.
    void removeChildrenRecursive(const std::string & path, RemoveException keep_child = RemoveException{});
    /// If probably_flat is true, this method will optimistically try to remove children non-recursive
    /// and will fall back to recursive removal if it gets ZNOTEMPTY for some child.
    /// Returns true if no kind of fallback happened.
    /// Node defined as RemoveException will not be deleted.
    bool tryRemoveChildrenRecursive(const std::string & path, bool probably_flat = false, RemoveException keep_child= RemoveException{});

    /// Remove all children nodes (non recursive).
    void removeChildren(const std::string & path);

    using WaitCondition = std::function<bool()>;

    /// Wait for the node to disappear or return immediately if it doesn't exist.
    /// If condition is specified, it is used to return early (when condition returns false)
    /// The function returns true if waited and false if waiting was interrupted by condition.
    bool waitForDisappear(const std::string & path, const WaitCondition & condition = {});

    /// Checks if a the ephemeral node exists. These nodes are removed automatically by ZK when the session ends
    /// If the node exists and its value is equal to fast_delete_if_equal_value it will remove it
    /// If the node exists and its value is different, it will wait for it to disappear. It will throw a LOGICAL_ERROR if the node doesn't
    /// disappear automatically after 3x session_timeout.
    void deleteEphemeralNodeIfContentMatches(const std::string & path, const std::string & fast_delete_if_equal_value);

    Coordination::ReconfigResponse reconfig(
        const std::string & joining,
        const std::string & leaving,
        const std::string & new_members,
        int32_t version = -1);

    /// Async interface (a small subset of operations is implemented).
    ///
    /// Usage:
    ///
    /// // Non-blocking calls:
    /// auto future1 = zk.asyncGet("/path1");
    /// auto future2 = zk.asyncGet("/path2");
    /// ...
    ///
    /// // These calls can block until the operations are completed:
    /// auto result1 = future1.get();
    /// auto result2 = future2.get();
    ///
    /// NoThrow versions never throw any exception on future.get(), even on SessionExpired error.

    using FutureCreate = std::future<Coordination::CreateResponse>;
    FutureCreate asyncCreate(const std::string & path, const std::string & data, int32_t mode);
    /// Like the previous one but don't throw any exceptions on future.get()
    FutureCreate asyncTryCreateNoThrow(const std::string & path, const std::string & data, int32_t mode);

    using FutureGet = std::future<Coordination::GetResponse>;
    FutureGet asyncGet(const std::string & path, Coordination::WatchCallback watch_callback = {});
    /// Like the previous one but don't throw any exceptions on future.get()
    FutureGet asyncTryGetNoThrow(const std::string & path, Coordination::WatchCallback watch_callback = {});

    FutureGet asyncTryGetNoThrow(const std::string & path, Coordination::WatchCallbackPtr watch_callback = {});

    using FutureExists = std::future<Coordination::ExistsResponse>;
    FutureExists asyncExists(const std::string & path, Coordination::WatchCallback watch_callback = {});
    /// Like the previous one but don't throw any exceptions on future.get()
    FutureExists asyncTryExistsNoThrow(const std::string & path, Coordination::WatchCallback watch_callback = {});

    using FutureGetChildren = std::future<Coordination::ListResponse>;
    FutureGetChildren asyncGetChildren(
        const std::string & path,
        Coordination::WatchCallback watch_callback = {},
        Coordination::ListRequestType list_request_type = Coordination::ListRequestType::ALL);
    /// Like the previous one but don't throw any exceptions on future.get()
    FutureGetChildren asyncTryGetChildrenNoThrow(
        const std::string & path,
        Coordination::WatchCallbackPtr watch_callback = {},
        Coordination::ListRequestType list_request_type = Coordination::ListRequestType::ALL);

    using FutureSet = std::future<Coordination::SetResponse>;
    FutureSet asyncSet(const std::string & path, const std::string & data, int32_t version = -1);
    /// Like the previous one but don't throw any exceptions on future.get()
    FutureSet asyncTrySetNoThrow(const std::string & path, const std::string & data, int32_t version = -1);

    using FutureRemove = std::future<Coordination::RemoveResponse>;
    FutureRemove asyncRemove(const std::string & path, int32_t version = -1);
    /// Like the previous one but don't throw any exceptions on future.get()
    FutureRemove asyncTryRemoveNoThrow(const std::string & path, int32_t version = -1);

    using FutureMulti = std::future<Coordination::MultiResponse>;
    FutureMulti asyncMulti(const Coordination::Requests & ops);
    /// Like the previous one but don't throw any exceptions on future.get()
    FutureMulti asyncTryMultiNoThrow(const Coordination::Requests & ops);
    FutureMulti asyncTryMultiNoThrow(std::span<const Coordination::RequestPtr> ops);

    using FutureSync = std::future<Coordination::SyncResponse>;
    FutureSync asyncSync(const std::string & path);
    /// Like the previous one but don't throw any exceptions on future.get()
    FutureSync asyncTrySyncNoThrow(const std::string & path);

    /// Very specific methods introduced without following general style. Implements
    /// some custom throw/no throw logic on future.get().
    ///
    /// Doesn't throw in the following cases:
    /// * The node doesn't exist
    /// * The versions do not match
    /// * The node has children
    FutureRemove asyncTryRemove(const std::string & path, int32_t version = -1);

    /// Doesn't throw in the following cases:
    /// * The node doesn't exist
    FutureGet asyncTryGet(const std::string & path);

    /// Doesn't throw in the following cases:
    /// * The node doesn't exist
    FutureGetChildren asyncTryGetChildren(
        const std::string & path,
        Coordination::ListRequestType list_request_type = Coordination::ListRequestType::ALL);

    using FutureReconfig = std::future<Coordination::ReconfigResponse>;
    FutureReconfig asyncReconfig(
        const std::string & joining,
        const std::string & leaving,
        const std::string & new_members,
        int32_t version = -1);

    void finalize(const String & reason);

    void setZooKeeperLog(std::shared_ptr<DB::ZooKeeperLog> zk_log_);

    UInt32 getSessionUptime() const { return static_cast<UInt32>(session_uptime.elapsedSeconds()); }

<<<<<<< HEAD
    bool hasReachedDeadline() const { return impl->hasReachedDeadline(); }
=======
    uint64_t getSessionTimeoutMS() const { return args.session_timeout_ms; }
>>>>>>> e8480b90

    void setServerCompletelyStarted();

    Int8 getConnectedHostIdx() const;
    String getConnectedHostPort() const;
    int32_t getConnectionXid() const;

    String getConnectedHostAvailabilityZone() const;

    const DB::KeeperFeatureFlags * getKeeperFeatureFlags() const { return impl->getKeeperFeatureFlags(); }

    /// Checks that our session was not killed, and allows to avoid applying a request from an old lost session.
    /// Imagine a "connection-loss-on-commit" situation like this:
    /// - We have written some write requests to the socket and immediately disconnected (e.g. due to "Operation timeout")
    /// - The requests were sent, but the destination [Zoo]Keeper host will receive it later (it doesn't know about our requests yet)
    /// - We don't know the status of our requests
    /// - We connect to another [Zoo]Keeper replica with a new session, and do some reads
    ///   to find out the status of our requests. We see that they were not committed.
    /// - The packets from our old session finally arrive to the destination [Zoo]Keeper host. The requests get processed.
    /// - Changes are committed (although, we have already seen that they are not)
    ///
    /// We need a way to reject requests from old sessions somehow.
    ///
    /// So we update the version of /clickhouse/sessions/server_uuid node when starting a new session.
    /// And there's an option to check this version when committing something.
    void addCheckSessionOp(Coordination::Requests & requests) const;

private:
    void init(ZooKeeperArgs args_, std::unique_ptr<Coordination::IKeeper> existing_impl);
    void updateAvailabilityZones();

    /// The following methods don't any throw exceptions but return error codes.
    Coordination::Error createImpl(const std::string & path, const std::string & data, int32_t mode, std::string & path_created);
    Coordination::Error removeImpl(const std::string & path, int32_t version);
    Coordination::Error getImpl(
        const std::string & path, std::string & res, Coordination::Stat * stat, Coordination::WatchCallback watch_callback);
    Coordination::Error getImpl(
        const std::string & path, std::string & res, Coordination::Stat * stat, Coordination::WatchCallbackPtr watch_callback);
    Coordination::Error setImpl(const std::string & path, const std::string & data, int32_t version, Coordination::Stat * stat);
    Coordination::Error getChildrenImpl(
        const std::string & path,
        Strings & res,
        Coordination::Stat * stat,
        Coordination::WatchCallbackPtr watch_callback,
        Coordination::ListRequestType list_request_type);

    /// returns error code with optional reason
    std::pair<Coordination::Error, std::string>
    multiImpl(const Coordination::Requests & requests, Coordination::Responses & responses, bool check_session_valid);

    Coordination::Error existsImpl(const std::string & path, Coordination::Stat * stat_, Coordination::WatchCallback watch_callback);
    Coordination::Error syncImpl(const std::string & path, std::string & returned_path);

    using RequestFactory = std::function<Coordination::RequestPtr(const std::string &)>;
    template <typename TResponse>
    using AsyncFunction = std::function<std::future<TResponse>(const std::string &)>;

    template <typename TResponse, bool try_multi, typename TIter>
    MultiReadResponses<TResponse, try_multi> multiRead(TIter start, TIter end, RequestFactory request_factory, AsyncFunction<TResponse> async_fun)
    {
        if (isFeatureEnabled(DB::KeeperFeatureFlag::MULTI_READ))
        {
            Coordination::Requests requests;
            for (auto it = start; it != end; ++it)
                requests.push_back(request_factory(*it));

            if constexpr (try_multi)
            {
                Coordination::Responses responses;
                tryMulti(requests, responses);
                return MultiReadResponses<TResponse, try_multi>{std::move(responses)};
            }
            else
            {
                auto responses = multi(requests);
                return MultiReadResponses<TResponse, try_multi>{std::move(responses)};
            }
        }

        auto responses_size = std::distance(start, end);
        std::vector<std::future<TResponse>> future_responses;

        if (responses_size == 0)
            return MultiReadResponses<TResponse, try_multi>(std::move(future_responses));

        future_responses.reserve(responses_size);

        for (auto it = start; it != end; ++it)
            future_responses.push_back(async_fun(*it));

        return MultiReadResponses<TResponse, try_multi>{std::move(future_responses)};
    }

    std::unique_ptr<Coordination::IKeeper> impl;
    mutable std::unique_ptr<Coordination::IKeeper> optimal_impl;

    ZooKeeperArgs args;

    Strings availability_zones;

    LoggerPtr log = nullptr;
    std::shared_ptr<DB::ZooKeeperLog> zk_log;

    AtomicStopwatch session_uptime;

    int32_t session_node_version;

    std::unique_ptr<DB::BackgroundSchedulePoolTaskHolder> reconnect_task;
};


using ZooKeeperPtr = ZooKeeper::Ptr;


/// Creates an ephemeral node in the constructor, removes it in the destructor.
class EphemeralNodeHolder
{
public:
    using Ptr = std::shared_ptr<EphemeralNodeHolder>;

    EphemeralNodeHolder(const std::string & path_, ZooKeeper & zookeeper_, bool create, bool try_create, bool sequential, const std::string & data)
            : path(path_), zookeeper(zookeeper_)
    {
        if (create)
        {
            path = zookeeper.create(path, data, sequential ? CreateMode::EphemeralSequential : CreateMode::Ephemeral);
            need_remove = created = true;
        }
        else if (try_create)
        {
            need_remove = created = Coordination::Error::ZOK == zookeeper.tryCreate(path, data, sequential ? CreateMode::EphemeralSequential : CreateMode::Ephemeral);
        }
    }

    std::string getPath() const
    {
        return path;
    }

    bool isCreated() const
    {
        return created;
    }

    static Ptr create(const std::string & path, ZooKeeper & zookeeper, const std::string & data = "")
    {
        return std::make_shared<EphemeralNodeHolder>(path, zookeeper, true, false, false, data);
    }

    static Ptr tryCreate(const std::string & path, ZooKeeper & zookeeper, const std::string & data = "")
    {
        auto node = std::make_shared<EphemeralNodeHolder>(path, zookeeper, false, true, false, data);
        if (node->isCreated())
            return node;
        return nullptr;
    }

    static Ptr createSequential(const std::string & path, ZooKeeper & zookeeper, const std::string & data = "")
    {
        return std::make_shared<EphemeralNodeHolder>(path, zookeeper, true, false, true, data);
    }

    static Ptr existing(const std::string & path, ZooKeeper & zookeeper)
    {
        return std::make_shared<EphemeralNodeHolder>(path, zookeeper, false, false, false, "");
    }

    void setAlreadyRemoved()
    {
        need_remove = false;
    }

    ~EphemeralNodeHolder()
    {
        if (!need_remove)
            return;
        try
        {
            if (!zookeeper.expired())
                zookeeper.tryRemove(path);
            else
            {
                ProfileEvents::increment(ProfileEvents::CannotRemoveEphemeralNode);
                LOG_DEBUG(getLogger("EphemeralNodeHolder"), "Cannot remove {} since session has been expired", path);
            }
        }
        catch (...)
        {
            ProfileEvents::increment(ProfileEvents::CannotRemoveEphemeralNode);
            DB::tryLogCurrentException(__PRETTY_FUNCTION__, "Cannot remove " + path);
        }
    }

private:
    std::string path;
    ZooKeeper & zookeeper;
    CurrentMetrics::Increment metric_increment{CurrentMetrics::EphemeralNode};
    bool need_remove = true;
    bool created = false;
};

using EphemeralNodeHolderPtr = EphemeralNodeHolder::Ptr;

String normalizeZooKeeperPath(std::string zookeeper_path, bool check_starts_with_slash, LoggerPtr log = nullptr);

String extractZooKeeperName(const String & path);

String extractZooKeeperPath(const String & path, bool check_starts_with_slash, LoggerPtr log = nullptr);

String getSequentialNodeName(const String & prefix, UInt64 number);

void validateZooKeeperConfig(const Poco::Util::AbstractConfiguration & config);

bool hasZooKeeperConfig(const Poco::Util::AbstractConfiguration & config);

String getZooKeeperConfigName(const Poco::Util::AbstractConfiguration & config);

template <typename Client>
void addCheckNotExistsRequest(Coordination::Requests & requests, const Client & client, const std::string & path)
{
    if (client.isFeatureEnabled(DB::KeeperFeatureFlag::CHECK_NOT_EXISTS))
    {
        auto request = std::make_shared<Coordination::CheckRequest>();
        request->path = path;
        request->not_exists = true;
        requests.push_back(std::move(request));
        return;
    }

    requests.push_back(makeCreateRequest(path, "", zkutil::CreateMode::Persistent));
    requests.push_back(makeRemoveRequest(path, -1));
}

}<|MERGE_RESOLUTION|>--- conflicted
+++ resolved
@@ -44,7 +44,7 @@
 namespace zkutil
 {
 
-/// Preferred size of multi() command (in number of ops)
+/// Preferred size of multi command (in the number of operations)
 constexpr size_t MULTI_BATCH_SIZE = 100;
 
 struct ShuffleHost
@@ -616,11 +616,7 @@
 
     UInt32 getSessionUptime() const { return static_cast<UInt32>(session_uptime.elapsedSeconds()); }
 
-<<<<<<< HEAD
-    bool hasReachedDeadline() const { return impl->hasReachedDeadline(); }
-=======
     uint64_t getSessionTimeoutMS() const { return args.session_timeout_ms; }
->>>>>>> e8480b90
 
     void setServerCompletelyStarted();
 
