#include <Storages/MergeTree/MergeTreeIndexConditionText.h>
#include <Storages/MergeTree/RPNBuilder.h>
#include <Storages/MergeTree/MergeTreeIndexText.h>
#include <Storages/MergeTree/MergeTreeIndexTextPreprocessor.h>
#include <Functions/IFunctionAdaptors.h>
#include <Interpreters/misc.h>
#include <Functions/hasAnyAllTokens.h>
#include <Common/OptimizedRegularExpression.h>
#include <Interpreters/ExpressionActions.h>
#include <Interpreters/Context.h>
#include <Core/Settings.h>
#include <Interpreters/Set.h>
#include <Interpreters/PreparedSets.h>

namespace DB
{

namespace ErrorCodes
{
    extern const int LOGICAL_ERROR;
    extern const int NO_SUCH_COLUMN_IN_TABLE;
}

namespace Setting
{
    extern const SettingsBool text_index_use_bloom_filter;
    extern const SettingsBool query_plan_text_index_add_hint;
    extern const SettingsBool use_text_index_dictionary_cache;
    extern const SettingsBool use_text_index_header_cache;
    extern const SettingsBool use_text_index_postings_cache;
}

TextSearchQuery::TextSearchQuery(String function_name_, TextSearchMode search_mode_, TextIndexDirectReadMode read_mode_, std::vector<String> tokens_)
    : function_name(std::move(function_name_))
    , search_mode(search_mode_)
    , read_mode(read_mode_)
    , tokens(std::move(tokens_))
{
    std::sort(tokens.begin(), tokens.end());
}

SipHash TextSearchQuery::getHash() const
{
    SipHash hash;
    hash.update(function_name);
    hash.update(search_mode);
    hash.update(read_mode);
    hash.update(tokens.size());

    for (const auto & token : tokens)
        hash.update(token);

    return hash;
}

MergeTreeIndexConditionText::MergeTreeIndexConditionText(
    const ActionsDAG::Node * predicate,
    ContextPtr context_,
    const Block & index_sample_block,
    TokenExtractorPtr token_extractor_,
    MergeTreeIndexTextPreprocessorPtr preprocessor_)
    : WithContext(context_)
    , header(index_sample_block)
    , token_extractor(token_extractor_)
    , use_bloom_filter(context_->getSettingsRef()[Setting::text_index_use_bloom_filter])
    , preprocessor(preprocessor_)
    , use_dictionary_block_cache(context_->getSettingsRef()[Setting::use_text_index_dictionary_cache])
    , dictionary_block_cache(context_->getTextIndexDictionaryBlockCache())
    , use_header_cache(context_->getSettingsRef()[Setting::use_text_index_header_cache])
    , header_cache(context_->getTextIndexHeaderCache())
    , use_postings_cache(context_->getSettingsRef()[Setting::use_text_index_postings_cache])
    , postings_cache(context_->getTextIndexPostingsCache())
{
    if (!predicate)
    {
        rpn.emplace_back(RPNElement::FUNCTION_UNKNOWN);
        return;
    }

    rpn = std::move(RPNBuilder<RPNElement>(
        predicate,
        context_,
        [&](const RPNBuilderTreeNode & node, RPNElement & out)
        {
            return this->traverseAtomNode(node, out);
        }).extractRPN());

    NameSet all_search_tokens_set;

    for (const auto & element : rpn)
    {
        for (const auto & search_query : element.text_search_queries)
        {
            all_search_tokens_set.insert(search_query->tokens.begin(), search_query->tokens.end());
            all_search_queries[search_query->getHash().get128()] = search_query;
        }

        if (getTextSearchMode(element) == TextSearchMode::Any)
            global_search_mode = TextSearchMode::Any;
    }

    all_search_tokens = Names(all_search_tokens_set.begin(), all_search_tokens_set.end());
    std::ranges::sort(all_search_tokens); /// Technically not necessary but leads to nicer read patterns on sorted dictionary blocks
}

TextSearchMode MergeTreeIndexConditionText::getTextSearchMode(const RPNElement & element)
{
    if (element.function == RPNElement::FUNCTION_HAS_ALL_TOKENS
        || element.function == RPNElement::FUNCTION_AND
        || element.function == RPNElement::FUNCTION_EQUALS
        || (element.function == RPNElement::FUNCTION_MATCH && element.text_search_queries.size() == 1))
        return TextSearchMode::All;

    return TextSearchMode::Any;
}

bool MergeTreeIndexConditionText::isSupportedFunction(const String & function_name)
{
    return function_name == "hasToken"
        || function_name == "hasAnyTokens"
        || function_name == "hasAllTokens"
        || function_name == "equals"
        || function_name == "notEquals"
        || function_name == "mapContainsKey"
        || function_name == "mapContainsValue"
        || function_name == "has"
        || function_name == "like"
        || function_name == "notLike"
        || function_name == "hasTokenOrNull"
        || function_name == "startsWith"
        || function_name == "endsWith"
        || function_name == "match";
}

TextIndexDirectReadMode MergeTreeIndexConditionText::getHintOrNoneMode() const
{
    const auto & settings = getContext()->getSettingsRef();
    return settings[Setting::query_plan_text_index_add_hint] ? TextIndexDirectReadMode::Hint : TextIndexDirectReadMode::None;
}

TextIndexDirectReadMode MergeTreeIndexConditionText::getDirectReadMode(const String & function_name) const
{
    if (function_name == "hasToken"
        || function_name == "hasAnyTokens"
        || function_name == "hasAllTokens")
    {
        return TextIndexDirectReadMode::Exact;
    }

    if (function_name == "equals"
        || function_name == "has"
        || function_name == "mapContainsKey"
        || function_name == "mapContainsValue")
    {
        /// These functions compare the searched token as a whole and therefore
        /// exact direct read is only possible with noop token extractor, that doesn't
        /// split documents into tokens. Otherwise we can only use direct read as a hint.
        bool is_noop_extractor = typeid_cast<const NoOpTokenExtractor *>(token_extractor);
        return is_noop_extractor ? TextIndexDirectReadMode::Exact : getHintOrNoneMode();
    }

    if (function_name == "like"
        || function_name == "startsWith"
        || function_name == "endsWith")
    {
        return getHintOrNoneMode();
    }

    return TextIndexDirectReadMode::None;
}

TextSearchQueryPtr MergeTreeIndexConditionText::createTextSearchQuery(const ActionsDAG::Node & node) const
{
    RPNElement rpn_element;
    RPNBuilderTreeContext rpn_tree_context(getContext());
    RPNBuilderTreeNode rpn_node(&node, rpn_tree_context);

    if (!traverseAtomNode(rpn_node, rpn_element))
        return nullptr;

    if (rpn_element.text_search_queries.size() != 1)
        return nullptr;

    return rpn_element.text_search_queries.front();
}

std::optional<String> MergeTreeIndexConditionText::replaceToVirtualColumn(const TextSearchQuery & query, const String & index_name)
{
    auto query_hash = query.getHash();
    auto it = all_search_queries.find(query_hash.get128());

    if (it == all_search_queries.end())
        return std::nullopt;

    auto hash_str = getSipHash128AsHexString(query_hash);
    String virtual_column_name = fmt::format("{}{}_{}_{}", TEXT_INDEX_VIRTUAL_COLUMN_PREFIX, index_name, query.function_name, hash_str);

    virtual_column_to_search_query[virtual_column_name] = it->second;
    return virtual_column_name;
}

TextSearchQueryPtr MergeTreeIndexConditionText::getSearchQueryForVirtualColumn(const String & column_name) const
{
    auto it = virtual_column_to_search_query.find(column_name);
    if (it == virtual_column_to_search_query.end())
        throw Exception(ErrorCodes::NO_SUCH_COLUMN_IN_TABLE, "Virtual column {} not found in MergeTreeIndexConditionText", column_name);

    return it->second;
}

bool MergeTreeIndexConditionText::alwaysUnknownOrTrue() const
{
    return rpnEvaluatesAlwaysUnknownOrTrue(
        rpn,
        {RPNElement::FUNCTION_EQUALS,
         RPNElement::FUNCTION_NOT_EQUALS,
         RPNElement::FUNCTION_HAS,
         RPNElement::FUNCTION_HAS_ANY_TOKENS,
         RPNElement::FUNCTION_HAS_ALL_TOKENS,
         RPNElement::FUNCTION_HAS_ALL_TOKENS_OR_EMPTY,
         RPNElement::FUNCTION_IN,
         RPNElement::FUNCTION_NOT_IN,
         RPNElement::FUNCTION_MATCH});
}

bool MergeTreeIndexConditionText::mayBeTrueOnGranule(MergeTreeIndexGranulePtr idx_granule) const
{
    const auto * granule = typeid_cast<const MergeTreeIndexGranuleText *>(idx_granule.get());
    if (!granule)
        throw Exception(ErrorCodes::LOGICAL_ERROR, "Text index condition got a granule with the wrong type.");

    /// Check like in KeyCondition.
    std::vector<BoolMask> rpn_stack;
    for (const auto & element : rpn)
    {
        if (element.function == RPNElement::FUNCTION_UNKNOWN)
        {
            rpn_stack.emplace_back(true, true);
        }
        else if (element.function == RPNElement::FUNCTION_HAS_ANY_TOKENS)
        {
            chassert(element.text_search_queries.size() == 1);
            const auto & text_search_query = element.text_search_queries.front();
            bool exists_in_granule = granule->hasAnyQueryTokens(*text_search_query);
            rpn_stack.emplace_back(exists_in_granule, true);
        }
        else if (element.function == RPNElement::FUNCTION_HAS_ALL_TOKENS
            || element.function == RPNElement::FUNCTION_HAS)
        {
            chassert(element.text_search_queries.size() == 1);
            const auto & text_search_query = element.text_search_queries.front();
            bool exists_in_granule = granule->hasAllQueryTokens(*text_search_query);
            rpn_stack.emplace_back(exists_in_granule, true);
        }
        else if (element.function == RPNElement::FUNCTION_HAS_ALL_TOKENS_OR_EMPTY
            || element.function == RPNElement::FUNCTION_EQUALS
            || element.function == RPNElement::FUNCTION_NOT_EQUALS)
        {
            chassert(element.text_search_queries.size() == 1);
            const auto & text_search_query = element.text_search_queries.front();
            bool exists_in_granule = granule->hasAllQueryTokensOrEmpty(*text_search_query);
            rpn_stack.emplace_back(exists_in_granule, true);

            if (element.function == RPNElement::FUNCTION_NOT_EQUALS)
                rpn_stack.back() = !rpn_stack.back();
        }
        else if (element.function == RPNElement::FUNCTION_MATCH
            || element.function == RPNElement::FUNCTION_IN
            || element.function == RPNElement::FUNCTION_NOT_IN)
        {
            bool exists_in_granule = false;

            for (const auto & text_search_query : element.text_search_queries)
            {
                if (granule->hasAllQueryTokensOrEmpty(*text_search_query))
                {
                    exists_in_granule = true;
                    break;
                }
            }

            rpn_stack.emplace_back(exists_in_granule, true);
            if (element.function == RPNElement::FUNCTION_NOT_IN)
                rpn_stack.back() = !rpn_stack.back();
        }
        else if (element.function == RPNElement::FUNCTION_NOT)
        {
            rpn_stack.back() = !rpn_stack.back();
        }
        else if (element.function == RPNElement::FUNCTION_AND)
        {
            auto arg1 = rpn_stack.back();
            rpn_stack.pop_back();
            auto arg2 = rpn_stack.back();
            rpn_stack.back() = arg1 & arg2;
        }
        else if (element.function == RPNElement::FUNCTION_OR)
        {
            auto arg1 = rpn_stack.back();
            rpn_stack.pop_back();
            auto arg2 = rpn_stack.back();
            rpn_stack.back() = arg1 | arg2;
        }
        else if (element.function == RPNElement::ALWAYS_FALSE)
        {
            rpn_stack.emplace_back(false, true);
        }
        else if (element.function == RPNElement::ALWAYS_TRUE)
        {
            rpn_stack.emplace_back(true, false);
        }
        else
        {
            throw Exception(ErrorCodes::LOGICAL_ERROR, "Unexpected function type {} in MergeTreeIndexConditionText::RPNElement", element.function);
        }
    }

    if (rpn_stack.size() != 1)
        throw Exception(ErrorCodes::LOGICAL_ERROR, "Unexpected stack size in MergeTreeIndexConditionText::mayBeTrueOnGranule");

    return rpn_stack[0].can_be_true;
}

bool MergeTreeIndexConditionText::traverseAtomNode(const RPNBuilderTreeNode & node, RPNElement & out) const
{
    {
        Field const_value;
        DataTypePtr const_type;

        if (node.tryGetConstant(const_value, const_type))
        {
            /// Check constant like in KeyCondition
            if (const_value.getType() == Field::Types::UInt64)
            {
                out.function = const_value.safeGet<UInt64>() ? RPNElement::ALWAYS_TRUE : RPNElement::ALWAYS_FALSE;
                return true;
            }

            if (const_value.getType() == Field::Types::Int64)
            {
                out.function = const_value.safeGet<Int64>() ? RPNElement::ALWAYS_TRUE : RPNElement::ALWAYS_FALSE;
                return true;
            }

            if (const_value.getType() == Field::Types::Float64)
            {
                out.function = const_value.safeGet<Float64>() != 0.00 ? RPNElement::ALWAYS_TRUE : RPNElement::ALWAYS_FALSE;
                return true;
            }
        }
    }

    if (node.isFunction())
    {
        const auto function = node.toFunctionNode();
        auto function_name = function.getFunctionName();
        size_t function_arguments_size = function.getArgumentsSize();

        if (traverseMapElementKeyNode(function, out))
            return true;

        if (function_arguments_size != 2)
            return false;

        auto lhs_argument = function.getArgumentAt(0);
        auto rhs_argument = function.getArgumentAt(1);

        if (functionIsInOrGlobalInOperator(function_name))
        {
            if (tryPrepareSetForTextSearch(lhs_argument, rhs_argument, function_name, out))
            {
                if (function_name == "notIn")
                {
                    out.function = RPNElement::FUNCTION_NOT_IN;
                    return true;
                }
                else if (function_name == "in")
                {
                    out.function = RPNElement::FUNCTION_IN;
                    return true;
                }
            }
        }
        else if (isSupportedFunction(function_name))
        {
            Field const_value;
            DataTypePtr const_type;

            if (rhs_argument.tryGetConstant(const_value, const_type))
            {
                if (traverseFunctionNode(function, lhs_argument, const_type, const_value, out))
                    return true;
            }
            else if (lhs_argument.tryGetConstant(const_value, const_type) && (function_name == "equals" || function_name == "notEquals"))
            {
                if (traverseFunctionNode(function, rhs_argument, const_type, const_value, out))
                    return true;
            }
        }
    }

    return false;
}

std::vector<String> MergeTreeIndexConditionText::stringToTokens(const Field & field) const
{
    std::vector<String> tokens;
    const String value = preprocessor->process(field.safeGet<String>());
    token_extractor->stringToTokens(value.data(), value.size(), tokens);
    return tokens;
}

std::vector<String> MergeTreeIndexConditionText::substringToTokens(const Field & field, bool is_prefix, bool is_suffix) const
{
    std::vector<String> tokens;
    const String value = preprocessor->process(field.safeGet<String>());
    token_extractor->substringToTokens(value.data(), value.size(), tokens, is_prefix, is_suffix);
    return tokens;
}

std::vector<String> MergeTreeIndexConditionText::stringLikeToTokens(const Field & field) const
{
    std::vector<String> tokens;
    const String value = preprocessor->process(field.safeGet<String>());
    token_extractor->stringLikeToTokens(value.data(), value.size(), tokens);
    return tokens;
}

bool MergeTreeIndexConditionText::traverseFunctionNode(
    const RPNBuilderFunctionTreeNode & function_node,
    const RPNBuilderTreeNode & index_column_node,
    const DataTypePtr & value_type,
    const Field & value_field,
    RPNElement & out) const
{
    const String function_name = function_node.getFunctionName();
    auto read_mode = getDirectReadMode(function_name);

    bool has_index_column = header.has(index_column_node.getColumnName());
    bool has_map_keys_column = header.has(fmt::format("mapKeys({})", index_column_node.getColumnName()));
    bool has_map_values_column = header.has(fmt::format("mapValues({})", index_column_node.getColumnName()));

    if (traverseMapElementValueNode(index_column_node, value_field))
    {
        has_index_column = true;

        /// If we use index on `mapValues(m)` for `func(m['key'], 'value')`, we can use direct read only as a hint
        /// because we have to match the specific key to the value and therefore execute a real filter.
        read_mode = getHintOrNoneMode();
    }

    if (!has_index_column && !has_map_keys_column && !has_map_values_column)
        return false;

    auto value_data_type = WhichDataType(value_type);
    if (!value_data_type.isStringOrFixedString() && !value_data_type.isArray())
        return false;

    if (has_map_keys_column || has_map_values_column)
    {
        if (!value_data_type.isStringOrFixedString())
            return false;

        /// mapContainsKey can be used only with an index defined as `mapKeys(Map(String, ...))`
        /// mapContainsValue can be used only with an index defined as `mapValues(Map(String, ...))`
        if (function_name == "mapContainsKey" || function_name == "has" || function_name == "mapContainsValue")
        {
            auto tokens = stringToTokens(value_field);
            out.function = RPNElement::FUNCTION_HAS;
            out.text_search_queries.emplace_back(std::make_shared<TextSearchQuery>(function_name, TextSearchMode::All, read_mode, std::move(tokens)));
            return true;
        }
        return false;
    }
    if (function_name == "notEquals")
    {
        auto tokens = stringToTokens(value_field);
        out.function = RPNElement::FUNCTION_NOT_EQUALS;
        out.text_search_queries.emplace_back(std::make_shared<TextSearchQuery>(function_name, TextSearchMode::All, read_mode, std::move(tokens)));
        return true;
    }
    if (function_name == "equals")
    {
        auto tokens = stringToTokens(value_field);
        out.function = RPNElement::FUNCTION_EQUALS;
        out.text_search_queries.emplace_back(std::make_shared<TextSearchQuery>(function_name, TextSearchMode::All, read_mode, std::move(tokens)));
        return true;
    }
    if (function_name == "hasAnyTokens" || function_name == "hasAllTokens")
    {
        std::vector<String> search_tokens;

        // hasAny/AllTokens funcs accept either string which will be tokenized or array of strings to be used as-is
        if (value_data_type.isString())
        {
            search_tokens = stringToTokens(value_field);
        }
        else
        {
            for (const auto & element : value_field.safeGet<Array>())
            {
                if (element.getType() != Field::Types::String)
                    return false;

                search_tokens.push_back(element.safeGet<String>());
            }
        }

        /// TODO(ahmadov): move this block to another place, e.g. optimizations or query tree re-write.
        const auto * function_dag_node = function_node.getDAGNode();
        chassert(function_dag_node != nullptr && function_dag_node->function_base != nullptr);

        const auto * adaptor = typeid_cast<const FunctionToFunctionBaseAdaptor *>(function_dag_node->function_base.get());
        chassert(adaptor != nullptr);

        if (function_name == "hasAnyTokens")
        {
            out.function = RPNElement::FUNCTION_HAS_ANY_TOKENS;
            out.text_search_queries.emplace_back(std::make_shared<TextSearchQuery>(function_name, TextSearchMode::Any, read_mode, search_tokens));

            auto & search_function = typeid_cast<FunctionHasAnyAllTokens<traits::HasAnyTokensTraits> &>(*adaptor->getFunction());
            search_function.setTokenExtractor(token_extractor->clone());
            search_function.setSearchTokens(search_tokens);
        }
        else
        {
            out.function = RPNElement::FUNCTION_HAS_ALL_TOKENS;
            out.text_search_queries.emplace_back(std::make_shared<TextSearchQuery>(function_name, TextSearchMode::All, read_mode, search_tokens));

            auto & search_function = typeid_cast<FunctionHasAnyAllTokens<traits::HasAllTokensTraits> &>(*adaptor->getFunction());
            search_function.setTokenExtractor(token_extractor->clone());
            search_function.setSearchTokens(search_tokens);
        }

        return true;
    }
    if (function_name == "hasToken" || function_name == "hasTokenOrNull")
    {
        auto tokens = stringToTokens(value_field);
        if (tokens.empty())
            tokens.push_back("");

        out.function = RPNElement::FUNCTION_EQUALS;
        out.text_search_queries.emplace_back(std::make_shared<TextSearchQuery>(function_name, TextSearchMode::All, read_mode, std::move(tokens)));
        return true;
    }
    if (function_name == "startsWith")
    {
<<<<<<< HEAD
        auto tokens = substringToTokens(value_field, true, false);
        out.function = RPNElement::FUNCTION_EQUALS;
        out.text_search_queries.emplace_back(std::make_shared<TextSearchQuery>(function_name, TextSearchMode::All, read_mode, std::move(tokens)));
=======
        auto tokens = substringToTokens(const_value, true, false);
        out.function = RPNElement::FUNCTION_HAS_ALL_TOKENS_OR_EMPTY;
        out.text_search_queries.emplace_back(std::make_shared<TextSearchQuery>(function_name, TextSearchMode::All, std::move(tokens)));
>>>>>>> 8999e2e1
        return true;
    }
    if (function_name == "endsWith")
    {
<<<<<<< HEAD
        auto tokens = substringToTokens(value_field, false, true);
        out.function = RPNElement::FUNCTION_EQUALS;
        out.text_search_queries.emplace_back(std::make_shared<TextSearchQuery>(function_name, TextSearchMode::All, read_mode, std::move(tokens)));
=======
        auto tokens = substringToTokens(const_value, false, true);
        out.function = RPNElement::FUNCTION_HAS_ALL_TOKENS_OR_EMPTY;
        out.text_search_queries.emplace_back(std::make_shared<TextSearchQuery>(function_name, TextSearchMode::All, std::move(tokens)));
>>>>>>> 8999e2e1
        return true;
    }
    /// Currently, not all token extractors support LIKE-style matching.
    if (function_name == "like" && token_extractor->supportsStringLike())
    {
        std::vector<String> tokens = stringLikeToTokens(value_field);

        out.function = RPNElement::FUNCTION_EQUALS;
        out.text_search_queries.emplace_back(std::make_shared<TextSearchQuery>(function_name, TextSearchMode::All, read_mode, std::move(tokens)));
        return true;
    }
    if (function_name == "notLike" && token_extractor->supportsStringLike())
    {
        std::vector<String> tokens = stringLikeToTokens(value_field);

        out.function = RPNElement::FUNCTION_NOT_EQUALS;
        out.text_search_queries.emplace_back(std::make_shared<TextSearchQuery>(function_name, TextSearchMode::All, read_mode, std::move(tokens)));
        return true;
    }
    if (function_name == "match" && token_extractor->supportsStringLike())
    {
        out.function = RPNElement::FUNCTION_MATCH;

        const auto & value = value_field.safeGet<String>();
        RegexpAnalysisResult result = OptimizedRegularExpression::analyze(value);

        if (!result.alternatives.empty())
        {
            for (const auto & alternative : result.alternatives)
            {
                auto tokens = substringToTokens(alternative, false, false);
                out.text_search_queries.emplace_back(std::make_shared<TextSearchQuery>(function_name, TextSearchMode::All, read_mode, std::move(tokens)));
            }
            return true;
        }
        if (!result.required_substring.empty())
        {
            auto tokens = substringToTokens(result.required_substring, false, false);
            out.text_search_queries.emplace_back(std::make_shared<TextSearchQuery>(function_name, TextSearchMode::All, read_mode, std::move(tokens)));
            return true;
        }
        return false;
    }
    if (function_name == "has")
    {
        auto tokens = stringToTokens(value_field);
        out.function = RPNElement::FUNCTION_HAS;
        out.text_search_queries.emplace_back(std::make_shared<TextSearchQuery>(function_name, TextSearchMode::All, read_mode, std::move(tokens)));
        return true;
    }

    return false;
}

bool MergeTreeIndexConditionText::traverseMapElementKeyNode(const RPNBuilderFunctionTreeNode & function_node, RPNElement & out) const
{
    /// Here we check whether we can use index defined for `mapKeys(m)` for functions like `func(arrayElement(m, 'const_key'), ...)`.
    /// It can be an arbitrary function that returns 0 for the default value of the map value type.
    /// It is true because `arrayElement` return default value if key doesn't exist in the map,
    /// therefore we can use index to skip granules and use direct read as a hint for the original condition.

    const auto * dag_node = function_node.getDAGNode();
    if (!dag_node || !dag_node->function_base || !dag_node->isDeterministic() || !WhichDataType(dag_node->result_type).isUInt8())
        return false;

    auto subdag = ActionsDAG::cloneSubDAG({dag_node}, true);
    auto required_columns = subdag.getRequiredColumns();
    const auto & outputs = subdag.getOutputs();

    if (required_columns.size() != 1 || outputs.size() != 1)
        return false;

    auto required_column = required_columns.front();
    auto output_column_name = outputs.front()->result_name;

    if (!isMap(required_column.type) || !header.has(fmt::format("mapKeys({})", required_column.name)))
        return false;

    std::optional<String> key_const_value;
    std::vector<const ActionsDAG::Node *> stack;
    stack.push_back(outputs.front());

    /// Try to find the `arrayElement` function in the DAG and extract the constant string key.
    while (!stack.empty())
    {
        const auto * node = stack.back();
        stack.pop_back();

        if (node->type == ActionsDAG::ActionType::FUNCTION
            && node->children.size() == 2
            && node->function_base
            && node->function_base->getName() == "arrayElement")
        {
            if (key_const_value.has_value())
                return false;

            const auto & map_argument = node->children[0];
            const auto & const_key_argument = node->children[1];

            if (map_argument->type != ActionsDAG::ActionType::INPUT || map_argument->result_name != required_column.name)
                return false;

            if (const_key_argument->type != ActionsDAG::ActionType::COLUMN || !isStringOrFixedString(const_key_argument->result_type))
                return false;

            key_const_value = const_key_argument->column->getDataAt(0).toString();
        }
        else
        {
            for (const auto & child : node->children)
                stack.push_back(child);
        }
    }

    if (!key_const_value.has_value())
        return false;

    /// Evaluate function on the empty map. Empty map will return default value for any key.
    Block block{{required_column.type->createColumnConstWithDefaultValue(1), required_column.type, required_column.name}};
    ExpressionActions actions(std::move(subdag));
    actions.execute(block);
    const auto & result_column = block.getByName(output_column_name).column;

    /// If the function returns true for the empty map, we cannot use index.
    if (result_column->getBool(0))
        return false;

    auto tokens = stringToTokens(*key_const_value);
    out.function = RPNElement::FUNCTION_HAS;
    out.text_search_queries.emplace_back(std::make_shared<TextSearchQuery>("mapContainsKey", TextSearchMode::All, getHintOrNoneMode(), std::move(tokens)));
    return true;
}

bool MergeTreeIndexConditionText::traverseMapElementValueNode(const RPNBuilderTreeNode & index_column_node, const Field & const_value) const
{
    /// Here we check whether we can use index defined for `mapValues(m)`
    /// for functions like `func(arrayElement(m, 'const_key'), ...)`.
    /// If index can be used, than we can analyze the index as for scalar string column
    /// because `arrayElement(m, 'const_key')` projects Array(String) to String.

    if (!index_column_node.isFunction())
        return false;

    const auto function = index_column_node.toFunctionNode();
    const auto column_name = function.getArgumentAt(0).getColumnName();

    if (function.getArgumentsSize() != 2 || function.getFunctionName() != "arrayElement")
        return false;

    if (const_value.getType() != Field::Types::String || const_value.safeGet<String>().empty())
        return false;

    return header.has(fmt::format("mapValues({})", column_name));
}

bool MergeTreeIndexConditionText::tryPrepareSetForTextSearch(
    const RPNBuilderTreeNode & lhs,
    const RPNBuilderTreeNode & rhs,
    const String & function_name,
    RPNElement & out) const
{
    std::optional<size_t> set_key_position;

    if (lhs.isFunction() && lhs.toFunctionNode().getFunctionName() == "tuple")
    {
        const auto function = lhs.toFunctionNode();
        auto arguments_size = function.getArgumentsSize();

        for (size_t i = 0; i < arguments_size; ++i)
        {
            if (header.has(function.getArgumentAt(i).getColumnName()))
            {
                /// Text index support only one index column.
                if (set_key_position.has_value())
                    return false;

                set_key_position = i;
            }
        }
    }
    else
    {
        if (header.has(lhs.getColumnName()))
            set_key_position = 0;
    }

    if (!set_key_position.has_value())
        return false;

    auto future_set = rhs.tryGetPreparedSet();
    if (!future_set)
        return false;

    auto prepared_set = future_set->buildOrderedSetInplace(rhs.getTreeContext().getQueryContext());
    if (!prepared_set || !prepared_set->hasExplicitSetElements())
        return false;

    Columns columns = prepared_set->getSetElements();
    const auto & set_column = *columns[*set_key_position];

    if (!WhichDataType(set_column.getDataType()).isStringOrFixedString())
        return false;

    size_t total_row_count = prepared_set->getTotalRowCount();

    for (size_t row = 0; row < total_row_count; ++row)
    {
        auto ref = set_column.getDataAt(row);

        std::vector<String> tokens;
        token_extractor->stringToTokens(ref.data, ref.size, tokens);
        out.text_search_queries.emplace_back(std::make_shared<TextSearchQuery>(function_name, TextSearchMode::All, TextIndexDirectReadMode::None, std::move(tokens)));
    }

    return true;
}

bool isTextIndexVirtualColumn(const String & column_name)
{
    return column_name.starts_with(TEXT_INDEX_VIRTUAL_COLUMN_PREFIX);
}

}<|MERGE_RESOLUTION|>--- conflicted
+++ resolved
@@ -546,28 +546,16 @@
     }
     if (function_name == "startsWith")
     {
-<<<<<<< HEAD
         auto tokens = substringToTokens(value_field, true, false);
-        out.function = RPNElement::FUNCTION_EQUALS;
+        out.function = RPNElement::FUNCTION_HAS_ALL_TOKENS_OR_EMPTY;
         out.text_search_queries.emplace_back(std::make_shared<TextSearchQuery>(function_name, TextSearchMode::All, read_mode, std::move(tokens)));
-=======
-        auto tokens = substringToTokens(const_value, true, false);
+        return true;
+    }
+    if (function_name == "endsWith")
+    {
+        auto tokens = substringToTokens(value_field, false, true);
         out.function = RPNElement::FUNCTION_HAS_ALL_TOKENS_OR_EMPTY;
-        out.text_search_queries.emplace_back(std::make_shared<TextSearchQuery>(function_name, TextSearchMode::All, std::move(tokens)));
->>>>>>> 8999e2e1
-        return true;
-    }
-    if (function_name == "endsWith")
-    {
-<<<<<<< HEAD
-        auto tokens = substringToTokens(value_field, false, true);
-        out.function = RPNElement::FUNCTION_EQUALS;
         out.text_search_queries.emplace_back(std::make_shared<TextSearchQuery>(function_name, TextSearchMode::All, read_mode, std::move(tokens)));
-=======
-        auto tokens = substringToTokens(const_value, false, true);
-        out.function = RPNElement::FUNCTION_HAS_ALL_TOKENS_OR_EMPTY;
-        out.text_search_queries.emplace_back(std::make_shared<TextSearchQuery>(function_name, TextSearchMode::All, std::move(tokens)));
->>>>>>> 8999e2e1
         return true;
     }
     /// Currently, not all token extractors support LIKE-style matching.
