--- conflicted
+++ resolved
@@ -335,13 +335,7 @@
         context_)
     , column_names{column_names_}
     , storage{std::move(storage_)}
-<<<<<<< HEAD
-    , storage_snapshot{storage_snapshot_}
-    , context{std::move(context_)}
     , key_expression{KeyDescription::Builder().buildFromString(column_names[0], storage_snapshot->metadata->columns, context).expression}
-=======
-    , key_expression{KeyDescription::parse(column_names[0], storage_snapshot->metadata->columns, context).expression}
->>>>>>> 4023e67a
     , max_block_size{max_block_size_}
     , num_streams{num_streams_}
     , limit_length_and_offset(InterpreterSelectQuery::getLimitLengthAndOffset(query_info.query->as<ASTSelectQuery &>(), context))
