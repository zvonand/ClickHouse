--- conflicted
+++ resolved
@@ -840,11 +840,7 @@
 BlockIO InterpreterCreateQuery::createTable(ASTCreateQuery & create)
 {
     /// Temporary tables are created out of databases.
-<<<<<<< HEAD
-    if (create.temporary && !create.database.empty() && !create.is_window_view)
-=======
-    if (create.temporary && create.database)
->>>>>>> 940b5edb
+    if (create.temporary && create.database && !create.is_window_view)
         throw Exception("Temporary tables cannot be inside a database. You should not specify a database for a temporary table.",
             ErrorCodes::BAD_DATABASE_FOR_TEMPORARY_TABLE);
 
