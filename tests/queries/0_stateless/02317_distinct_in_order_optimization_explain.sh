--- conflicted
+++ resolved
@@ -74,11 +74,8 @@
 echo "-- enabled, distinct columns contains constant columns, non-const columns match prefix of sorting key"
 $CLICKHOUSE_CLIENT --read_in_order_two_level_merge_threshold=2 -q "$ENABLE_OPTIMIZATION;explain pipeline select distinct 1, b, a from distinct_in_order_explain" | eval $FIND_READING_IN_ORDER
 echo "-- enabled, only part of distinct columns form prefix of sorting key"
-<<<<<<< HEAD
-$CLICKHOUSE_CLIENT --max_threads=0 -nq "$ENABLE_OPTIMIZATION;explain pipeline select distinct a, c from distinct_in_order_explain" | eval $FIND_READING_IN_ORDER
-=======
-$CLICKHOUSE_CLIENT --max_threads=0 -q "$ENABLE_OPTIMIZATION;explain pipeline select distinct a, c from distinct_in_order_explain" | eval $FIND_READING_DEFAULT
->>>>>>> ee51891f
+
+$CLICKHOUSE_CLIENT --max_threads=0 -q "$ENABLE_OPTIMIZATION;explain pipeline select distinct a, c from distinct_in_order_explain" | eval $FIND_READING_IN_ORDER
 
 echo "=== disable new analyzer ==="
 DISABLE_ANALYZER="set enable_analyzer=0"
