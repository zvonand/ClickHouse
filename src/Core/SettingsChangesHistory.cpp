--- conflicted
+++ resolved
@@ -64,15 +64,12 @@
     },
     {"24.11",
         {
+           {"object_storage_remove_recursive_file_limit", 0, 1000, "Added new setting to limit number of files stored in memory while removing from object storage. Zero value means unlimited."},
         }
     },
     {"24.10",
         {
-<<<<<<< HEAD
-            {"object_storage_remove_recursive_file_limit", 0, 1000, "Added new setting to limit number of files stored in memory while removing from object storage. Zero value means unlimited."},
-=======
             {"query_metric_log_interval", 0, -1, "New setting."},
->>>>>>> 8f7fc5e4
             {"enforce_strict_identifier_format", false, false, "New setting."},
             {"enable_parsing_to_custom_serialization", false, true, "New setting"},
             {"mongodb_throw_on_unsupported_query", false, true, "New setting."},
