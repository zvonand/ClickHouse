--- conflicted
+++ resolved
@@ -4,7 +4,6 @@
 #include <DataTypes/DataTypeString.h>
 #include <DataTypes/DataTypesNumber.h>
 #include <Databases/DataLake/Common.h>
-#include <Disks/ObjectStorages/StoredObject.h>
 #include <Formats/FormatFactory.h>
 #include <IO/CompressionMethod.h>
 #include <Interpreters/Context.h>
@@ -26,12 +25,7 @@
 #include <Storages/VirtualColumnUtils.h>
 #include <Poco/JSON/Array.h>
 #include <Poco/JSON/Object.h>
-<<<<<<< HEAD
-=======
 #include <Disks/DiskObjectStorage/ObjectStorages/StoredObject.h>
-#include <IO/CompressionMethod.h>
-#include <Processors/Chunk.h>
->>>>>>> 168857c6
 #include <Common/Exception.h>
 #include <Common/FailPoint.h>
 
@@ -131,7 +125,8 @@
     FileNamesGenerator & generator,
     const std::optional<FormatSettings> & format_settings,
     std::optional<ChunkPartitioner> & chunk_partitioner,
-    Poco::JSON::Object::Ptr data_schema)
+    Poco::JSON::Object::Ptr data_schema,
+    const String& blob_storage_namespace_name)
 {
     chassert(commands.size() == 1);
 
@@ -224,8 +219,8 @@
                     col_data_filename.column->get(i, cur_value);
 
                     String path_without_namespace;
-                    if (cur_value.safeGet<String>().starts_with(configuration->getNamespace()))
-                        path_without_namespace = cur_value.safeGet<String>().substr(configuration->getNamespace().size());
+                    if (cur_value.safeGet<String>().starts_with(blob_storage_namespace_name))
+                        path_without_namespace = cur_value.safeGet<String>().substr(blob_storage_namespace_name.size());
 
                     if (!path_without_namespace.starts_with('/'))
                         path_without_namespace = "/" + path_without_namespace;
@@ -338,7 +333,9 @@
     Iceberg::FileContentType content_type,
     SharedHeader sample_block,
     CompressionMethod compression_method,
-    bool write_metadata_json_file)
+    bool write_metadata_json_file,
+    const String& blob_storage_type_name,
+    const String& blob_storage_namespace_name)
 {
     auto [metadata_name, storage_metadata_name] = filename_generator.generateMetadataName();
     Int64 parent_snapshot = -1;
@@ -513,8 +510,8 @@
             if (catalog)
             {
                 String catalog_filename = metadata_name;
-                if (!catalog_filename.starts_with(configuration->getTypeName()))
-                    catalog_filename = configuration->getTypeName() + "://" + configuration->getNamespace() + "/" + metadata_name;
+                if (!catalog_filename.starts_with(blob_storage_type_name))
+                    catalog_filename = blob_storage_type_name + "://" + blob_storage_namespace_name + "/" + metadata_name;
 
                 const auto & [namespace_name, table_name] = DataLake::parseTableName(table_id.getTableName());
                 if (!catalog->updateMetadata(namespace_name, table_name, catalog_filename, new_snapshot))
@@ -542,11 +539,12 @@
     const DataLakeStorageSettings & data_lake_settings,
     PersistentTableComponents & persistent_table_components,
     String write_format,
-    const String & read_path,
     const std::optional<FormatSettings> & format_settings,
-    std::shared_ptr<DataLake::ICatalog> catalog)
-{
-    auto common_path = read_path;
+    std::shared_ptr<DataLake::ICatalog> catalog,
+    const String& blob_storage_type_name,
+    const String& blob_storage_namespace_name)
+{
+    auto common_path = persistent_table_components.read_path;
     if (!common_path.starts_with('/'))
         common_path = "/" + common_path;
 
@@ -556,12 +554,12 @@
         FileNamesGenerator filename_generator(common_path, common_path, false, CompressionMethod::None, write_format);
         auto log = getLogger("IcebergMutations");
         auto [last_version, metadata_path, compression_method] = getLatestOrExplicitMetadataFileAndVersion(
-            object_storage, read_path, persistent_table_components, data_lake_settings, context, log.get());
+            object_storage, persistent_table_components.read_path,  data_lake_settings, persistent_table_components.metadata_cache, context, log.get(), persistent_table_components.table_uuid);
 
         filename_generator.setVersion(last_version + 1);
         filename_generator.setCompressionMethod(compression_method);
 
-        auto metadata = getMetadataJSONObject(metadata_path, object_storage, persistent_table_components, context, log, compression_method);
+        auto metadata = getMetadataJSONObject(metadata_path, object_storage, persistent_table_components.metadata_cache, context, log, compression_method, persistent_table_components.table_uuid);
         if (metadata->getValue<Int32>(f_format_version) < 2)
             throw Exception(ErrorCodes::BAD_ARGUMENTS, "Mutations are supported only for the second version of iceberg format");
         auto partition_spec_id = metadata->getValue<Int64>(Iceberg::f_default_spec_id);
@@ -603,7 +601,8 @@
             filename_generator,
             format_settings,
             chunk_partitioner,
-            current_schema);
+            current_schema,
+            blob_storage_namespace_name);
 
         if (mutation_files)
         {
@@ -623,7 +622,9 @@
                 Iceberg::FileContentType::POSITION_DELETE,
                 std::make_shared<const Block>(getPositionDeleteFileSampleBlock()),
                 compression_method,
-                !mutation_files->data_file);
+                !mutation_files->data_file,
+                blob_storage_type_name,
+                blob_storage_namespace_name);
             if (!result_delete_files_metadata)
                 continue;
 
@@ -645,7 +646,9 @@
                     Iceberg::FileContentType::DATA,
                     sample_block,
                     compression_method,
-                    true);
+                    true,
+                    blob_storage_type_name,
+                    blob_storage_namespace_name);
                 if (!result_data_files_metadata)
                 {
                     continue;
@@ -677,12 +680,12 @@
         FileNamesGenerator filename_generator(read_path, read_path, false, CompressionMethod::None, write_format);
         auto log = getLogger("IcebergMutations");
         auto [last_version, metadata_path, compression_method] = getLatestOrExplicitMetadataFileAndVersion(
-            object_storage, read_path, persistent_table_components, data_lake_settings, context, log.get());
+            object_storage, read_path, data_lake_settings, persistent_table_components.metadata_cache, context, log.get(), persistent_table_components.table_uuid);
 
         filename_generator.setVersion(last_version + 1);
         filename_generator.setCompressionMethod(compression_method);
 
-        auto metadata = getMetadataJSONObject(metadata_path, object_storage, persistent_table_components, context, log, compression_method);
+        auto metadata = getMetadataJSONObject(metadata_path, object_storage, persistent_table_components.metadata_cache, context, log, compression_method, persistent_table_components.table_uuid);
 
         auto metadata_json_generator = MetadataGenerator(metadata);
 
