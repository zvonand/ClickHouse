--- conflicted
+++ resolved
@@ -12,12 +12,8 @@
   */
 
 #include <stdint.h>
-<<<<<<< HEAD
 #include <cstdlib>
-=======
 #include <stddef.h>
-
->>>>>>> e3e28b38
 
 #define ROTL(x,b) (u64)( ((x) << (b)) | ( (x) >> (64 - (b))) )
 
