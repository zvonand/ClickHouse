--- conflicted
+++ resolved
@@ -905,13 +905,10 @@
     {
         addSettingsChanges(merge_tree_settings_changes_history, "25.10",
         {
-<<<<<<< HEAD
             {"merge_max_dynamic_subcolumns_in_wide_part", "auto", "auto", "Add a new setting to limit number of dynamic subcolumns in Wide part after merge regardless the parameters specified in the data type"},
-=======
             {"exclude_materialize_skip_indexes_on_merge", "", "", "New setting."},
             {"serialization_info_version", "default", "default", "New setting"},
             {"string_serialization_version", "default", "default", "New setting"},
->>>>>>> 8144edb5
             {"replicated_deduplication_window_seconds", 7 * 24 * 60 * 60, 60*60, "decrease default value"},
             {"shared_merge_tree_activate_coordinated_merges_tasks", false, false, "New settings"},
             {"shared_merge_tree_merge_coordinator_factor", 1.1f, 1.1f, "Lower coordinator sleep time after load"},
