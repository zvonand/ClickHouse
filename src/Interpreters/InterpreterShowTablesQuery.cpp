--- conflicted
+++ resolved
@@ -234,24 +234,18 @@
     String database = getContext()->resolveDatabase(query.getFrom());
     if (DatabaseCatalog::instance().isDatalakeCatalog(database))
     {
-        auto context_copy = Context::createCopy(getContext());
+        auto query_context = Context::createCopy(getContext());
+        query_context->makeQueryContext();
+        query_context->setCurrentQueryId("");
         /// HACK To always show them in explicit "SHOW TABLES" queries
-        context_copy->setSetting("show_data_lake_catalogs_in_system_tables", true);
-        return executeQuery(rewritten_query, context_copy, QueryFlags{ .internal = true }).second;
-    }
-    else
-    {
-        return executeQuery(rewritten_query, getContext(), QueryFlags{ .internal = true }).second;
-    }
-
-<<<<<<< HEAD
+        query_context->setSetting("show_data_lake_catalogs_in_system_tables", true);
+        return executeQuery(rewritten_query, std::move(query_context), QueryFlags{ .internal = true }).second;
+    }
+
     auto query_context = Context::createCopy(getContext());
     query_context->makeQueryContext();
     query_context->setCurrentQueryId("");
-
-    return executeQuery(getRewrittenQuery(), query_context, QueryFlags{ .internal = true }).second;
-=======
->>>>>>> bcb1e24f
+    return executeQuery(rewritten_query, std::move(query_context), QueryFlags{ .internal = true }).second;
 }
 
 /// (*) Sorting is strictly speaking not necessary but 1. it is convenient for users, 2. SQL currently does not allow to
