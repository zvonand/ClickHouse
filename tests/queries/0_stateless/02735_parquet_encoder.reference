--- conflicted
+++ resolved
@@ -1,4 +1,3 @@
-<<<<<<< HEAD
 u8	UInt8					
 u16	UInt16					
 u32	UInt32					
@@ -7,7 +6,7 @@
 i16	Int16					
 i32	Int32					
 i64	Int64					
-date	UInt16					
+date	Date32					
 date32	Date32					
 datetime	UInt32					
 datetime64	DateTime64(3, \'UTC\')					
@@ -27,38 +26,8 @@
 decimal256	Decimal(76, 40)					
 ipv4	UInt32					
 ipv6	FixedString(16)					
-=======
-u8	Nullable(UInt8)					
-u16	Nullable(UInt16)					
-u32	Nullable(UInt32)					
-u64	Nullable(UInt64)					
-i8	Nullable(Int8)					
-i16	Nullable(Int16)					
-i32	Nullable(Int32)					
-i64	Nullable(Int64)					
-date	Nullable(Date32)					
-date32	Nullable(Date32)					
-datetime	Nullable(UInt32)					
-datetime64	Nullable(DateTime64(3, \'UTC\'))					
-enum8	Nullable(Int8)					
-enum16	Nullable(Int16)					
-float32	Nullable(Float32)					
-float64	Nullable(Float64)					
-str	Nullable(String)					
-fstr	Nullable(FixedString(12))					
-u128	Nullable(FixedString(16))					
-u256	Nullable(FixedString(32))					
-i128	Nullable(FixedString(16))					
-i256	Nullable(FixedString(32))					
-decimal32	Nullable(Decimal(9, 3))					
-decimal64	Nullable(Decimal(18, 10))					
-decimal128	Nullable(Decimal(38, 20))					
-decimal256	Nullable(Decimal(76, 40))					
-ipv4	Nullable(UInt32)					
-ipv6	Nullable(FixedString(16))					
->>>>>>> 1ac5c4a6
 0
-datetime	Nullable(DateTime64(3, \'UTC\'))					
+datetime	DateTime64(3, \'UTC\')					
 0
 0
 0
