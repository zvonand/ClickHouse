#include <Core/Defines.h>
#include <Core/SettingsChangesHistory.h>
#include <IO/ReadBufferFromString.h>
#include <IO/ReadHelpers.h>
#include <boost/algorithm/string.hpp>


namespace DB
{

namespace ErrorCodes
{
    extern const int BAD_ARGUMENTS;
    extern const int LOGICAL_ERROR;
}

ClickHouseVersion::ClickHouseVersion(std::string_view version)
{
    Strings split;
    boost::split(split, version, [](char c){ return c == '.'; });
    components.reserve(split.size());
    if (split.empty())
        throw Exception{ErrorCodes::BAD_ARGUMENTS, "Cannot parse ClickHouse version here: {}", version};

    for (const auto & split_element : split)
    {
        size_t component;
        ReadBufferFromString buf(split_element);
        if (!tryReadIntText(component, buf) || !buf.eof())
            throw Exception{ErrorCodes::BAD_ARGUMENTS, "Cannot parse ClickHouse version here: {}", version};
        components.push_back(component);
    }
}

String ClickHouseVersion::toString() const
{
    return fmt::format("{}", fmt::join(components, "."));
}

static void addSettingsChanges(
    VersionToSettingsChangesMap & settings_changes_history,
    std::string_view version,
    SettingsChangesHistory::SettingsChanges && changes)
{
    /// Forbid duplicate versions
    auto [_, inserted] = settings_changes_history.emplace(ClickHouseVersion(version), std::move(changes));
    if (!inserted)
        throw Exception{ErrorCodes::LOGICAL_ERROR, "Detected duplicate version '{}'", ClickHouseVersion(version).toString()};
}

const VersionToSettingsChangesMap & getSettingsChangesHistory()
{
    static VersionToSettingsChangesMap settings_changes_history;
    static std::once_flag initialized_flag;
    std::call_once(initialized_flag, [&]
    {
        // clang-format off
        /// History of settings changes that controls some backward incompatible changes
        /// across all ClickHouse versions. It maps ClickHouse version to settings changes that were done
        /// in this version. This history contains both changes to existing settings and newly added settings.
        /// Settings changes is a vector of structs
        ///     {setting_name, previous_value, new_value, reason}.
        /// For newly added setting choose the most appropriate previous_value (for example, if new setting
        /// controls new feature and it's 'true' by default, use 'false' as previous_value).
        /// It's used to implement `compatibility` setting (see https://github.com/ClickHouse/ClickHouse/issues/35972)
        /// Note: please check if the key already exists to prevent duplicate entries.
<<<<<<< HEAD

        addSettingsChanges(settings_changes_history, "25.2.antalya",
        {
            {"object_storage_cluster", "", "", "New setting"},
            {"object_storage_max_nodes", 0, 0, "New setting"},
        });
        addSettingsChanges(settings_changes_history, "25.2",
    {"24.12.2.20000",
        // Altinity Antalya modifications
=======
        addSettingsChanges(settings_changes_history, "24.12.2.20000",
>>>>>>> 1d6069f9
        {
                // Altinity Antalya modifications
            {"input_format_parquet_use_metadata_cache", true, true, "New setting, turned ON by default"}, // https://github.com/Altinity/ClickHouse/pull/586
        });
        addSettingsChanges(settings_changes_history, "24.12",
        {
            {"schema_inference_make_json_columns_nullable", false, false, "Allow to infer Nullable(JSON) during schema inference"},
            {"query_plan_use_new_logical_join_step", false, true, "Enable new step"},
            {"postgresql_fault_injection_probability", 0., 0., "New setting"},
            {"apply_settings_from_server", false, true, "Client-side code (e.g. INSERT input parsing and query output formatting) will use the same settings as the server, including settings from server config."},
            {"merge_tree_use_deserialization_prefixes_cache", true, true, "A new setting to control the usage of deserialization prefixes cache in MergeTree"},
            {"merge_tree_use_prefixes_deserialization_thread_pool", true, true, "A new setting controlling the usage of the thread pool for parallel prefixes deserialization in MergeTree"},
            {"optimize_and_compare_chain", false, true, "A new setting"},
            {"enable_adaptive_memory_spill_scheduler", false, false, "New setting. Enable spill memory data into external storage adaptively."},
            {"output_format_parquet_write_bloom_filter", false, true, "Added support for writing Parquet bloom filters."},
            {"output_format_parquet_bloom_filter_bits_per_value", 10.5, 10.5, "New setting."},
            {"output_format_parquet_bloom_filter_flush_threshold_bytes", 128 * 1024 * 1024, 128 * 1024 * 1024, "New setting."},
            {"output_format_pretty_max_rows", 10000, 1000, "It is better for usability - less amount to scroll."},
            {"restore_replicated_merge_tree_to_shared_merge_tree", false, false, "New setting."},
            {"parallel_replicas_only_with_analyzer", true, true, "Parallel replicas is supported only with analyzer enabled"},
            {"s3_allow_multipart_copy", true, true, "New setting."},
        });
        addSettingsChanges(settings_changes_history, "25.1",
        {
            /// Release closed. Please use 25.2
            {"allow_not_comparable_types_in_order_by", true, false, "Don't allow not comparable types in order by by default"},
            {"allow_not_comparable_types_in_comparison_functions", true, false, "Don't allow not comparable types in comparison functions by default"},
            {"output_format_json_pretty_print", false, true, "Print values in a pretty format in JSON output format by default"},
            {"allow_experimental_ts_to_grid_aggregate_function", false, false, "Cloud only"},
            {"formatdatetime_f_prints_scale_number_of_digits", true, false, "New setting."},
            {"distributed_cache_connect_max_tries", 20, 20, "Cloud only"},
            {"query_plan_use_new_logical_join_step", false, false, "New join step, internal change"},
            {"distributed_cache_min_bytes_for_seek", false, false, "New private setting."},
            {"use_iceberg_partition_pruning", false, false, "New setting"},
            {"max_bytes_ratio_before_external_group_by", 0.0, 0.5, "Enable automatic spilling to disk by default."},
            {"max_bytes_ratio_before_external_sort", 0.0, 0.5, "Enable automatic spilling to disk by default."},
            {"min_external_sort_block_bytes", 0., 100_MiB, "New setting."},
            {"s3queue_migrate_old_metadata_to_buckets", false, false, "New setting."},
            {"distributed_cache_pool_behaviour_on_limit", "allocate_bypassing_pool", "wait", "Cloud only"},
            {"use_hive_partitioning", false, true, "Enabled the setting by default."},
            {"query_plan_try_use_vector_search", false, true, "New setting."},
            {"short_circuit_function_evaluation_for_nulls", false, true, "Allow to execute functions with Nullable arguments only on rows with non-NULL values in all arguments"},
            {"short_circuit_function_evaluation_for_nulls_threshold", 1.0, 1.0, "Ratio threshold of NULL values to execute functions with Nullable arguments only on rows with non-NULL values in all arguments. Applies when setting short_circuit_function_evaluation_for_nulls is enabled."},
            {"output_format_orc_writer_time_zone_name", "GMT", "GMT", "The time zone name for ORC writer, the default ORC writer's time zone is GMT."},
            {"output_format_pretty_highlight_trailing_spaces", false, true, "A new setting."},
            {"allow_experimental_bfloat16_type", false, true, "Add new BFloat16 type"},
            {"allow_push_predicate_ast_for_distributed_subqueries", false, true, "A new setting"},
            {"output_format_pretty_squash_consecutive_ms", 0, 50, "Add new setting"},
            {"output_format_pretty_squash_max_wait_ms", 0, 1000, "Add new setting"},
            {"output_format_pretty_max_column_name_width_cut_to", 0, 24, "A new setting"},
            {"output_format_pretty_max_column_name_width_min_chars_to_cut", 0, 4, "A new setting"},
            {"output_format_pretty_multiline_fields", false, true, "A new setting"},
            {"output_format_pretty_fallback_to_vertical", false, true, "A new setting"},
            {"output_format_pretty_fallback_to_vertical_max_rows_per_chunk", 0, 100, "A new setting"},
            {"output_format_pretty_fallback_to_vertical_min_columns", 0, 5, "A new setting"},
            {"output_format_pretty_fallback_to_vertical_min_table_width", 0, 250, "A new setting"},
            {"merge_table_max_tables_to_look_for_schema_inference", 1, 1000, "A new setting"},
            {"max_autoincrement_series", 1000, 1000, "A new setting"},
            {"validate_enum_literals_in_operators", false, false, "A new setting"},
            {"allow_experimental_kusto_dialect", true, false, "A new setting"},
            {"allow_experimental_prql_dialect", true, false, "A new setting"},
            {"h3togeo_lon_lat_result_order", true, false, "A new setting"},
            {"max_parallel_replicas", 1, 1000, "Use up to 1000 parallel replicas by default."},
            {"allow_general_join_planning", false, true, "Allow more general join planning algorithm when hash join algorithm is enabled."},
            {"optimize_extract_common_expressions", false, true, "Optimize WHERE, PREWHERE, ON, HAVING and QUALIFY expressions by extracting common expressions out from disjunction of conjunctions."},
            /// Release closed. Please use 25.2
        });
        addSettingsChanges(settings_changes_history, "24.12",
        {
            /// Release closed. Please use 25.1
            {"allow_experimental_database_iceberg", false, false, "New setting."},
            {"shared_merge_tree_sync_parts_on_partition_operations", 1, 1, "New setting. By default parts are always synchronized"},
            {"query_plan_join_swap_table", "false", "auto", "New setting. Right table was always chosen before."},
            {"max_size_to_preallocate_for_aggregation", 100'000'000, 1'000'000'000'000, "Enable optimisation for bigger tables."},
            {"max_size_to_preallocate_for_joins", 100'000'000, 1'000'000'000'000, "Enable optimisation for bigger tables."},
            {"max_bytes_ratio_before_external_group_by", 0., 0., "New setting."},
            {"optimize_extract_common_expressions", false, false, "Introduce setting to optimize WHERE, PREWHERE, ON, HAVING and QUALIFY expressions by extracting common expressions out from disjunction of conjunctions."},
            {"max_bytes_ratio_before_external_sort", 0., 0., "New setting."},
            {"use_async_executor_for_materialized_views", false, false, "New setting."},
            {"http_response_headers", "", "", "New setting."},
            {"output_format_parquet_datetime_as_uint32", true, false, "Write DateTime as DateTime64(3) instead of UInt32 (these are the two Parquet types closest to DateTime)."},
            {"skip_redundant_aliases_in_udf", false, false, "When enabled, this allows you to use the same user defined function several times for several materialized columns in the same table."},
            {"parallel_replicas_index_analysis_only_on_coordinator", true, true, "Index analysis done only on replica-coordinator and skipped on other replicas. Effective only with enabled parallel_replicas_local_plan"}, // enabling it was moved to 24.10
            {"least_greatest_legacy_null_behavior", true, false, "New setting"},
            {"use_concurrency_control", false, true, "Enable concurrency control by default"},
            {"join_algorithm", "default", "direct,parallel_hash,hash", "'default' was deprecated in favor of explicitly specified join algorithms, also parallel_hash is now preferred over hash"},
            /// Release closed. Please use 25.1
        });
        addSettingsChanges(settings_changes_history, "24.11",
        {
            {"least_greatest_legacy_null_behavior", true, false, "New setting"},
            {"object_storage_cluster", "", "", "New setting"},
            {"object_storage_max_nodes", 0, 0, "New setting"},
        });
        addSettingsChanges(settings_changes_history, "24.10",
        {
            {"query_metric_log_interval", 0, -1, "New setting."},
            {"enforce_strict_identifier_format", false, false, "New setting."},
            {"enable_parsing_to_custom_serialization", false, true, "New setting"},
            {"mongodb_throw_on_unsupported_query", false, true, "New setting."},
            {"enable_parallel_replicas", false, false, "Parallel replicas with read tasks became the Beta tier feature."},
            {"parallel_replicas_mode", "read_tasks", "read_tasks", "This setting was introduced as a part of making parallel replicas feature Beta"},
            {"filesystem_cache_name", "", "", "Filesystem cache name to use for stateless table engines or data lakes"},
            {"restore_replace_external_dictionary_source_to_null", false, false, "New setting."},
            {"show_create_query_identifier_quoting_rule", "when_necessary", "when_necessary", "New setting."},
            {"show_create_query_identifier_quoting_style", "Backticks", "Backticks", "New setting."},
            {"merge_tree_min_read_task_size", 8, 8, "New setting"},
            {"merge_tree_min_rows_for_concurrent_read_for_remote_filesystem", (20 * 8192), 0, "Setting is deprecated"},
            {"merge_tree_min_bytes_for_concurrent_read_for_remote_filesystem", (24 * 10 * 1024 * 1024), 0, "Setting is deprecated"},
            {"implicit_select", false, false, "A new setting."},
            {"output_format_native_write_json_as_string", false, false, "Add new setting to allow write JSON column as single String column in Native format"},
            {"output_format_binary_write_json_as_string", false, false, "Add new setting to write values of JSON type as JSON string in RowBinary output format"},
            {"input_format_binary_read_json_as_string", false, false, "Add new setting to read values of JSON type as JSON string in RowBinary input format"},
            {"min_free_disk_bytes_to_perform_insert", 0, 0, "New setting."},
            {"min_free_disk_ratio_to_perform_insert", 0.0, 0.0, "New setting."},
            {"parallel_replicas_local_plan", false, true, "Use local plan for local replica in a query with parallel replicas"},
            {"enable_named_columns_in_function_tuple", false, false, "Disabled pending usability improvements"},
            {"cloud_mode_database_engine", 1, 1, "A setting for ClickHouse Cloud"},
            {"allow_experimental_shared_set_join", 0, 0, "A setting for ClickHouse Cloud"},
            {"read_through_distributed_cache", 0, 0, "A setting for ClickHouse Cloud"},
            {"write_through_distributed_cache", 0, 0, "A setting for ClickHouse Cloud"},
            {"distributed_cache_throw_on_error", 0, 0, "A setting for ClickHouse Cloud"},
            {"distributed_cache_log_mode", "on_error", "on_error", "A setting for ClickHouse Cloud"},
            {"distributed_cache_fetch_metrics_only_from_current_az", 1, 1, "A setting for ClickHouse Cloud"},
            {"distributed_cache_connect_max_tries", 20, 20, "A setting for ClickHouse Cloud"},
            {"distributed_cache_receive_response_wait_milliseconds", 60000, 60000, "A setting for ClickHouse Cloud"},
            {"distributed_cache_receive_timeout_milliseconds", 10000, 10000, "A setting for ClickHouse Cloud"},
            {"distributed_cache_wait_connection_from_pool_milliseconds", 100, 100, "A setting for ClickHouse Cloud"},
            {"distributed_cache_bypass_connection_pool", 0, 0, "A setting for ClickHouse Cloud"},
            {"distributed_cache_pool_behaviour_on_limit", "allocate_bypassing_pool", "allocate_bypassing_pool", "A setting for ClickHouse Cloud"},
            {"distributed_cache_read_alignment", 0, 0, "A setting for ClickHouse Cloud"},
            {"distributed_cache_max_unacked_inflight_packets", 10, 10, "A setting for ClickHouse Cloud"},
            {"distributed_cache_data_packet_ack_window", 5, 5, "A setting for ClickHouse Cloud"},
            {"input_format_parquet_enable_row_group_prefetch", false, true, "Enable row group prefetching during parquet parsing. Currently, only single-threaded parsing can prefetch."},
            {"input_format_orc_dictionary_as_low_cardinality", false, true, "Treat ORC dictionary encoded columns as LowCardinality columns while reading ORC files"},
            {"allow_experimental_refreshable_materialized_view", false, true, "Not experimental anymore"},
            {"max_parts_to_move", 0, 1000, "New setting"},
            {"hnsw_candidate_list_size_for_search", 64, 256, "New setting. Previously, the value was optionally specified in CREATE INDEX and 64 by default."},
            {"allow_reorder_prewhere_conditions", true, true, "New setting"},
            {"input_format_parquet_bloom_filter_push_down", false, true, "When reading Parquet files, skip whole row groups based on the WHERE/PREWHERE expressions and bloom filter in the Parquet metadata."},
            {"date_time_64_output_format_cut_trailing_zeros_align_to_groups_of_thousands", false, false, "Dynamically trim the trailing zeros of datetime64 values to adjust the output scale to (0, 3, 6), corresponding to 'seconds', 'milliseconds', and 'microseconds'."},
            {"parallel_replicas_index_analysis_only_on_coordinator", false, true, "Index analysis done only on replica-coordinator and skipped on other replicas. Effective only with enabled parallel_replicas_local_plan"},
            {"distributed_cache_discard_connection_if_unread_data", true, true, "New setting"},
            {"azure_check_objects_after_upload", false, false, "Check each uploaded object in azure blob storage to be sure that upload was successful"},
            {"backup_restore_keeper_max_retries", 20, 1000, "Should be big enough so the whole operation BACKUP or RESTORE operation won't fail because of a temporary [Zoo]Keeper failure in the middle of it."},
            {"backup_restore_failure_after_host_disconnected_for_seconds", 0, 3600, "New setting."},
            {"backup_restore_keeper_max_retries_while_initializing", 0, 20, "New setting."},
            {"backup_restore_keeper_max_retries_while_handling_error", 0, 20, "New setting."},
            {"backup_restore_finish_timeout_after_error_sec", 0, 180, "New setting."},
        });
        addSettingsChanges(settings_changes_history, "24.9",
        {
            {"output_format_orc_dictionary_key_size_threshold", 0.0, 0.0, "For a string column in ORC output format, if the number of distinct values is greater than this fraction of the total number of non-null rows, turn off dictionary encoding. Otherwise dictionary encoding is enabled"},
            {"input_format_json_empty_as_default", false, false, "Added new setting to allow to treat empty fields in JSON input as default values."},
            {"input_format_try_infer_variants", false, false, "Try to infer Variant type in text formats when there is more than one possible type for column/array elements"},
            {"join_output_by_rowlist_perkey_rows_threshold", 0, 5, "The lower limit of per-key average rows in the right table to determine whether to output by row list in hash join."},
            {"create_if_not_exists", false, false, "New setting."},
            {"allow_materialized_view_with_bad_select", true, true, "Support (but not enable yet) stricter validation in CREATE MATERIALIZED VIEW"},
            {"parallel_replicas_mark_segment_size", 128, 0, "Value for this setting now determined automatically"},
            {"database_replicated_allow_replicated_engine_arguments", 1, 0, "Don't allow explicit arguments by default"},
            {"database_replicated_allow_explicit_uuid", 1, 0, "Added a new setting to disallow explicitly specifying table UUID"},
            {"parallel_replicas_local_plan", false, false, "Use local plan for local replica in a query with parallel replicas"},
            {"join_to_sort_minimum_perkey_rows", 0, 40, "The lower limit of per-key average rows in the right table to determine whether to rerange the right table by key in left or inner join. This setting ensures that the optimization is not applied for sparse table keys"},
            {"join_to_sort_maximum_table_rows", 0, 10000, "The maximum number of rows in the right table to determine whether to rerange the right table by key in left or inner join"},
            {"allow_experimental_join_right_table_sorting", false, false, "If it is set to true, and the conditions of `join_to_sort_minimum_perkey_rows` and `join_to_sort_maximum_table_rows` are met, rerange the right table by key to improve the performance in left or inner hash join"},
            {"mongodb_throw_on_unsupported_query", false, true, "New setting."},
            {"min_free_disk_bytes_to_perform_insert", 0, 0, "Maintain some free disk space bytes from inserts while still allowing for temporary writing."},
            {"min_free_disk_ratio_to_perform_insert", 0.0, 0.0, "Maintain some free disk space bytes expressed as ratio to total disk space from inserts while still allowing for temporary writing."},
        });
        addSettingsChanges(settings_changes_history, "24.8",
        {
            {"rows_before_aggregation", false, false, "Provide exact value for rows_before_aggregation statistic, represents the number of rows read before aggregation"},
            {"restore_replace_external_table_functions_to_null", false, false, "New setting."},
            {"restore_replace_external_engines_to_null", false, false, "New setting."},
            {"input_format_json_max_depth", 1000000, 1000, "It was unlimited in previous versions, but that was unsafe."},
            {"merge_tree_min_bytes_per_task_for_remote_reading", 4194304, 2097152, "Value is unified with `filesystem_prefetch_min_bytes_for_single_read_task`"},
            {"use_hive_partitioning", false, false, "Allows to use hive partitioning for File, URL, S3, AzureBlobStorage and HDFS engines."},
            {"allow_experimental_kafka_offsets_storage_in_keeper", false, false, "Allow the usage of experimental Kafka storage engine that stores the committed offsets in ClickHouse Keeper"},
            {"allow_archive_path_syntax", true, true, "Added new setting to allow disabling archive path syntax."},
            {"query_cache_tag", "", "", "New setting for labeling query cache settings."},
            {"allow_experimental_time_series_table", false, false, "Added new setting to allow the TimeSeries table engine"},
            {"enable_analyzer", 1, 1, "Added an alias to a setting `allow_experimental_analyzer`."},
            {"optimize_functions_to_subcolumns", false, true, "Enabled settings by default"},
            {"allow_experimental_json_type", false, false, "Add new experimental JSON type"},
            {"use_json_alias_for_old_object_type", true, false, "Use JSON type alias to create new JSON type"},
            {"type_json_skip_duplicated_paths", false, false, "Allow to skip duplicated paths during JSON parsing"},
            {"allow_experimental_vector_similarity_index", false, false, "Added new setting to allow experimental vector similarity indexes"},
            {"input_format_try_infer_datetimes_only_datetime64", true, false, "Allow to infer DateTime instead of DateTime64 in data formats"},
        });
        addSettingsChanges(settings_changes_history, "24.7",
        {
            {"output_format_parquet_write_page_index", false, true, "Add a possibility to write page index into parquet files."},
            {"output_format_binary_encode_types_in_binary_format", false, false, "Added new setting to allow to write type names in binary format in RowBinaryWithNamesAndTypes output format"},
            {"input_format_binary_decode_types_in_binary_format", false, false, "Added new setting to allow to read type names in binary format in RowBinaryWithNamesAndTypes input format"},
            {"output_format_native_encode_types_in_binary_format", false, false, "Added new setting to allow to write type names in binary format in Native output format"},
            {"input_format_native_decode_types_in_binary_format", false, false, "Added new setting to allow to read type names in binary format in Native output format"},
            {"read_in_order_use_buffering", false, true, "Use buffering before merging while reading in order of primary key"},
            {"enable_named_columns_in_function_tuple", false, false, "Generate named tuples in function tuple() when all names are unique and can be treated as unquoted identifiers."},
            {"optimize_trivial_insert_select", true, false, "The optimization does not make sense in many cases."},
            {"dictionary_validate_primary_key_type", false, false, "Validate primary key type for dictionaries. By default id type for simple layouts will be implicitly converted to UInt64."},
            {"collect_hash_table_stats_during_joins", false, true, "New setting."},
            {"max_size_to_preallocate_for_joins", 0, 100'000'000, "New setting."},
            {"input_format_orc_reader_time_zone_name", "GMT", "GMT", "The time zone name for ORC row reader, the default ORC row reader's time zone is GMT."},
            {"database_replicated_allow_heavy_create", true, false, "Long-running DDL queries (CREATE AS SELECT and POPULATE) for Replicated database engine was forbidden"},
            {"query_plan_merge_filters", false, false, "Allow to merge filters in the query plan"},
            {"azure_sdk_max_retries", 10, 10, "Maximum number of retries in azure sdk"},
            {"azure_sdk_retry_initial_backoff_ms", 10, 10, "Minimal backoff between retries in azure sdk"},
            {"azure_sdk_retry_max_backoff_ms", 1000, 1000, "Maximal backoff between retries in azure sdk"},
            {"ignore_on_cluster_for_replicated_named_collections_queries", false, false, "Ignore ON CLUSTER clause for replicated named collections management queries."},
            {"backup_restore_s3_retry_attempts", 1000,1000, "Setting for Aws::Client::RetryStrategy, Aws::Client does retries itself, 0 means no retries. It takes place only for backup/restore."},
            {"postgresql_connection_attempt_timeout", 2, 2, "Allow to control 'connect_timeout' parameter of PostgreSQL connection."},
            {"postgresql_connection_pool_retries", 2, 2, "Allow to control the number of retries in PostgreSQL connection pool."}
        });
        addSettingsChanges(settings_changes_history, "24.6",
        {
            {"materialize_skip_indexes_on_insert", true, true, "Added new setting to allow to disable materialization of skip indexes on insert"},
            {"materialize_statistics_on_insert", true, true, "Added new setting to allow to disable materialization of statistics on insert"},
            {"input_format_parquet_use_native_reader", false, false, "When reading Parquet files, to use native reader instead of arrow reader."},
            {"hdfs_throw_on_zero_files_match", false, false, "Allow to throw an error when ListObjects request cannot match any files in HDFS engine instead of empty query result"},
            {"azure_throw_on_zero_files_match", false, false, "Allow to throw an error when ListObjects request cannot match any files in AzureBlobStorage engine instead of empty query result"},
            {"s3_validate_request_settings", true, true, "Allow to disable S3 request settings validation"},
            {"allow_experimental_full_text_index", false, false, "Enable experimental full-text index"},
            {"azure_skip_empty_files", false, false, "Allow to skip empty files in azure table engine"},
            {"hdfs_ignore_file_doesnt_exist", false, false, "Allow to return 0 rows when the requested files don't exist instead of throwing an exception in HDFS table engine"},
            {"azure_ignore_file_doesnt_exist", false, false, "Allow to return 0 rows when the requested files don't exist instead of throwing an exception in AzureBlobStorage table engine"},
            {"s3_ignore_file_doesnt_exist", false, false, "Allow to return 0 rows when the requested files don't exist instead of throwing an exception in S3 table engine"},
            {"s3_max_part_number", 10000, 10000, "Maximum part number number for s3 upload part"},
            {"s3_max_single_operation_copy_size", 32 * 1024 * 1024, 32 * 1024 * 1024, "Maximum size for a single copy operation in s3"},
            {"input_format_parquet_max_block_size", 8192, DEFAULT_BLOCK_SIZE, "Increase block size for parquet reader."},
            {"input_format_parquet_prefer_block_bytes", 0, DEFAULT_BLOCK_SIZE * 256, "Average block bytes output by parquet reader."},
            {"enable_blob_storage_log", true, true, "Write information about blob storage operations to system.blob_storage_log table"},
            {"allow_deprecated_snowflake_conversion_functions", true, false, "Disabled deprecated functions snowflakeToDateTime[64] and dateTime[64]ToSnowflake."},
            {"allow_statistic_optimize", false, false, "Old setting which popped up here being renamed."},
            {"allow_experimental_statistic", false, false, "Old setting which popped up here being renamed."},
            {"allow_statistics_optimize", false, false, "The setting was renamed. The previous name is `allow_statistic_optimize`."},
            {"allow_experimental_statistics", false, false, "The setting was renamed. The previous name is `allow_experimental_statistic`."},
            {"enable_vertical_final", false, true, "Enable vertical final by default again after fixing bug"},
            {"parallel_replicas_custom_key_range_lower", 0, 0, "Add settings to control the range filter when using parallel replicas with dynamic shards"},
            {"parallel_replicas_custom_key_range_upper", 0, 0, "Add settings to control the range filter when using parallel replicas with dynamic shards. A value of 0 disables the upper limit"},
            {"output_format_pretty_display_footer_column_names", 0, 1, "Add a setting to display column names in the footer if there are many rows. Threshold value is controlled by output_format_pretty_display_footer_column_names_min_rows."},
            {"output_format_pretty_display_footer_column_names_min_rows", 0, 50, "Add a setting to control the threshold value for setting output_format_pretty_display_footer_column_names_min_rows. Default 50."},
            {"output_format_csv_serialize_tuple_into_separate_columns", true, true, "A new way of how interpret tuples in CSV format was added."},
            {"input_format_csv_deserialize_separate_columns_into_tuple", true, true, "A new way of how interpret tuples in CSV format was added."},
            {"input_format_csv_try_infer_strings_from_quoted_tuples", true, true, "A new way of how interpret tuples in CSV format was added."},
        });
        addSettingsChanges(settings_changes_history, "24.5",
        {
            {"allow_deprecated_error_prone_window_functions", true, false, "Allow usage of deprecated error prone window functions (neighbor, runningAccumulate, runningDifferenceStartingWithFirstValue, runningDifference)"},
            {"allow_experimental_join_condition", false, false, "Support join with inequal conditions which involve columns from both left and right table. e.g. t1.y < t2.y."},
            {"input_format_tsv_crlf_end_of_line", false, false, "Enables reading of CRLF line endings with TSV formats"},
            {"output_format_parquet_use_custom_encoder", false, true, "Enable custom Parquet encoder."},
            {"cross_join_min_rows_to_compress", 0, 10000000, "Minimal count of rows to compress block in CROSS JOIN. Zero value means - disable this threshold. This block is compressed when any of the two thresholds (by rows or by bytes) are reached."},
            {"cross_join_min_bytes_to_compress", 0, 1_GiB, "Minimal size of block to compress in CROSS JOIN. Zero value means - disable this threshold. This block is compressed when any of the two thresholds (by rows or by bytes) are reached."},
            {"http_max_chunk_size", 0, 0, "Internal limitation"},
            {"prefer_external_sort_block_bytes", 0, DEFAULT_BLOCK_SIZE * 256, "Prefer maximum block bytes for external sort, reduce the memory usage during merging."},
            {"input_format_force_null_for_omitted_fields", false, false, "Disable type-defaults for omitted fields when needed"},
            {"cast_string_to_dynamic_use_inference", false, false, "Add setting to allow converting String to Dynamic through parsing"},
            {"allow_experimental_dynamic_type", false, false, "Add new experimental Dynamic type"},
            {"azure_max_blocks_in_multipart_upload", 50000, 50000, "Maximum number of blocks in multipart upload for Azure."},
            {"allow_archive_path_syntax", false, true, "Added new setting to allow disabling archive path syntax."},
        });
        addSettingsChanges(settings_changes_history, "24.4",
        {
            {"input_format_json_throw_on_bad_escape_sequence", true, true, "Allow to save JSON strings with bad escape sequences"},
            {"max_parsing_threads", 0, 0, "Add a separate setting to control number of threads in parallel parsing from files"},
            {"ignore_drop_queries_probability", 0, 0, "Allow to ignore drop queries in server with specified probability for testing purposes"},
            {"lightweight_deletes_sync", 2, 2, "The same as 'mutation_sync', but controls only execution of lightweight deletes"},
            {"query_cache_system_table_handling", "save", "throw", "The query cache no longer caches results of queries against system tables"},
            {"input_format_json_ignore_unnecessary_fields", false, true, "Ignore unnecessary fields and not parse them. Enabling this may not throw exceptions on json strings of invalid format or with duplicated fields"},
            {"input_format_hive_text_allow_variable_number_of_columns", false, true, "Ignore extra columns in Hive Text input (if file has more columns than expected) and treat missing fields in Hive Text input as default values."},
            {"allow_experimental_database_replicated", false, true, "Database engine Replicated is now in Beta stage"},
            {"temporary_data_in_cache_reserve_space_wait_lock_timeout_milliseconds", (10 * 60 * 1000), (10 * 60 * 1000), "Wait time to lock cache for sapce reservation in temporary data in filesystem cache"},
            {"optimize_rewrite_sum_if_to_count_if", false, true, "Only available for the analyzer, where it works correctly"},
            {"azure_allow_parallel_part_upload", "true", "true", "Use multiple threads for azure multipart upload."},
            {"max_recursive_cte_evaluation_depth", DBMS_RECURSIVE_CTE_MAX_EVALUATION_DEPTH, DBMS_RECURSIVE_CTE_MAX_EVALUATION_DEPTH, "Maximum limit on recursive CTE evaluation depth"},
            {"query_plan_convert_outer_join_to_inner_join", false, true, "Allow to convert OUTER JOIN to INNER JOIN if filter after JOIN always filters default values"},
        });
        addSettingsChanges(settings_changes_history, "24.3",
        {
            {"s3_connect_timeout_ms", 1000, 1000, "Introduce new dedicated setting for s3 connection timeout"},
            {"allow_experimental_shared_merge_tree", false, true, "The setting is obsolete"},
            {"use_page_cache_for_disks_without_file_cache", false, false, "Added userspace page cache"},
            {"read_from_page_cache_if_exists_otherwise_bypass_cache", false, false, "Added userspace page cache"},
            {"page_cache_inject_eviction", false, false, "Added userspace page cache"},
            {"default_table_engine", "None", "MergeTree", "Set default table engine to MergeTree for better usability"},
            {"input_format_json_use_string_type_for_ambiguous_paths_in_named_tuples_inference_from_objects", false, false, "Allow to use String type for ambiguous paths during named tuple inference from JSON objects"},
            {"traverse_shadow_remote_data_paths", false, false, "Traverse shadow directory when query system.remote_data_paths."},
            {"throw_if_deduplication_in_dependent_materialized_views_enabled_with_async_insert", false, true, "Deduplication in dependent materialized view cannot work together with async inserts."},
            {"parallel_replicas_allow_in_with_subquery", false, true, "If true, subquery for IN will be executed on every follower replica"},
            {"log_processors_profiles", false, true, "Enable by default"},
            {"function_locate_has_mysql_compatible_argument_order", false, true, "Increase compatibility with MySQL's locate function."},
            {"allow_suspicious_primary_key", true, false, "Forbid suspicious PRIMARY KEY/ORDER BY for MergeTree (i.e. SimpleAggregateFunction)"},
            {"filesystem_cache_reserve_space_wait_lock_timeout_milliseconds", 1000, 1000, "Wait time to lock cache for sapce reservation in filesystem cache"},
            {"max_parser_backtracks", 0, 1000000, "Limiting the complexity of parsing"},
            {"analyzer_compatibility_join_using_top_level_identifier", false, false, "Force to resolve identifier in JOIN USING from projection"},
            {"distributed_insert_skip_read_only_replicas", false, false, "If true, INSERT into Distributed will skip read-only replicas"},
            {"keeper_max_retries", 10, 10, "Max retries for general keeper operations"},
            {"keeper_retry_initial_backoff_ms", 100, 100, "Initial backoff timeout for general keeper operations"},
            {"keeper_retry_max_backoff_ms", 5000, 5000, "Max backoff timeout for general keeper operations"},
            {"s3queue_allow_experimental_sharded_mode", false, false, "Enable experimental sharded mode of S3Queue table engine. It is experimental because it will be rewritten"},
            {"allow_experimental_analyzer", false, true, "Enable analyzer and planner by default."},
            {"merge_tree_read_split_ranges_into_intersecting_and_non_intersecting_injection_probability", 0.0, 0.0, "For testing of `PartsSplitter` - split read ranges into intersecting and non intersecting every time you read from MergeTree with the specified probability."},
            {"allow_get_client_http_header", false, false, "Introduced a new function."},
            {"output_format_pretty_row_numbers", false, true, "It is better for usability."},
            {"output_format_pretty_max_value_width_apply_for_single_value", true, false, "Single values in Pretty formats won't be cut."},
            {"output_format_parquet_string_as_string", false, true, "ClickHouse allows arbitrary binary data in the String data type, which is typically UTF-8. Parquet/ORC/Arrow Strings only support UTF-8. That's why you can choose which Arrow's data type to use for the ClickHouse String data type - String or Binary. While Binary would be more correct and compatible, using String by default will correspond to user expectations in most cases."},
            {"output_format_orc_string_as_string", false, true, "ClickHouse allows arbitrary binary data in the String data type, which is typically UTF-8. Parquet/ORC/Arrow Strings only support UTF-8. That's why you can choose which Arrow's data type to use for the ClickHouse String data type - String or Binary. While Binary would be more correct and compatible, using String by default will correspond to user expectations in most cases."},
            {"output_format_arrow_string_as_string", false, true, "ClickHouse allows arbitrary binary data in the String data type, which is typically UTF-8. Parquet/ORC/Arrow Strings only support UTF-8. That's why you can choose which Arrow's data type to use for the ClickHouse String data type - String or Binary. While Binary would be more correct and compatible, using String by default will correspond to user expectations in most cases."},
            {"output_format_parquet_compression_method", "lz4", "zstd", "Parquet/ORC/Arrow support many compression methods, including lz4 and zstd. ClickHouse supports each and every compression method. Some inferior tools, such as 'duckdb', lack support for the faster `lz4` compression method, that's why we set zstd by default."},
            {"output_format_orc_compression_method", "lz4", "zstd", "Parquet/ORC/Arrow support many compression methods, including lz4 and zstd. ClickHouse supports each and every compression method. Some inferior tools, such as 'duckdb', lack support for the faster `lz4` compression method, that's why we set zstd by default."},
            {"output_format_pretty_highlight_digit_groups", false, true, "If enabled and if output is a terminal, highlight every digit corresponding to the number of thousands, millions, etc. with underline."},
            {"geo_distance_returns_float64_on_float64_arguments", false, true, "Increase the default precision."},
            {"azure_max_inflight_parts_for_one_file", 20, 20, "The maximum number of a concurrent loaded parts in multipart upload request. 0 means unlimited."},
            {"azure_strict_upload_part_size", 0, 0, "The exact size of part to upload during multipart upload to Azure blob storage."},
            {"azure_min_upload_part_size", 16*1024*1024, 16*1024*1024, "The minimum size of part to upload during multipart upload to Azure blob storage."},
            {"azure_max_upload_part_size", 5ull*1024*1024*1024, 5ull*1024*1024*1024, "The maximum size of part to upload during multipart upload to Azure blob storage."},
            {"azure_upload_part_size_multiply_factor", 2, 2, "Multiply azure_min_upload_part_size by this factor each time azure_multiply_parts_count_threshold parts were uploaded from a single write to Azure blob storage."},
            {"azure_upload_part_size_multiply_parts_count_threshold", 500, 500, "Each time this number of parts was uploaded to Azure blob storage, azure_min_upload_part_size is multiplied by azure_upload_part_size_multiply_factor."},
            {"output_format_csv_serialize_tuple_into_separate_columns", true, true, "A new way of how interpret tuples in CSV format was added."},
            {"input_format_csv_deserialize_separate_columns_into_tuple", true, true, "A new way of how interpret tuples in CSV format was added."},
            {"input_format_csv_try_infer_strings_from_quoted_tuples", true, true, "A new way of how interpret tuples in CSV format was added."},
        });
        addSettingsChanges(settings_changes_history, "24.2",
        {
            {"allow_suspicious_variant_types", true, false, "Don't allow creating Variant type with suspicious variants by default"},
            {"validate_experimental_and_suspicious_types_inside_nested_types", false, true, "Validate usage of experimental and suspicious types inside nested types"},
            {"output_format_values_escape_quote_with_quote", false, false, "If true escape ' with '', otherwise quoted with \\'"},
            {"output_format_pretty_single_large_number_tip_threshold", 0, 1'000'000, "Print a readable number tip on the right side of the table if the block consists of a single number which exceeds this value (except 0)"},
            {"input_format_try_infer_exponent_floats", true, false, "Don't infer floats in exponential notation by default"},
            {"query_plan_optimize_prewhere", true, true, "Allow to push down filter to PREWHERE expression for supported storages"},
            {"async_insert_max_data_size", 1000000, 10485760, "The previous value appeared to be too small."},
            {"async_insert_poll_timeout_ms", 10, 10, "Timeout in milliseconds for polling data from asynchronous insert queue"},
            {"async_insert_use_adaptive_busy_timeout", false, true, "Use adaptive asynchronous insert timeout"},
            {"async_insert_busy_timeout_min_ms", 50, 50, "The minimum value of the asynchronous insert timeout in milliseconds; it also serves as the initial value, which may be increased later by the adaptive algorithm"},
            {"async_insert_busy_timeout_max_ms", 200, 200, "The minimum value of the asynchronous insert timeout in milliseconds; async_insert_busy_timeout_ms is aliased to async_insert_busy_timeout_max_ms"},
            {"async_insert_busy_timeout_increase_rate", 0.2, 0.2, "The exponential growth rate at which the adaptive asynchronous insert timeout increases"},
            {"async_insert_busy_timeout_decrease_rate", 0.2, 0.2, "The exponential growth rate at which the adaptive asynchronous insert timeout decreases"},
            {"format_template_row_format", "", "", "Template row format string can be set directly in query"},
            {"format_template_resultset_format", "", "", "Template result set format string can be set in query"},
            {"split_parts_ranges_into_intersecting_and_non_intersecting_final", true, true, "Allow to split parts ranges into intersecting and non intersecting during FINAL optimization"},
            {"split_intersecting_parts_ranges_into_layers_final", true, true, "Allow to split intersecting parts ranges into layers during FINAL optimization"},
            {"azure_max_single_part_copy_size", 256*1024*1024, 256*1024*1024, "The maximum size of object to copy using single part copy to Azure blob storage."},
            {"min_external_table_block_size_rows", DEFAULT_INSERT_BLOCK_SIZE, DEFAULT_INSERT_BLOCK_SIZE, "Squash blocks passed to external table to specified size in rows, if blocks are not big enough"},
            {"min_external_table_block_size_bytes", DEFAULT_INSERT_BLOCK_SIZE * 256, DEFAULT_INSERT_BLOCK_SIZE * 256, "Squash blocks passed to external table to specified size in bytes, if blocks are not big enough."},
            {"parallel_replicas_prefer_local_join", true, true, "If true, and JOIN can be executed with parallel replicas algorithm, and all storages of right JOIN part are *MergeTree, local JOIN will be used instead of GLOBAL JOIN."},
            {"optimize_time_filter_with_preimage", true, true, "Optimize Date and DateTime predicates by converting functions into equivalent comparisons without conversions (e.g. toYear(col) = 2023 -> col >= '2023-01-01' AND col <= '2023-12-31')"},
            {"extract_key_value_pairs_max_pairs_per_row", 0, 0, "Max number of pairs that can be produced by the `extractKeyValuePairs` function. Used as a safeguard against consuming too much memory."},
            {"default_view_definer", "CURRENT_USER", "CURRENT_USER", "Allows to set default `DEFINER` option while creating a view"},
            {"default_materialized_view_sql_security", "DEFINER", "DEFINER", "Allows to set a default value for SQL SECURITY option when creating a materialized view"},
            {"default_normal_view_sql_security", "INVOKER", "INVOKER", "Allows to set default `SQL SECURITY` option while creating a normal view"},
            {"mysql_map_string_to_text_in_show_columns", false, true, "Reduce the configuration effort to connect ClickHouse with BI tools."},
            {"mysql_map_fixed_string_to_text_in_show_columns", false, true, "Reduce the configuration effort to connect ClickHouse with BI tools."},
        });
        addSettingsChanges(settings_changes_history, "24.1",
        {
            {"print_pretty_type_names", false, true, "Better user experience."},
            {"input_format_json_read_bools_as_strings", false, true, "Allow to read bools as strings in JSON formats by default"},
            {"output_format_arrow_use_signed_indexes_for_dictionary", false, true, "Use signed indexes type for Arrow dictionaries by default as it's recommended"},
            {"allow_experimental_variant_type", false, false, "Add new experimental Variant type"},
            {"use_variant_as_common_type", false, false, "Allow to use Variant in if/multiIf if there is no common type"},
            {"output_format_arrow_use_64_bit_indexes_for_dictionary", false, false, "Allow to use 64 bit indexes type in Arrow dictionaries"},
            {"parallel_replicas_mark_segment_size", 128, 128, "Add new setting to control segment size in new parallel replicas coordinator implementation"},
            {"ignore_materialized_views_with_dropped_target_table", false, false, "Add new setting to allow to ignore materialized views with dropped target table"},
            {"output_format_compression_level", 3, 3, "Allow to change compression level in the query output"},
            {"output_format_compression_zstd_window_log", 0, 0, "Allow to change zstd window log in the query output when zstd compression is used"},
            {"enable_zstd_qat_codec", false, false, "Add new ZSTD_QAT codec"},
            {"enable_vertical_final", false, true, "Use vertical final by default"},
            {"output_format_arrow_use_64_bit_indexes_for_dictionary", false, false, "Allow to use 64 bit indexes type in Arrow dictionaries"},
            {"max_rows_in_set_to_optimize_join", 100000, 0, "Disable join optimization as it prevents from read in order optimization"},
            {"output_format_pretty_color", true, "auto", "Setting is changed to allow also for auto value, disabling ANSI escapes if output is not a tty"},
            {"function_visible_width_behavior", 0, 1, "We changed the default behavior of `visibleWidth` to be more precise"},
            {"max_estimated_execution_time", 0, 0, "Separate max_execution_time and max_estimated_execution_time"},
            {"iceberg_engine_ignore_schema_evolution", false, false, "Allow to ignore schema evolution in Iceberg table engine"},
            {"optimize_injective_functions_in_group_by", false, true, "Replace injective functions by it's arguments in GROUP BY section in analyzer"},
            {"update_insert_deduplication_token_in_dependent_materialized_views", false, false, "Allow to update insert deduplication token with table identifier during insert in dependent materialized views"},
            {"azure_max_unexpected_write_error_retries", 4, 4, "The maximum number of retries in case of unexpected errors during Azure blob storage write"},
            {"split_parts_ranges_into_intersecting_and_non_intersecting_final", false, true, "Allow to split parts ranges into intersecting and non intersecting during FINAL optimization"},
            {"split_intersecting_parts_ranges_into_layers_final", true, true, "Allow to split intersecting parts ranges into layers during FINAL optimization"}
        });
        addSettingsChanges(settings_changes_history, "23.12",
        {
            {"allow_suspicious_ttl_expressions", true, false, "It is a new setting, and in previous versions the behavior was equivalent to allowing."},
            {"input_format_parquet_allow_missing_columns", false, true, "Allow missing columns in Parquet files by default"},
            {"input_format_orc_allow_missing_columns", false, true, "Allow missing columns in ORC files by default"},
            {"input_format_arrow_allow_missing_columns", false, true, "Allow missing columns in Arrow files by default"}
        });
        addSettingsChanges(settings_changes_history, "23.11",
        {
            {"parsedatetime_parse_without_leading_zeros", false, true, "Improved compatibility with MySQL DATE_FORMAT/STR_TO_DATE"}
        });
        addSettingsChanges(settings_changes_history, "23.9",
        {
            {"optimize_group_by_constant_keys", false, true, "Optimize group by constant keys by default"},
            {"input_format_json_try_infer_named_tuples_from_objects", false, true, "Try to infer named Tuples from JSON objects by default"},
            {"input_format_json_read_numbers_as_strings", false, true, "Allow to read numbers as strings in JSON formats by default"},
            {"input_format_json_read_arrays_as_strings", false, true, "Allow to read arrays as strings in JSON formats by default"},
            {"input_format_json_infer_incomplete_types_as_strings", false, true, "Allow to infer incomplete types as Strings in JSON formats by default"},
            {"input_format_json_try_infer_numbers_from_strings", true, false, "Don't infer numbers from strings in JSON formats by default to prevent possible parsing errors"},
            {"http_write_exception_in_output_format", false, true, "Output valid JSON/XML on exception in HTTP streaming."}
        });
        addSettingsChanges(settings_changes_history, "23.8",
        {
            {"rewrite_count_distinct_if_with_count_distinct_implementation", false, true, "Rewrite countDistinctIf with count_distinct_implementation configuration"}
        });
        addSettingsChanges(settings_changes_history, "23.7",
        {
            {"function_sleep_max_microseconds_per_block", 0, 3000000, "In previous versions, the maximum sleep time of 3 seconds was applied only for `sleep`, but not for `sleepEachRow` function. In the new version, we introduce this setting. If you set compatibility with the previous versions, we will disable the limit altogether."}
        });
        addSettingsChanges(settings_changes_history, "23.6",
        {
            {"http_send_timeout", 180, 30, "3 minutes seems crazy long. Note that this is timeout for a single network write call, not for the whole upload operation."},
            {"http_receive_timeout", 180, 30, "See http_send_timeout."}
        });
        addSettingsChanges(settings_changes_history, "23.5",
        {
            {"input_format_parquet_preserve_order", true, false, "Allow Parquet reader to reorder rows for better parallelism."},
            {"parallelize_output_from_storages", false, true, "Allow parallelism when executing queries that read from file/url/s3/etc. This may reorder rows."},
            {"use_with_fill_by_sorting_prefix", false, true, "Columns preceding WITH FILL columns in ORDER BY clause form sorting prefix. Rows with different values in sorting prefix are filled independently"},
            {"output_format_parquet_compliant_nested_types", false, true, "Change an internal field name in output Parquet file schema."}
        });
        addSettingsChanges(settings_changes_history, "23.4",
        {
            {"allow_suspicious_indices", true, false, "If true, index can defined with identical expressions"},
            {"allow_nonconst_timezone_arguments", true, false, "Allow non-const timezone arguments in certain time-related functions like toTimeZone(), fromUnixTimestamp*(), snowflakeToDateTime*()."},
            {"connect_timeout_with_failover_ms", 50, 1000, "Increase default connect timeout because of async connect"},
            {"connect_timeout_with_failover_secure_ms", 100, 1000, "Increase default secure connect timeout because of async connect"},
            {"hedged_connection_timeout_ms", 100, 50, "Start new connection in hedged requests after 50 ms instead of 100 to correspond with previous connect timeout"},
            {"formatdatetime_f_prints_single_zero", true, false, "Improved compatibility with MySQL DATE_FORMAT()/STR_TO_DATE()"},
            {"formatdatetime_parsedatetime_m_is_month_name", false, true, "Improved compatibility with MySQL DATE_FORMAT/STR_TO_DATE"}
        });
        addSettingsChanges(settings_changes_history, "23.3",
        {
            {"output_format_parquet_version", "1.0", "2.latest", "Use latest Parquet format version for output format"},
            {"input_format_json_ignore_unknown_keys_in_named_tuple", false, true, "Improve parsing JSON objects as named tuples"},
            {"input_format_native_allow_types_conversion", false, true, "Allow types conversion in Native input forma"},
            {"output_format_arrow_compression_method", "none", "lz4_frame", "Use lz4 compression in Arrow output format by default"},
            {"output_format_parquet_compression_method", "snappy", "lz4", "Use lz4 compression in Parquet output format by default"},
            {"output_format_orc_compression_method", "none", "lz4_frame", "Use lz4 compression in ORC output format by default"},
            {"async_query_sending_for_remote", false, true, "Create connections and send query async across shards"}
        });
        addSettingsChanges(settings_changes_history, "23.2",
        {
            {"output_format_parquet_fixed_string_as_fixed_byte_array", false, true, "Use Parquet FIXED_LENGTH_BYTE_ARRAY type for FixedString by default"},
            {"output_format_arrow_fixed_string_as_fixed_byte_array", false, true, "Use Arrow FIXED_SIZE_BINARY type for FixedString by default"},
            {"query_plan_remove_redundant_distinct", false, true, "Remove redundant Distinct step in query plan"},
            {"optimize_duplicate_order_by_and_distinct", true, false, "Remove duplicate ORDER BY and DISTINCT if it's possible"},
            {"insert_keeper_max_retries", 0, 20, "Enable reconnections to Keeper on INSERT, improve reliability"}
        });
        addSettingsChanges(settings_changes_history, "23.1",
        {
            {"input_format_json_read_objects_as_strings", 0, 1, "Enable reading nested json objects as strings while object type is experimental"},
            {"input_format_json_defaults_for_missing_elements_in_named_tuple", false, true, "Allow missing elements in JSON objects while reading named tuples by default"},
            {"input_format_csv_detect_header", false, true, "Detect header in CSV format by default"},
            {"input_format_tsv_detect_header", false, true, "Detect header in TSV format by default"},
            {"input_format_custom_detect_header", false, true, "Detect header in CustomSeparated format by default"},
            {"query_plan_remove_redundant_sorting", false, true, "Remove redundant sorting in query plan. For example, sorting steps related to ORDER BY clauses in subqueries"}
        });
        addSettingsChanges(settings_changes_history, "22.12",
        {
            {"max_size_to_preallocate_for_aggregation", 10'000'000, 100'000'000, "This optimizes performance"},
            {"query_plan_aggregation_in_order", 0, 1, "Enable some refactoring around query plan"},
            {"format_binary_max_string_size", 0, 1_GiB, "Prevent allocating large amount of memory"}
        });
        addSettingsChanges(settings_changes_history, "22.11",
        {
            {"use_structure_from_insertion_table_in_table_functions", 0, 2, "Improve using structure from insertion table in table functions"}
        });
        addSettingsChanges(settings_changes_history, "22.9",
        {
            {"force_grouping_standard_compatibility", false, true, "Make GROUPING function output the same as in SQL standard and other DBMS"}
        });
        addSettingsChanges(settings_changes_history, "22.7",
        {
            {"cross_to_inner_join_rewrite", 1, 2, "Force rewrite comma join to inner"},
            {"enable_positional_arguments", false, true, "Enable positional arguments feature by default"},
            {"format_csv_allow_single_quotes", true, false, "Most tools don't treat single quote in CSV specially, don't do it by default too"}
        });
        addSettingsChanges(settings_changes_history, "22.6",
        {
            {"output_format_json_named_tuples_as_objects", false, true, "Allow to serialize named tuples as JSON objects in JSON formats by default"},
            {"input_format_skip_unknown_fields", false, true, "Optimize reading subset of columns for some input formats"}
        });
        addSettingsChanges(settings_changes_history, "22.5",
        {
            {"memory_overcommit_ratio_denominator", 0, 1073741824, "Enable memory overcommit feature by default"},
            {"memory_overcommit_ratio_denominator_for_user", 0, 1073741824, "Enable memory overcommit feature by default"}
        });
        addSettingsChanges(settings_changes_history, "22.4",
        {
            {"allow_settings_after_format_in_insert", true, false, "Do not allow SETTINGS after FORMAT for INSERT queries because ClickHouse interpret SETTINGS as some values, which is misleading"}
        });
        addSettingsChanges(settings_changes_history, "22.3",
        {
            {"cast_ipv4_ipv6_default_on_conversion_error", true, false, "Make functions cast(value, 'IPv4') and cast(value, 'IPv6') behave same as toIPv4 and toIPv6 functions"}
        });
        addSettingsChanges(settings_changes_history, "21.12",
        {
            {"stream_like_engine_allow_direct_select", true, false, "Do not allow direct select for Kafka/RabbitMQ/FileLog by default"}
        });
        addSettingsChanges(settings_changes_history, "21.9",
        {
            {"output_format_decimal_trailing_zeros", true, false, "Do not output trailing zeros in text representation of Decimal types by default for better looking output"},
            {"use_hedged_requests", false, true, "Enable Hedged Requests feature by default"}
        });
        addSettingsChanges(settings_changes_history, "21.7",
        {
            {"legacy_column_name_of_tuple_literal", true, false, "Add this setting only for compatibility reasons. It makes sense to set to 'true', while doing rolling update of cluster from version lower than 21.7 to higher"}
        });
        addSettingsChanges(settings_changes_history, "21.5",
        {
            {"async_socket_for_remote", false, true, "Fix all problems and turn on asynchronous reads from socket for remote queries by default again"}
        });
        addSettingsChanges(settings_changes_history, "21.3",
        {
            {"async_socket_for_remote", true, false, "Turn off asynchronous reads from socket for remote queries because of some problems"},
            {"optimize_normalize_count_variants", false, true, "Rewrite aggregate functions that semantically equals to count() as count() by default"},
            {"normalize_function_names", false, true, "Normalize function names to their canonical names, this was needed for projection query routing"}
        });
        addSettingsChanges(settings_changes_history, "21.2",
        {
            {"enable_global_with_statement", false, true, "Propagate WITH statements to UNION queries and all subqueries by default"}
        });
        addSettingsChanges(settings_changes_history, "21.1",
        {
            {"insert_quorum_parallel", false, true, "Use parallel quorum inserts by default. It is significantly more convenient to use than sequential quorum inserts"},
            {"input_format_null_as_default", false, true, "Allow to insert NULL as default for input formats by default"},
            {"optimize_on_insert", false, true, "Enable data optimization on INSERT by default for better user experience"},
            {"use_compact_format_in_distributed_parts_names", false, true, "Use compact format for async INSERT into Distributed tables by default"}
        });
        addSettingsChanges(settings_changes_history, "20.10",
        {
            {"format_regexp_escaping_rule", "Escaped", "Raw", "Use Raw as default escaping rule for Regexp format to male the behaviour more like to what users expect"}
        });
        addSettingsChanges(settings_changes_history, "20.7",
        {
            {"show_table_uuid_in_table_create_query_if_not_nil", true, false, "Stop showing  UID of the table in its CREATE query for Engine=Atomic"}
        });
        addSettingsChanges(settings_changes_history, "20.5",
        {
            {"input_format_with_names_use_header", false, true, "Enable using header with names for formats with WithNames/WithNamesAndTypes suffixes"},
            {"allow_suspicious_codecs", true, false, "Don't allow to specify meaningless compression codecs"}
        });
        addSettingsChanges(settings_changes_history, "20.4",
        {
            {"validate_polygons", false, true, "Throw exception if polygon is invalid in function pointInPolygon by default instead of returning possibly wrong results"}
        });
        addSettingsChanges(settings_changes_history, "19.18",
        {
            {"enable_scalar_subquery_optimization", false, true, "Prevent scalar subqueries from (de)serializing large scalar values and possibly avoid running the same subquery more than once"}
        });
        addSettingsChanges(settings_changes_history, "19.14",
        {
            {"any_join_distinct_right_table_keys", true, false, "Disable ANY RIGHT and ANY FULL JOINs by default to avoid inconsistency"}
        });
        addSettingsChanges(settings_changes_history, "19.12",
        {
            {"input_format_defaults_for_omitted_fields", false, true, "Enable calculation of complex default expressions for omitted fields for some input formats, because it should be the expected behaviour"}
        });
        addSettingsChanges(settings_changes_history, "19.5",
        {
            {"max_partitions_per_insert_block", 0, 100, "Add a limit for the number of partitions in one block"}
        });
        addSettingsChanges(settings_changes_history, "18.12.17",
        {
            {"enable_optimize_predicate_expression", 0, 1, "Optimize predicates to subqueries by default"}
        });
    });
    return settings_changes_history;
}

const VersionToSettingsChangesMap & getMergeTreeSettingsChangesHistory()
{
    static VersionToSettingsChangesMap merge_tree_settings_changes_history;
    static std::once_flag initialized_flag;
    std::call_once(initialized_flag, [&]
    {
        addSettingsChanges(merge_tree_settings_changes_history, "25.2",
        {
            {"shared_merge_tree_initial_parts_update_backoff_ms", 50, 50, "New setting"},
            {"shared_merge_tree_max_parts_update_backoff_ms", 5000, 5000, "New setting"},
            {"shared_merge_tree_interserver_http_connection_timeout_ms", 100, 100, "New setting"},
            {"columns_and_secondary_indices_sizes_lazy_calculation", true, true, "New setting to calculate columns and indices sizes lazily"},
            {"table_disk", false, false, "New setting"},
            {"allow_reduce_blocking_parts_task", false, true, "Now SMT will remove stale blocking parts from ZooKeeper by default"},
            {"shared_merge_tree_max_suspicious_broken_parts", 0, 0, "Max broken parts for SMT, if more - deny automatic detach"},
            {"shared_merge_tree_max_suspicious_broken_parts_bytes", 0, 0, "Max size of all broken parts for SMT, if more - deny automatic detach"},
        });
        addSettingsChanges(merge_tree_settings_changes_history, "25.1",
        {
            /// Release closed. Please use 25.2
            {"shared_merge_tree_try_fetch_part_in_memory_data_from_replicas", false, false, "New setting to fetch parts data from other replicas"},
            {"enable_max_bytes_limit_for_min_age_to_force_merge", false, false, "Added new setting to limit max bytes for min_age_to_force_merge."},
            {"enable_max_bytes_limit_for_min_age_to_force_merge", false, false, "New setting"},
            {"add_minmax_index_for_numeric_columns", false, false, "New setting"},
            {"add_minmax_index_for_string_columns", false, false, "New setting"},
            {"materialize_skip_indexes_on_merge", true, true, "New setting"},
            {"merge_max_bytes_to_prewarm_cache", 1ULL * 1024 * 1024 * 1024, 1ULL * 1024 * 1024 * 1024, "Cloud sync"},
            {"merge_total_max_bytes_to_prewarm_cache", 15ULL * 1024 * 1024 * 1024, 15ULL * 1024 * 1024 * 1024, "Cloud sync"},
            {"reduce_blocking_parts_sleep_ms", 5000, 5000, "Cloud sync"},
            {"number_of_partitions_to_consider_for_merge", 10, 10, "Cloud sync"},
            {"shared_merge_tree_enable_outdated_parts_check", true, true, "Cloud sync"},
            {"shared_merge_tree_max_parts_update_leaders_in_total", 6, 6, "Cloud sync"},
            {"shared_merge_tree_max_parts_update_leaders_per_az", 2, 2, "Cloud sync"},
            {"shared_merge_tree_leader_update_period_seconds", 30, 30, "Cloud sync"},
            {"shared_merge_tree_leader_update_period_random_add_seconds", 10, 10, "Cloud sync"},
            {"shared_merge_tree_read_virtual_parts_from_leader", true, true, "Cloud sync"},
            {"shared_merge_tree_interserver_http_timeout_ms", 10000, 10000, "Cloud sync"},
            {"shared_merge_tree_max_replicas_for_parts_deletion", 10, 10, "Cloud sync"},
            {"shared_merge_tree_max_replicas_to_merge_parts_for_each_parts_range", 5, 5, "Cloud sync"},
            {"shared_merge_tree_use_outdated_parts_compact_format", false, false, "Cloud sync"},
            {"shared_merge_tree_memo_ids_remove_timeout_seconds", 1800, 1800, "Cloud sync"},
            {"shared_merge_tree_idle_parts_update_seconds", 3600, 3600, "Cloud sync"},
            {"shared_merge_tree_max_outdated_parts_to_process_at_once", 1000, 1000, "Cloud sync"},
            {"shared_merge_tree_postpone_next_merge_for_locally_merged_parts_rows_threshold", 1000000, 1000000, "Cloud sync"},
            {"shared_merge_tree_postpone_next_merge_for_locally_merged_parts_ms", 0, 0, "Cloud sync"},
            {"shared_merge_tree_range_for_merge_window_size", 10, 10, "Cloud sync"},
            {"shared_merge_tree_use_too_many_parts_count_from_virtual_parts", 0, 0, "Cloud sync"},
            {"shared_merge_tree_create_per_replica_metadata_nodes", true, true, "Cloud sync"},
            {"shared_merge_tree_use_metadata_hints_cache", true, true, "Cloud sync"},
            {"notify_newest_block_number", false, false, "Cloud sync"},
            {"allow_reduce_blocking_parts_task", false, false, "Cloud sync"},
            /// Release closed. Please use 25.2
        });
        addSettingsChanges(merge_tree_settings_changes_history, "24.12",
        {
            /// Release closed. Please use 25.1
            {"enforce_index_structure_match_on_partition_manipulation", true, false, "New setting"},
            {"use_primary_key_cache", false, false, "New setting"},
            {"prewarm_primary_key_cache", false, false, "New setting"},
            {"min_bytes_to_prewarm_caches", 0, 0, "New setting"},
            {"allow_experimental_reverse_key", false, false, "New setting"},
            /// Release closed. Please use 25.1
        });
        addSettingsChanges(merge_tree_settings_changes_history, "24.11",
        {
        });
        addSettingsChanges(merge_tree_settings_changes_history, "24.10",
        {
        });
        addSettingsChanges(merge_tree_settings_changes_history, "24.9",
        {
        });
        addSettingsChanges(merge_tree_settings_changes_history, "24.8",
        {
            {"deduplicate_merge_projection_mode", "ignore", "throw", "Do not allow to create inconsistent projection"}
        });
    });

    return merge_tree_settings_changes_history;
}

}<|MERGE_RESOLUTION|>--- conflicted
+++ resolved
@@ -64,21 +64,15 @@
         /// controls new feature and it's 'true' by default, use 'false' as previous_value).
         /// It's used to implement `compatibility` setting (see https://github.com/ClickHouse/ClickHouse/issues/35972)
         /// Note: please check if the key already exists to prevent duplicate entries.
-<<<<<<< HEAD
-
-        addSettingsChanges(settings_changes_history, "25.2.antalya",
-        {
+        addSettingsChanges(settings_changes_history, "25.2.1.20000",
+        {
+            // Altinity Antalya modifications atop of 25.2
             {"object_storage_cluster", "", "", "New setting"},
             {"object_storage_max_nodes", 0, 0, "New setting"},
         });
-        addSettingsChanges(settings_changes_history, "25.2",
-    {"24.12.2.20000",
-        // Altinity Antalya modifications
-=======
         addSettingsChanges(settings_changes_history, "24.12.2.20000",
->>>>>>> 1d6069f9
-        {
-                // Altinity Antalya modifications
+        {
+            // Altinity Antalya modifications atop of 24.12
             {"input_format_parquet_use_metadata_cache", true, true, "New setting, turned ON by default"}, // https://github.com/Altinity/ClickHouse/pull/586
         });
         addSettingsChanges(settings_changes_history, "24.12",
