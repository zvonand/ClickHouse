#include "config.h"

#include <Core/Settings.h>
#include <Core/SettingsEnums.h>

#include <Access/Common/AccessFlags.h>
#include <Analyzer/FunctionNode.h>
#include <Analyzer/TableFunctionNode.h>
#include <Interpreters/Context.h>
#include <Parsers/ASTSetQuery.h>

#include <TableFunctions/TableFunctionFactory.h>
#include <TableFunctions/TableFunctionObjectStorage.h>
#include <TableFunctions/TableFunctionObjectStorageCluster.h>
#include <TableFunctions/registerTableFunctions.h>

#include <Interpreters/parseColumnsListForTableFunction.h>

<<<<<<< HEAD
#include <Parsers/ASTInsertQuery.h>

#include <Storages/ObjectStorage/Utils.h>
=======
>>>>>>> dd15c520
#include <Storages/NamedCollectionsHelpers.h>
#include <Storages/ObjectStorage/Azure/Configuration.h>
#include <Storages/ObjectStorage/HDFS/Configuration.h>
#include <Storages/ObjectStorage/Local/Configuration.h>
#include <Storages/ObjectStorage/S3/Configuration.h>
#include <Storages/ObjectStorage/StorageObjectStorage.h>
#include <Storages/ObjectStorage/StorageObjectStorageCluster.h>
#include <Storages/ObjectStorage/Utils.h>


namespace DB
{

namespace Setting
{
    extern const SettingsUInt64 allow_experimental_parallel_reading_from_replicas;
    extern const SettingsBool parallel_replicas_for_cluster_engines;
    extern const SettingsString cluster_for_parallel_replicas;
    extern const SettingsParallelReplicasMode parallel_replicas_mode;
}

namespace ErrorCodes
{
    extern const int NUMBER_OF_ARGUMENTS_DOESNT_MATCH;
}

template <typename Definition, typename Configuration>
ObjectStoragePtr TableFunctionObjectStorage<Definition, Configuration>::getObjectStorage(const ContextPtr & context, bool create_readonly) const
{
    if (!object_storage)
        object_storage = configuration->createObjectStorage(context, create_readonly);
    return object_storage;
}

template <typename Definition, typename Configuration>
StorageObjectStorage::ConfigurationPtr TableFunctionObjectStorage<Definition, Configuration>::getConfiguration() const
{
    if (!configuration)
        configuration = std::make_shared<Configuration>();
    return configuration;
}

template <typename Definition, typename Configuration>
std::vector<size_t> TableFunctionObjectStorage<Definition, Configuration>::skipAnalysisForArguments(
    const QueryTreeNodePtr & query_node_table_function, ContextPtr) const
{
    auto & table_function_node = query_node_table_function->as<TableFunctionNode &>();
    auto & table_function_arguments_nodes = table_function_node.getArguments().getNodes();
    size_t table_function_arguments_size = table_function_arguments_nodes.size();

    std::vector<size_t> result;
    for (size_t i = 0; i < table_function_arguments_size; ++i)
    {
        auto * function_node = table_function_arguments_nodes[i]->as<FunctionNode>();
        if (function_node && function_node->getFunctionName() == "headers")
            result.push_back(i);
    }
    return result;
}

template <typename Definition, typename Configuration>
void TableFunctionObjectStorage<Definition, Configuration>::parseArguments(const ASTPtr & ast_function, ContextPtr context)
{
    /// Clone ast function, because we can modify its arguments like removing headers.
    auto ast_copy = ast_function->clone();
    ASTs & args_func = ast_copy->children;
    if (args_func.size() != 1)
        throw Exception(ErrorCodes::NUMBER_OF_ARGUMENTS_DOESNT_MATCH, "Table function '{}' must have arguments.", getName());

    settings = std::make_shared<StorageObjectStorageSettings>();

    auto & args = args_func.at(0)->children;
    /// Support storage settings in table function,
    /// e.g. `s3(endpoint, ..., SETTINGS setting=value, ..., setting=value)`
    /// We do similarly for some other table functions
    /// whose storage implementation supports storage settings (for example, MySQL).
    for (auto * it = args.begin(); it != args.end(); ++it)
    {
        ASTSetQuery * settings_ast = (*it)->as<ASTSetQuery>();
        if (settings_ast)
        {
            settings->loadFromQuery(*settings_ast);
            args.erase(it);
            break;
        }
    }
    parseArgumentsImpl(args, context);
}

template <typename Definition, typename Configuration>
ColumnsDescription TableFunctionObjectStorage<
    Definition, Configuration>::getActualTableStructure(ContextPtr context, bool is_insert_query) const
{
    if (configuration->structure == "auto")
    {
        context->checkAccess(getSourceAccessType());
        ColumnsDescription columns;
        auto storage = getObjectStorage(context, !is_insert_query);
        std::string sample_path;
        resolveSchemaAndFormat(columns, configuration->format, storage, configuration, std::nullopt, sample_path, context);
        return columns;
    }
    return parseColumnsListFromString(configuration->structure, context);
}

template <typename Definition, typename Configuration>
StoragePtr TableFunctionObjectStorage<Definition, Configuration>::executeImpl(
    const ASTPtr & /* ast_function */,
    ContextPtr context,
    const std::string & table_name,
    ColumnsDescription cached_columns,
    const ASTPtr & insert_query) const
{
    chassert(configuration);
    ColumnsDescription columns;

    if (configuration->structure != "auto")
        columns = parseColumnsListFromString(configuration->structure, context);
    else if (!structure_hint.empty())
        columns = structure_hint;
    else if (!cached_columns.empty())
        columns = cached_columns;

    StoragePtr storage;
    const auto & query_settings = context->getSettingsRef();

    const auto parallel_replicas_cluster_name = query_settings[Setting::cluster_for_parallel_replicas].toString();
    const auto can_use_parallel_replicas = !parallel_replicas_cluster_name.empty()
        && query_settings[Setting::parallel_replicas_for_cluster_engines]
        && context->canUseTaskBasedParallelReplicas()
        && !context->isDistributed();

    const auto is_secondary_query = context->getClientInfo().query_kind == ClientInfo::QueryKind::SECONDARY_QUERY;

    if (can_use_parallel_replicas && !is_secondary_query && !insert_query)
    {
        storage = std::make_shared<StorageObjectStorageCluster>(
            parallel_replicas_cluster_name,
            configuration,
            getObjectStorage(context, !insert_query),
            StorageID(getDatabaseName(), table_name),
            columns,
            ConstraintsDescription{},
            context);

        storage->startup();
        return storage;
    }

    ASTPtr partition_by;
    if (insert_query)
    {
        if (const auto * insert_query_class = insert_query->as<ASTInsertQuery>())
        {
            partition_by = insert_query_class->partition_by;
        }
    }

    storage = std::make_shared<StorageObjectStorage>(
        configuration,
        getObjectStorage(context, !insert_query),
        context,
        StorageID(getDatabaseName(), table_name),
        columns,
        ConstraintsDescription{},
        /* comment */ String{},
        /* format_settings */ std::nullopt,
        /* mode */ LoadingStrictnessLevel::CREATE,
        /* distributed_processing */ is_secondary_query,
<<<<<<< HEAD
        /* partition_by */ partition_by,
        /* is_table_function */true);
=======
        /* partition_by */ nullptr,
        /* is_table_function */ true);
>>>>>>> dd15c520

    storage->startup();
    return storage;
}

void registerTableFunctionObjectStorage(TableFunctionFactory & factory)
{
    UNUSED(factory);
#if USE_AWS_S3
    factory.registerFunction<TableFunctionObjectStorage<S3Definition, StorageS3Configuration>>(
    {
        .documentation =
        {
            .description=R"(The table function can be used to read the data stored on AWS S3.)",
            .examples{{"s3", "SELECT * FROM s3(url, access_key_id, secret_access_key)", ""}},
            .category = FunctionDocumentation::Category::TableFunction
        },
        .allow_readonly = false
    });

    factory.registerFunction<TableFunctionObjectStorage<GCSDefinition, StorageS3Configuration>>(
    {
        .documentation =
        {
            .description=R"(The table function can be used to read the data stored on GCS.)",
            .examples{{"gcs", "SELECT * FROM gcs(url, access_key_id, secret_access_key)", ""}},
            .category = FunctionDocumentation::Category::TableFunction
        },
        .allow_readonly = false
    });

    factory.registerFunction<TableFunctionObjectStorage<COSNDefinition, StorageS3Configuration>>(
    {
        .documentation =
        {
            .description=R"(The table function can be used to read the data stored on COSN.)",
            .examples{{"cosn", "SELECT * FROM cosn(url, access_key_id, secret_access_key)", ""}},
            .category = FunctionDocumentation::Category::TableFunction
        },
        .allow_readonly = false
    });

    factory.registerFunction<TableFunctionObjectStorage<OSSDefinition, StorageS3Configuration>>(
    {
        .documentation =
        {
            .description=R"(The table function can be used to read the data stored on OSS.)",
            .examples{{"oss", "SELECT * FROM oss(url, access_key_id, secret_access_key)", ""}},
            .category = FunctionDocumentation::Category::TableFunction
        },
        .allow_readonly = false
    });
#endif

#if USE_AZURE_BLOB_STORAGE
    factory.registerFunction<TableFunctionObjectStorage<AzureDefinition, StorageAzureConfiguration>>(
    {
        .documentation =
        {
            .description=R"(The table function can be used to read the data stored on Azure Blob Storage.)",
            .examples{
            {
                "azureBlobStorage",
                "SELECT * FROM  azureBlobStorage(connection_string|storage_account_url, container_name, blobpath, "
                "[account_name, account_key, format, compression, structure])", ""
            }},
            .category = FunctionDocumentation::Category::TableFunction
        },
        .allow_readonly = false
    });
#endif
#if USE_HDFS
    factory.registerFunction<TableFunctionObjectStorage<HDFSDefinition, StorageHDFSConfiguration>>(
    {
        .documentation =
        {
            .description=R"(The table function can be used to read the data stored on HDFS virtual filesystem.)",
            .examples{
            {
                "hdfs",
                "SELECT * FROM  hdfs(url, format, compression, structure])", ""
            }},
            .category = FunctionDocumentation::Category::TableFunction
        },
        .allow_readonly = false
    });
#endif
}

#if USE_AZURE_BLOB_STORAGE
template class TableFunctionObjectStorage<AzureDefinition, StorageAzureConfiguration>;
template class TableFunctionObjectStorage<AzureClusterDefinition, StorageAzureConfiguration>;
#endif

#if USE_AWS_S3
template class TableFunctionObjectStorage<S3Definition, StorageS3Configuration>;
template class TableFunctionObjectStorage<S3ClusterDefinition, StorageS3Configuration>;
template class TableFunctionObjectStorage<GCSDefinition, StorageS3Configuration>;
template class TableFunctionObjectStorage<COSNDefinition, StorageS3Configuration>;
template class TableFunctionObjectStorage<OSSDefinition, StorageS3Configuration>;
#endif

#if USE_HDFS
template class TableFunctionObjectStorage<HDFSDefinition, StorageHDFSConfiguration>;
template class TableFunctionObjectStorage<HDFSClusterDefinition, StorageHDFSConfiguration>;
#endif
template class TableFunctionObjectStorage<LocalDefinition, StorageLocalConfiguration>;

#if USE_AVRO && USE_AWS_S3
template class TableFunctionObjectStorage<IcebergS3ClusterDefinition, StorageS3IcebergConfiguration>;
#endif

#if USE_AVRO && USE_AZURE_BLOB_STORAGE
template class TableFunctionObjectStorage<IcebergAzureClusterDefinition, StorageAzureIcebergConfiguration>;
#endif

#if USE_AVRO && USE_HDFS
template class TableFunctionObjectStorage<IcebergHDFSClusterDefinition, StorageHDFSIcebergConfiguration>;
#endif

#if USE_PARQUET && USE_AWS_S3 && USE_DELTA_KERNEL_RS
template class TableFunctionObjectStorage<DeltaLakeClusterDefinition, StorageS3DeltaLakeConfiguration>;
#endif

#if USE_AWS_S3
template class TableFunctionObjectStorage<HudiClusterDefinition, StorageS3HudiConfiguration>;
#endif

#if USE_AVRO
void registerTableFunctionIceberg(TableFunctionFactory & factory)
{
#if USE_AWS_S3
    factory.registerFunction<TableFunctionIceberg>(
        {.documentation
         = {.description = R"(The table function can be used to read the Iceberg table stored on S3 object store. Alias to icebergS3)",
            .examples{{"iceberg", "SELECT * FROM iceberg(url, access_key_id, secret_access_key)", ""}},
            .category = FunctionDocumentation::Category::TableFunction},
         .allow_readonly = false});
    factory.registerFunction<TableFunctionIcebergS3>(
        {.documentation
         = {.description = R"(The table function can be used to read the Iceberg table stored on S3 object store.)",
            .examples{{"icebergS3", "SELECT * FROM icebergS3(url, access_key_id, secret_access_key)", ""}},
            .category = FunctionDocumentation::Category::TableFunction},
         .allow_readonly = false});

#endif
#if USE_AZURE_BLOB_STORAGE
    factory.registerFunction<TableFunctionIcebergAzure>(
        {.documentation
         = {.description = R"(The table function can be used to read the Iceberg table stored on Azure object store.)",
            .examples{{"icebergAzure", "SELECT * FROM icebergAzure(url, access_key_id, secret_access_key)", ""}},
            .category = FunctionDocumentation::Category::TableFunction},
         .allow_readonly = false});
#endif
#if USE_HDFS
    factory.registerFunction<TableFunctionIcebergHDFS>(
        {.documentation
         = {.description = R"(The table function can be used to read the Iceberg table stored on HDFS virtual filesystem.)",
            .examples{{"icebergHDFS", "SELECT * FROM icebergHDFS(url)", ""}},
            .category = FunctionDocumentation::Category::TableFunction},
         .allow_readonly = false});
#endif
    factory.registerFunction<TableFunctionIcebergLocal>(
        {.documentation
         = {.description = R"(The table function can be used to read the Iceberg table stored locally.)",
            .examples{{"icebergLocal", "SELECT * FROM icebergLocal(filename)", ""}},
            .category = FunctionDocumentation::Category::TableFunction},
         .allow_readonly = false});
}
#endif


#if USE_PARQUET && USE_DELTA_KERNEL_RS
void registerTableFunctionDeltaLake(TableFunctionFactory & factory)
{
#if USE_AWS_S3
    factory.registerFunction<TableFunctionDeltaLake>(
        {.documentation
         = {.description = R"(The table function can be used to read the DeltaLake table stored on S3, alias of deltaLakeS3.)",
            .examples{{"deltaLake", "SELECT * FROM deltaLake(url, access_key_id, secret_access_key)", ""}},
            .category = FunctionDocumentation::Category::TableFunction},
         .allow_readonly = false});

    factory.registerFunction<TableFunctionDeltaLakeS3>(
        {.documentation
         = {.description = R"(The table function can be used to read the DeltaLake table stored on S3.)",
            .examples{{"deltaLakeS3", "SELECT * FROM deltaLakeS3(url, access_key_id, secret_access_key)", ""}},
            .category = FunctionDocumentation::Category::TableFunction},
         .allow_readonly = false});
#endif

#if USE_AZURE_BLOB_STORAGE
    factory.registerFunction<TableFunctionDeltaLakeAzure>(
        {.documentation
         = {.description = R"(The table function can be used to read the DeltaLake table stored on Azure object store.)",
            .examples{{"deltaLakeAzure", "SELECT * FROM deltaLakeAzure(connection_string|storage_account_url, container_name, blobpath, \"\n"
 "                \"[account_name, account_key, format, compression, structure])", ""}},
            .category = FunctionDocumentation::Category::TableFunction},
         .allow_readonly = false});
#endif
    // Register the new local Delta Lake table function
    factory.registerFunction<TableFunctionDeltaLakeLocal>(
        {.documentation
         = {.description = R"(The table function can be used to read the DeltaLake table stored locally.)",
            .examples{{"deltaLakeLocal", "SELECT * FROM deltaLakeLocal(path)", ""}},
            .category = FunctionDocumentation::Category::TableFunction},
         .allow_readonly = false});
}
#endif

#if USE_AWS_S3
void registerTableFunctionHudi(TableFunctionFactory & factory)
{
    factory.registerFunction<TableFunctionHudi>(
        {.documentation
         = {.description = R"(The table function can be used to read the Hudi table stored on object store.)",
            .examples{{"hudi", "SELECT * FROM hudi(url, access_key_id, secret_access_key)", ""}},
            .category = FunctionDocumentation::Category::TableFunction},
         .allow_readonly = false});
}
#endif

void registerDataLakeTableFunctions(TableFunctionFactory & factory)
{
    UNUSED(factory);
#if USE_AVRO
    registerTableFunctionIceberg(factory);
#endif

#if USE_PARQUET && USE_DELTA_KERNEL_RS
    registerTableFunctionDeltaLake(factory);
#endif
#if USE_AWS_S3
    registerTableFunctionHudi(factory);
#endif
}
}<|MERGE_RESOLUTION|>--- conflicted
+++ resolved
@@ -16,12 +16,9 @@
 
 #include <Interpreters/parseColumnsListForTableFunction.h>
 
-<<<<<<< HEAD
 #include <Parsers/ASTInsertQuery.h>
 
 #include <Storages/ObjectStorage/Utils.h>
-=======
->>>>>>> dd15c520
 #include <Storages/NamedCollectionsHelpers.h>
 #include <Storages/ObjectStorage/Azure/Configuration.h>
 #include <Storages/ObjectStorage/HDFS/Configuration.h>
@@ -191,13 +188,8 @@
         /* format_settings */ std::nullopt,
         /* mode */ LoadingStrictnessLevel::CREATE,
         /* distributed_processing */ is_secondary_query,
-<<<<<<< HEAD
         /* partition_by */ partition_by,
         /* is_table_function */true);
-=======
-        /* partition_by */ nullptr,
-        /* is_table_function */ true);
->>>>>>> dd15c520
 
     storage->startup();
     return storage;
