#pragma once

#include <Columns/ColumnsNumber.h>
#include <Core/Block.h>
#include <base/defines.h>
#include <Common/PODArray.h>

#include <Poco/Logger.h>
#include <Common/logger_useful.h>

#include <boost/noncopyable.hpp>
#include <fmt/ranges.h>

namespace DB
{

using IColumnFilter = PaddedPODArray<UInt8>;

namespace ErrorCodes
{
extern const int LOGICAL_ERROR;
}

namespace detail
{

/// Previously ConcurrentHashJoin used IColumn::scatter method to split input blocks to sub-blocks by hash.
/// To avoid copying of columns, we introduce a new class ScatteredBlock that holds a block and a selector.
/// So now each threads get a copy of the source input block and a selector that tells which rows are meant for the given thread.
/// Selector can be seen as just a list of indexes or rows that belong to the given thread.
/// One optimization is to use a continuous range instead of explicit list of indexes when selector contains all indexes from [L, R).
class Selector
{
public:
    using Range = std::pair<size_t, size_t>;
    using Indexes = ColumnUInt64;
    using IndexesPtr = ColumnUInt64::MutablePtr;

    /// [begin, end)
    Selector(size_t begin, size_t end) : data(Range{begin, end}) { }
    Selector() : Selector(0, 0) { }
    explicit Selector(size_t size) : Selector(0, size) { }

    explicit Selector(IndexesPtr && selector_) : data(initializeFromSelector(std::move(selector_))) { }

    class Iterator
    {
    public:
        using iterator_category = std::forward_iterator_tag;
        using value_type = size_t;
        using difference_type = std::ptrdiff_t;
        using pointer = size_t *;
        using reference = size_t &;

        Iterator(const Selector & selector_, size_t idx_) : selector(selector_), idx(idx_) { }

        size_t ALWAYS_INLINE operator*() const
        {
            chassert(idx < selector.size());
            if (idx >= selector.size())
                throw Exception(ErrorCodes::LOGICAL_ERROR, "Index {} out of range size {}", idx, selector.size());
            return selector[idx];
        }

        Iterator & ALWAYS_INLINE operator++()
        {
            if (idx >= selector.size())
                throw Exception(ErrorCodes::LOGICAL_ERROR, "Index {} out of range size {}", idx, selector.size());
            ++idx;
            return *this;
        }

        bool ALWAYS_INLINE operator!=(const Iterator & other) const { return idx != other.idx; }

    private:
        const Selector & selector;
        size_t idx;
    };

    Iterator begin() const { return Iterator(*this, 0); }

    Iterator end() const { return Iterator(*this, size()); }

    size_t ALWAYS_INLINE operator[](size_t idx) const
    {
        chassert(idx < size());

        if (std::holds_alternative<Range>(data))
        {
            const auto range = std::get<Range>(data);
            return range.first + idx;
        }
        else
        {
            return std::get<IndexesPtr>(data)->getData()[idx];
        }
    }

    static size_t size(const Range & range) { return range.second - range.first; }
    static size_t size(const Indexes & indexes) { return indexes.size(); }

    size_t size() const
    {
        if (std::holds_alternative<Range>(data))
            return size(std::get<Range>(data));
        else
            return size(*std::get<IndexesPtr>(data));
    }

    /// First selector contains first `num_rows` rows, second selector contains the rest
    std::pair<Selector, Selector> split(size_t num_rows)
    {
        chassert(num_rows <= size());

        if (std::holds_alternative<Range>(data))
        {
            const auto range = std::get<Range>(data);

            if (num_rows == 0)
                return {Selector(), Selector{range.first, range.second}};

            if (num_rows == size())
                return {Selector{range.first, range.second}, Selector()};

            return {Selector(range.first, range.first + num_rows), Selector(range.first + num_rows, range.second)};
        }
        else
        {
            const auto & selector = std::get<IndexesPtr>(data)->getData();
            auto && left = Selector(Indexes::create(selector.begin(), selector.begin() + num_rows));
            auto && right = Selector(Indexes::create(selector.begin() + num_rows, selector.end()));
            return {std::move(left), std::move(right)};
        }
    }

    bool isContinuousRange() const { return std::holds_alternative<Range>(data); }

    Range getRange() const
    {
        chassert(isContinuousRange());
        return std::get<Range>(data);
    }

    const Indexes & getIndexes() const
    {
        chassert(!isContinuousRange());
        return *std::get<IndexesPtr>(data);
    }

    std::string toString() const
    {
        if (std::holds_alternative<Range>(data))
        {
            const auto range = std::get<Range>(data);
            return fmt::format("[{}, {})", range.first, range.second);
        }
        else
        {
            const auto & selector = std::get<IndexesPtr>(data)->getData();
            return fmt::format("({})", fmt::join(selector, ","));
        }
    }

private:
    using Data = std::variant<Range, IndexesPtr>;

    Data initializeFromSelector(IndexesPtr && selector_)
    {
        const auto & selector = selector_->getData();
        if (selector.empty())
            return Range{0, 0};

        /// selector represents continuous range
        if (selector.back() == selector.front() + selector.size() - 1)
            return Range{selector.front(), selector.front() + selector.size()};

        return std::move(selector_);
    }

    Data data;
};

}

/// Source block + list of selected rows. See detail::Selector for more details.
struct ScatteredBlock : private boost::noncopyable
{
    using Selector = detail::Selector;
    using Indexes = Selector::Indexes;
    using IndexesPtr = Selector::IndexesPtr;

    ScatteredBlock() = default;

    explicit ScatteredBlock(Block block_) : block(std::move(block_)), selector(block.rows()) { }

    ScatteredBlock(Block block_, IndexesPtr && selector_) : block(std::move(block_)), selector(std::move(selector_)) { }

    ScatteredBlock(Block block_, Selector selector_) : block(std::move(block_)), selector(std::move(selector_)) { }

    ScatteredBlock(ScatteredBlock && other) noexcept : block(std::move(other.block)), selector(std::move(other.selector))
    {
        other.block.clear();
        other.selector = {};
    }

    ScatteredBlock & operator=(ScatteredBlock && other) noexcept
    {
        if (this != &other)
        {
            block = std::move(other.block);
            selector = std::move(other.selector);

            other.block.clear();
            other.selector = {};
        }
        return *this;
    }

    Block & getSourceBlock() & { return block; }
    const Block & getSourceBlock() const & { return block; }

    Block && getSourceBlock() && { return std::move(block); }

    const auto & getSelector() const { return selector; }
    std::pair<Block, Selector> detachData() && { return {std::move(block), std::move(selector)}; }

    bool empty() const { return block.empty(); }

    /// Accounts only selected rows
    size_t rows() const { return selector.size(); }

    /// In case of scattered block we account proportional share of the source block bytes.
    /// For not scattered columns it will be trivial (bytes * N / N) calculation.
    size_t allocatedBytes() const { return block.rows() ? block.allocatedBytes() * rows() / block.rows() : 0; }

    ScatteredBlock shrinkToFit() const
    {
        if (wasScattered())
        {
            LOG_TEST(getLogger("HashJoin"), "shrinkToFit() is not supported for ScatteredBlock because blocks are shared");
            return ScatteredBlock{block};
        }
        return ScatteredBlock{block.shrinkToFit()};
    }

    ScatteredBlock compress() const
    {
        if (wasScattered())
            throw Exception(ErrorCodes::LOGICAL_ERROR, "Cannot compress ScatteredBlock");
        return ScatteredBlock{block.compress()};
    }

    const auto & getByPosition(size_t i) const { return block.getByPosition(i); }

    /// Whether `block` was scattered, i.e. `selector` != [0, block.rows())
    bool wasScattered() const
    {
        return selector.size() != block.rows();
    }

    const ColumnWithTypeAndName & getByName(const std::string & name) const
    {
        return block.getByName(name);
    }

    /// Filters selector by mask discarding rows for which filter is false
    void filter(const IColumnFilter & filter)
    {
<<<<<<< HEAD
        chassert(rows() == filter.size());
=======
        chassert(!block.empty() && block.rows() == filter.size());
>>>>>>> 9e61fdff
        IndexesPtr new_selector = Indexes::create();
        new_selector->reserve(selector.size());
        std::copy_if(
            selector.begin(), selector.end(), std::back_inserter(new_selector->getData()), [&](size_t idx) { return filter[idx]; });
        selector = Selector(std::move(new_selector));
    }

    /// Applies `selector` to the `block` in-place
    void filterBySelector()
    {
        if (block.empty() || !wasScattered())
            return;

        if (selector.isContinuousRange())
        {
            const auto range = selector.getRange();
            for (size_t i = 0; i < block.columns(); ++i)
            {
                auto & col = block.getByPosition(i);
                col.column = col.column->cut(range.first, range.second - range.first);
            }
            selector = Selector(block.rows());
            return;
        }

        /// The general case when `selector` is non-trivial (likely the result of applying a filter)
        auto columns = block.getColumns();
        for (auto & col : columns)
            col = col->index(selector.getIndexes(), /*limit*/ 0);
        block.setColumns(columns);
        selector = Selector(block.rows());
    }

    /// Cut first `num_rows` rows from `block` in place and returns block with remaining rows
    ScatteredBlock cut(size_t num_rows)
    {
        if (num_rows >= rows())
        {
            filterBySelector();
            return ScatteredBlock{Block{}};
        }

        chassert(!block.empty());

        auto && [first_num_rows, remaining_selector] = selector.split(num_rows);

        auto remaining = ScatteredBlock{block, std::move(remaining_selector)};

        selector = std::move(first_num_rows);
        filterBySelector();

        return remaining;
    }

private:
    Block block;
    Selector selector;
};

using ScatteredBlocks = std::vector<ScatteredBlock>;

struct ExtraScatteredBlocks
{
    ScatteredBlocks remaining_blocks;

    bool rows() const
    {
        return std::ranges::any_of(remaining_blocks, [](const auto & bl) { return bl.rows(); });
    }
};
}<|MERGE_RESOLUTION|>--- conflicted
+++ resolved
@@ -266,11 +266,7 @@
     /// Filters selector by mask discarding rows for which filter is false
     void filter(const IColumnFilter & filter)
     {
-<<<<<<< HEAD
         chassert(rows() == filter.size());
-=======
-        chassert(!block.empty() && block.rows() == filter.size());
->>>>>>> 9e61fdff
         IndexesPtr new_selector = Indexes::create();
         new_selector->reserve(selector.size());
         std::copy_if(
