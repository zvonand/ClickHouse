#!/usr/bin/env python3

import argparse
import csv
import logging
import os
import re
import signal
import subprocess
import sys
from pathlib import Path
from typing import List, Optional, Tuple

from build_download_helper import download_all_deb_packages
from ci_config import CI
from ci_utils import Shell, Utils
from clickhouse_helper import CiLogsCredentials
from docker_images_helper import DockerImage, get_docker_image
from download_release_packages import download_last_release
from env_helper import REPO_COPY, REPORT_PATH, TEMP_PATH
from pr_info import PRInfo
from report import (
    ERROR,
    FAILURE,
    SUCCESS,
    JobReport,
    StatusType,
    TestResult,
    TestResults,
    read_test_results,
)
from stopwatch import Stopwatch
from tee_popen import TeePopen

NO_CHANGES_MSG = "Nothing to run"


class SensitiveFormatter(logging.Formatter):
    @staticmethod
    def _filter(s):
        return re.sub(
            r"(.*)(AZURE_CONNECTION_STRING.*\')(.*)", r"\1AZURE_CONNECTION_STRING\3", s
        )

    def format(self, record):
        original = logging.Formatter.format(self, record)
        return self._filter(original)


def get_additional_envs(
    check_name: str, run_by_hash_num: int, run_by_hash_total: int
) -> List[str]:
    result = []
    # TODO(vnemkov): put proper Azure connection string into SSM and re-enable this one
    # azure_connection_string = get_parameter_from_ssm("azure_connection_string")
    # result.append(f"AZURE_CONNECTION_STRING='{azure_connection_string}'")
    if "DatabaseReplicated" in check_name:
        result.append("USE_DATABASE_REPLICATED=1")
    if "DatabaseOrdinary" in check_name:
        result.append("USE_DATABASE_ORDINARY=1")
    if "wide parts enabled" in check_name:
        result.append("USE_POLYMORPHIC_PARTS=1")
    if "ParallelReplicas" in check_name:
        result.append("USE_PARALLEL_REPLICAS=1")
    if "s3 storage" in check_name:
        result.append("USE_S3_STORAGE_FOR_MERGE_TREE=1")
        result.append("RANDOMIZE_OBJECT_KEY_TYPE=1")
    if "analyzer" in check_name:
        result.append("USE_OLD_ANALYZER=1")

    if run_by_hash_total != 0:
        result.append(f"RUN_BY_HASH_NUM={run_by_hash_num}")
        result.append(f"RUN_BY_HASH_TOTAL={run_by_hash_total}")

    return result


def get_image_name(check_name: str) -> str:
<<<<<<< HEAD
    if "stateless" in check_name.lower() or "validation" in check_name.lower():
=======
    if "stateless" in check_name.lower():
>>>>>>> 1bd3a359
        return "altinityinfra/stateless-test"
    if "stateful" in check_name.lower():
        return "altinityinfra/stateful-test"
    raise ValueError(f"Cannot deduce image name based on check name {check_name}")


def get_run_command(
    check_name: str,
    builds_path: Path,
    repo_path: Path,
    result_path: Path,
    server_log_path: Path,
    additional_envs: List[str],
    ci_logs_args: str,
    image: DockerImage,
    flaky_check: bool,
    tests_to_run: List[str],
) -> str:
    additional_options = ["--hung-check"]
    additional_options.append("--print-time")

    if tests_to_run:
        additional_options += tests_to_run

    additional_options_str = (
        '-e ADDITIONAL_OPTIONS="' + " ".join(additional_options) + '"'
    )

    envs = [
        # a static link, don't use S3_URL or S3_DOWNLOAD
        '-e S3_URL="https://s3.amazonaws.com/clickhouse-datasets"',
        f"-e CHECK_NAME='{check_name}'",
    ]

    if flaky_check:
        envs.append("-e NUM_TRIES=50")

    envs += [f"-e {e}" for e in additional_envs]

    env_str = " ".join(envs)

    if "stateful" in check_name.lower():
        run_script = "/repo/tests/docker_scripts/stateful_runner.sh"
    elif "stateless" in check_name.lower() or "validation" in check_name.lower():
        run_script = "/repo/tests/docker_scripts/stateless_runner.sh"
    else:
        assert False

    return (
        f"docker run --rm --name func-tester --volume={builds_path}:/package_folder "
        # For dmesg and sysctl
        "--privileged "
        f"{ci_logs_args} "
        "--tmpfs /tmp/clickhouse "
        f"--volume={repo_path}:/repo "
        f"--volume={result_path}:/test_output "
        f"--volume={server_log_path}:/var/log/clickhouse-server "
        "--security-opt seccomp=unconfined "  # required to issue io_uring sys-calls
        f"--cap-add=SYS_PTRACE {env_str} {additional_options_str} {image} {run_script}"
    )


def _get_statless_tests_to_run(pr_info: PRInfo) -> List[str]:
    result = set()

    if pr_info.changed_files is None:
        return []

    for fpath in pr_info.changed_files:
        if re.match(r"tests/queries/0_stateless/[0-9]{5}", fpath):
            path_ = Path(REPO_COPY + "/" + fpath)
            if not path_.exists():
                logging.info("File '%s' is removed - skip", fpath)
                continue
            logging.info("File '%s' is changed and seems like a test", fpath)
            fname = fpath.split("/")[3]
            fname_without_ext = os.path.splitext(fname)[0]
            # add '.' to the end of the test name not to run all tests with the same prefix
            # e.g. we changed '00001_some_name.reference'
            # and we have ['00001_some_name.sh', '00001_some_name_2.sql']
            # so we want to run only '00001_some_name.sh'
            result.add(fname_without_ext + ".")
        elif "tests/queries/" in fpath:
            # log suspicious changes from tests/ for debugging in case of any problems
            logging.info("File '%s' is changed, but it doesn't look like a test", fpath)
    return list(result)


def process_results(
    ret_code: int,
    result_directory: Path,
    server_log_path: Path,
) -> Tuple[StatusType, str, TestResults, List[Path]]:
    test_results = []  # type: TestResults
    additional_files = []
    # Just upload all files from result_directory.
    # If task provides processed results, then it's responsible for content of result_directory.
    if result_directory.exists():
        additional_files = [p for p in result_directory.iterdir() if p.is_file()]

    if server_log_path.exists():
        additional_files = additional_files + [
            p for p in server_log_path.iterdir() if p.is_file()
        ]

    status = []
    status_path = result_directory / "check_status.tsv"
    if status_path.exists():
        logging.info("Found %s", status_path.name)
        with open(status_path, "r", encoding="utf-8") as status_file:
            status = list(csv.reader(status_file, delimiter="\t"))

    if len(status) != 1 or len(status[0]) != 2:
        logging.info("Files in result folder %s", os.listdir(result_directory))
        return ERROR, "Invalid check_status.tsv", test_results, additional_files
    state, description = status[0][0], status[0][1]
    if ret_code != 0:
        state = ERROR
        description = f"Job failed, exit code: {ret_code}. " + description

    try:
        results_path = result_directory / "test_results.tsv"

        if results_path.exists():
            logging.info("Found test_results.tsv")
        else:
            logging.info("Files in result folder %s", os.listdir(result_directory))
            return ERROR, "Not found test_results.tsv", test_results, additional_files

        test_results = read_test_results(results_path)
        if len(test_results) == 0:
            return ERROR, "Empty test_results.tsv", test_results, additional_files
    except Exception as e:
        return (
            ERROR,
            f"Cannot parse test_results.tsv ({e})",
            test_results,
            additional_files,
        )

    return state, description, test_results, additional_files  # type: ignore


def parse_args():
    parser = argparse.ArgumentParser()
    parser.add_argument("check_name")
    parser.add_argument(
        "--validate-bugfix",
        action="store_true",
        help="Check that added tests failed on latest stable",
    )
    parser.add_argument(
        "--report-to-file",
        type=str,
        default="",
        help="Path to write script report to (for --validate-bugfix)",
    )
    return parser.parse_args()


test_process = None  # type: Optional[TeePopen]
timeout_expired = False


def handle_sigterm(signum, _frame):
    # TODO: think on how to process it without globals
    print(f"WARNING: Received signal {signum}")
    global timeout_expired  # pylint:disable=global-statement
    timeout_expired = True
    Shell.check("docker exec func-tester pkill -f clickhouse-test", verbose=True)


def main():
    signal.signal(signal.SIGTERM, handle_sigterm)
    logging.basicConfig(level=logging.INFO)
    for handler in logging.root.handlers:
        # pylint: disable=protected-access
        handler.setFormatter(SensitiveFormatter(handler.formatter._fmt))  # type: ignore

    stopwatch = Stopwatch()

    temp_path = Path(TEMP_PATH)
    reports_path = Path(REPORT_PATH)
    temp_path.mkdir(parents=True, exist_ok=True)
    reports_path.mkdir(parents=True, exist_ok=True)

    repo_path = Path(REPO_COPY)

    args = parse_args()
    check_name = os.getenv("CHECK_NAME") or os.getenv("JOB_NAME") or args.check_name
    assert (
        check_name
    ), "Check name must be provided as an input arg or in CHECK_NAME env"
    validate_bugfix_check = args.validate_bugfix

    flaky_check = "flaky" in check_name.lower()

    run_changed_tests = flaky_check or validate_bugfix_check
    pr_info = PRInfo(need_changed_files=run_changed_tests)
    tests_to_run = []
    assert (
        not validate_bugfix_check or args.report_to_file
    ), "JobReport file path must be provided with --validate-bugfix"
    if run_changed_tests:
        tests_to_run = _get_statless_tests_to_run(pr_info)

    run_by_hash_num = int(os.getenv("RUN_BY_HASH_NUM", "0"))
    run_by_hash_total = int(os.getenv("RUN_BY_HASH_TOTAL", "0"))

    docker_image = get_docker_image(get_image_name(check_name))

    match = re.search(r"\(.*?\)", check_name)
    options = match.group(0)[1:-1].split(",") if match else []
    for option in options:
        if "/" in option:
            run_by_hash_num = int(option.split("/")[0]) - 1
            run_by_hash_total = int(option.split("/")[1])
            break

    packages_path = temp_path / "packages"
    packages_path.mkdir(parents=True, exist_ok=True)

    if validate_bugfix_check:
        download_last_release(packages_path, debug=True)
    else:
        download_all_deb_packages(check_name, reports_path, packages_path)

    server_log_path = temp_path / "server_log"
    server_log_path.mkdir(parents=True, exist_ok=True)

    result_path = temp_path / "result_path"
    result_path.mkdir(parents=True, exist_ok=True)

    run_log_path = result_path / "run.log"

    additional_envs = get_additional_envs(
        check_name, run_by_hash_num, run_by_hash_total
    )
    if validate_bugfix_check:
        additional_envs.append("GLOBAL_TAGS=no-random-settings")
        additional_envs.append("BUGFIX_VALIDATE_CHECK=1")

    ci_logs_credentials = CiLogsCredentials(temp_path / "export-logs-config.sh")
    ci_logs_args = ci_logs_credentials.get_docker_arguments(
        pr_info, stopwatch.start_time_str, check_name
    )

    if (not validate_bugfix_check and not flaky_check) or tests_to_run:
        run_command = get_run_command(
            check_name,
            packages_path,
            repo_path,
            result_path,
            server_log_path,
            additional_envs,
            ci_logs_args,
            docker_image,
            flaky_check,
            tests_to_run,
        )
        logging.info("Going to run func tests: %s", run_command)

        with TeePopen(run_command, run_log_path) as process:
            global test_process  # pylint:disable=global-statement
            test_process = process
            retcode = process.wait()
            if retcode == 0:
                logging.info("Run successfully")
            else:
                logging.info("Run failed, exit code %s", retcode)

        try:
            subprocess.check_call(
                f"sudo chown -R ubuntu:ubuntu {temp_path}", shell=True
            )
        except subprocess.CalledProcessError:
            logging.warning(
                "Failed to change files owner in %s, ignoring it", temp_path
            )

        ci_logs_credentials.clean_ci_logs_from_credentials(run_log_path)

        state, description, test_results, additional_logs = process_results(
            retcode, result_path, server_log_path
        )
        if timeout_expired:
            description = "Timeout expired"
            state = FAILURE
            test_results.insert(
                0, TestResult.create_check_timeout_expired(stopwatch.duration_seconds)
            )

    else:
        print(
            "This is validate bugfix or flaky check run, but no changes test to run - skip with success"
        )
        state, description, test_results, additional_logs = (
            SUCCESS,
            "No tests to run",
            [],
            [],
        )

    JobReport(
        description=description,
        test_results=test_results,
        status=state,
        start_time=stopwatch.start_time_str,
        duration=stopwatch.duration_seconds,
        additional_files=additional_logs,
    ).dump(to_file=args.report_to_file if args.report_to_file else None)

    should_block_ci = False
    if state != SUCCESS:
        should_block_ci = True

    if state == FAILURE and CI.is_required(check_name):
        failed_cnt = Utils.get_failed_tests_number(description)
        print(
            f"Job status is [{state}] with [{failed_cnt}] failed test cases. status description [{description}]"
        )
        if (
            failed_cnt
            and failed_cnt <= CI.MAX_TOTAL_FAILURES_PER_JOB_BEFORE_BLOCKING_CI
        ):
            print("Won't block the CI workflow")
            should_block_ci = False

    if should_block_ci:
        sys.exit(1)


if __name__ == "__main__":
    main()<|MERGE_RESOLUTION|>--- conflicted
+++ resolved
@@ -76,11 +76,7 @@
 
 
 def get_image_name(check_name: str) -> str:
-<<<<<<< HEAD
     if "stateless" in check_name.lower() or "validation" in check_name.lower():
-=======
-    if "stateless" in check_name.lower():
->>>>>>> 1bd3a359
         return "altinityinfra/stateless-test"
     if "stateful" in check_name.lower():
         return "altinityinfra/stateful-test"
