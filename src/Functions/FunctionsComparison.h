#pragma once

#include <base/memcmpSmall.h>
#include <Common/TargetSpecific.h>
#include <Common/assert_cast.h>
#include <Common/checkStackSize.h>
<<<<<<< HEAD
#include <Columns/ColumnArray.h>
=======
#include <Common/quoteString.h>

#include <Columns/ColumnsNumber.h>
>>>>>>> 973b7122
#include <Columns/ColumnConst.h>
#include <Columns/ColumnDecimal.h>
#include <Columns/ColumnFixedString.h>
#include <Columns/ColumnString.h>
#include <Columns/ColumnTuple.h>
#include <Columns/ColumnsNumber.h>
#include <Core/AccurateComparison.h>
#include <Core/DecimalComparison.h>
#include <Core/Settings.h>
#include <Core/callOnTypeIndex.h>
#include <DataTypes/DataTypeDate.h>
#include <DataTypes/DataTypeDateTime.h>
#include <DataTypes/DataTypeDateTime64.h>
#include <DataTypes/DataTypeEnum.h>
#include <DataTypes/DataTypeFixedString.h>
#include <DataTypes/DataTypeNothing.h>
#include <DataTypes/DataTypeNullable.h>
#include <DataTypes/DataTypeString.h>
#include <DataTypes/DataTypeTuple.h>
#include <DataTypes/DataTypeUUID.h>
#include <DataTypes/DataTypesNumber.h>
#include <DataTypes/NumberTraits.h>
#include <DataTypes/getLeastSupertype.h>
#include <Functions/FunctionHelpers.h>
#include <Functions/IFunctionAdaptors.h>
#include <Functions/IsOperation.h>
#include <IO/ReadBufferFromMemory.h>
#include <IO/ReadHelpers.h>
#include <Interpreters/Context.h>
#include <Interpreters/castColumn.h>
#include <Interpreters/convertFieldToType.h>

<<<<<<< HEAD
#if USE_EMBEDDED_COMPILER
#    include <DataTypes/Native.h>
#    include <Functions/castTypeToEither.h>
#    include <llvm/IR/IRBuilder.h>
#endif

=======
#include <type_traits>
>>>>>>> 973b7122
namespace DB
{

namespace Setting
{
    extern const SettingsBool validate_enum_literals_in_operators;
}

namespace ErrorCodes
{
    extern const int ILLEGAL_COLUMN;
    extern const int ILLEGAL_TYPE_OF_ARGUMENT;
    extern const int LOGICAL_ERROR;
    extern const int NOT_IMPLEMENTED;
    extern const int BAD_ARGUMENTS;
}

template <bool _int, bool _float, bool _decimal, bool _datetime, typename F>
static inline bool callOnAtLeastOneDecimalType(TypeIndex type_num1, TypeIndex type_num2, F && f)
{
    switch (type_num1)
    {
        case TypeIndex::DateTime64:
            return callOnBasicType<DateTime64, _int, _float, _decimal, _datetime>(type_num2, std::forward<F>(f));
        case TypeIndex::Time64:
            return callOnBasicType<Time64, _int, _float, _decimal, _datetime>(type_num2, std::forward<F>(f));
        case TypeIndex::Decimal32:
            return callOnBasicType<Decimal32, _int, _float, _decimal, _datetime>(type_num2, std::forward<F>(f));
        case TypeIndex::Decimal64:
            return callOnBasicType<Decimal64, _int, _float, _decimal, _datetime>(type_num2, std::forward<F>(f));
        case TypeIndex::Decimal128:
            return callOnBasicType<Decimal128, _int, _float, _decimal, _datetime>(type_num2, std::forward<F>(f));
        case TypeIndex::Decimal256:
            return callOnBasicType<Decimal256, _int, _float, _decimal, _datetime>(type_num2, std::forward<F>(f));
        default:
            break;
    }

    switch (type_num2)
    {
        case TypeIndex::DateTime64:
            return callOnBasicTypeSecondArg<DateTime64, _int, _float, _decimal, _datetime>(type_num1, std::forward<F>(f));
        case TypeIndex::Time64:
            return callOnBasicTypeSecondArg<Time64, _int, _float, _decimal, _datetime>(type_num1, std::forward<F>(f));
        case TypeIndex::Decimal32:
            return callOnBasicTypeSecondArg<Decimal32, _int, _float, _decimal, _datetime>(type_num1, std::forward<F>(f));
        case TypeIndex::Decimal64:
            return callOnBasicTypeSecondArg<Decimal64, _int, _float, _decimal, _datetime>(type_num1, std::forward<F>(f));
        case TypeIndex::Decimal128:
            return callOnBasicTypeSecondArg<Decimal128, _int, _float, _decimal, _datetime>(type_num1, std::forward<F>(f));
        case TypeIndex::Decimal256:
            return callOnBasicTypeSecondArg<Decimal256, _int, _float, _decimal, _datetime>(type_num1, std::forward<F>(f));
        default:
            break;
    }

    return false;
}

template <template <typename, typename> class Operation, typename Name>
ColumnPtr executeDecimal(const ColumnWithTypeAndName & col_left, const ColumnWithTypeAndName & col_right, bool check_decimal_overflow)
{
    TypeIndex left_number = col_left.type->getTypeId();
    TypeIndex right_number = col_right.type->getTypeId();
    ColumnPtr res;

    auto call = [&](const auto & types) -> bool
    {
        using Types = std::decay_t<decltype(types)>;
        using LeftDataType = typename Types::LeftType;
        using RightDataType = typename Types::RightType;

        return (res = DecimalComparison<LeftDataType, RightDataType, Operation>::apply(col_left, col_right, check_decimal_overflow))
            != nullptr;
    };

    if (!callOnAtLeastOneDecimalType<true, false, true, true>(left_number, right_number, call))
        throw Exception(
            ErrorCodes::LOGICAL_ERROR, "Wrong call for {} with {} and {}", Name::name, col_left.type->getName(), col_right.type->getName());

    return res;
}


/** Comparison functions: ==, !=, <, >, <=, >=.
  * The comparison functions always return 0 or 1 (UInt8).
  *
  * You can compare the following types:
  * - numbers and decimals;
  * - strings and fixed strings;
  * - dates;
  * - datetimes;
  *   within each group, but not from different groups;
  * - tuples (lexicographic comparison).
  *
  * Exception: You can compare the date and datetime with a constant string. Example: EventDate = '2015-01-01'.
  */


template <typename A, typename B, typename Op>
struct NumComparisonImpl
{
    using ContainerA = PaddedPODArray<A>;
    using ContainerB = PaddedPODArray<B>;

    MULTITARGET_FUNCTION_AVX512BW_AVX512F_AVX2_SSE42(
    MULTITARGET_FUNCTION_HEADER(static void), vectorVectorImpl, MULTITARGET_FUNCTION_BODY(( /// NOLINT
        const ContainerA & a, const ContainerB & b, PaddedPODArray<UInt8> & c)
    {
        /** GCC 4.8.2 vectorizes a loop only if it is written in this form.
          * In this case, if you loop through the array index (the code will look simpler),
          *  the loop will not be vectorized.
          */

        size_t size = a.size();
        const A * __restrict a_pos = a.data();
        const B * __restrict b_pos = b.data();
        UInt8 * __restrict c_pos = c.data();
        const A * a_end = a_pos + size;

        while (a_pos < a_end)
        {
            *c_pos = Op::apply(*a_pos, *b_pos);
            ++a_pos;
            ++b_pos;
            ++c_pos;
        }
    }))

    static void NO_INLINE vectorVector(const ContainerA & a, const ContainerB & b, PaddedPODArray<UInt8> & c)
    {
#if USE_MULTITARGET_CODE
        if (isArchSupported(TargetArch::AVX512BW))
        {
            vectorVectorImplAVX512BW(a, b, c);
            return;
        }

        if (isArchSupported(TargetArch::AVX512F))
        {
            vectorVectorImplAVX512F(a, b, c);
            return;
        }

        if (isArchSupported(TargetArch::AVX2))
        {
            vectorVectorImplAVX2(a, b, c);
            return;
        }

        if (isArchSupported(TargetArch::SSE42))
        {
            vectorVectorImplSSE42(a, b, c);
            return;
        }
#endif

        vectorVectorImpl(a, b, c);
    }


    MULTITARGET_FUNCTION_AVX512BW_AVX512F_AVX2_SSE42(
    MULTITARGET_FUNCTION_HEADER(static void), vectorConstantImpl, MULTITARGET_FUNCTION_BODY(( /// NOLINT
        const ContainerA & a, B b, PaddedPODArray<UInt8> & c)
    {
        size_t size = a.size();
        const A * __restrict a_pos = a.data();
        UInt8 * __restrict c_pos = c.data();
        const A * a_end = a_pos + size;

        while (a_pos < a_end)
        {
            *c_pos = Op::apply(*a_pos, b);
            ++a_pos;
            ++c_pos;
        }
    }))

    static void NO_INLINE vectorConstant(const ContainerA & a, B b, PaddedPODArray<UInt8> & c)
    {
#if USE_MULTITARGET_CODE
        if (isArchSupported(TargetArch::AVX512BW))
        {
            vectorConstantImplAVX512BW(a, b, c);
            return;
        }

        if (isArchSupported(TargetArch::AVX512F))
        {
            vectorConstantImplAVX512F(a, b, c);
            return;
        }

        if (isArchSupported(TargetArch::AVX2))
        {
            vectorConstantImplAVX2(a, b, c);
            return;
        }

        if (isArchSupported(TargetArch::SSE42))
        {
            vectorConstantImplSSE42(a, b, c);
            return;
        }
#endif

        vectorConstantImpl(a, b, c);
    }

    static void constantVector(A a, const ContainerB & b, PaddedPODArray<UInt8> & c)
    {
        NumComparisonImpl<B, A, typename Op::SymmetricOp>::vectorConstant(b, a, c);
    }

    static void constantConstant(A a, B b, UInt8 & c)
    {
        c = Op::apply(a, b);
    }
};


template <typename Op>
struct StringComparisonImpl
{
    static void NO_INLINE string_vector_string_vector( /// NOLINT
        const ColumnString::Chars & a_data, const ColumnString::Offsets & a_offsets,
        const ColumnString::Chars & b_data, const ColumnString::Offsets & b_offsets,
        PaddedPODArray<UInt8> & c)
    {
        size_t size = a_offsets.size();
        ColumnString::Offset prev_a_offset = 0;
        ColumnString::Offset prev_b_offset = 0;

        for (size_t i = 0; i < size; ++i)
        {
            c[i] = Op::apply(memcmpSmallAllowOverflow15(
                a_data.data() + prev_a_offset, a_offsets[i] - prev_a_offset,
                b_data.data() + prev_b_offset, b_offsets[i] - prev_b_offset), 0);

            prev_a_offset = a_offsets[i];
            prev_b_offset = b_offsets[i];
        }
    }

    static void NO_INLINE string_vector_fixed_string_vector( /// NOLINT
        const ColumnString::Chars & a_data, const ColumnString::Offsets & a_offsets,
        const ColumnString::Chars & b_data, ColumnString::Offset b_n,
        PaddedPODArray<UInt8> & c)
    {
        size_t size = a_offsets.size();
        ColumnString::Offset prev_a_offset = 0;

        for (size_t i = 0; i < size; ++i)
        {
            c[i] = Op::apply(memcmpSmallLikeZeroPaddedAllowOverflow15(
                a_data.data() + prev_a_offset, a_offsets[i] - prev_a_offset,
                b_data.data() + i * b_n, b_n), 0);

            prev_a_offset = a_offsets[i];
        }
    }

    static void NO_INLINE string_vector_constant( /// NOLINT
        const ColumnString::Chars & a_data, const ColumnString::Offsets & a_offsets,
        const ColumnString::Chars & b_data, ColumnString::Offset b_size,
        PaddedPODArray<UInt8> & c)
    {
        size_t size = a_offsets.size();
        ColumnString::Offset prev_a_offset = 0;

        for (size_t i = 0; i < size; ++i)
        {
            c[i] = Op::apply(memcmpSmallAllowOverflow15(
                a_data.data() + prev_a_offset, a_offsets[i] - prev_a_offset,
                b_data.data(), b_size), 0);

            prev_a_offset = a_offsets[i];
        }
    }

    static void fixed_string_vector_string_vector( /// NOLINT
        const ColumnString::Chars & a_data, ColumnString::Offset a_n,
        const ColumnString::Chars & b_data, const ColumnString::Offsets & b_offsets,
        PaddedPODArray<UInt8> & c)
    {
        StringComparisonImpl<typename Op::SymmetricOp>::string_vector_fixed_string_vector(b_data, b_offsets, a_data, a_n, c);
    }

    static void NO_INLINE fixed_string_vector_fixed_string_vector_16( /// NOLINT
        const ColumnString::Chars & a_data,
        const ColumnString::Chars & b_data,
        PaddedPODArray<UInt8> & c)
    {
        size_t size = a_data.size();

        for (size_t i = 0, j = 0; i < size; i += 16, ++j)
            c[j] = Op::apply(memcmp16(&a_data[i], &b_data[i]), 0);
    }

    static void NO_INLINE fixed_string_vector_constant_16( /// NOLINT
        const ColumnString::Chars & a_data,
        const ColumnString::Chars & b_data,
        PaddedPODArray<UInt8> & c)
    {
        size_t size = a_data.size();

        for (size_t i = 0, j = 0; i < size; i += 16, ++j)
            c[j] = Op::apply(memcmp16(&a_data[i], &b_data[0]), 0); /// NOLINT(readability-container-data-pointer)
    }

    static void NO_INLINE fixed_string_vector_fixed_string_vector( /// NOLINT
        const ColumnString::Chars & a_data, ColumnString::Offset a_n,
        const ColumnString::Chars & b_data, ColumnString::Offset b_n,
        PaddedPODArray<UInt8> & c)
    {
        if (a_n == 16 && b_n == 16)
        {
            /** Specialization if both sizes are 16.
              * To more efficient comparison of IPv6 addresses stored in FixedString(16).
              */
            fixed_string_vector_fixed_string_vector_16(a_data, b_data, c);
        }
        else if (a_n == b_n)
        {
            size_t size = a_data.size();
            for (size_t i = 0, j = 0; i < size; i += a_n, ++j)
                c[j] = Op::apply(memcmpSmallAllowOverflow15(a_data.data() + i, b_data.data() + i, a_n), 0);
        }
        else
        {
            size_t size = a_data.size() / a_n;

            for (size_t i = 0; i < size; ++i)
                c[i] = Op::apply(memcmpSmallLikeZeroPaddedAllowOverflow15(a_data.data() + i * a_n, a_n, b_data.data() + i * b_n, b_n), 0);
        }
    }

    static void NO_INLINE fixed_string_vector_constant( /// NOLINT
        const ColumnString::Chars & a_data, ColumnString::Offset a_n,
        const ColumnString::Chars & b_data, ColumnString::Offset b_size,
        PaddedPODArray<UInt8> & c)
    {
        if (a_n == 16 && b_size == 16)
        {
            fixed_string_vector_constant_16(a_data, b_data, c);
        }
        else if (a_n == b_size)
        {
            size_t size = a_data.size();
            for (size_t i = 0, j = 0; i < size; i += a_n, ++j)
                c[j] = Op::apply(memcmpSmallAllowOverflow15(a_data.data() + i, b_data.data(), a_n), 0);
        }
        else
        {
            size_t size = a_data.size();
            for (size_t i = 0, j = 0; i < size; i += a_n, ++j)
                c[j] = Op::apply(memcmpSmallLikeZeroPaddedAllowOverflow15(a_data.data() + i, a_n, b_data.data(), b_size), 0);
        }
    }

    static void constant_string_vector( /// NOLINT
        const ColumnString::Chars & a_data, ColumnString::Offset a_size,
        const ColumnString::Chars & b_data, const ColumnString::Offsets & b_offsets,
        PaddedPODArray<UInt8> & c)
    {
        StringComparisonImpl<typename Op::SymmetricOp>::string_vector_constant(b_data, b_offsets, a_data, a_size, c);
    }

    static void constant_fixed_string_vector( /// NOLINT
        const ColumnString::Chars & a_data, ColumnString::Offset a_size,
        const ColumnString::Chars & b_data, ColumnString::Offset b_n,
        PaddedPODArray<UInt8> & c)
    {
        StringComparisonImpl<typename Op::SymmetricOp>::fixed_string_vector_constant(b_data, b_n, a_data, a_size, c);
    }
};


/// Comparisons for equality/inequality are implemented slightly more efficient.
template <bool positive>
struct StringEqualsImpl
{
    static void NO_INLINE string_vector_string_vector( /// NOLINT
        const ColumnString::Chars & a_data, const ColumnString::Offsets & a_offsets,
        const ColumnString::Chars & b_data, const ColumnString::Offsets & b_offsets,
        PaddedPODArray<UInt8> & c)
    {
        size_t size = a_offsets.size();
        ColumnString::Offset prev_a_offset = 0;
        ColumnString::Offset prev_b_offset = 0;

        for (size_t i = 0; i < size; ++i)
        {
            auto a_size = a_offsets[i] - prev_a_offset;
            auto b_size = b_offsets[i] - prev_b_offset;

            c[i] = positive == memequalSmallAllowOverflow15(
                a_data.data() + prev_a_offset, a_size,
                b_data.data() + prev_b_offset, b_size);

            prev_a_offset = a_offsets[i];
            prev_b_offset = b_offsets[i];
        }
    }

    static void NO_INLINE string_vector_fixed_string_vector( /// NOLINT
        const ColumnString::Chars & a_data, const ColumnString::Offsets & a_offsets,
        const ColumnString::Chars & b_data, ColumnString::Offset b_n,
        PaddedPODArray<UInt8> & c)
    {
        size_t size = a_offsets.size();
        ColumnString::Offset prev_a_offset = 0;

        for (size_t i = 0; i < size; ++i)
        {
            auto a_size = a_offsets[i] - prev_a_offset;

            c[i] = positive == memequalSmallLikeZeroPaddedAllowOverflow15(
                a_data.data() + prev_a_offset, a_size,
                b_data.data() + b_n * i, b_n);

            prev_a_offset = a_offsets[i];
        }
    }

    static void NO_INLINE string_vector_constant( /// NOLINT
        const ColumnString::Chars & a_data, const ColumnString::Offsets & a_offsets,
        const ColumnString::Chars & b_data, ColumnString::Offset b_size,
        PaddedPODArray<UInt8> & c)
    {
        size_t size = a_offsets.size();
        ColumnString::Offset prev_a_offset = 0;

        if (b_size == 0)
        {
            /*
             * Add the fast path of string comparison if the string constant is empty
             * and b_size is 0. If a_size is also 0, both of string a and b are empty
             * string. There is no need to call memequalSmallAllowOverflow15() for
             * string comparison.
             */
            for (size_t i = 0; i < size; ++i)
            {
                auto a_size = a_offsets[i] - prev_a_offset;

                if (a_size == 0)
                    c[i] = positive;
                else
                    c[i] = !positive;

                prev_a_offset = a_offsets[i];
            }
        }
        else
        {
            for (size_t i = 0; i < size; ++i)
            {
                auto a_size = a_offsets[i] - prev_a_offset;

                c[i] = positive == memequalSmallAllowOverflow15(
                    a_data.data() + prev_a_offset, a_size,
                    b_data.data(), b_size);

                prev_a_offset = a_offsets[i];
            }
        }
    }

    static void NO_INLINE fixed_string_vector_fixed_string_vector_16( /// NOLINT
        const ColumnString::Chars & a_data,
        const ColumnString::Chars & b_data,
        PaddedPODArray<UInt8> & c)
    {
        size_t size = a_data.size() / 16;

        for (size_t i = 0; i < size; ++i)
            c[i] = positive == memequal16(
                a_data.data() + i * 16,
                b_data.data() + i * 16);
    }

    static void NO_INLINE fixed_string_vector_constant_16( /// NOLINT
        const ColumnString::Chars & a_data,
        const ColumnString::Chars & b_data,
        PaddedPODArray<UInt8> & c)
    {
        size_t size = a_data.size() / 16;

        for (size_t i = 0; i < size; ++i)
            c[i] = positive == memequal16(
                a_data.data() + i * 16,
                b_data.data());
    }

    static void NO_INLINE fixed_string_vector_fixed_string_vector( /// NOLINT
        const ColumnString::Chars & a_data, ColumnString::Offset a_n,
        const ColumnString::Chars & b_data, ColumnString::Offset b_n,
        PaddedPODArray<UInt8> & c)
    {
        /** Specialization if both sizes are 16.
          * To more efficient comparison of IPv6 addresses stored in FixedString(16).
          */
        if (a_n == 16 && b_n == 16)
        {
            fixed_string_vector_fixed_string_vector_16(a_data, b_data, c);
        }
        else if (a_n == b_n)
        {
            size_t size = a_data.size() / a_n;
            for (size_t i = 0; i < size; ++i)
                c[i] = positive == memequalSmallAllowOverflow15(a_data.data() + i * a_n, a_n, b_data.data() + i * a_n, a_n);
        }
        else
        {
            size_t size = a_data.size() / a_n;
            for (size_t i = 0; i < size; ++i)
                c[i] = positive == memequalSmallLikeZeroPaddedAllowOverflow15(a_data.data() + i * a_n, a_n, b_data.data() + i * b_n, b_n);
        }
    }

    static void NO_INLINE fixed_string_vector_constant( /// NOLINT
        const ColumnString::Chars & a_data, ColumnString::Offset a_n,
        const ColumnString::Chars & b_data, ColumnString::Offset b_size,
        PaddedPODArray<UInt8> & c)
    {
        if (a_n == 16 && b_size == 16)
        {
            fixed_string_vector_constant_16(a_data, b_data, c);
        }
        else
        {
            size_t size = a_data.size() / a_n;
            for (size_t i = 0; i < size; ++i)
                c[i] = positive == memequalSmallLikeZeroPaddedAllowOverflow15(a_data.data() + i * a_n, a_n, b_data.data(), b_size);
        }
    }

    static void fixed_string_vector_string_vector( /// NOLINT
        const ColumnString::Chars & a_data, ColumnString::Offset a_n,
        const ColumnString::Chars & b_data, const ColumnString::Offsets & b_offsets,
        PaddedPODArray<UInt8> & c)
    {
        string_vector_fixed_string_vector(b_data, b_offsets, a_data, a_n, c);
    }

    static void constant_string_vector( /// NOLINT
        const ColumnString::Chars & a_data, ColumnString::Offset a_size,
        const ColumnString::Chars & b_data, const ColumnString::Offsets & b_offsets,
        PaddedPODArray<UInt8> & c)
    {
        string_vector_constant(b_data, b_offsets, a_data, a_size, c);
    }

    static void constant_fixed_string_vector( /// NOLINT
        const ColumnString::Chars & a_data, ColumnString::Offset a_size,
        const ColumnString::Chars & b_data, ColumnString::Offset b_n,
        PaddedPODArray<UInt8> & c)
    {
        fixed_string_vector_constant(b_data, b_n, a_data, a_size, c);
    }
};


template <typename A, typename B>
struct StringComparisonImpl<EqualsOp<A, B>> : StringEqualsImpl<true> {};

template <typename A, typename B>
struct StringComparisonImpl<NotEqualsOp<A, B>> : StringEqualsImpl<false> {};


/// Generic version, implemented for columns of same type.
template <typename Op>
struct GenericComparisonImpl
{
    static void NO_INLINE vectorVector(const IColumn & a, const IColumn & b, PaddedPODArray<UInt8> & c)
    {
        for (size_t i = 0, size = a.size(); i < size; ++i)
            c[i] = Op::apply(a.compareAt(i, i, b, 1), 0);
    }

    static void NO_INLINE vectorConstant(const IColumn & a, const IColumn & b, PaddedPODArray<UInt8> & c)
    {
        auto b_materialized = b.cloneResized(1)->convertToFullColumnIfConst();
        for (size_t i = 0, size = a.size(); i < size; ++i)
            c[i] = Op::apply(a.compareAt(i, 0, *b_materialized, 1), 0);
    }

    static void constantVector(const IColumn & a, const IColumn & b, PaddedPODArray<UInt8> & c)
    {
        GenericComparisonImpl<typename Op::SymmetricOp>::vectorConstant(b, a, c);
    }

    static void constantConstant(const IColumn & a, const IColumn & b, UInt8 & c)
    {
        c = Op::apply(a.compareAt(0, 0, b, 1), 0);
    }
};


#if USE_EMBEDDED_COMPILER

template <template <typename, typename> typename Op> struct CompileOp;

template <> struct CompileOp<EqualsOp>
{
    static llvm::Value * compile(llvm::IRBuilder<> & b, llvm::Value * x, llvm::Value * y, bool /*is_signed*/)
    {
        return x->getType()->isIntegerTy() ? b.CreateICmpEQ(x, y) : b.CreateFCmpOEQ(x, y); /// qNaNs always compare false
    }
};

template <> struct CompileOp<IsNotDistinctFromOp>
{
    static llvm::Value * compile(llvm::IRBuilder<> & b, llvm::Value * x, llvm::Value * y, bool /*is_signed*/)
    {
        return x->getType()->isIntegerTy() ? b.CreateICmpEQ(x, y) : b.CreateFCmpOEQ(x, y);
    }
};

template <> struct CompileOp<NotEqualsOp>
{
    static llvm::Value * compile(llvm::IRBuilder<> & b, llvm::Value * x, llvm::Value * y, bool /*is_signed*/)
    {
        return x->getType()->isIntegerTy() ? b.CreateICmpNE(x, y) : b.CreateFCmpUNE(x, y);
    }
};

template <> struct CompileOp<LessOp>
{
    static llvm::Value * compile(llvm::IRBuilder<> & b, llvm::Value * x, llvm::Value * y, bool is_signed)
    {
        return x->getType()->isIntegerTy() ? (is_signed ? b.CreateICmpSLT(x, y) : b.CreateICmpULT(x, y)) : b.CreateFCmpOLT(x, y);
    }
};

template <> struct CompileOp<GreaterOp>
{
    static llvm::Value * compile(llvm::IRBuilder<> & b, llvm::Value * x, llvm::Value * y, bool is_signed)
    {
        return x->getType()->isIntegerTy() ? (is_signed ? b.CreateICmpSGT(x, y) : b.CreateICmpUGT(x, y)) : b.CreateFCmpOGT(x, y);
    }
};

template <> struct CompileOp<LessOrEqualsOp>
{
    static llvm::Value * compile(llvm::IRBuilder<> & b, llvm::Value * x, llvm::Value * y, bool is_signed)
    {
        return x->getType()->isIntegerTy() ? (is_signed ? b.CreateICmpSLE(x, y) : b.CreateICmpULE(x, y)) : b.CreateFCmpOLE(x, y);
    }
};

template <> struct CompileOp<GreaterOrEqualsOp>
{
    static llvm::Value * compile(llvm::IRBuilder<> & b, llvm::Value * x, llvm::Value * y, bool is_signed)
    {
        return x->getType()->isIntegerTy() ? (is_signed ? b.CreateICmpSGE(x, y) : b.CreateICmpUGE(x, y)) : b.CreateFCmpOGE(x, y);
    }
};

#endif

struct NameEquals          { static constexpr auto name = "equals"; };
struct NameNotEquals       { static constexpr auto name = "notEquals"; };
struct NameLess            { static constexpr auto name = "less"; };
struct NameGreater         { static constexpr auto name = "greater"; };
struct NameLessOrEquals    { static constexpr auto name = "lessOrEquals"; };
struct NameGreaterOrEquals { static constexpr auto name = "greaterOrEquals"; };

struct ComparisonParams
{
    bool check_decimal_overflow = false;
    bool validate_enum_literals_in_operators = false;

    explicit ComparisonParams(const ContextPtr & context)
        : check_decimal_overflow(decimalCheckComparisonOverflow(context))
        , validate_enum_literals_in_operators(context->getSettingsRef()[Setting::validate_enum_literals_in_operators])
    {}

    ComparisonParams() = default;
};

template <template <typename, typename> class Op, typename Name, bool is_null_safe_cmp_mode = false>
class FunctionComparison : public IFunction
{
public:
    static constexpr auto name = Name::name;

    static FunctionPtr create(ContextPtr context) { return std::make_shared<FunctionComparison>(context ? ComparisonParams(context) : ComparisonParams()); }

    explicit FunctionComparison(ComparisonParams params_) : params(std::move(params_)) {}

    bool ALWAYS_INLINE  useDefaultImplementationForNulls() const override { return is_null_safe_cmp_mode ? false : true; }
private:
    const ComparisonParams params;

    template <typename T0, typename T1>
    ColumnPtr executeNumRightType(const ColumnVector<T0> * col_left, const IColumn * col_right_untyped) const
    {
        if (const ColumnVector<T1> * col_right = checkAndGetColumn<ColumnVector<T1>>(col_right_untyped))
        {
            auto col_res = ColumnUInt8::create();

            ColumnUInt8::Container & vec_res = col_res->getData();
            vec_res.resize(col_left->getData().size());
            NumComparisonImpl<T0, T1, Op<T0, T1>>::vectorVector(col_left->getData(), col_right->getData(), vec_res);

            return col_res;
        }
        if (auto col_right_const = checkAndGetColumnConst<ColumnVector<T1>>(col_right_untyped))
        {
            auto col_res = ColumnUInt8::create();

            ColumnUInt8::Container & vec_res = col_res->getData();
            vec_res.resize(col_left->size());
            NumComparisonImpl<T0, T1, Op<T0, T1>>::vectorConstant(col_left->getData(), col_right_const->template getValue<T1>(), vec_res);

            return col_res;
        }

        return nullptr;
    }

    template <typename T0, typename T1>
    ColumnPtr executeNumConstRightType(const ColumnConst * col_left, const IColumn * col_right_untyped) const
    {
        if (const ColumnVector<T1> * col_right = checkAndGetColumn<ColumnVector<T1>>(col_right_untyped))
        {
            auto col_res = ColumnUInt8::create();

            ColumnUInt8::Container & vec_res = col_res->getData();
            vec_res.resize(col_left->size());
            NumComparisonImpl<T0, T1, Op<T0, T1>>::constantVector(col_left->template getValue<T0>(), col_right->getData(), vec_res);

            return col_res;
        }
        if (auto col_right_const = checkAndGetColumnConst<ColumnVector<T1>>(col_right_untyped))
        {
            UInt8 res = 0;
            NumComparisonImpl<T0, T1, Op<T0, T1>>::constantConstant(
                col_left->template getValue<T0>(), col_right_const->template getValue<T1>(), res);

            return DataTypeUInt8().createColumnConst(col_left->size(), toField(res));
        }

        return nullptr;
    }

    template <typename T0>
    ColumnPtr executeNumLeftType(const IColumn * col_left_untyped, const IColumn * col_right_untyped) const
    {
        ColumnPtr res = nullptr;
        if (const ColumnVector<T0> * col_left = checkAndGetColumn<ColumnVector<T0>>(col_left_untyped))
        {
            if (   (res = executeNumRightType<T0, UInt8>(col_left, col_right_untyped))
                || (res = executeNumRightType<T0, UInt16>(col_left, col_right_untyped))
                || (res = executeNumRightType<T0, UInt32>(col_left, col_right_untyped))
                || (res = executeNumRightType<T0, UInt64>(col_left, col_right_untyped))
                || (res = executeNumRightType<T0, UInt128>(col_left, col_right_untyped))
                || (res = executeNumRightType<T0, UInt256>(col_left, col_right_untyped))
                || (res = executeNumRightType<T0, Int8>(col_left, col_right_untyped))
                || (res = executeNumRightType<T0, Int16>(col_left, col_right_untyped))
                || (res = executeNumRightType<T0, Int32>(col_left, col_right_untyped))
                || (res = executeNumRightType<T0, Int64>(col_left, col_right_untyped))
                || (res = executeNumRightType<T0, Int128>(col_left, col_right_untyped))
                || (res = executeNumRightType<T0, Int256>(col_left, col_right_untyped))
                || (res = executeNumRightType<T0, BFloat16>(col_left, col_right_untyped))
                || (res = executeNumRightType<T0, Float32>(col_left, col_right_untyped))
                || (res = executeNumRightType<T0, Float64>(col_left, col_right_untyped)))
                return res;
            throw Exception(
                ErrorCodes::ILLEGAL_COLUMN, "Illegal column {} of second argument of function {}", col_right_untyped->getName(), getName());
        }
        if (auto col_left_const = checkAndGetColumnConst<ColumnVector<T0>>(col_left_untyped))
        {
            if ((res = executeNumConstRightType<T0, UInt8>(col_left_const, col_right_untyped))
                || (res = executeNumConstRightType<T0, UInt16>(col_left_const, col_right_untyped))
                || (res = executeNumConstRightType<T0, UInt32>(col_left_const, col_right_untyped))
                || (res = executeNumConstRightType<T0, UInt64>(col_left_const, col_right_untyped))
                || (res = executeNumConstRightType<T0, UInt128>(col_left_const, col_right_untyped))
                || (res = executeNumConstRightType<T0, UInt256>(col_left_const, col_right_untyped))
                || (res = executeNumConstRightType<T0, Int8>(col_left_const, col_right_untyped))
                || (res = executeNumConstRightType<T0, Int16>(col_left_const, col_right_untyped))
                || (res = executeNumConstRightType<T0, Int32>(col_left_const, col_right_untyped))
                || (res = executeNumConstRightType<T0, Int64>(col_left_const, col_right_untyped))
                || (res = executeNumConstRightType<T0, Int128>(col_left_const, col_right_untyped))
                || (res = executeNumConstRightType<T0, Int256>(col_left_const, col_right_untyped))
                || (res = executeNumConstRightType<T0, BFloat16>(col_left_const, col_right_untyped))
                || (res = executeNumConstRightType<T0, Float32>(col_left_const, col_right_untyped))
                || (res = executeNumConstRightType<T0, Float64>(col_left_const, col_right_untyped)))
                return res;
            throw Exception(
                ErrorCodes::ILLEGAL_COLUMN, "Illegal column {} of second argument of function {}", col_right_untyped->getName(), getName());
        }

        return nullptr;
    }

    ColumnPtr executeString(const IColumn * c0, const IColumn * c1) const
    {
        checkStackSize();

        const ColumnString * c0_string = checkAndGetColumn<ColumnString>(c0);
        const ColumnString * c1_string = checkAndGetColumn<ColumnString>(c1);
        const ColumnFixedString * c0_fixed_string = checkAndGetColumn<ColumnFixedString>(c0);
        const ColumnFixedString * c1_fixed_string = checkAndGetColumn<ColumnFixedString>(c1);

        const ColumnConst * c0_const = checkAndGetColumnConstStringOrFixedString(c0);
        const ColumnConst * c1_const = checkAndGetColumnConstStringOrFixedString(c1);

        if (!((c0_string || c0_fixed_string || c0_const) && (c1_string || c1_fixed_string || c1_const)))
            return nullptr;

        const ColumnString::Chars * c0_const_chars = nullptr;
        const ColumnString::Chars * c1_const_chars = nullptr;
        ColumnString::Offset c0_const_size = 0;
        ColumnString::Offset c1_const_size = 0;

        if (c0_const)
        {
            const ColumnString * c0_const_string = checkAndGetColumn<ColumnString>(&c0_const->getDataColumn());
            const ColumnFixedString * c0_const_fixed_string = checkAndGetColumn<ColumnFixedString>(&c0_const->getDataColumn());

            if (c0_const_string)
            {
                c0_const_chars = &c0_const_string->getChars();
                c0_const_size = c0_const_string->getDataAt(0).size();
            }
            else if (c0_const_fixed_string)
            {
                c0_const_chars = &c0_const_fixed_string->getChars();
                c0_const_size = c0_const_fixed_string->getN();
            }
            else
                throw Exception(ErrorCodes::ILLEGAL_COLUMN, "ColumnConst contains not String nor FixedString column");
        }

        if (c1_const)
        {
            const ColumnString * c1_const_string = checkAndGetColumn<ColumnString>(&c1_const->getDataColumn());
            const ColumnFixedString * c1_const_fixed_string = checkAndGetColumn<ColumnFixedString>(&c1_const->getDataColumn());

            if (c1_const_string)
            {
                c1_const_chars = &c1_const_string->getChars();
                c1_const_size = c1_const_string->getDataAt(0).size();
            }
            else if (c1_const_fixed_string)
            {
                c1_const_chars = &c1_const_fixed_string->getChars();
                c1_const_size = c1_const_fixed_string->getN();
            }
            else
                throw Exception(ErrorCodes::ILLEGAL_COLUMN, "ColumnConst contains not String nor FixedString column");
        }

        using StringImpl = StringComparisonImpl<Op<int, int>>;

        if (c0_const && c1_const)
        {
            auto res = executeString(&c0_const->getDataColumn(), &c1_const->getDataColumn());
            if (!res)
                return nullptr;

            return ColumnConst::create(res, c0_const->size());
        }

        auto c_res = ColumnUInt8::create();
        ColumnUInt8::Container & vec_res = c_res->getData();
        vec_res.resize(c0->size());

        if (c0_string && c1_string)
            StringImpl::string_vector_string_vector(
                c0_string->getChars(), c0_string->getOffsets(), c1_string->getChars(), c1_string->getOffsets(), c_res->getData());
        else if (c0_string && c1_fixed_string)
            StringImpl::string_vector_fixed_string_vector(
                c0_string->getChars(), c0_string->getOffsets(), c1_fixed_string->getChars(), c1_fixed_string->getN(), c_res->getData());
        else if (c0_string && c1_const)
            StringImpl::string_vector_constant(
                c0_string->getChars(), c0_string->getOffsets(), *c1_const_chars, c1_const_size, c_res->getData());
        else if (c0_fixed_string && c1_string)
            StringImpl::fixed_string_vector_string_vector(
                c0_fixed_string->getChars(), c0_fixed_string->getN(), c1_string->getChars(), c1_string->getOffsets(), c_res->getData());
        else if (c0_fixed_string && c1_fixed_string)
            StringImpl::fixed_string_vector_fixed_string_vector(
                c0_fixed_string->getChars(),
                c0_fixed_string->getN(),
                c1_fixed_string->getChars(),
                c1_fixed_string->getN(),
                c_res->getData());
        else if (c0_fixed_string && c1_const)
            StringImpl::fixed_string_vector_constant(
                c0_fixed_string->getChars(), c0_fixed_string->getN(), *c1_const_chars, c1_const_size, c_res->getData());
        else if (c0_const && c1_string)
            StringImpl::constant_string_vector(
                *c0_const_chars, c0_const_size, c1_string->getChars(), c1_string->getOffsets(), c_res->getData());
        else if (c0_const && c1_fixed_string)
            StringImpl::constant_fixed_string_vector(
                *c0_const_chars, c0_const_size, c1_fixed_string->getChars(), c1_fixed_string->getN(), c_res->getData());
        else
            throw Exception(
                ErrorCodes::ILLEGAL_COLUMN,
                "Illegal columns {} and {} of arguments of function {}",
                c0->getName(),
                c1->getName(),
                getName());

        return c_res;
    }

    ColumnPtr executeWithConstString(
            const DataTypePtr & result_type, const IColumn * col_left_untyped, const IColumn * col_right_untyped,
            const DataTypePtr & left_type, const DataTypePtr & right_type, size_t input_rows_count) const
    {
        checkStackSize();

        /// To compare something with const string, we cast constant to appropriate type and compare as usual.
        /// It is ok to throw exception if value is not convertible.
        /// We should deal with possible overflows, e.g. toUInt8(1) = '257' should return false.

        const ColumnConst * left_const = checkAndGetColumnConstStringOrFixedString(col_left_untyped);
        const ColumnConst * right_const = checkAndGetColumnConstStringOrFixedString(col_right_untyped);

        if (!left_const && !right_const)
            return nullptr;

        const IDataType * type_string = left_const ? left_type.get() : right_type.get();
        const DataTypePtr & type_to_compare = !left_const ? left_type : right_type;

        Field string_value = left_const ? left_const->getField() : right_const->getField();

        auto is_string_not_in_enum = [this, &string_value]<typename T>(const EnumValues<T> * enum_values) -> bool
        {
            if constexpr (!IsOperation<Op>::equals && IsOperation<Op>::not_equals)
                return false;
            if (params.validate_enum_literals_in_operators)
                return false;
            if (!enum_values || string_value.getType() != Field::Types::String)
                return false;
            T res;
            return !enum_values->tryGetValue(res, string_value.safeGet<String>());
        };

        if (is_string_not_in_enum(typeid_cast<const DataTypeEnum8 *>(type_to_compare.get()))
         || is_string_not_in_enum(typeid_cast<const DataTypeEnum16 *>(type_to_compare.get())))
        {
            return DataTypeUInt8().createColumnConst(input_rows_count, IsOperation<Op>::not_equals);
        }

        Field converted = convertFieldToType(string_value, *type_to_compare, type_string);

        /// If not possible to convert, comparison with =, <, >, <=, >= yields to false and comparison with != yields to true.
        if (converted.isNull())
        {
            return DataTypeUInt8().createColumnConst(input_rows_count, IsOperation<Op>::not_equals);
        }

        auto column_converted = type_to_compare->createColumnConst(input_rows_count, converted);

        ColumnsWithTypeAndName tmp_columns{
            {left_const ? column_converted : col_left_untyped->getPtr(), type_to_compare, ""},
            {!left_const ? column_converted : col_right_untyped->getPtr(), type_to_compare, ""},
        };

        return executeImpl(tmp_columns, result_type, input_rows_count);
    }

    ColumnPtr executeTuple(
        const DataTypePtr & result_type, const ColumnWithTypeAndName & c0, const ColumnWithTypeAndName & c1,
        size_t input_rows_count) const
    {
        /** We will lexicographically compare the tuples. This is done as follows:
          * x == y : x1 == y1 && x2 == y2 ...
          * x != y : x1 != y1 || x2 != y2 ...
          *
          * x < y:   x1 < y1 || (x1 == y1 && (x2 < y2 || (x2 == y2 ... && xn < yn))
          * x > y:   x1 > y1 || (x1 == y1 && (x2 > y2 || (x2 == y2 ... && xn > yn))
          * x <= y:  x1 < y1 || (x1 == y1 && (x2 < y2 || (x2 == y2 ... && xn <= yn))
          *
          * Recursive form:
          * x <= y:  x1 < y1 || (x1 == y1 && x_tail <= y_tail)
          *
          * x >= y:  x1 > y1 || (x1 == y1 && (x2 > y2 || (x2 == y2 ... && xn >= yn))
          */
        const size_t tuple_size = typeid_cast<const DataTypeTuple &>(*c0.type).getElements().size();

        if (0 == tuple_size)
            throw Exception(ErrorCodes::NOT_IMPLEMENTED, "Comparison of zero-sized tuples is not implemented.");

        if (tuple_size != typeid_cast<const DataTypeTuple &>(*c1.type).getElements().size())
            throw Exception(ErrorCodes::BAD_ARGUMENTS, "Cannot compare tuples of different sizes.");

        if (result_type->onlyNull())
            return result_type->createColumnConstWithDefaultValue(input_rows_count);

        ColumnsWithTypeAndName x(tuple_size);
        ColumnsWithTypeAndName y(tuple_size);

        const auto * x_const = checkAndGetColumnConst<ColumnTuple>(c0.column.get());
        const auto * y_const = checkAndGetColumnConst<ColumnTuple>(c1.column.get());

        Columns x_columns;
        Columns y_columns;

        if (x_const)
            x_columns = convertConstTupleToConstantElements(*x_const);
        else
            x_columns = assert_cast<const ColumnTuple &>(*c0.column).getColumnsCopy();

        if (y_const)
            y_columns = convertConstTupleToConstantElements(*y_const);
        else
            y_columns = assert_cast<const ColumnTuple &>(*c1.column).getColumnsCopy();

        for (size_t i = 0; i < tuple_size; ++i)
        {
            x[i].type = static_cast<const DataTypeTuple &>(*c0.type).getElements()[i];
            y[i].type = static_cast<const DataTypeTuple &>(*c1.type).getElements()[i];

            x[i].column = x_columns[i];
            y[i].column = y_columns[i];
        }

        return executeTupleImpl(x, y, tuple_size, input_rows_count);
    }

    ColumnPtr executeTupleImpl(const ColumnsWithTypeAndName & x,
                          const ColumnsWithTypeAndName & y, size_t tuple_size,
                          size_t input_rows_count) const;

    ColumnPtr executeTupleEqualityImpl(
            std::shared_ptr<IFunctionOverloadResolver> func_compare,
            std::shared_ptr<IFunctionOverloadResolver> func_convolution,
            const ColumnsWithTypeAndName & x,
            const ColumnsWithTypeAndName & y,
            size_t tuple_size,
            size_t input_rows_count) const
    {
        if (0 == tuple_size)
            throw Exception(ErrorCodes::NOT_IMPLEMENTED, "Comparison of zero-sized tuples is not implemented.");

        ColumnsWithTypeAndName convolution_columns(tuple_size);
        ColumnsWithTypeAndName tmp_columns(2);

        for (size_t i = 0; i < tuple_size; ++i)
        {
            tmp_columns[0] = x[i];
            tmp_columns[1] = y[i];

            auto impl = func_compare->build(tmp_columns);
            convolution_columns[i].type = impl->getResultType();

            /// Comparison of the elements.
            convolution_columns[i].column = impl->execute(tmp_columns, impl->getResultType(), input_rows_count, /* dry_run = */ false);
        }

        if (tuple_size == 1)
        {
            /// Do not call AND for single-element tuple.
            return convolution_columns[0].column;
        }

        /// Logical convolution.
        auto impl = func_convolution->build(convolution_columns);
        return impl->execute(convolution_columns, impl->getResultType(), input_rows_count, /* dry_run = */ false);
    }

    ColumnPtr executeTupleLessGreaterImpl(
            std::shared_ptr<IFunctionOverloadResolver> func_compare_head,
            std::shared_ptr<IFunctionOverloadResolver> func_compare_tail,
            std::shared_ptr<IFunctionOverloadResolver> func_and,
            std::shared_ptr<IFunctionOverloadResolver> func_or,
            std::shared_ptr<IFunctionOverloadResolver> func_equals,
            const ColumnsWithTypeAndName & x,
            const ColumnsWithTypeAndName & y,
            size_t tuple_size,
            size_t input_rows_count) const
    {
        if (0 == tuple_size)
            throw Exception(ErrorCodes::NOT_IMPLEMENTED, "Comparison of zero-sized tuples is not implemented");

        ColumnsWithTypeAndName less_columns(tuple_size);
        ColumnsWithTypeAndName equal_columns(tuple_size - 1);
        ColumnsWithTypeAndName tmp_columns(2);

        /// Pairwise comparison of the inequality of all elements; on the equality of all elements except the last.
        /// (x[i], y[i], x[i] < y[i], x[i] == y[i])
        for (size_t i = 0; i < tuple_size; ++i)
        {
            tmp_columns[0] = x[i];
            tmp_columns[1] = y[i];

            if (i + 1 != tuple_size)
            {
                auto impl_head = func_compare_head->build(tmp_columns);
                less_columns[i].type = impl_head->getResultType();
                less_columns[i].column = impl_head->execute(tmp_columns, less_columns[i].type, input_rows_count, /* dry_run = */ false);

                auto impl_equals = func_equals->build(tmp_columns);
                equal_columns[i].type = impl_equals->getResultType();
                equal_columns[i].column = impl_equals->execute(tmp_columns, equal_columns[i].type, input_rows_count, /* dry_run = */ false);

            }
            else
            {
                auto impl_tail = func_compare_tail->build(tmp_columns);
                less_columns[i].type = impl_tail->getResultType();
                less_columns[i].column = impl_tail->execute(tmp_columns, less_columns[i].type, input_rows_count, /* dry_run = */ false);
            }
        }

        /// Combination. Complex code - make a drawing. It can be replaced by a recursive comparison of tuples.
        /// Last column contains intermediate result.
        /// Code is generally equivalent to:
        ///   res = `x < y`[tuple_size - 1];
        ///   for (int i = tuple_size - 2; i >= 0; --i)
        ///       res = (res && `x == y`[i]) || `x < y`[i];
        size_t i = tuple_size - 1;
        tmp_columns[0] = less_columns[i];
        while (i > 0)
        {
            --i;

            tmp_columns[1] = equal_columns[i];
            auto func_and_adaptor = func_and->build(tmp_columns);

            tmp_columns[0].column = func_and_adaptor->execute(tmp_columns, func_and_adaptor->getResultType(), input_rows_count, /* dry_run = */ false);
            tmp_columns[0].type = func_and_adaptor->getResultType();

            tmp_columns[1] = less_columns[i];
            auto func_or_adaptor = func_or->build(tmp_columns);

            tmp_columns[0].column = func_or_adaptor->execute(tmp_columns, func_or_adaptor->getResultType(), input_rows_count, /* dry_run = */ false);
            tmp_columns[tmp_columns.size() - 1].type = func_or_adaptor->getResultType();
        }

        return tmp_columns[0].column;
    }

    ColumnPtr executeGenericIdenticalTypes(const IColumn * c0, const IColumn * c1) const
    {
        bool c0_const = isColumnConst(*c0);
        bool c1_const = isColumnConst(*c1);

        /// This is a paranoid check to protect from a broken query analysis.
        if (c0->isNullable() != c1->isNullable())
            throw Exception(ErrorCodes::LOGICAL_ERROR,
                "Columns are assumed to be of identical types, but they are different in Nullable");

        if (c0_const && c1_const)
        {
            UInt8 res = 0;
            GenericComparisonImpl<Op<int, int>>::constantConstant(*c0, *c1, res);
            return DataTypeUInt8().createColumnConst(c0->size(), toField(res));
        }

        auto c_res = ColumnUInt8::create();
        ColumnUInt8::Container & vec_res = c_res->getData();
        vec_res.resize(c0->size());

        if (c0_const)
            GenericComparisonImpl<Op<int, int>>::constantVector(*c0, *c1, vec_res);
        else if (c1_const)
            GenericComparisonImpl<Op<int, int>>::vectorConstant(*c0, *c1, vec_res);
        else
            GenericComparisonImpl<Op<int, int>>::vectorVector(*c0, *c1, vec_res);

        return c_res;
    }

    ColumnPtr executeGeneric(const ColumnWithTypeAndName & c0, const ColumnWithTypeAndName & c1) const
    {
        DataTypePtr common_type = getLeastSupertype(DataTypes{c0.type, c1.type});
        ColumnPtr c0_converted = castColumn(c0, common_type);
        ColumnPtr c1_converted = castColumn(c1, common_type);

        return executeGenericIdenticalTypes(c0_converted.get(), c1_converted.get());
    }

public:
    String getName() const override
    {
        return name;
    }

    size_t getNumberOfArguments() const override { return 2; }

    bool isSuitableForShortCircuitArgumentsExecution(const DataTypesWithConstInfo & /*arguments*/) const override { return false; }

    /// Get result types by argument types. If the function does not apply to these arguments, throw an exception.
    DataTypePtr getReturnTypeImpl(const DataTypes & arguments) const override
    {
        if ((name == NameEquals::name || name == NameNotEquals::name))
        {
            if (!arguments[0]->isComparableForEquality() || !arguments[1]->isComparableForEquality())
                throw Exception(
                    ErrorCodes::ILLEGAL_TYPE_OF_ARGUMENT,
                    "Illegal types of arguments ({}, {}) of function {}, because some of them are not comparable for equality",
                    backQuote(arguments[0]->getName()),
                    backQuote(arguments[1]->getName()),
                    backQuote(getName()));
        }
        else if (!arguments[0]->isComparable() || !arguments[1]->isComparable())
        {
            throw Exception(
                ErrorCodes::ILLEGAL_TYPE_OF_ARGUMENT,
                "Illegal types of arguments ({}, {}) of function {}, because some of them are not comparable",
                backQuote(arguments[0]->getName()),
                backQuote(arguments[1]->getName()),
                backQuote(getName()));
        }

        WhichDataType left(arguments[0].get());
        WhichDataType right(arguments[1].get());

        const DataTypeTuple * left_tuple = checkAndGetDataType<DataTypeTuple>(arguments[0].get());
        const DataTypeTuple * right_tuple = checkAndGetDataType<DataTypeTuple>(arguments[1].get());

        bool both_represented_by_number = arguments[0]->isValueRepresentedByNumber() && arguments[1]->isValueRepresentedByNumber();
        bool has_date = left.isDateOrDate32() || right.isDateOrDate32();

        if (!((both_represented_by_number && !has_date)   /// Do not allow to compare date and number.
            || (left.isStringOrFixedString() || right.isStringOrFixedString())  /// Everything can be compared with string by conversion.
            /// You can compare the date, datetime, or datetime64 and an enumeration with a constant string.
            || ((left.isDate() || left.isDate32() || left.isDateTime() || left.isDateTime64()) && (right.isDate() || right.isDate32() || right.isDateTime() || right.isDateTime64()) && left.idx == right.idx) /// only date vs date, or datetime vs datetime
            || (left.isUUID() && right.isUUID())
            || ((left.isIPv4() || left.isIPv6()) && (right.isIPv4() || right.isIPv6()))
            || (left.isEnum() && right.isEnum() && arguments[0]->getName() == arguments[1]->getName()) /// only equivalent enum type values can be compared against
            || (left_tuple && right_tuple && left_tuple->getElements().size() == right_tuple->getElements().size())
            || (arguments[0]->equals(*arguments[1]))))
        {
            if (!tryGetLeastSupertype(arguments))
                throw Exception(ErrorCodes::ILLEGAL_TYPE_OF_ARGUMENT, "Illegal types of arguments ({}, {})"
                    " of function {}", backQuote(arguments[0]->getName()), backQuote(arguments[1]->getName()), backQuote(getName()));
        }

        bool both_tuples = left_tuple && right_tuple;
        if (both_tuples || (left_tuple && right.isStringOrFixedString()) || (left.isStringOrFixedString() && right_tuple))
        {
            auto func = std::make_shared<FunctionToOverloadResolverAdaptor>(std::make_shared<FunctionComparison<Op, Name>>(params));

            bool has_nullable = false;
            bool has_null = false;
            bool has_nothing = false;

            const DataTypeTuple * any_tuple = left_tuple ? left_tuple : right_tuple;
            size_t size = any_tuple->getElements().size();
            for (size_t i = 0; i < size; ++i)
            {
                DataTypePtr element_type = any_tuple->getElement(i);
                if (both_tuples)
                {
                    ColumnsWithTypeAndName args = {{nullptr, left_tuple->getElements()[i], ""},
                                                   {nullptr, right_tuple->getElements()[i], ""}};
                    element_type = func->build(args)->getResultType();
                }
                has_nullable = has_nullable || element_type->isNullable() || isDynamic(element_type);

                /// Nullable(Nothing)
                has_null = has_null || element_type->onlyNull();

                /// Nothing
                has_nothing = has_nothing || isNothing(element_type);
            }

            if (has_nothing)
                return std::make_shared<DataTypeNothing>();

            // In null-safe cmp mode, return DataTypeUInt8
            if (is_null_safe_cmp_mode)
                return std::make_shared<DataTypeUInt8>();
            /// If any element comparison is nullable, return type will also be nullable.
            /// We useDefaultImplementationForNulls, but it doesn't work for tuples.
            if (has_null)
                return std::make_shared<DataTypeNullable>(std::make_shared<DataTypeNothing>());
            if (has_nullable)
                return std::make_shared<DataTypeNullable>(std::make_shared<DataTypeUInt8>());
        }

        return std::make_shared<DataTypeUInt8>();
    }

    DataTypePtr getReturnTypeForDefaultImplementationForDynamic() const override
    {
        return std::make_shared<DataTypeUInt8>();
    }

    ColumnPtr executeImpl(const ColumnsWithTypeAndName & arguments, const DataTypePtr & result_type, size_t input_rows_count) const override
    {
        checkStackSize();

        const auto & col_with_type_and_name_left = arguments[0];
        const auto & col_with_type_and_name_right = arguments[1];
        const IColumn * col_left_untyped = col_with_type_and_name_left.column.get();
        const IColumn * col_right_untyped = col_with_type_and_name_right.column.get();

        const DataTypePtr & left_type = col_with_type_and_name_left.type;
        const DataTypePtr & right_type = col_with_type_and_name_right.type;

        /// The case when arguments are the same (tautological comparison). Return constant.
        /// NOTE: Nullable types are special case.
        /// (BTW, this function use default implementation for Nullable, so Nullable types cannot be here. Check just in case.)
        if (left_type->equals(*right_type) &&
            !left_type->isNullable() &&
            !isTuple(left_type) &&
            !WhichDataType(left_type).isFloat() &&
            col_left_untyped == col_right_untyped)
        {
            ColumnPtr result_column;

            /// Always true: =, <=, >=
            if constexpr (IsOperation<Op>::equals
                || IsOperation<Op>::less_or_equals
                || IsOperation<Op>::greater_or_equals)
            {
                result_column = DataTypeUInt8().createColumnConst(input_rows_count, 1u);
            }
            else
            {
                result_column = DataTypeUInt8().createColumnConst(input_rows_count, 0u);
            }

            if (!isColumnConst(*col_left_untyped))
                result_column = result_column->convertToFullColumnIfConst();

            return result_column;
        }

        WhichDataType which_left{left_type};
        WhichDataType which_right{right_type};

        const bool left_is_num = col_left_untyped->isNumeric();
        const bool right_is_num = col_right_untyped->isNumeric();

        const bool left_is_string = which_left.isStringOrFixedString();
        const bool right_is_string = which_right.isStringOrFixedString();

        const bool left_is_float = which_left.isFloat();
        const bool right_is_float = which_right.isFloat();

        const bool left_is_ipv4 = which_left.isIPv4();
        const bool right_is_ipv4 = which_right.isIPv4();
        const bool left_is_ipv6 = which_left.isIPv6();
        const bool right_is_ipv6 = which_right.isIPv6();
        const bool left_is_fixed_string = which_left.isFixedString();
        const bool right_is_fixed_string = which_right.isFixedString();
        size_t fixed_string_size =
            left_is_fixed_string ?
                assert_cast<const DataTypeFixedString &>(*left_type).getN() :
                (right_is_fixed_string ? assert_cast<const DataTypeFixedString &>(*right_type).getN() : 0);

        bool date_and_time_datetime = (which_left.idx != which_right.idx) && (which_left.isDate() || which_left.isDate32() || which_left.isTime() || which_left.isTime64() || which_left.isDateTime() || which_left.isDateTime64())
            && (which_right.isDate() || which_right.isDate32() || which_right.isTime() || which_right.isTime64() || which_right.isDateTime() || which_right.isDateTime64());

        /// Interval data types can be compared only when having equal units.
        bool left_is_interval = which_left.isInterval();
        bool right_is_interval = which_right.isInterval();

        bool types_equal = left_type->equals(*right_type);

        ColumnPtr res;
        if (left_is_num && right_is_num && !date_and_time_datetime
            && (!left_is_interval || !right_is_interval || types_equal))
        {
            if (!((res = executeNumLeftType<UInt8>(col_left_untyped, col_right_untyped))
                || (res = executeNumLeftType<UInt16>(col_left_untyped, col_right_untyped))
                || (res = executeNumLeftType<UInt32>(col_left_untyped, col_right_untyped))
                || (res = executeNumLeftType<UInt64>(col_left_untyped, col_right_untyped))
                || (res = executeNumLeftType<UInt128>(col_left_untyped, col_right_untyped))
                || (res = executeNumLeftType<UInt256>(col_left_untyped, col_right_untyped))
                || (res = executeNumLeftType<Int8>(col_left_untyped, col_right_untyped))
                || (res = executeNumLeftType<Int16>(col_left_untyped, col_right_untyped))
                || (res = executeNumLeftType<Int32>(col_left_untyped, col_right_untyped))
                || (res = executeNumLeftType<Int64>(col_left_untyped, col_right_untyped))
                || (res = executeNumLeftType<Int128>(col_left_untyped, col_right_untyped))
                || (res = executeNumLeftType<Int256>(col_left_untyped, col_right_untyped))
                || (res = executeNumLeftType<BFloat16>(col_left_untyped, col_right_untyped))
                || (res = executeNumLeftType<Float32>(col_left_untyped, col_right_untyped))
                || (res = executeNumLeftType<Float64>(col_left_untyped, col_right_untyped))))
                throw Exception(ErrorCodes::ILLEGAL_COLUMN, "Illegal column {} of the first argument of function {}",
                    col_left_untyped->getName(), getName());

            return res;
        }
        if (checkAndGetDataType<DataTypeTuple>(left_type.get()) && checkAndGetDataType<DataTypeTuple>(right_type.get()))
        {
            return executeTuple(result_type, col_with_type_and_name_left, col_with_type_and_name_right, input_rows_count);
        }
        if (left_is_string && right_is_string && (res = executeString(col_left_untyped, col_right_untyped)))
        {
            return res;
        }
        if ((res = executeWithConstString(result_type, col_left_untyped, col_right_untyped, left_type, right_type, input_rows_count)))
        {
            return res;
        }
        if ((((left_is_ipv6 && right_is_fixed_string) || (right_is_ipv6 && left_is_fixed_string))
             && fixed_string_size == IPV6_BINARY_LENGTH)
            || ((left_is_ipv4 || left_is_ipv6) && (right_is_ipv4 || right_is_ipv6)))
        {
            /// Special treatment for FixedString(16) as a binary representation of IPv6 & for comparing IPv4 & IPv6 values -
            /// CAST is customized for this cases
            ColumnPtr left_column = left_is_ipv6 ? col_with_type_and_name_left.column : castColumn(col_with_type_and_name_left, right_type);
            ColumnPtr right_column
                = right_is_ipv6 ? col_with_type_and_name_right.column : castColumn(col_with_type_and_name_right, left_type);

            return executeGenericIdenticalTypes(left_column.get(), right_column.get());
        }
        if ((isColumnedAsDecimal(left_type) || isColumnedAsDecimal(right_type)))
        {
            // Comparing Date/Date32 and DateTime64 requires implicit conversion,
            if (date_and_time_datetime && (isDateOrDate32(left_type) || isDateOrDate32(right_type)))
            {
                DataTypePtr common_type = getLeastSupertype(DataTypes{left_type, right_type});
                ColumnPtr c0_converted = castColumn(col_with_type_and_name_left, common_type);
                ColumnPtr c1_converted = castColumn(col_with_type_and_name_right, common_type);
                return executeDecimal<Op, Name>(
                    {c0_converted, common_type, "left"}, {c1_converted, common_type, "right"}, params.check_decimal_overflow);
            }

            /// Check does another data type is comparable to Decimal, includes Int and Float.
            if (!allowDecimalComparison(left_type, right_type) && !date_and_time_datetime)
                throw Exception(
                    ErrorCodes::ILLEGAL_TYPE_OF_ARGUMENT,
                    "No operation {} between {} and {}",
                    getName(),
                    left_type->getName(),
                    right_type->getName());
            /// When Decimal comparing to Float32/64/16, we convert both of them into Float64.
            /// Other systems like MySQL and Spark also do as this.
            if (left_is_float || right_is_float)
            {
                const auto converted_type = std::make_shared<DataTypeFloat64>();
                ColumnPtr c0_converted = castColumn(col_with_type_and_name_left, converted_type);
                ColumnPtr c1_converted = castColumn(col_with_type_and_name_right, converted_type);

                auto new_arguments
                    = ColumnsWithTypeAndName{{c0_converted, converted_type, "left"}, {c1_converted, converted_type, "right"}};
                return executeImpl(new_arguments, result_type, input_rows_count);
            }
            return executeDecimal<Op, Name>(col_with_type_and_name_left, col_with_type_and_name_right, params.check_decimal_overflow);
        }
        if (date_and_time_datetime)
        {
            DataTypePtr common_type = getLeastSupertype(DataTypes{left_type, right_type});
            ColumnPtr c0_converted = castColumn(col_with_type_and_name_left, common_type);
            ColumnPtr c1_converted = castColumn(col_with_type_and_name_right, common_type);
            if (!((res = executeNumLeftType<UInt32>(c0_converted.get(), c1_converted.get()))
                  || (res = executeNumLeftType<UInt64>(c0_converted.get(), c1_converted.get()))
                  || (res = executeNumLeftType<Int32>(c0_converted.get(), c1_converted.get()))
                  || (res = executeDecimal<Op, Name>(
                          {c0_converted, common_type, "left"}, {c1_converted, common_type, "right"}, params.check_decimal_overflow))))
                throw Exception(ErrorCodes::LOGICAL_ERROR, "Date related common types can only be UInt32/UInt64/Int32/Decimal");
            return res;
        }
        if (types_equal)
        {
            return executeGenericIdenticalTypes(col_left_untyped, col_right_untyped);
        }

        return executeGeneric(col_with_type_and_name_left, col_with_type_and_name_right);
    }

<<<<<<< HEAD
#if USE_EMBEDDED_COMPILER
    template <typename F>
    static bool castType(const IDataType * type, F && f)
    {
        return castTypeToEither<
            DataTypeUInt8,
            DataTypeUInt16,
            DataTypeUInt32,
            DataTypeUInt64,
            DataTypeInt8,
            DataTypeInt16,
            DataTypeInt32,
            DataTypeInt64,
            DataTypeFloat32,
            DataTypeFloat64>(type, std::forward<F>(f));
    }

    template <typename F>
    static bool castBothTypes(const IDataType * left, const IDataType * right, F && f)
    {
        return castType(left, [&](const auto & left_)
        {
            return castType(right, [&](const auto & right_)
            {
                return f(left_, right_);
            });
        });
    }

    bool isCompilableImpl(const DataTypes & arguments, const DataTypePtr & result_type) const override
    {
        if (2 != arguments.size())
            return false;

        if (!canBeNativeType(*arguments[0]) || !canBeNativeType(*arguments[1]) || !canBeNativeType(*result_type))
            return false;

        WhichDataType data_type_lhs(arguments[0]);
        WhichDataType data_type_rhs(arguments[1]);
        /// TODO support date/date32
        if ((data_type_lhs.isDateOrDate32() || data_type_lhs.isDateTime()) ||
            (data_type_rhs.isDateOrDate32() || data_type_rhs.isDateTime()))
            return false;

        return castBothTypes(arguments[0].get(), arguments[1].get(), [&](const auto & left, const auto & right)
        {
            using LeftDataType = std::decay_t<decltype(left)>;
            using RightDataType = std::decay_t<decltype(right)>;
            using LeftType = typename LeftDataType::FieldType;
            using RightType = typename RightDataType::FieldType;
            using PromotedType = typename NumberTraits::ResultOfIf<LeftType, RightType>::Type;
            if constexpr (
                !std::is_same_v<DataTypeFixedString, LeftDataType> && !std::is_same_v<DataTypeFixedString, RightDataType>
                && !std::is_same_v<DataTypeString, LeftDataType> && !std::is_same_v<DataTypeString, RightDataType>
                && (std::is_integral_v<PromotedType> || std::is_floating_point_v<PromotedType>))
            {
                using OpSpec = Op<typename LeftDataType::FieldType, typename RightDataType::FieldType>;
                return OpSpec::compilable;
            }
            return false;
        });
        return false;
    }

    llvm::Value * compileImpl(llvm::IRBuilderBase & builder, const ValuesWithType & arguments, const DataTypePtr &) const override
    {
        assert(2 == arguments.size());

        llvm::Value * result = nullptr;
        castBothTypes(arguments[0].type.get(), arguments[1].type.get(), [&](const auto & left, const auto & right)
        {
            using LeftDataType = std::decay_t<decltype(left)>;
            using RightDataType = std::decay_t<decltype(right)>;
            using LeftType = typename LeftDataType::FieldType;
            using RightType = typename RightDataType::FieldType;
            using PromotedType = typename NumberTraits::ResultOfIf<LeftType, RightType>::Type;

            if constexpr (
                !std::is_same_v<DataTypeFixedString, LeftDataType> && !std::is_same_v<DataTypeFixedString, RightDataType>
                && !std::is_same_v<DataTypeString, LeftDataType> && !std::is_same_v<DataTypeString, RightDataType>
                && (std::is_integral_v<PromotedType> || std::is_floating_point_v<PromotedType>))
            {
                using OpSpec = Op<typename LeftDataType::FieldType, typename RightDataType::FieldType>;
                if constexpr (OpSpec::compilable)
                {
                    auto promoted_type = std::make_shared<DataTypeNumber<PromotedType>>();
                    auto & b = static_cast<llvm::IRBuilder<> &>(builder);
                    auto * left_value = nativeCast(b, arguments[0], promoted_type);
                    auto * right_value = nativeCast(b, arguments[1], promoted_type);
                    result = b.CreateSelect(
                        CompileOp<Op>::compile(b, left_value, right_value, std::is_signed_v<PromotedType>), b.getInt8(1), b.getInt8(0));
                    return true;
                }
            }
            return false;
        });

        return result;
    }
#endif

=======
    ColumnPtr getConstantResultForNonConstArguments(const ColumnsWithTypeAndName & arguments, const DataTypePtr & result_type) const override
    {
        for (const auto & argument : arguments)
        {
            ColumnPtr column = argument.column;

            if (!column || !isColumnConst(*column))
                continue;

            if (column->isNullAt(0))
                return result_type->createColumnConst(1, Null());
        }

        return nullptr;
    }
>>>>>>> 973b7122
};

}<|MERGE_RESOLUTION|>--- conflicted
+++ resolved
@@ -4,13 +4,9 @@
 #include <Common/TargetSpecific.h>
 #include <Common/assert_cast.h>
 #include <Common/checkStackSize.h>
-<<<<<<< HEAD
 #include <Columns/ColumnArray.h>
-=======
 #include <Common/quoteString.h>
-
 #include <Columns/ColumnsNumber.h>
->>>>>>> 973b7122
 #include <Columns/ColumnConst.h>
 #include <Columns/ColumnDecimal.h>
 #include <Columns/ColumnFixedString.h>
@@ -42,17 +38,15 @@
 #include <Interpreters/Context.h>
 #include <Interpreters/castColumn.h>
 #include <Interpreters/convertFieldToType.h>
-
-<<<<<<< HEAD
+#include <type_traits>
+
 #if USE_EMBEDDED_COMPILER
 #    include <DataTypes/Native.h>
 #    include <Functions/castTypeToEither.h>
 #    include <llvm/IR/IRBuilder.h>
 #endif
 
-=======
-#include <type_traits>
->>>>>>> 973b7122
+
 namespace DB
 {
 
@@ -1515,7 +1509,22 @@
         return executeGeneric(col_with_type_and_name_left, col_with_type_and_name_right);
     }
 
-<<<<<<< HEAD
+    ColumnPtr getConstantResultForNonConstArguments(const ColumnsWithTypeAndName & arguments, const DataTypePtr & result_type) const override
+    {
+        for (const auto & argument : arguments)
+        {
+            ColumnPtr column = argument.column;
+
+            if (!column || !isColumnConst(*column))
+                continue;
+
+            if (column->isNullAt(0))
+                return result_type->createColumnConst(1, Null());
+        }
+
+        return nullptr;
+    }
+
 #if USE_EMBEDDED_COMPILER
     template <typename F>
     static bool castType(const IDataType * type, F && f)
@@ -1616,24 +1625,6 @@
         return result;
     }
 #endif
-
-=======
-    ColumnPtr getConstantResultForNonConstArguments(const ColumnsWithTypeAndName & arguments, const DataTypePtr & result_type) const override
-    {
-        for (const auto & argument : arguments)
-        {
-            ColumnPtr column = argument.column;
-
-            if (!column || !isColumnConst(*column))
-                continue;
-
-            if (column->isNullAt(0))
-                return result_type->createColumnConst(1, Null());
-        }
-
-        return nullptr;
-    }
->>>>>>> 973b7122
 };
 
 }