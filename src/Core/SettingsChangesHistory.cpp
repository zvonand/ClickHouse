#include <Core/Defines.h>
#include <Core/SettingsChangesHistory.h>
#include <IO/ReadBufferFromString.h>
#include <IO/ReadHelpers.h>
#include <boost/algorithm/string.hpp>


namespace DB
{

namespace ErrorCodes
{
    extern const int BAD_ARGUMENTS;
    extern const int LOGICAL_ERROR;
}

ClickHouseVersion::ClickHouseVersion(std::string_view version)
{
    Strings split;
    boost::split(split, version, [](char c){ return c == '.'; });
    components.reserve(split.size());
    if (split.empty())
        throw Exception{ErrorCodes::BAD_ARGUMENTS, "Cannot parse ClickHouse version here: {}", version};

    for (const auto & split_element : split)
    {
        size_t component;
        ReadBufferFromString buf(split_element);
        if (!tryReadIntText(component, buf) || !buf.eof())
            throw Exception{ErrorCodes::BAD_ARGUMENTS, "Cannot parse ClickHouse version here: {}", version};
        components.push_back(component);
    }
}

String ClickHouseVersion::toString() const
{
    return fmt::format("{}", fmt::join(components, "."));
}

static void addSettingsChanges(
    VersionToSettingsChangesMap & settings_changes_history,
    std::string_view version,
    SettingsChangesHistory::SettingsChanges && changes)
{
    /// Forbid duplicate versions
    auto [_, inserted] = settings_changes_history.emplace(ClickHouseVersion(version), std::move(changes));
    if (!inserted)
        throw Exception{ErrorCodes::LOGICAL_ERROR, "Detected duplicate version '{}'", ClickHouseVersion(version).toString()};
}

const VersionToSettingsChangesMap & getSettingsChangesHistory()
{
<<<<<<< HEAD
    static VersionToSettingsChangesMap settings_changes_history;
    static std::once_flag initialized_flag;
    std::call_once(initialized_flag, [&]
    {
        // clang-format off
        /// History of settings changes that controls some backward incompatible changes
        /// across all ClickHouse versions. It maps ClickHouse version to settings changes that were done
        /// in this version. This history contains both changes to existing settings and newly added settings.
        /// Settings changes is a vector of structs
        ///     {setting_name, previous_value, new_value, reason}.
        /// For newly added setting choose the most appropriate previous_value (for example, if new setting
        /// controls new feature and it's 'true' by default, use 'false' as previous_value).
        /// It's used to implement `compatibility` setting (see https://github.com/ClickHouse/ClickHouse/issues/35972)
        /// Note: please check if the key already exists to prevent duplicate entries.
        addSettingsChanges(settings_changes_history, "25.2",
        {
            {"schema_inference_make_json_columns_nullable", false, false, "Allow to infer Nullable(JSON) during schema inference"},
            {"query_plan_use_new_logical_join_step", false, true, "Enable new step"},
            {"postgresql_fault_injection_probability", 0., 0., "New setting"},
            {"apply_settings_from_server", false, true, "Client-side code (e.g. INSERT input parsing and query output formatting) will use the same settings as the server, including settings from server config."},
            {"merge_tree_use_deserialization_prefixes_cache", true, true, "A new setting to control the usage of deserialization prefixes cache in MergeTree"},
            {"merge_tree_use_prefixes_deserialization_thread_pool", true, true, "A new setting controlling the usage of the thread pool for parallel prefixes deserialization in MergeTree"},
            {"optimize_and_compare_chain", false, true, "A new setting"},
            {"enable_adaptive_memory_spill_scheduler", false, false, "New setting. Enable spill memory data into external storage adaptively."},
            {"output_format_parquet_write_bloom_filter", false, true, "Added support for writing Parquet bloom filters."},
            {"output_format_parquet_bloom_filter_bits_per_value", 10.5, 10.5, "New setting."},
            {"output_format_parquet_bloom_filter_flush_threshold_bytes", 128 * 1024 * 1024, 128 * 1024 * 1024, "New setting."},
            {"output_format_pretty_max_rows", 10000, 1000, "It is better for usability - less amount to scroll."},
            {"restore_replicated_merge_tree_to_shared_merge_tree", false, false, "New setting."},
            {"parallel_replicas_only_with_analyzer", true, true, "Parallel replicas is supported only with analyzer enabled"},
            {"s3_allow_multipart_copy", true, true, "New setting."},
        });
        addSettingsChanges(settings_changes_history, "25.1",
        {
            /// Release closed. Please use 25.2
            {"allow_not_comparable_types_in_order_by", true, false, "Don't allow not comparable types in order by by default"},
            {"allow_not_comparable_types_in_comparison_functions", true, false, "Don't allow not comparable types in comparison functions by default"},
            {"output_format_json_pretty_print", false, true, "Print values in a pretty format in JSON output format by default"},
            {"allow_experimental_ts_to_grid_aggregate_function", false, false, "Cloud only"},
            {"formatdatetime_f_prints_scale_number_of_digits", true, false, "New setting."},
            {"distributed_cache_connect_max_tries", 20, 20, "Cloud only"},
            {"query_plan_use_new_logical_join_step", false, false, "New join step, internal change"},
            {"distributed_cache_min_bytes_for_seek", false, false, "New private setting."},
            {"use_iceberg_partition_pruning", false, false, "New setting"},
            {"max_bytes_ratio_before_external_group_by", 0.0, 0.5, "Enable automatic spilling to disk by default."},
            {"max_bytes_ratio_before_external_sort", 0.0, 0.5, "Enable automatic spilling to disk by default."},
            {"min_external_sort_block_bytes", 0., 100_MiB, "New setting."},
            {"s3queue_migrate_old_metadata_to_buckets", false, false, "New setting."},
            {"distributed_cache_pool_behaviour_on_limit", "allocate_bypassing_pool", "wait", "Cloud only"},
            {"use_hive_partitioning", false, true, "Enabled the setting by default."},
            {"query_plan_try_use_vector_search", false, true, "New setting."},
            {"short_circuit_function_evaluation_for_nulls", false, true, "Allow to execute functions with Nullable arguments only on rows with non-NULL values in all arguments"},
            {"short_circuit_function_evaluation_for_nulls_threshold", 1.0, 1.0, "Ratio threshold of NULL values to execute functions with Nullable arguments only on rows with non-NULL values in all arguments. Applies when setting short_circuit_function_evaluation_for_nulls is enabled."},
            {"output_format_orc_writer_time_zone_name", "GMT", "GMT", "The time zone name for ORC writer, the default ORC writer's time zone is GMT."},
            {"output_format_pretty_highlight_trailing_spaces", false, true, "A new setting."},
            {"allow_experimental_bfloat16_type", false, true, "Add new BFloat16 type"},
            {"allow_push_predicate_ast_for_distributed_subqueries", false, true, "A new setting"},
            {"output_format_pretty_squash_consecutive_ms", 0, 50, "Add new setting"},
            {"output_format_pretty_squash_max_wait_ms", 0, 1000, "Add new setting"},
            {"output_format_pretty_max_column_name_width_cut_to", 0, 24, "A new setting"},
            {"output_format_pretty_max_column_name_width_min_chars_to_cut", 0, 4, "A new setting"},
            {"output_format_pretty_multiline_fields", false, true, "A new setting"},
            {"output_format_pretty_fallback_to_vertical", false, true, "A new setting"},
            {"output_format_pretty_fallback_to_vertical_max_rows_per_chunk", 0, 100, "A new setting"},
            {"output_format_pretty_fallback_to_vertical_min_columns", 0, 5, "A new setting"},
            {"output_format_pretty_fallback_to_vertical_min_table_width", 0, 250, "A new setting"},
            {"merge_table_max_tables_to_look_for_schema_inference", 1, 1000, "A new setting"},
            {"max_autoincrement_series", 1000, 1000, "A new setting"},
            {"validate_enum_literals_in_operators", false, false, "A new setting"},
            {"allow_experimental_kusto_dialect", true, false, "A new setting"},
            {"allow_experimental_prql_dialect", true, false, "A new setting"},
            {"h3togeo_lon_lat_result_order", true, false, "A new setting"},
            {"max_parallel_replicas", 1, 1000, "Use up to 1000 parallel replicas by default."},
            {"allow_general_join_planning", false, true, "Allow more general join planning algorithm when hash join algorithm is enabled."},
            {"optimize_extract_common_expressions", false, true, "Optimize WHERE, PREWHERE, ON, HAVING and QUALIFY expressions by extracting common expressions out from disjunction of conjunctions."},
            /// Release closed. Please use 25.2
        });
        addSettingsChanges(settings_changes_history, "24.12",
        {
            /// Release closed. Please use 25.1
=======
    {"24.12.2.20000",
        // Altinity Antalya modifications
        {
            {"input_format_parquet_use_metadata_cache", true, true, "New setting, turned ON by default"}, // https://github.com/Altinity/ClickHouse/pull/586
        }
    },
    {"24.12",
        {
>>>>>>> 1bd3a359
            {"allow_experimental_database_iceberg", false, false, "New setting."},
            {"shared_merge_tree_sync_parts_on_partition_operations", 1, 1, "New setting. By default parts are always synchronized"},
            {"query_plan_join_swap_table", "false", "auto", "New setting. Right table was always chosen before."},
            {"max_size_to_preallocate_for_aggregation", 100'000'000, 1'000'000'000'000, "Enable optimisation for bigger tables."},
            {"max_size_to_preallocate_for_joins", 100'000'000, 1'000'000'000'000, "Enable optimisation for bigger tables."},
            {"max_bytes_ratio_before_external_group_by", 0., 0., "New setting."},
            {"optimize_extract_common_expressions", false, false, "Introduce setting to optimize WHERE, PREWHERE, ON, HAVING and QUALIFY expressions by extracting common expressions out from disjunction of conjunctions."},
            {"max_bytes_ratio_before_external_sort", 0., 0., "New setting."},
            {"use_async_executor_for_materialized_views", false, false, "New setting."},
            {"http_response_headers", "", "", "New setting."},
            {"output_format_parquet_datetime_as_uint32", true, false, "Write DateTime as DateTime64(3) instead of UInt32 (these are the two Parquet types closest to DateTime)."},
            {"skip_redundant_aliases_in_udf", false, false, "When enabled, this allows you to use the same user defined function several times for several materialized columns in the same table."},
            {"parallel_replicas_index_analysis_only_on_coordinator", true, true, "Index analysis done only on replica-coordinator and skipped on other replicas. Effective only with enabled parallel_replicas_local_plan"}, // enabling it was moved to 24.10
            {"least_greatest_legacy_null_behavior", true, false, "New setting"},
<<<<<<< HEAD
            {"use_concurrency_control", false, true, "Enable concurrency control by default"},
            {"join_algorithm", "default", "direct,parallel_hash,hash", "'default' was deprecated in favor of explicitly specified join algorithms, also parallel_hash is now preferred over hash"},
            /// Release closed. Please use 25.1
        });
        addSettingsChanges(settings_changes_history, "24.11",
=======
            {"object_storage_cluster", "", "", "New setting"},
            {"object_storage_max_nodes", 0, 0, "New setting"},
        }
    },
    {"24.11",
>>>>>>> 1bd3a359
        {
            {"validate_mutation_query", false, true, "New setting to validate mutation queries by default."},
            {"enable_job_stack_trace", false, true, "Enable by default collecting stack traces from job's scheduling."},
            {"allow_suspicious_types_in_group_by", true, false, "Don't allow Variant/Dynamic types in GROUP BY by default"},
            {"allow_suspicious_types_in_order_by", true, false, "Don't allow Variant/Dynamic types in ORDER BY by default"},
            {"distributed_cache_discard_connection_if_unread_data", true, true, "New setting"},
            {"filesystem_cache_enable_background_download_for_metadata_files_in_packed_storage", true, true, "New setting"},
            {"filesystem_cache_enable_background_download_during_fetch", true, true, "New setting"},
            {"azure_check_objects_after_upload", false, false, "Check each uploaded object in azure blob storage to be sure that upload was successful"},
            {"backup_restore_keeper_max_retries", 20, 1000, "Should be big enough so the whole operation BACKUP or RESTORE operation won't fail because of a temporary [Zoo]Keeper failure in the middle of it."},
            {"backup_restore_failure_after_host_disconnected_for_seconds", 0, 3600, "New setting."},
            {"backup_restore_keeper_max_retries_while_initializing", 0, 20, "New setting."},
            {"backup_restore_keeper_max_retries_while_handling_error", 0, 20, "New setting."},
            {"backup_restore_finish_timeout_after_error_sec", 0, 180, "New setting."},
            {"query_plan_merge_filters", false, true, "Allow to merge filters in the query plan. This is required to properly support filter-push-down with a new analyzer."},
            {"parallel_replicas_local_plan", false, true, "Use local plan for local replica in a query with parallel replicas"},
            {"merge_tree_use_v1_object_and_dynamic_serialization", true, false, "Add new serialization V2 version for JSON and Dynamic types"},
            {"min_joined_block_size_bytes", 524288, 524288, "New setting."},
            {"allow_experimental_bfloat16_type", false, false, "Add new experimental BFloat16 type"},
            {"filesystem_cache_skip_download_if_exceeds_per_query_cache_write_limit", 1, 1, "Rename of setting skip_download_if_exceeds_query_cache_limit"},
            {"filesystem_cache_prefer_bigger_buffer_size", true, true, "New setting"},
            {"read_in_order_use_virtual_row", false, false, "Use virtual row while reading in order of primary key or its monotonic function fashion. It is useful when searching over multiple parts as only relevant ones are touched."},
            {"s3_skip_empty_files", false, true, "We hope it will provide better UX"},
            {"filesystem_cache_boundary_alignment", 0, 0, "New setting"},
            {"push_external_roles_in_interserver_queries", false, true, "New setting."},
            {"enable_variant_type", false, false, "Add alias to allow_experimental_variant_type"},
            {"enable_dynamic_type", false, false, "Add alias to allow_experimental_dynamic_type"},
            {"enable_json_type", false, false, "Add alias to allow_experimental_json_type"},
        });
        addSettingsChanges(settings_changes_history, "24.10",
        {
            {"query_metric_log_interval", 0, -1, "New setting."},
            {"enforce_strict_identifier_format", false, false, "New setting."},
            {"enable_parsing_to_custom_serialization", false, true, "New setting"},
            {"mongodb_throw_on_unsupported_query", false, true, "New setting."},
            {"enable_parallel_replicas", false, false, "Parallel replicas with read tasks became the Beta tier feature."},
            {"parallel_replicas_mode", "read_tasks", "read_tasks", "This setting was introduced as a part of making parallel replicas feature Beta"},
            {"filesystem_cache_name", "", "", "Filesystem cache name to use for stateless table engines or data lakes"},
            {"restore_replace_external_dictionary_source_to_null", false, false, "New setting."},
            {"show_create_query_identifier_quoting_rule", "when_necessary", "when_necessary", "New setting."},
            {"show_create_query_identifier_quoting_style", "Backticks", "Backticks", "New setting."},
            {"merge_tree_min_read_task_size", 8, 8, "New setting"},
            {"merge_tree_min_rows_for_concurrent_read_for_remote_filesystem", (20 * 8192), 0, "Setting is deprecated"},
            {"merge_tree_min_bytes_for_concurrent_read_for_remote_filesystem", (24 * 10 * 1024 * 1024), 0, "Setting is deprecated"},
            {"implicit_select", false, false, "A new setting."},
            {"output_format_native_write_json_as_string", false, false, "Add new setting to allow write JSON column as single String column in Native format"},
            {"output_format_binary_write_json_as_string", false, false, "Add new setting to write values of JSON type as JSON string in RowBinary output format"},
            {"input_format_binary_read_json_as_string", false, false, "Add new setting to read values of JSON type as JSON string in RowBinary input format"},
            {"min_free_disk_bytes_to_perform_insert", 0, 0, "New setting."},
            {"min_free_disk_ratio_to_perform_insert", 0.0, 0.0, "New setting."},
            {"parallel_replicas_local_plan", false, true, "Use local plan for local replica in a query with parallel replicas"},
            {"enable_named_columns_in_function_tuple", false, false, "Disabled pending usability improvements"},
            {"cloud_mode_database_engine", 1, 1, "A setting for ClickHouse Cloud"},
            {"allow_experimental_shared_set_join", 0, 0, "A setting for ClickHouse Cloud"},
            {"read_through_distributed_cache", 0, 0, "A setting for ClickHouse Cloud"},
            {"write_through_distributed_cache", 0, 0, "A setting for ClickHouse Cloud"},
            {"distributed_cache_throw_on_error", 0, 0, "A setting for ClickHouse Cloud"},
            {"distributed_cache_log_mode", "on_error", "on_error", "A setting for ClickHouse Cloud"},
            {"distributed_cache_fetch_metrics_only_from_current_az", 1, 1, "A setting for ClickHouse Cloud"},
            {"distributed_cache_connect_max_tries", 20, 20, "A setting for ClickHouse Cloud"},
            {"distributed_cache_receive_response_wait_milliseconds", 60000, 60000, "A setting for ClickHouse Cloud"},
            {"distributed_cache_receive_timeout_milliseconds", 10000, 10000, "A setting for ClickHouse Cloud"},
            {"distributed_cache_wait_connection_from_pool_milliseconds", 100, 100, "A setting for ClickHouse Cloud"},
            {"distributed_cache_bypass_connection_pool", 0, 0, "A setting for ClickHouse Cloud"},
            {"distributed_cache_pool_behaviour_on_limit", "allocate_bypassing_pool", "allocate_bypassing_pool", "A setting for ClickHouse Cloud"},
            {"distributed_cache_read_alignment", 0, 0, "A setting for ClickHouse Cloud"},
            {"distributed_cache_max_unacked_inflight_packets", 10, 10, "A setting for ClickHouse Cloud"},
            {"distributed_cache_data_packet_ack_window", 5, 5, "A setting for ClickHouse Cloud"},
            {"input_format_parquet_enable_row_group_prefetch", false, true, "Enable row group prefetching during parquet parsing. Currently, only single-threaded parsing can prefetch."},
            {"input_format_orc_dictionary_as_low_cardinality", false, true, "Treat ORC dictionary encoded columns as LowCardinality columns while reading ORC files"},
            {"allow_experimental_refreshable_materialized_view", false, true, "Not experimental anymore"},
            {"max_parts_to_move", 0, 1000, "New setting"},
            {"hnsw_candidate_list_size_for_search", 64, 256, "New setting. Previously, the value was optionally specified in CREATE INDEX and 64 by default."},
            {"allow_reorder_prewhere_conditions", true, true, "New setting"},
            {"input_format_parquet_bloom_filter_push_down", false, true, "When reading Parquet files, skip whole row groups based on the WHERE/PREWHERE expressions and bloom filter in the Parquet metadata."},
            {"date_time_64_output_format_cut_trailing_zeros_align_to_groups_of_thousands", false, false, "Dynamically trim the trailing zeros of datetime64 values to adjust the output scale to (0, 3, 6), corresponding to 'seconds', 'milliseconds', and 'microseconds'."},
            {"parallel_replicas_index_analysis_only_on_coordinator", false, true, "Index analysis done only on replica-coordinator and skipped on other replicas. Effective only with enabled parallel_replicas_local_plan"},
            {"distributed_cache_discard_connection_if_unread_data", true, true, "New setting"},
            {"azure_check_objects_after_upload", false, false, "Check each uploaded object in azure blob storage to be sure that upload was successful"},
            {"backup_restore_keeper_max_retries", 20, 1000, "Should be big enough so the whole operation BACKUP or RESTORE operation won't fail because of a temporary [Zoo]Keeper failure in the middle of it."},
            {"backup_restore_failure_after_host_disconnected_for_seconds", 0, 3600, "New setting."},
            {"backup_restore_keeper_max_retries_while_initializing", 0, 20, "New setting."},
            {"backup_restore_keeper_max_retries_while_handling_error", 0, 20, "New setting."},
            {"backup_restore_finish_timeout_after_error_sec", 0, 180, "New setting."},
        });
        addSettingsChanges(settings_changes_history, "24.9",
        {
            {"output_format_orc_dictionary_key_size_threshold", 0.0, 0.0, "For a string column in ORC output format, if the number of distinct values is greater than this fraction of the total number of non-null rows, turn off dictionary encoding. Otherwise dictionary encoding is enabled"},
            {"input_format_json_empty_as_default", false, false, "Added new setting to allow to treat empty fields in JSON input as default values."},
            {"input_format_try_infer_variants", false, false, "Try to infer Variant type in text formats when there is more than one possible type for column/array elements"},
            {"join_output_by_rowlist_perkey_rows_threshold", 0, 5, "The lower limit of per-key average rows in the right table to determine whether to output by row list in hash join."},
            {"create_if_not_exists", false, false, "New setting."},
            {"allow_materialized_view_with_bad_select", true, true, "Support (but not enable yet) stricter validation in CREATE MATERIALIZED VIEW"},
            {"parallel_replicas_mark_segment_size", 128, 0, "Value for this setting now determined automatically"},
            {"database_replicated_allow_replicated_engine_arguments", 1, 0, "Don't allow explicit arguments by default"},
            {"database_replicated_allow_explicit_uuid", 1, 0, "Added a new setting to disallow explicitly specifying table UUID"},
            {"parallel_replicas_local_plan", false, false, "Use local plan for local replica in a query with parallel replicas"},
            {"join_to_sort_minimum_perkey_rows", 0, 40, "The lower limit of per-key average rows in the right table to determine whether to rerange the right table by key in left or inner join. This setting ensures that the optimization is not applied for sparse table keys"},
            {"join_to_sort_maximum_table_rows", 0, 10000, "The maximum number of rows in the right table to determine whether to rerange the right table by key in left or inner join"},
            {"allow_experimental_join_right_table_sorting", false, false, "If it is set to true, and the conditions of `join_to_sort_minimum_perkey_rows` and `join_to_sort_maximum_table_rows` are met, rerange the right table by key to improve the performance in left or inner hash join"},
            {"mongodb_throw_on_unsupported_query", false, true, "New setting."},
            {"min_free_disk_bytes_to_perform_insert", 0, 0, "Maintain some free disk space bytes from inserts while still allowing for temporary writing."},
            {"min_free_disk_ratio_to_perform_insert", 0.0, 0.0, "Maintain some free disk space bytes expressed as ratio to total disk space from inserts while still allowing for temporary writing."},
        });
        addSettingsChanges(settings_changes_history, "24.8",
        {
            {"rows_before_aggregation", false, false, "Provide exact value for rows_before_aggregation statistic, represents the number of rows read before aggregation"},
            {"restore_replace_external_table_functions_to_null", false, false, "New setting."},
            {"restore_replace_external_engines_to_null", false, false, "New setting."},
            {"input_format_json_max_depth", 1000000, 1000, "It was unlimited in previous versions, but that was unsafe."},
            {"merge_tree_min_bytes_per_task_for_remote_reading", 4194304, 2097152, "Value is unified with `filesystem_prefetch_min_bytes_for_single_read_task`"},
            {"use_hive_partitioning", false, false, "Allows to use hive partitioning for File, URL, S3, AzureBlobStorage and HDFS engines."},
            {"allow_experimental_kafka_offsets_storage_in_keeper", false, false, "Allow the usage of experimental Kafka storage engine that stores the committed offsets in ClickHouse Keeper"},
            {"allow_archive_path_syntax", true, true, "Added new setting to allow disabling archive path syntax."},
            {"query_cache_tag", "", "", "New setting for labeling query cache settings."},
            {"allow_experimental_time_series_table", false, false, "Added new setting to allow the TimeSeries table engine"},
            {"enable_analyzer", 1, 1, "Added an alias to a setting `allow_experimental_analyzer`."},
            {"optimize_functions_to_subcolumns", false, true, "Enabled settings by default"},
            {"allow_experimental_json_type", false, false, "Add new experimental JSON type"},
            {"use_json_alias_for_old_object_type", true, false, "Use JSON type alias to create new JSON type"},
            {"type_json_skip_duplicated_paths", false, false, "Allow to skip duplicated paths during JSON parsing"},
            {"allow_experimental_vector_similarity_index", false, false, "Added new setting to allow experimental vector similarity indexes"},
            {"input_format_try_infer_datetimes_only_datetime64", true, false, "Allow to infer DateTime instead of DateTime64 in data formats"},
        });
        addSettingsChanges(settings_changes_history, "24.7",
        {
            {"output_format_parquet_write_page_index", false, true, "Add a possibility to write page index into parquet files."},
            {"output_format_binary_encode_types_in_binary_format", false, false, "Added new setting to allow to write type names in binary format in RowBinaryWithNamesAndTypes output format"},
            {"input_format_binary_decode_types_in_binary_format", false, false, "Added new setting to allow to read type names in binary format in RowBinaryWithNamesAndTypes input format"},
            {"output_format_native_encode_types_in_binary_format", false, false, "Added new setting to allow to write type names in binary format in Native output format"},
            {"input_format_native_decode_types_in_binary_format", false, false, "Added new setting to allow to read type names in binary format in Native output format"},
            {"read_in_order_use_buffering", false, true, "Use buffering before merging while reading in order of primary key"},
            {"enable_named_columns_in_function_tuple", false, false, "Generate named tuples in function tuple() when all names are unique and can be treated as unquoted identifiers."},
            {"optimize_trivial_insert_select", true, false, "The optimization does not make sense in many cases."},
            {"dictionary_validate_primary_key_type", false, false, "Validate primary key type for dictionaries. By default id type for simple layouts will be implicitly converted to UInt64."},
            {"collect_hash_table_stats_during_joins", false, true, "New setting."},
            {"max_size_to_preallocate_for_joins", 0, 100'000'000, "New setting."},
            {"input_format_orc_reader_time_zone_name", "GMT", "GMT", "The time zone name for ORC row reader, the default ORC row reader's time zone is GMT."},
            {"database_replicated_allow_heavy_create", true, false, "Long-running DDL queries (CREATE AS SELECT and POPULATE) for Replicated database engine was forbidden"},
            {"query_plan_merge_filters", false, false, "Allow to merge filters in the query plan"},
            {"azure_sdk_max_retries", 10, 10, "Maximum number of retries in azure sdk"},
            {"azure_sdk_retry_initial_backoff_ms", 10, 10, "Minimal backoff between retries in azure sdk"},
            {"azure_sdk_retry_max_backoff_ms", 1000, 1000, "Maximal backoff between retries in azure sdk"},
            {"ignore_on_cluster_for_replicated_named_collections_queries", false, false, "Ignore ON CLUSTER clause for replicated named collections management queries."},
            {"backup_restore_s3_retry_attempts", 1000,1000, "Setting for Aws::Client::RetryStrategy, Aws::Client does retries itself, 0 means no retries. It takes place only for backup/restore."},
            {"postgresql_connection_attempt_timeout", 2, 2, "Allow to control 'connect_timeout' parameter of PostgreSQL connection."},
            {"postgresql_connection_pool_retries", 2, 2, "Allow to control the number of retries in PostgreSQL connection pool."}
        });
        addSettingsChanges(settings_changes_history, "24.6",
        {
            {"materialize_skip_indexes_on_insert", true, true, "Added new setting to allow to disable materialization of skip indexes on insert"},
            {"materialize_statistics_on_insert", true, true, "Added new setting to allow to disable materialization of statistics on insert"},
            {"input_format_parquet_use_native_reader", false, false, "When reading Parquet files, to use native reader instead of arrow reader."},
            {"hdfs_throw_on_zero_files_match", false, false, "Allow to throw an error when ListObjects request cannot match any files in HDFS engine instead of empty query result"},
            {"azure_throw_on_zero_files_match", false, false, "Allow to throw an error when ListObjects request cannot match any files in AzureBlobStorage engine instead of empty query result"},
            {"s3_validate_request_settings", true, true, "Allow to disable S3 request settings validation"},
            {"allow_experimental_full_text_index", false, false, "Enable experimental full-text index"},
            {"azure_skip_empty_files", false, false, "Allow to skip empty files in azure table engine"},
            {"hdfs_ignore_file_doesnt_exist", false, false, "Allow to return 0 rows when the requested files don't exist instead of throwing an exception in HDFS table engine"},
            {"azure_ignore_file_doesnt_exist", false, false, "Allow to return 0 rows when the requested files don't exist instead of throwing an exception in AzureBlobStorage table engine"},
            {"s3_ignore_file_doesnt_exist", false, false, "Allow to return 0 rows when the requested files don't exist instead of throwing an exception in S3 table engine"},
            {"s3_max_part_number", 10000, 10000, "Maximum part number number for s3 upload part"},
            {"s3_max_single_operation_copy_size", 32 * 1024 * 1024, 32 * 1024 * 1024, "Maximum size for a single copy operation in s3"},
            {"input_format_parquet_max_block_size", 8192, DEFAULT_BLOCK_SIZE, "Increase block size for parquet reader."},
            {"input_format_parquet_prefer_block_bytes", 0, DEFAULT_BLOCK_SIZE * 256, "Average block bytes output by parquet reader."},
            {"enable_blob_storage_log", true, true, "Write information about blob storage operations to system.blob_storage_log table"},
            {"allow_deprecated_snowflake_conversion_functions", true, false, "Disabled deprecated functions snowflakeToDateTime[64] and dateTime[64]ToSnowflake."},
            {"allow_statistic_optimize", false, false, "Old setting which popped up here being renamed."},
            {"allow_experimental_statistic", false, false, "Old setting which popped up here being renamed."},
            {"allow_statistics_optimize", false, false, "The setting was renamed. The previous name is `allow_statistic_optimize`."},
            {"allow_experimental_statistics", false, false, "The setting was renamed. The previous name is `allow_experimental_statistic`."},
            {"enable_vertical_final", false, true, "Enable vertical final by default again after fixing bug"},
            {"parallel_replicas_custom_key_range_lower", 0, 0, "Add settings to control the range filter when using parallel replicas with dynamic shards"},
            {"parallel_replicas_custom_key_range_upper", 0, 0, "Add settings to control the range filter when using parallel replicas with dynamic shards. A value of 0 disables the upper limit"},
            {"output_format_pretty_display_footer_column_names", 0, 1, "Add a setting to display column names in the footer if there are many rows. Threshold value is controlled by output_format_pretty_display_footer_column_names_min_rows."},
            {"output_format_pretty_display_footer_column_names_min_rows", 0, 50, "Add a setting to control the threshold value for setting output_format_pretty_display_footer_column_names_min_rows. Default 50."},
            {"output_format_csv_serialize_tuple_into_separate_columns", true, true, "A new way of how interpret tuples in CSV format was added."},
            {"input_format_csv_deserialize_separate_columns_into_tuple", true, true, "A new way of how interpret tuples in CSV format was added."},
            {"input_format_csv_try_infer_strings_from_quoted_tuples", true, true, "A new way of how interpret tuples in CSV format was added."},
        });
        addSettingsChanges(settings_changes_history, "24.5",
        {
            {"allow_deprecated_error_prone_window_functions", true, false, "Allow usage of deprecated error prone window functions (neighbor, runningAccumulate, runningDifferenceStartingWithFirstValue, runningDifference)"},
            {"allow_experimental_join_condition", false, false, "Support join with inequal conditions which involve columns from both left and right table. e.g. t1.y < t2.y."},
            {"input_format_tsv_crlf_end_of_line", false, false, "Enables reading of CRLF line endings with TSV formats"},
            {"output_format_parquet_use_custom_encoder", false, true, "Enable custom Parquet encoder."},
            {"cross_join_min_rows_to_compress", 0, 10000000, "Minimal count of rows to compress block in CROSS JOIN. Zero value means - disable this threshold. This block is compressed when any of the two thresholds (by rows or by bytes) are reached."},
            {"cross_join_min_bytes_to_compress", 0, 1_GiB, "Minimal size of block to compress in CROSS JOIN. Zero value means - disable this threshold. This block is compressed when any of the two thresholds (by rows or by bytes) are reached."},
            {"http_max_chunk_size", 0, 0, "Internal limitation"},
            {"prefer_external_sort_block_bytes", 0, DEFAULT_BLOCK_SIZE * 256, "Prefer maximum block bytes for external sort, reduce the memory usage during merging."},
            {"input_format_force_null_for_omitted_fields", false, false, "Disable type-defaults for omitted fields when needed"},
            {"cast_string_to_dynamic_use_inference", false, false, "Add setting to allow converting String to Dynamic through parsing"},
            {"allow_experimental_dynamic_type", false, false, "Add new experimental Dynamic type"},
            {"azure_max_blocks_in_multipart_upload", 50000, 50000, "Maximum number of blocks in multipart upload for Azure."},
            {"allow_archive_path_syntax", false, true, "Added new setting to allow disabling archive path syntax."},
        });
        addSettingsChanges(settings_changes_history, "24.4",
        {
            {"input_format_json_throw_on_bad_escape_sequence", true, true, "Allow to save JSON strings with bad escape sequences"},
            {"max_parsing_threads", 0, 0, "Add a separate setting to control number of threads in parallel parsing from files"},
            {"ignore_drop_queries_probability", 0, 0, "Allow to ignore drop queries in server with specified probability for testing purposes"},
            {"lightweight_deletes_sync", 2, 2, "The same as 'mutation_sync', but controls only execution of lightweight deletes"},
            {"query_cache_system_table_handling", "save", "throw", "The query cache no longer caches results of queries against system tables"},
            {"input_format_json_ignore_unnecessary_fields", false, true, "Ignore unnecessary fields and not parse them. Enabling this may not throw exceptions on json strings of invalid format or with duplicated fields"},
            {"input_format_hive_text_allow_variable_number_of_columns", false, true, "Ignore extra columns in Hive Text input (if file has more columns than expected) and treat missing fields in Hive Text input as default values."},
            {"allow_experimental_database_replicated", false, true, "Database engine Replicated is now in Beta stage"},
            {"temporary_data_in_cache_reserve_space_wait_lock_timeout_milliseconds", (10 * 60 * 1000), (10 * 60 * 1000), "Wait time to lock cache for sapce reservation in temporary data in filesystem cache"},
            {"optimize_rewrite_sum_if_to_count_if", false, true, "Only available for the analyzer, where it works correctly"},
            {"azure_allow_parallel_part_upload", "true", "true", "Use multiple threads for azure multipart upload."},
            {"max_recursive_cte_evaluation_depth", DBMS_RECURSIVE_CTE_MAX_EVALUATION_DEPTH, DBMS_RECURSIVE_CTE_MAX_EVALUATION_DEPTH, "Maximum limit on recursive CTE evaluation depth"},
            {"query_plan_convert_outer_join_to_inner_join", false, true, "Allow to convert OUTER JOIN to INNER JOIN if filter after JOIN always filters default values"},
        });
        addSettingsChanges(settings_changes_history, "24.3",
        {
            {"s3_connect_timeout_ms", 1000, 1000, "Introduce new dedicated setting for s3 connection timeout"},
            {"allow_experimental_shared_merge_tree", false, true, "The setting is obsolete"},
            {"use_page_cache_for_disks_without_file_cache", false, false, "Added userspace page cache"},
            {"read_from_page_cache_if_exists_otherwise_bypass_cache", false, false, "Added userspace page cache"},
            {"page_cache_inject_eviction", false, false, "Added userspace page cache"},
            {"default_table_engine", "None", "MergeTree", "Set default table engine to MergeTree for better usability"},
            {"input_format_json_use_string_type_for_ambiguous_paths_in_named_tuples_inference_from_objects", false, false, "Allow to use String type for ambiguous paths during named tuple inference from JSON objects"},
            {"traverse_shadow_remote_data_paths", false, false, "Traverse shadow directory when query system.remote_data_paths."},
            {"throw_if_deduplication_in_dependent_materialized_views_enabled_with_async_insert", false, true, "Deduplication in dependent materialized view cannot work together with async inserts."},
            {"parallel_replicas_allow_in_with_subquery", false, true, "If true, subquery for IN will be executed on every follower replica"},
            {"log_processors_profiles", false, true, "Enable by default"},
            {"function_locate_has_mysql_compatible_argument_order", false, true, "Increase compatibility with MySQL's locate function."},
            {"allow_suspicious_primary_key", true, false, "Forbid suspicious PRIMARY KEY/ORDER BY for MergeTree (i.e. SimpleAggregateFunction)"},
            {"filesystem_cache_reserve_space_wait_lock_timeout_milliseconds", 1000, 1000, "Wait time to lock cache for sapce reservation in filesystem cache"},
            {"max_parser_backtracks", 0, 1000000, "Limiting the complexity of parsing"},
            {"analyzer_compatibility_join_using_top_level_identifier", false, false, "Force to resolve identifier in JOIN USING from projection"},
            {"distributed_insert_skip_read_only_replicas", false, false, "If true, INSERT into Distributed will skip read-only replicas"},
            {"keeper_max_retries", 10, 10, "Max retries for general keeper operations"},
            {"keeper_retry_initial_backoff_ms", 100, 100, "Initial backoff timeout for general keeper operations"},
            {"keeper_retry_max_backoff_ms", 5000, 5000, "Max backoff timeout for general keeper operations"},
            {"s3queue_allow_experimental_sharded_mode", false, false, "Enable experimental sharded mode of S3Queue table engine. It is experimental because it will be rewritten"},
            {"allow_experimental_analyzer", false, true, "Enable analyzer and planner by default."},
            {"merge_tree_read_split_ranges_into_intersecting_and_non_intersecting_injection_probability", 0.0, 0.0, "For testing of `PartsSplitter` - split read ranges into intersecting and non intersecting every time you read from MergeTree with the specified probability."},
            {"allow_get_client_http_header", false, false, "Introduced a new function."},
            {"output_format_pretty_row_numbers", false, true, "It is better for usability."},
            {"output_format_pretty_max_value_width_apply_for_single_value", true, false, "Single values in Pretty formats won't be cut."},
            {"output_format_parquet_string_as_string", false, true, "ClickHouse allows arbitrary binary data in the String data type, which is typically UTF-8. Parquet/ORC/Arrow Strings only support UTF-8. That's why you can choose which Arrow's data type to use for the ClickHouse String data type - String or Binary. While Binary would be more correct and compatible, using String by default will correspond to user expectations in most cases."},
            {"output_format_orc_string_as_string", false, true, "ClickHouse allows arbitrary binary data in the String data type, which is typically UTF-8. Parquet/ORC/Arrow Strings only support UTF-8. That's why you can choose which Arrow's data type to use for the ClickHouse String data type - String or Binary. While Binary would be more correct and compatible, using String by default will correspond to user expectations in most cases."},
            {"output_format_arrow_string_as_string", false, true, "ClickHouse allows arbitrary binary data in the String data type, which is typically UTF-8. Parquet/ORC/Arrow Strings only support UTF-8. That's why you can choose which Arrow's data type to use for the ClickHouse String data type - String or Binary. While Binary would be more correct and compatible, using String by default will correspond to user expectations in most cases."},
            {"output_format_parquet_compression_method", "lz4", "zstd", "Parquet/ORC/Arrow support many compression methods, including lz4 and zstd. ClickHouse supports each and every compression method. Some inferior tools, such as 'duckdb', lack support for the faster `lz4` compression method, that's why we set zstd by default."},
            {"output_format_orc_compression_method", "lz4", "zstd", "Parquet/ORC/Arrow support many compression methods, including lz4 and zstd. ClickHouse supports each and every compression method. Some inferior tools, such as 'duckdb', lack support for the faster `lz4` compression method, that's why we set zstd by default."},
            {"output_format_pretty_highlight_digit_groups", false, true, "If enabled and if output is a terminal, highlight every digit corresponding to the number of thousands, millions, etc. with underline."},
            {"geo_distance_returns_float64_on_float64_arguments", false, true, "Increase the default precision."},
            {"azure_max_inflight_parts_for_one_file", 20, 20, "The maximum number of a concurrent loaded parts in multipart upload request. 0 means unlimited."},
            {"azure_strict_upload_part_size", 0, 0, "The exact size of part to upload during multipart upload to Azure blob storage."},
            {"azure_min_upload_part_size", 16*1024*1024, 16*1024*1024, "The minimum size of part to upload during multipart upload to Azure blob storage."},
            {"azure_max_upload_part_size", 5ull*1024*1024*1024, 5ull*1024*1024*1024, "The maximum size of part to upload during multipart upload to Azure blob storage."},
            {"azure_upload_part_size_multiply_factor", 2, 2, "Multiply azure_min_upload_part_size by this factor each time azure_multiply_parts_count_threshold parts were uploaded from a single write to Azure blob storage."},
            {"azure_upload_part_size_multiply_parts_count_threshold", 500, 500, "Each time this number of parts was uploaded to Azure blob storage, azure_min_upload_part_size is multiplied by azure_upload_part_size_multiply_factor."},
            {"output_format_csv_serialize_tuple_into_separate_columns", true, true, "A new way of how interpret tuples in CSV format was added."},
            {"input_format_csv_deserialize_separate_columns_into_tuple", true, true, "A new way of how interpret tuples in CSV format was added."},
            {"input_format_csv_try_infer_strings_from_quoted_tuples", true, true, "A new way of how interpret tuples in CSV format was added."},
        });
        addSettingsChanges(settings_changes_history, "24.2",
        {
            {"allow_suspicious_variant_types", true, false, "Don't allow creating Variant type with suspicious variants by default"},
            {"validate_experimental_and_suspicious_types_inside_nested_types", false, true, "Validate usage of experimental and suspicious types inside nested types"},
            {"output_format_values_escape_quote_with_quote", false, false, "If true escape ' with '', otherwise quoted with \\'"},
            {"output_format_pretty_single_large_number_tip_threshold", 0, 1'000'000, "Print a readable number tip on the right side of the table if the block consists of a single number which exceeds this value (except 0)"},
            {"input_format_try_infer_exponent_floats", true, false, "Don't infer floats in exponential notation by default"},
            {"query_plan_optimize_prewhere", true, true, "Allow to push down filter to PREWHERE expression for supported storages"},
            {"async_insert_max_data_size", 1000000, 10485760, "The previous value appeared to be too small."},
            {"async_insert_poll_timeout_ms", 10, 10, "Timeout in milliseconds for polling data from asynchronous insert queue"},
            {"async_insert_use_adaptive_busy_timeout", false, true, "Use adaptive asynchronous insert timeout"},
            {"async_insert_busy_timeout_min_ms", 50, 50, "The minimum value of the asynchronous insert timeout in milliseconds; it also serves as the initial value, which may be increased later by the adaptive algorithm"},
            {"async_insert_busy_timeout_max_ms", 200, 200, "The minimum value of the asynchronous insert timeout in milliseconds; async_insert_busy_timeout_ms is aliased to async_insert_busy_timeout_max_ms"},
            {"async_insert_busy_timeout_increase_rate", 0.2, 0.2, "The exponential growth rate at which the adaptive asynchronous insert timeout increases"},
            {"async_insert_busy_timeout_decrease_rate", 0.2, 0.2, "The exponential growth rate at which the adaptive asynchronous insert timeout decreases"},
            {"format_template_row_format", "", "", "Template row format string can be set directly in query"},
            {"format_template_resultset_format", "", "", "Template result set format string can be set in query"},
            {"split_parts_ranges_into_intersecting_and_non_intersecting_final", true, true, "Allow to split parts ranges into intersecting and non intersecting during FINAL optimization"},
            {"split_intersecting_parts_ranges_into_layers_final", true, true, "Allow to split intersecting parts ranges into layers during FINAL optimization"},
            {"azure_max_single_part_copy_size", 256*1024*1024, 256*1024*1024, "The maximum size of object to copy using single part copy to Azure blob storage."},
            {"min_external_table_block_size_rows", DEFAULT_INSERT_BLOCK_SIZE, DEFAULT_INSERT_BLOCK_SIZE, "Squash blocks passed to external table to specified size in rows, if blocks are not big enough"},
            {"min_external_table_block_size_bytes", DEFAULT_INSERT_BLOCK_SIZE * 256, DEFAULT_INSERT_BLOCK_SIZE * 256, "Squash blocks passed to external table to specified size in bytes, if blocks are not big enough."},
            {"parallel_replicas_prefer_local_join", true, true, "If true, and JOIN can be executed with parallel replicas algorithm, and all storages of right JOIN part are *MergeTree, local JOIN will be used instead of GLOBAL JOIN."},
            {"optimize_time_filter_with_preimage", true, true, "Optimize Date and DateTime predicates by converting functions into equivalent comparisons without conversions (e.g. toYear(col) = 2023 -> col >= '2023-01-01' AND col <= '2023-12-31')"},
            {"extract_key_value_pairs_max_pairs_per_row", 0, 0, "Max number of pairs that can be produced by the `extractKeyValuePairs` function. Used as a safeguard against consuming too much memory."},
            {"default_view_definer", "CURRENT_USER", "CURRENT_USER", "Allows to set default `DEFINER` option while creating a view"},
            {"default_materialized_view_sql_security", "DEFINER", "DEFINER", "Allows to set a default value for SQL SECURITY option when creating a materialized view"},
            {"default_normal_view_sql_security", "INVOKER", "INVOKER", "Allows to set default `SQL SECURITY` option while creating a normal view"},
            {"mysql_map_string_to_text_in_show_columns", false, true, "Reduce the configuration effort to connect ClickHouse with BI tools."},
            {"mysql_map_fixed_string_to_text_in_show_columns", false, true, "Reduce the configuration effort to connect ClickHouse with BI tools."},
        });
        addSettingsChanges(settings_changes_history, "24.1",
        {
            {"print_pretty_type_names", false, true, "Better user experience."},
            {"input_format_json_read_bools_as_strings", false, true, "Allow to read bools as strings in JSON formats by default"},
            {"output_format_arrow_use_signed_indexes_for_dictionary", false, true, "Use signed indexes type for Arrow dictionaries by default as it's recommended"},
            {"allow_experimental_variant_type", false, false, "Add new experimental Variant type"},
            {"use_variant_as_common_type", false, false, "Allow to use Variant in if/multiIf if there is no common type"},
            {"output_format_arrow_use_64_bit_indexes_for_dictionary", false, false, "Allow to use 64 bit indexes type in Arrow dictionaries"},
            {"parallel_replicas_mark_segment_size", 128, 128, "Add new setting to control segment size in new parallel replicas coordinator implementation"},
            {"ignore_materialized_views_with_dropped_target_table", false, false, "Add new setting to allow to ignore materialized views with dropped target table"},
            {"output_format_compression_level", 3, 3, "Allow to change compression level in the query output"},
            {"output_format_compression_zstd_window_log", 0, 0, "Allow to change zstd window log in the query output when zstd compression is used"},
            {"enable_zstd_qat_codec", false, false, "Add new ZSTD_QAT codec"},
            {"enable_vertical_final", false, true, "Use vertical final by default"},
            {"output_format_arrow_use_64_bit_indexes_for_dictionary", false, false, "Allow to use 64 bit indexes type in Arrow dictionaries"},
            {"max_rows_in_set_to_optimize_join", 100000, 0, "Disable join optimization as it prevents from read in order optimization"},
            {"output_format_pretty_color", true, "auto", "Setting is changed to allow also for auto value, disabling ANSI escapes if output is not a tty"},
            {"function_visible_width_behavior", 0, 1, "We changed the default behavior of `visibleWidth` to be more precise"},
            {"max_estimated_execution_time", 0, 0, "Separate max_execution_time and max_estimated_execution_time"},
            {"iceberg_engine_ignore_schema_evolution", false, false, "Allow to ignore schema evolution in Iceberg table engine"},
            {"optimize_injective_functions_in_group_by", false, true, "Replace injective functions by it's arguments in GROUP BY section in analyzer"},
            {"update_insert_deduplication_token_in_dependent_materialized_views", false, false, "Allow to update insert deduplication token with table identifier during insert in dependent materialized views"},
            {"azure_max_unexpected_write_error_retries", 4, 4, "The maximum number of retries in case of unexpected errors during Azure blob storage write"},
            {"split_parts_ranges_into_intersecting_and_non_intersecting_final", false, true, "Allow to split parts ranges into intersecting and non intersecting during FINAL optimization"},
            {"split_intersecting_parts_ranges_into_layers_final", true, true, "Allow to split intersecting parts ranges into layers during FINAL optimization"}
        });
        addSettingsChanges(settings_changes_history, "23.12",
        {
            {"allow_suspicious_ttl_expressions", true, false, "It is a new setting, and in previous versions the behavior was equivalent to allowing."},
            {"input_format_parquet_allow_missing_columns", false, true, "Allow missing columns in Parquet files by default"},
            {"input_format_orc_allow_missing_columns", false, true, "Allow missing columns in ORC files by default"},
            {"input_format_arrow_allow_missing_columns", false, true, "Allow missing columns in Arrow files by default"}
        });
        addSettingsChanges(settings_changes_history, "23.11",
        {
            {"parsedatetime_parse_without_leading_zeros", false, true, "Improved compatibility with MySQL DATE_FORMAT/STR_TO_DATE"}
        });
        addSettingsChanges(settings_changes_history, "23.9",
        {
            {"optimize_group_by_constant_keys", false, true, "Optimize group by constant keys by default"},
            {"input_format_json_try_infer_named_tuples_from_objects", false, true, "Try to infer named Tuples from JSON objects by default"},
            {"input_format_json_read_numbers_as_strings", false, true, "Allow to read numbers as strings in JSON formats by default"},
            {"input_format_json_read_arrays_as_strings", false, true, "Allow to read arrays as strings in JSON formats by default"},
            {"input_format_json_infer_incomplete_types_as_strings", false, true, "Allow to infer incomplete types as Strings in JSON formats by default"},
            {"input_format_json_try_infer_numbers_from_strings", true, false, "Don't infer numbers from strings in JSON formats by default to prevent possible parsing errors"},
            {"http_write_exception_in_output_format", false, true, "Output valid JSON/XML on exception in HTTP streaming."}
        });
        addSettingsChanges(settings_changes_history, "23.8",
        {
            {"rewrite_count_distinct_if_with_count_distinct_implementation", false, true, "Rewrite countDistinctIf with count_distinct_implementation configuration"}
        });
        addSettingsChanges(settings_changes_history, "23.7",
        {
            {"function_sleep_max_microseconds_per_block", 0, 3000000, "In previous versions, the maximum sleep time of 3 seconds was applied only for `sleep`, but not for `sleepEachRow` function. In the new version, we introduce this setting. If you set compatibility with the previous versions, we will disable the limit altogether."}
        });
        addSettingsChanges(settings_changes_history, "23.6",
        {
            {"http_send_timeout", 180, 30, "3 minutes seems crazy long. Note that this is timeout for a single network write call, not for the whole upload operation."},
            {"http_receive_timeout", 180, 30, "See http_send_timeout."}
        });
        addSettingsChanges(settings_changes_history, "23.5",
        {
            {"input_format_parquet_preserve_order", true, false, "Allow Parquet reader to reorder rows for better parallelism."},
            {"parallelize_output_from_storages", false, true, "Allow parallelism when executing queries that read from file/url/s3/etc. This may reorder rows."},
            {"use_with_fill_by_sorting_prefix", false, true, "Columns preceding WITH FILL columns in ORDER BY clause form sorting prefix. Rows with different values in sorting prefix are filled independently"},
            {"output_format_parquet_compliant_nested_types", false, true, "Change an internal field name in output Parquet file schema."}
        });
        addSettingsChanges(settings_changes_history, "23.4",
        {
            {"allow_suspicious_indices", true, false, "If true, index can defined with identical expressions"},
            {"allow_nonconst_timezone_arguments", true, false, "Allow non-const timezone arguments in certain time-related functions like toTimeZone(), fromUnixTimestamp*(), snowflakeToDateTime*()."},
            {"connect_timeout_with_failover_ms", 50, 1000, "Increase default connect timeout because of async connect"},
            {"connect_timeout_with_failover_secure_ms", 100, 1000, "Increase default secure connect timeout because of async connect"},
            {"hedged_connection_timeout_ms", 100, 50, "Start new connection in hedged requests after 50 ms instead of 100 to correspond with previous connect timeout"},
            {"formatdatetime_f_prints_single_zero", true, false, "Improved compatibility with MySQL DATE_FORMAT()/STR_TO_DATE()"},
            {"formatdatetime_parsedatetime_m_is_month_name", false, true, "Improved compatibility with MySQL DATE_FORMAT/STR_TO_DATE"}
        });
        addSettingsChanges(settings_changes_history, "23.3",
        {
            {"output_format_parquet_version", "1.0", "2.latest", "Use latest Parquet format version for output format"},
            {"input_format_json_ignore_unknown_keys_in_named_tuple", false, true, "Improve parsing JSON objects as named tuples"},
            {"input_format_native_allow_types_conversion", false, true, "Allow types conversion in Native input forma"},
            {"output_format_arrow_compression_method", "none", "lz4_frame", "Use lz4 compression in Arrow output format by default"},
            {"output_format_parquet_compression_method", "snappy", "lz4", "Use lz4 compression in Parquet output format by default"},
            {"output_format_orc_compression_method", "none", "lz4_frame", "Use lz4 compression in ORC output format by default"},
            {"async_query_sending_for_remote", false, true, "Create connections and send query async across shards"}
        });
        addSettingsChanges(settings_changes_history, "23.2",
        {
            {"output_format_parquet_fixed_string_as_fixed_byte_array", false, true, "Use Parquet FIXED_LENGTH_BYTE_ARRAY type for FixedString by default"},
            {"output_format_arrow_fixed_string_as_fixed_byte_array", false, true, "Use Arrow FIXED_SIZE_BINARY type for FixedString by default"},
            {"query_plan_remove_redundant_distinct", false, true, "Remove redundant Distinct step in query plan"},
            {"optimize_duplicate_order_by_and_distinct", true, false, "Remove duplicate ORDER BY and DISTINCT if it's possible"},
            {"insert_keeper_max_retries", 0, 20, "Enable reconnections to Keeper on INSERT, improve reliability"}
        });
        addSettingsChanges(settings_changes_history, "23.1",
        {
            {"input_format_json_read_objects_as_strings", 0, 1, "Enable reading nested json objects as strings while object type is experimental"},
            {"input_format_json_defaults_for_missing_elements_in_named_tuple", false, true, "Allow missing elements in JSON objects while reading named tuples by default"},
            {"input_format_csv_detect_header", false, true, "Detect header in CSV format by default"},
            {"input_format_tsv_detect_header", false, true, "Detect header in TSV format by default"},
            {"input_format_custom_detect_header", false, true, "Detect header in CustomSeparated format by default"},
            {"query_plan_remove_redundant_sorting", false, true, "Remove redundant sorting in query plan. For example, sorting steps related to ORDER BY clauses in subqueries"}
        });
        addSettingsChanges(settings_changes_history, "22.12",
        {
            {"max_size_to_preallocate_for_aggregation", 10'000'000, 100'000'000, "This optimizes performance"},
            {"query_plan_aggregation_in_order", 0, 1, "Enable some refactoring around query plan"},
            {"format_binary_max_string_size", 0, 1_GiB, "Prevent allocating large amount of memory"}
        });
        addSettingsChanges(settings_changes_history, "22.11",
        {
            {"use_structure_from_insertion_table_in_table_functions", 0, 2, "Improve using structure from insertion table in table functions"}
        });
        addSettingsChanges(settings_changes_history, "22.9",
        {
            {"force_grouping_standard_compatibility", false, true, "Make GROUPING function output the same as in SQL standard and other DBMS"}
        });
        addSettingsChanges(settings_changes_history, "22.7",
        {
            {"cross_to_inner_join_rewrite", 1, 2, "Force rewrite comma join to inner"},
            {"enable_positional_arguments", false, true, "Enable positional arguments feature by default"},
            {"format_csv_allow_single_quotes", true, false, "Most tools don't treat single quote in CSV specially, don't do it by default too"}
        });
        addSettingsChanges(settings_changes_history, "22.6",
        {
            {"output_format_json_named_tuples_as_objects", false, true, "Allow to serialize named tuples as JSON objects in JSON formats by default"},
            {"input_format_skip_unknown_fields", false, true, "Optimize reading subset of columns for some input formats"}
        });
        addSettingsChanges(settings_changes_history, "22.5",
        {
            {"memory_overcommit_ratio_denominator", 0, 1073741824, "Enable memory overcommit feature by default"},
            {"memory_overcommit_ratio_denominator_for_user", 0, 1073741824, "Enable memory overcommit feature by default"}
        });
        addSettingsChanges(settings_changes_history, "22.4",
        {
            {"allow_settings_after_format_in_insert", true, false, "Do not allow SETTINGS after FORMAT for INSERT queries because ClickHouse interpret SETTINGS as some values, which is misleading"}
        });
        addSettingsChanges(settings_changes_history, "22.3",
        {
            {"cast_ipv4_ipv6_default_on_conversion_error", true, false, "Make functions cast(value, 'IPv4') and cast(value, 'IPv6') behave same as toIPv4 and toIPv6 functions"}
        });
        addSettingsChanges(settings_changes_history, "21.12",
        {
            {"stream_like_engine_allow_direct_select", true, false, "Do not allow direct select for Kafka/RabbitMQ/FileLog by default"}
        });
        addSettingsChanges(settings_changes_history, "21.9",
        {
            {"output_format_decimal_trailing_zeros", true, false, "Do not output trailing zeros in text representation of Decimal types by default for better looking output"},
            {"use_hedged_requests", false, true, "Enable Hedged Requests feature by default"}
        });
        addSettingsChanges(settings_changes_history, "21.7",
        {
            {"legacy_column_name_of_tuple_literal", true, false, "Add this setting only for compatibility reasons. It makes sense to set to 'true', while doing rolling update of cluster from version lower than 21.7 to higher"}
        });
        addSettingsChanges(settings_changes_history, "21.5",
        {
            {"async_socket_for_remote", false, true, "Fix all problems and turn on asynchronous reads from socket for remote queries by default again"}
        });
        addSettingsChanges(settings_changes_history, "21.3",
        {
            {"async_socket_for_remote", true, false, "Turn off asynchronous reads from socket for remote queries because of some problems"},
            {"optimize_normalize_count_variants", false, true, "Rewrite aggregate functions that semantically equals to count() as count() by default"},
            {"normalize_function_names", false, true, "Normalize function names to their canonical names, this was needed for projection query routing"}
        });
        addSettingsChanges(settings_changes_history, "21.2",
        {
            {"enable_global_with_statement", false, true, "Propagate WITH statements to UNION queries and all subqueries by default"}
        });
        addSettingsChanges(settings_changes_history, "21.1",
        {
            {"insert_quorum_parallel", false, true, "Use parallel quorum inserts by default. It is significantly more convenient to use than sequential quorum inserts"},
            {"input_format_null_as_default", false, true, "Allow to insert NULL as default for input formats by default"},
            {"optimize_on_insert", false, true, "Enable data optimization on INSERT by default for better user experience"},
            {"use_compact_format_in_distributed_parts_names", false, true, "Use compact format for async INSERT into Distributed tables by default"}
        });
        addSettingsChanges(settings_changes_history, "20.10",
        {
            {"format_regexp_escaping_rule", "Escaped", "Raw", "Use Raw as default escaping rule for Regexp format to male the behaviour more like to what users expect"}
        });
        addSettingsChanges(settings_changes_history, "20.7",
        {
            {"show_table_uuid_in_table_create_query_if_not_nil", true, false, "Stop showing  UID of the table in its CREATE query for Engine=Atomic"}
        });
        addSettingsChanges(settings_changes_history, "20.5",
        {
            {"input_format_with_names_use_header", false, true, "Enable using header with names for formats with WithNames/WithNamesAndTypes suffixes"},
            {"allow_suspicious_codecs", true, false, "Don't allow to specify meaningless compression codecs"}
        });
        addSettingsChanges(settings_changes_history, "20.4",
        {
            {"validate_polygons", false, true, "Throw exception if polygon is invalid in function pointInPolygon by default instead of returning possibly wrong results"}
        });
        addSettingsChanges(settings_changes_history, "19.18",
        {
            {"enable_scalar_subquery_optimization", false, true, "Prevent scalar subqueries from (de)serializing large scalar values and possibly avoid running the same subquery more than once"}
        });
        addSettingsChanges(settings_changes_history, "19.14",
        {
            {"any_join_distinct_right_table_keys", true, false, "Disable ANY RIGHT and ANY FULL JOINs by default to avoid inconsistency"}
        });
        addSettingsChanges(settings_changes_history, "19.12",
        {
            {"input_format_defaults_for_omitted_fields", false, true, "Enable calculation of complex default expressions for omitted fields for some input formats, because it should be the expected behaviour"}
        });
        addSettingsChanges(settings_changes_history, "19.5",
        {
            {"max_partitions_per_insert_block", 0, 100, "Add a limit for the number of partitions in one block"}
        });
        addSettingsChanges(settings_changes_history, "18.12.17",
        {
            {"enable_optimize_predicate_expression", 0, 1, "Optimize predicates to subqueries by default"}
        });
    });
    return settings_changes_history;
}

const VersionToSettingsChangesMap & getMergeTreeSettingsChangesHistory()
{
    static VersionToSettingsChangesMap merge_tree_settings_changes_history;
    static std::once_flag initialized_flag;
    std::call_once(initialized_flag, [&]
    {
        addSettingsChanges(merge_tree_settings_changes_history, "25.2",
        {
            {"shared_merge_tree_initial_parts_update_backoff_ms", 50, 50, "New setting"},
            {"shared_merge_tree_max_parts_update_backoff_ms", 5000, 5000, "New setting"},
            {"shared_merge_tree_interserver_http_connection_timeout_ms", 100, 100, "New setting"},
            {"columns_and_secondary_indices_sizes_lazy_calculation", true, true, "New setting to calculate columns and indices sizes lazily"},
            {"table_disk", false, false, "New setting"},
            {"allow_reduce_blocking_parts_task", false, true, "Now SMT will remove stale blocking parts from ZooKeeper by default"},
            {"shared_merge_tree_max_suspicious_broken_parts", 0, 0, "Max broken parts for SMT, if more - deny automatic detach"},
            {"shared_merge_tree_max_suspicious_broken_parts_bytes", 0, 0, "Max size of all broken parts for SMT, if more - deny automatic detach"},
        });
        addSettingsChanges(merge_tree_settings_changes_history, "25.1",
        {
            /// Release closed. Please use 25.2
            {"shared_merge_tree_try_fetch_part_in_memory_data_from_replicas", false, false, "New setting to fetch parts data from other replicas"},
            {"enable_max_bytes_limit_for_min_age_to_force_merge", false, false, "Added new setting to limit max bytes for min_age_to_force_merge."},
            {"enable_max_bytes_limit_for_min_age_to_force_merge", false, false, "New setting"},
            {"add_minmax_index_for_numeric_columns", false, false, "New setting"},
            {"add_minmax_index_for_string_columns", false, false, "New setting"},
            {"materialize_skip_indexes_on_merge", true, true, "New setting"},
            {"merge_max_bytes_to_prewarm_cache", 1ULL * 1024 * 1024 * 1024, 1ULL * 1024 * 1024 * 1024, "Cloud sync"},
            {"merge_total_max_bytes_to_prewarm_cache", 15ULL * 1024 * 1024 * 1024, 15ULL * 1024 * 1024 * 1024, "Cloud sync"},
            {"reduce_blocking_parts_sleep_ms", 5000, 5000, "Cloud sync"},
            {"number_of_partitions_to_consider_for_merge", 10, 10, "Cloud sync"},
            {"shared_merge_tree_enable_outdated_parts_check", true, true, "Cloud sync"},
            {"shared_merge_tree_max_parts_update_leaders_in_total", 6, 6, "Cloud sync"},
            {"shared_merge_tree_max_parts_update_leaders_per_az", 2, 2, "Cloud sync"},
            {"shared_merge_tree_leader_update_period_seconds", 30, 30, "Cloud sync"},
            {"shared_merge_tree_leader_update_period_random_add_seconds", 10, 10, "Cloud sync"},
            {"shared_merge_tree_read_virtual_parts_from_leader", true, true, "Cloud sync"},
            {"shared_merge_tree_interserver_http_timeout_ms", 10000, 10000, "Cloud sync"},
            {"shared_merge_tree_max_replicas_for_parts_deletion", 10, 10, "Cloud sync"},
            {"shared_merge_tree_max_replicas_to_merge_parts_for_each_parts_range", 5, 5, "Cloud sync"},
            {"shared_merge_tree_use_outdated_parts_compact_format", false, false, "Cloud sync"},
            {"shared_merge_tree_memo_ids_remove_timeout_seconds", 1800, 1800, "Cloud sync"},
            {"shared_merge_tree_idle_parts_update_seconds", 3600, 3600, "Cloud sync"},
            {"shared_merge_tree_max_outdated_parts_to_process_at_once", 1000, 1000, "Cloud sync"},
            {"shared_merge_tree_postpone_next_merge_for_locally_merged_parts_rows_threshold", 1000000, 1000000, "Cloud sync"},
            {"shared_merge_tree_postpone_next_merge_for_locally_merged_parts_ms", 0, 0, "Cloud sync"},
            {"shared_merge_tree_range_for_merge_window_size", 10, 10, "Cloud sync"},
            {"shared_merge_tree_use_too_many_parts_count_from_virtual_parts", 0, 0, "Cloud sync"},
            {"shared_merge_tree_create_per_replica_metadata_nodes", true, true, "Cloud sync"},
            {"shared_merge_tree_use_metadata_hints_cache", true, true, "Cloud sync"},
            {"notify_newest_block_number", false, false, "Cloud sync"},
            {"allow_reduce_blocking_parts_task", false, false, "Cloud sync"},
            /// Release closed. Please use 25.2
        });
        addSettingsChanges(merge_tree_settings_changes_history, "24.12",
        {
            /// Release closed. Please use 25.1
            {"enforce_index_structure_match_on_partition_manipulation", true, false, "New setting"},
            {"use_primary_key_cache", false, false, "New setting"},
            {"prewarm_primary_key_cache", false, false, "New setting"},
            {"min_bytes_to_prewarm_caches", 0, 0, "New setting"},
            {"allow_experimental_reverse_key", false, false, "New setting"},
            /// Release closed. Please use 25.1
        });
        addSettingsChanges(merge_tree_settings_changes_history, "24.11",
        {
        });
        addSettingsChanges(merge_tree_settings_changes_history, "24.10",
        {
        });
        addSettingsChanges(merge_tree_settings_changes_history, "24.9",
        {
        });
        addSettingsChanges(merge_tree_settings_changes_history, "24.8",
        {
            {"deduplicate_merge_projection_mode", "ignore", "throw", "Do not allow to create inconsistent projection"}
        });
    });

    return merge_tree_settings_changes_history;
}

}<|MERGE_RESOLUTION|>--- conflicted
+++ resolved
@@ -50,7 +50,6 @@
 
 const VersionToSettingsChangesMap & getSettingsChangesHistory()
 {
-<<<<<<< HEAD
     static VersionToSettingsChangesMap settings_changes_history;
     static std::once_flag initialized_flag;
     std::call_once(initialized_flag, [&]
@@ -66,6 +65,13 @@
         /// It's used to implement `compatibility` setting (see https://github.com/ClickHouse/ClickHouse/issues/35972)
         /// Note: please check if the key already exists to prevent duplicate entries.
         addSettingsChanges(settings_changes_history, "25.2",
+    {"24.12.2.20000",
+        // Altinity Antalya modifications
+        {
+            {"input_format_parquet_use_metadata_cache", true, true, "New setting, turned ON by default"}, // https://github.com/Altinity/ClickHouse/pull/586
+        }
+    },
+    {"24.12",
         {
             {"schema_inference_make_json_columns_nullable", false, false, "Allow to infer Nullable(JSON) during schema inference"},
             {"query_plan_use_new_logical_join_step", false, true, "Enable new step"},
@@ -131,16 +137,6 @@
         addSettingsChanges(settings_changes_history, "24.12",
         {
             /// Release closed. Please use 25.1
-=======
-    {"24.12.2.20000",
-        // Altinity Antalya modifications
-        {
-            {"input_format_parquet_use_metadata_cache", true, true, "New setting, turned ON by default"}, // https://github.com/Altinity/ClickHouse/pull/586
-        }
-    },
-    {"24.12",
-        {
->>>>>>> 1bd3a359
             {"allow_experimental_database_iceberg", false, false, "New setting."},
             {"shared_merge_tree_sync_parts_on_partition_operations", 1, 1, "New setting. By default parts are always synchronized"},
             {"query_plan_join_swap_table", "false", "auto", "New setting. Right table was always chosen before."},
@@ -155,19 +151,17 @@
             {"skip_redundant_aliases_in_udf", false, false, "When enabled, this allows you to use the same user defined function several times for several materialized columns in the same table."},
             {"parallel_replicas_index_analysis_only_on_coordinator", true, true, "Index analysis done only on replica-coordinator and skipped on other replicas. Effective only with enabled parallel_replicas_local_plan"}, // enabling it was moved to 24.10
             {"least_greatest_legacy_null_behavior", true, false, "New setting"},
-<<<<<<< HEAD
             {"use_concurrency_control", false, true, "Enable concurrency control by default"},
             {"join_algorithm", "default", "direct,parallel_hash,hash", "'default' was deprecated in favor of explicitly specified join algorithms, also parallel_hash is now preferred over hash"},
             /// Release closed. Please use 25.1
         });
         addSettingsChanges(settings_changes_history, "24.11",
-=======
+            {"least_greatest_legacy_null_behavior", true, false, "New setting"},
             {"object_storage_cluster", "", "", "New setting"},
             {"object_storage_max_nodes", 0, 0, "New setting"},
         }
     },
     {"24.11",
->>>>>>> 1bd3a359
         {
             {"validate_mutation_query", false, true, "New setting to validate mutation queries by default."},
             {"enable_job_stack_trace", false, true, "Enable by default collecting stack traces from job's scheduling."},
