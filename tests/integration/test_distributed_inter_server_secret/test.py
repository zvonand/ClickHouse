--- conflicted
+++ resolved
@@ -17,10 +17,7 @@
     main_configs.append("configs/remote_servers.xml")
     user_configs = kwargs.pop("user_configs", [])
     user_configs.append("configs/users.xml")
-<<<<<<< HEAD
-=======
-
->>>>>>> b8492db7
+
     return cluster.add_instance(
         name,
         with_zookeeper=True,
