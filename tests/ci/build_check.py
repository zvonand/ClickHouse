--- conflicted
+++ resolved
@@ -71,12 +71,8 @@
     cmd += " --cache=sccache"
     cmd += " --s3-rw-access"
     cmd += f" --s3-bucket={S3_BUILDS_BUCKET}"
-<<<<<<< HEAD
-=======
     cmd += f" --s3-access-key-id={S3_ACCESS_KEY_ID}"
     cmd += f" --s3-secret-access-key={S3_SECRET_ACCESS_KEY}"
-    cmd += f" --cargo-cache-dir={cargo_cache_dir}"
->>>>>>> 5c090db7
 
     if build_config.additional_pkgs:
         cmd += " --additional-pkgs"
