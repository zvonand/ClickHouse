--- conflicted
+++ resolved
@@ -6888,7 +6888,6 @@
     DECLARE(Bool, use_roaring_bitmap_iceberg_positional_deletes, false, R"(
 Use roaring bitmap for iceberg positional deletes.
 )", 0) \
-<<<<<<< HEAD
     DECLARE(Int64, optimize_const_name_size, 256, R"(
 Replace with scalar and use hash as a name for large constants (size is estimated by name length).
 
@@ -6899,8 +6898,6 @@
 - negative integer - never.
 )", 0) \
     \
-=======
->>>>>>> 76e5a24e
     /* ####################################################### */ \
     /* ########### START OF EXPERIMENTAL FEATURES ############ */ \
     /* ## ADD PRODUCTION / BETA FEATURES BEFORE THIS BLOCK  ## */ \
