#include <algorithm>
#include <atomic>
#include <chrono>
#include <condition_variable>
#include <mutex>
#include <unordered_map>
#include <unordered_set>

#include <base/getFQDNOrHostName.h>

#include <Common/Config/ConfigHelper.h>
#include <Common/Exception.h>
#include <Common/FailPoint.h>
#include <Common/logger_useful.h>
#include <Common/setThreadName.h>
#include <Common/StringUtils.h>
#include <Common/thread_local_rng.h>
#include <Common/ZooKeeper/Types.h>

#include <Core/ServerUUID.h>

#include <Interpreters/Cluster.h>
#include <Interpreters/ClusterDiscovery.h>
#include <Interpreters/Context.h>

#include <Poco/Exception.h>
#include <Poco/JSON/JSON.h>
#include <Poco/JSON/Object.h>
#include <Poco/JSON/Parser.h>

namespace DB
{

namespace ErrorCodes
{
    extern const int KEEPER_EXCEPTION;
    extern const int NO_ELEMENTS_IN_CONFIG;
    extern const int EXCESSIVE_ELEMENT_IN_CONFIG;
}

namespace FailPoints
{
    extern const char cluster_discovery_faults[];
}

namespace
{

fs::path getShardsListPath(const String & zk_root)
{
    return fs::path(zk_root + "/shards");
}

}

template <typename T>
class ClusterDiscovery::Flags
{
public:
    template <typename It>
    Flags(It begin, It end)
    {
        for (auto it = begin; it != end; ++it)
            flags.emplace(*it, false);
    }

    void set(const T & key, bool value = true)
    {
        std::unique_lock<std::mutex> lk(mu);
        if (stop_flag)
            return;
        flags[key] = value;
        any_need_update |= value;
        cv.notify_one();
    }

    void remove(const T & key)
    {
        std::unique_lock<std::mutex> lk(mu);
        if (!stop_flag)
            flags.erase(key);
    }

    std::unordered_map<T, bool> wait(std::chrono::milliseconds timeout, bool & finished)
    {
        std::unique_lock<std::mutex> lk(mu);
        cv.wait_for(lk, timeout, [this]() -> bool { return any_need_update || stop_flag; });
        finished = stop_flag;

        any_need_update = false;
        auto res = flags;
        for (auto & f : flags)
            f.second = false;
        return res;
    }

    void stop()
    {
        std::unique_lock<std::mutex> lk(mu);
        stop_flag = true;
        cv.notify_one();
    }

private:
    std::condition_variable cv;
    std::mutex mu;

    /// flag indicates that update is required
    std::unordered_map<T, bool> flags;
    bool any_need_update = true;
    bool stop_flag = false;
};

ClusterDiscovery::ClusterDiscovery(
    const Poco::Util::AbstractConfiguration & config,
    ContextPtr context_,
    const String & config_prefix)
    : context(Context::createCopy(context_))
    , current_node_name(toString(ServerUUID::get()))
    , log(getLogger("ClusterDiscovery"))
{
    LOG_DEBUG(log, "Cluster discovery is enabled");

    Poco::Util::AbstractConfiguration::Keys config_keys;
    config.keys(config_prefix, config_keys);

    multicluster_discovery_paths = std::make_shared<std::vector<std::shared_ptr<MulticlusterDiscovery>>>();

    for (const auto & key : config_keys)
    {
        String cluster_config_prefix = config_prefix + "." + key + ".discovery";
        if (!config.has(cluster_config_prefix))
            continue;

        String zk_name_and_root = config.getString(cluster_config_prefix + ".path", "");
        String zk_multicluster_name_and_root = config.getString(cluster_config_prefix + ".multicluster_root_path", "");
        bool is_observer = ConfigHelper::getBool(config, cluster_config_prefix + ".observer");

        const auto & password = config.getString(cluster_config_prefix + ".password", "");
        const auto & cluster_secret = config.getString(cluster_config_prefix + ".secret", "");
        if (!password.empty() && !cluster_secret.empty())
            throw Exception(ErrorCodes::NO_ELEMENTS_IN_CONFIG, "Both 'password' and 'secret' are specified for cluster '{}', only one option can be used at the same time", key);

        if (!zk_multicluster_name_and_root.empty())
        {
            if (!zk_name_and_root.empty())
                throw Exception(
                    ErrorCodes::EXCESSIVE_ELEMENT_IN_CONFIG,
                    "Autodiscovery cluster node {} has 'path' and 'multicluster_root_path' subnodes simultaneously",
                    key);
            if (!is_observer)
                throw Exception(
                    ErrorCodes::NO_ELEMENTS_IN_CONFIG,
                    "Autodiscovery cluster node {} must be in observer mode",
                    key);

            String zk_root = zkutil::extractZooKeeperPath(zk_multicluster_name_and_root, true);
            String zk_name = zkutil::extractZooKeeperName(zk_multicluster_name_and_root);

            auto mcd = std::make_shared<MulticlusterDiscovery>(
                    /* zk_name */ zk_name,
                    /* zk_path */ zk_root,
                    /* is_secure_connection */ config.getBool(cluster_config_prefix + ".secure", false),
                    /* username */ config.getString(cluster_config_prefix + ".user", context->getUserName()),
                    /* password */ password,
                    /* cluster_secret */ cluster_secret
                );

            multicluster_discovery_paths->push_back(
                mcd
            );
            continue;
        }

        if (zk_name_and_root.empty())
            throw Exception(ErrorCodes::NO_ELEMENTS_IN_CONFIG, "ZooKeeper path for cluster '{}' is empty", key);

        String zk_root = zkutil::extractZooKeeperPath(zk_name_and_root, true);
        String zk_name = zkutil::extractZooKeeperName(zk_name_and_root);

        clusters_info.emplace(
            key,
            ClusterInfo(
                /* name_= */ key,
                /* zk_name_= */ zk_name,
                /* zk_root_= */ zk_root,
                /* host_name= */ config.getString(cluster_config_prefix + ".my_hostname", getFQDNOrHostName()),
                /* username= */ config.getString(cluster_config_prefix + ".user", context->getUserName()),
                /* password= */ password,
                /* cluster_secret= */ cluster_secret,
                /* port= */ context->getTCPPort(),
                /* secure= */ config.getBool(cluster_config_prefix + ".secure", false),
                /* shard_id= */ config.getUInt(cluster_config_prefix + ".shard", 0),
                /* observer_mode= */ is_observer,
                /* invisible= */ ConfigHelper::getBool(config, cluster_config_prefix + ".invisible")
            )
        );
    }

    std::vector<String> clusters_info_names;
    clusters_info_names.reserve(clusters_info.size());
    for (const auto & e : clusters_info)
        clusters_info_names.emplace_back(e.first);

    LOG_TRACE(log, "Clusters in discovery mode: {}", fmt::join(clusters_info_names, ", "));
    clusters_to_update = std::make_shared<UpdateFlags>(clusters_info_names.begin(), clusters_info_names.end());

    /// Init get_nodes_callbacks after init clusters_to_update.
    for (const auto & e : clusters_info)
        get_nodes_callbacks[e.first] = std::make_shared<Coordination::WatchCallback>(
            [cluster_name = e.first, my_clusters_to_update = clusters_to_update](auto)
            {
                my_clusters_to_update->set(cluster_name);
            });
}

/// List node in zookeper for cluster
Strings ClusterDiscovery::getNodeNames(zkutil::ZooKeeperPtr & zk,
                                       const String & zk_root,
                                       const String & cluster_name,
                                       int * version,
                                       bool set_callback,
                                       size_t zk_root_index)
{
    Coordination::Stat stat;
<<<<<<< HEAD
    Strings nodes = zk->getChildrenWatch(getShardsListPath(zk_root), &stat, set_callback ? get_nodes_callbacks[cluster_name] : Coordination::WatchCallbackPtr{});
=======
    Strings nodes;

    if (set_callback)
    {
        auto callback = get_nodes_callbacks.find(cluster_name);
        if (callback == get_nodes_callbacks.end())
        {
            auto watch_dynamic_callback = std::make_shared<Coordination::WatchCallback>([
                cluster_name,
                zk_root_index,
                my_clusters_to_update = clusters_to_update,
                my_discovery_paths = multicluster_discovery_paths
                ](auto)
                {
                    (*my_discovery_paths)[zk_root_index - 1]->need_update = true;
                    my_clusters_to_update->set(cluster_name);
                });
            auto res = get_nodes_callbacks.insert(std::make_pair(cluster_name, watch_dynamic_callback));
            callback = res.first;
        }
        nodes = zk->getChildrenWatch(getShardsListPath(zk_root), &stat, *(callback->second));
    }
    else
        nodes = zk->getChildrenWatch(getShardsListPath(zk_root), &stat, Coordination::WatchCallback{});

>>>>>>> 1bd3a359
    if (version)
        *version = stat.cversion;
    return nodes;
}

/// Reads node information from specified zookeeper nodes
/// On error returns empty result
ClusterDiscovery::NodesInfo ClusterDiscovery::getNodes(zkutil::ZooKeeperPtr & zk, const String & zk_root, const Strings & node_uuids)
{
    NodesInfo result;
    for (const auto & node_uuid : node_uuids)
    {
        String payload;
        bool ok = zk->tryGet(getShardsListPath(zk_root) / node_uuid, payload) &&
                  NodeInfo::parse(payload, result[node_uuid]);
        if (!ok)
        {
            LOG_WARNING(log, "Can't get data from node '{}' in '{}'", node_uuid, zk_root);
            return {};
        }
    }
    return result;
}

/// Checks if cluster nodes set is changed.
/// Returns true if update required.
/// It performs only shallow check (set of nodes' uuids).
/// So, if node's hostname are changed, then cluster won't be updated.
bool ClusterDiscovery::needUpdate(const Strings & node_uuids, const NodesInfo & nodes)
{
    bool has_difference = node_uuids.size() != nodes.size() ||
                          std::any_of(node_uuids.begin(), node_uuids.end(), [&nodes] (auto u) { return !nodes.contains(u); });
    {
        /// Just to log updated nodes, suboptimal, but should be ok for expected update sizes
        std::set<String> new_names(node_uuids.begin(), node_uuids.end());
        std::set<String> old_names;
        for (const auto & [name, _] : nodes)
            old_names.emplace(name);

        auto format_cluster_update = [](const std::set<String> & s1, const std::set<String> & s2)
        {
            std::vector<String> diff;
            std::set_difference(s1.begin(), s1.end(), s2.begin(), s2.end(), std::back_inserter(diff));

            constexpr size_t max_to_show = 3;
            size_t sz = diff.size();
            bool need_crop = sz > max_to_show;
            if (need_crop)
                diff.resize(max_to_show);

            if (sz == 0)
                return fmt::format("{} nodes", sz);
            return fmt::format("{} node{} [{}{}]", sz, sz != 1 ? "s" : "", fmt::join(diff, ", "), need_crop ? ",..." : "");
        };

        LOG_DEBUG(log, "Cluster update: added {}, removed {}",
            format_cluster_update(new_names, old_names),
            format_cluster_update(old_names, new_names));
    }
    return has_difference;
}

ClusterPtr ClusterDiscovery::makeCluster(const ClusterInfo & cluster_info)
{
    std::vector<Strings> shards;
    {
        std::map<size_t, Strings> replica_addresses;

        for (const auto & [_, node] : cluster_info.nodes_info)
        {
            if (cluster_info.current_node.secure != node.secure)
            {
                LOG_WARNING(log, "Node '{}' in cluster '{}' has different 'secure' value, skipping it", node.address, cluster_info.name);
                continue;
            }
            replica_addresses[node.shard_id].emplace_back(node.address);
        }

        shards.reserve(replica_addresses.size());
        for (auto & [_, replicas] : replica_addresses)
            shards.emplace_back(std::move(replicas));
    }

    bool secure = cluster_info.current_node.secure;
    ClusterConnectionParameters params{
        /* username= */ cluster_info.username,
        /* password= */ cluster_info.password,
        /* clickhouse_port= */ secure ? context->getTCPPortSecure().value_or(DBMS_DEFAULT_SECURE_PORT) : context->getTCPPort(),
        /* treat_local_as_remote= */ false,
        /* treat_local_port_as_remote= */ false, /// should be set only for clickhouse-local, but cluster discovery is not used there
        /* secure= */ secure,
        /* priority= */ Priority{1},
        /* cluster_name= */ cluster_info.name,
        /* cluster_secret= */ cluster_info.cluster_secret};
    auto cluster = std::make_shared<Cluster>(
        context->getSettingsRef(),
        shards,
        params);
    return cluster;
}

static bool contains(const Strings & list, const String & value)
{
    return std::find(list.begin(), list.end(), value) != list.end();
}

/// Reads data from zookeeper and tries to update cluster.
/// Returns true on success (or no update required).
bool ClusterDiscovery::upsertCluster(ClusterInfo & cluster_info)
{
    LOG_DEBUG(log, "Updating cluster '{}'", cluster_info.name);

    auto zk = context->getDefaultOrAuxiliaryZooKeeper(cluster_info.zk_name);

    int start_version;
    Strings node_uuids = getNodeNames(zk, cluster_info.zk_root, cluster_info.name, &start_version, false, cluster_info.zk_root_index);
    auto & nodes_info = cluster_info.nodes_info;
    auto on_exit = [this, start_version, &zk, &cluster_info, &nodes_info]()
    {
        /// in case of successful update we still need to check if configuration of cluster still valid and also set watch callback
        int current_version;
        getNodeNames(zk, cluster_info.zk_root, cluster_info.name, &current_version, true, cluster_info.zk_root_index);

        if (current_version != start_version)
        {
            LOG_DEBUG(log, "Cluster '{}' configuration changed during update", cluster_info.name);
            nodes_info.clear();
            return false;
        }
        return true;
    };

    if (!cluster_info.current_node_is_observer && !contains(node_uuids, current_node_name))
    {
        LOG_ERROR(log, "Can't find current node in cluster '{}', will register again", cluster_info.name);
        registerInZk(zk, cluster_info);
        nodes_info.clear();
        return false;
    }

    if (cluster_info.current_cluster_is_invisible)
    {
        LOG_DEBUG(log, "Cluster '{}' is invisible.", cluster_info.name);
        return true;
    }

    if (!needUpdate(node_uuids, nodes_info))
    {
        LOG_DEBUG(log, "No update required for cluster '{}'", cluster_info.name);
        return on_exit();
    }

    nodes_info = getNodes(zk, cluster_info.zk_root, node_uuids);

    if (bool ok = on_exit(); !ok)
        return false;

    LOG_DEBUG(log, "Updating system.clusters record for '{}' with {} nodes", cluster_info.name, cluster_info.nodes_info.size());

    if (nodes_info.empty())
    {
        String name = cluster_info.name;
        /// cluster_info removed inside removeCluster, can't use reference to name.
        removeCluster(name);
        return true;
    }

    auto cluster = makeCluster(cluster_info);
    std::lock_guard lock(mutex);
    cluster_impls[cluster_info.name] = cluster;

    return true;
}

void ClusterDiscovery::removeCluster(const String & name)
{
    {
        std::lock_guard lock(mutex);
        cluster_impls.erase(name);
    }
    clusters_to_update->remove(name);
    LOG_DEBUG(log, "Dynamic cluster '{}' removed successfully", name);
}

void ClusterDiscovery::registerInZk(zkutil::ZooKeeperPtr & zk, ClusterInfo & info)
{
    /// Create root node in observer mode not to get 'No node' error
    String node_path = getShardsListPath(info.zk_root) / current_node_name;
    zk->createAncestors(node_path);

    if (info.current_node_is_observer)
    {
        LOG_DEBUG(log, "Current node {} is observer of cluster {}", current_node_name, info.name);
        return;
    }

    LOG_DEBUG(log, "Registering current node {} in cluster {}", current_node_name, info.name);

    zk->createOrUpdate(node_path, info.current_node.serialize(), zkutil::CreateMode::Ephemeral);
    LOG_DEBUG(log, "Current node {} registered in cluster {}", current_node_name, info.name);
}

void ClusterDiscovery::initialUpdate()
{
    LOG_DEBUG(log, "Initializing");

    fiu_do_on(FailPoints::cluster_discovery_faults,
    {
        constexpr UInt8 success_chance = 4;
        static size_t fail_count = 0;
        fail_count++;
        /// strict limit on fail count to avoid flaky tests
        auto is_failed = fail_count < success_chance && std::uniform_int_distribution<>(0, success_chance)(thread_local_rng) != 0;
        if (is_failed)
            throw Exception(ErrorCodes::KEEPER_EXCEPTION, "Failpoint cluster_discovery_faults is triggered");
    });

    for (auto & path : (*multicluster_discovery_paths))
    {
        auto zk = context->getDefaultOrAuxiliaryZooKeeper(path->zk_name);

        zk->createAncestors(path->zk_path);
        zk->createIfNotExists(path->zk_path, "");

        auto watch_callback = [&path](auto) { path->need_update = true; };
        zk->getChildrenWatch(path->zk_path, nullptr, watch_callback);
    }

    findDynamicClusters(clusters_info);

    for (auto & [_, info] : clusters_info)
    {
        auto zk = context->getDefaultOrAuxiliaryZooKeeper(info.zk_name);
        registerInZk(zk, info);
        if (!upsertCluster(info))
        {
            LOG_WARNING(log, "Error on initial cluster '{}' update, will retry in background", info.name);
            clusters_to_update->set(info.name);
        }
        else if (info.zk_root_index)
            clusters_to_update->set(info.name, false);
    }

    LOG_DEBUG(log, "Initialized");
    is_initialized = true;
}

void ClusterDiscovery::findDynamicClusters(
    std::unordered_map<String, ClusterDiscovery::ClusterInfo> & info,
    std::unordered_set<size_t> * unchanged_roots)
{
    using namespace std::chrono_literals;

    constexpr auto force_update_interval = 2min;

    size_t zk_root_index = 0;

    for (auto & path : (*multicluster_discovery_paths))
    {
        ++zk_root_index;

        if (unchanged_roots)
        {
            if (!path->need_update.exchange(false))
            {
                /// force updating periodically
                bool force_update = path->watch.elapsedSeconds() > std::chrono::seconds(force_update_interval).count();
                if (!force_update)
                {
                    unchanged_roots->insert(zk_root_index);
                    continue;
                }
            }
        }

        auto zk = context->getDefaultOrAuxiliaryZooKeeper(path->zk_name);

        auto clusters = zk->getChildren(path->zk_path);

        for (const auto & cluster : clusters)
        {
            auto p = clusters_info.find(cluster);
            if (p != clusters_info.end() && !p->second.zk_root_index)
            { /// Not a warning - node can register itsefs in one cluster and discover other clusters
                LOG_TRACE(log, "Found dynamic duplicate of cluster '{}' in config and Keeper, skipped", cluster);
                continue;
            }

            if (info.contains(cluster))
            { /// Possible with several root paths, it's a configuration error
                LOG_WARNING(log, "Found dynamic duplicate of cluster '{}' in Keeper, skipped record by path {}:{}",
                    cluster, path->zk_name, path->zk_path);
                continue;
            }

            info.emplace(
                cluster,
                ClusterInfo(
                    /* name_= */ cluster,
                    /* zk_name_= */ path->zk_name,
                    /* zk_root_= */ path->zk_path + "/" + cluster,
                    /* host_name= */ "",
                    /* username= */ path->username,
                    /* password= */ path->password,
                    /* cluster_secret= */ path->cluster_secret,
                    /* port= */ context->getTCPPort(),
                    /* secure= */ path->is_secure_connection,
                    /* shard_id= */ 0,
                    /* observer_mode= */ true,
                    /* invisible= */ false,
                    /* zk_root_index= */ zk_root_index
                )
            );
        }

        path->watch.restart();
    }
}

void ClusterDiscovery::start()
{
    if (clusters_info.empty() && multicluster_discovery_paths->empty())
    {
        LOG_DEBUG(log, "No defined clusters for discovery");
        return;
    }

    try
    {
        initialUpdate();
    }
    catch (...)
    {
        tryLogCurrentException(log, "Caught exception in cluster discovery initialization");
    }

    using namespace std::chrono_literals;
    constexpr static std::chrono::milliseconds DEFAULT_BACKOFF_TIMEOUT = 10ms;

    LOG_DEBUG(log, "Starting working thread");
    main_thread = ThreadFromGlobalPool([this]
    {
        std::chrono::milliseconds backoff_timeout = DEFAULT_BACKOFF_TIMEOUT;

        bool finish = false;
        while (!finish)
        {
            try
            {
                finish = runMainThread([&backoff_timeout] { backoff_timeout = DEFAULT_BACKOFF_TIMEOUT; });
            }
            catch (...)
            {
                /*
                 * it can be zk error (will take new session) or other retriable error,
                 * should not stop discovery forever
                 */
                tryLogCurrentException(log, "Caught exception in cluster discovery runMainThread");
            }
            std::this_thread::sleep_for(backoff_timeout);
            backoff_timeout = std::min(backoff_timeout * 2, std::chrono::milliseconds(3min));
        }
    });
}

/// Returns `true` on graceful shutdown (no restart required)
bool ClusterDiscovery::runMainThread(std::function<void()> up_to_date_callback)
{
    setThreadName("ClusterDiscover");
    LOG_DEBUG(log, "Worker thread started");

    using namespace std::chrono_literals;

    constexpr auto force_update_interval = 2min;

    if (!is_initialized)
        initialUpdate();

    bool finished = false;
    while (!finished)
    {
        bool all_up_to_date = true;

        std::unordered_map<String, ClusterInfo> new_dynamic_clusters_info;
        std::unordered_set<size_t> unchanged_roots;
        findDynamicClusters(new_dynamic_clusters_info, &unchanged_roots);

        std::unordered_set<String> clusters_to_insert;
        std::unordered_set<String> clusters_to_remove;

        for (const auto & [cluster_name, info] : clusters_info)
        {
            if (!info.zk_root_index)
                continue;
            if (!new_dynamic_clusters_info.erase(cluster_name))
            {
                if (!unchanged_roots.contains(info.zk_root_index))
                    clusters_to_remove.insert(cluster_name);
            }
        }
        /// new_dynamic_clusters_info now contains only new clusters

        for (const auto & [cluster_name, _] : new_dynamic_clusters_info)
            clusters_to_insert.insert(cluster_name);

        for (const auto & cluster_name : clusters_to_remove)
            removeCluster(cluster_name);

        clusters_info.merge(new_dynamic_clusters_info);

        auto clusters = clusters_to_update->wait(5s, finished);
        for (const auto & [cluster_name, need_update] : clusters)
        {
            auto cluster_info_it = clusters_info.find(cluster_name);
            if (cluster_info_it == clusters_info.end())
            {
                LOG_ERROR(log, "Unknown cluster '{}'", cluster_name);
                continue;
            }

            auto & cluster_info = cluster_info_it->second;
            if (!need_update)
            {
                /// force updating periodically
                bool force_update = cluster_info.watch.elapsedSeconds() > std::chrono::seconds(force_update_interval).count();
                if (!force_update)
                    continue;
            }

            if (upsertCluster(cluster_info))
            {
                cluster_info.watch.restart();
                LOG_DEBUG(log, "Cluster '{}' updated successfully", cluster_name);
            }
            else
            {
                all_up_to_date = false;
                /// no need to trigger convar, will retry after timeout in `wait`
                clusters_to_update->set(cluster_name);
                LOG_WARNING(log, "Cluster '{}' wasn't updated, will retry", cluster_name);
            }
        }

        for (const auto & cluster_name : clusters_to_insert)
        {
            auto cluster_info_it = clusters_info.find(cluster_name);
            if (cluster_info_it == clusters_info.end())
            {
                LOG_ERROR(log, "Unknown dynamic cluster '{}'", cluster_name);
                continue;
            }
            auto & cluster_info = cluster_info_it->second;
            if (upsertCluster(cluster_info))
            {
                cluster_info.watch.restart();
                LOG_DEBUG(log, "Dynamic cluster '{}' inserted successfully", cluster_name);
            }
            else
            {
                all_up_to_date = false;
                /// no need to trigger convar, will retry after timeout in `wait`
                clusters_to_update->set(cluster_name);
                LOG_WARNING(log, "Dynamic cluster '{}' wasn't inserted, will retry", cluster_name);
            }
        }

        if (all_up_to_date)
        {
            up_to_date_callback();
        }
    }
    LOG_DEBUG(log, "Worker thread stopped");
    return finished;
}

ClusterPtr ClusterDiscovery::getCluster(const String & cluster_name) const
{
    std::lock_guard lock(mutex);
    auto it = cluster_impls.find(cluster_name);
    if (it == cluster_impls.end())
        return nullptr;
    return it->second;
}

std::unordered_map<String, ClusterPtr> ClusterDiscovery::getClusters() const
{
    std::lock_guard lock(mutex);
    return cluster_impls;
}

void ClusterDiscovery::shutdown()
{
    LOG_DEBUG(log, "Shutting down");
    clusters_to_update->stop();

    if (main_thread.joinable())
        main_thread.join();
}

ClusterDiscovery::~ClusterDiscovery()
{
    try
    {
        ClusterDiscovery::shutdown();
    }
    catch (...)
    {
        tryLogCurrentException(log, "Error on ClusterDiscovery shutdown");
    }
}

bool ClusterDiscovery::NodeInfo::parse(const String & data, NodeInfo & result)
{
    try
    {
        Poco::JSON::Parser parser;
        auto json = parser.parse(data).extract<Poco::JSON::Object::Ptr>();

        size_t ver = json->optValue<size_t>("version", data_ver);
        if (ver == data_ver)
        {
            result.address = json->getValue<std::string>("address");
            result.secure = json->optValue<bool>("secure", false);
            result.shard_id = json->optValue<size_t>("shard_id", 0);
        }
        else
        {
            LOG_ERROR(
                getLogger("ClusterDiscovery"),
                "Unsupported version '{}' of data in zk node '{}'",
                ver, data.size() < 1024 ? data : "[data too long]");
        }
    }
    catch (Poco::Exception & e)
    {
        LOG_WARNING(
            getLogger("ClusterDiscovery"),
            "Can't parse '{}' from node: {}",
            data.size() < 1024 ? data : "[data too long]", e.displayText());
        return false;
    }
    return true;
}

String ClusterDiscovery::NodeInfo::serialize() const
{
    Poco::JSON::Object json;
    json.set("version", data_ver);
    json.set("address", address);
    json.set("shard_id", shard_id);

    std::ostringstream oss;     // STYLE_CHECK_ALLOW_STD_STRING_STREAM
    oss.exceptions(std::ios::failbit);
    Poco::JSON::Stringifier::stringify(json, oss);
    return oss.str();
}

}<|MERGE_RESOLUTION|>--- conflicted
+++ resolved
@@ -223,9 +223,6 @@
                                        size_t zk_root_index)
 {
     Coordination::Stat stat;
-<<<<<<< HEAD
-    Strings nodes = zk->getChildrenWatch(getShardsListPath(zk_root), &stat, set_callback ? get_nodes_callbacks[cluster_name] : Coordination::WatchCallbackPtr{});
-=======
     Strings nodes;
 
     if (set_callback)
@@ -251,7 +248,6 @@
     else
         nodes = zk->getChildrenWatch(getShardsListPath(zk_root), &stat, Coordination::WatchCallback{});
 
->>>>>>> 1bd3a359
     if (version)
         *version = stat.cversion;
     return nodes;
