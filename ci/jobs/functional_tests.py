import argparse
import os
import random
import re
import time
from pathlib import Path

from ci.jobs.scripts.clickhouse_proc import ClickHouseProc
from ci.jobs.scripts.functional_tests_results import FTResultsProcessor
from ci.praktika.info import Info
from ci.praktika.result import Result
from ci.praktika.utils import MetaClasses, Shell, Utils

temp_dir = f"{Utils.cwd()}/ci/tmp"


class JobStages(metaclass=MetaClasses.WithIter):
    INSTALL_CLICKHOUSE = "install"
    START = "start"
    TEST = "test"
    CHECK_ERRORS = "check_errors"
    COLLECT_LOGS = "collect_logs"


def parse_args():
    parser = argparse.ArgumentParser(description="ClickHouse Build Job")
    parser.add_argument("--ch-path", help="Path to clickhouse binary", default=temp_dir)
    parser.add_argument(
        "--options",
        help="Comma separated option(s): parallel|non-parallel|BATCH_NUM/BTATCH_TOT|..",
        default="",
    )
    parser.add_argument("--param", help="Optional job start stage", default=None)
    parser.add_argument("--test", help="Optional test name pattern", default="")
    return parser.parse_args()


def get_changed_tests(info: Info):
    result = set()
    changed_files = info.get_changed_files()
    assert changed_files, "No changed files"

    for fpath in changed_files:
        if re.match(r"tests/queries/0_stateless/\d{5}", fpath):
            if not Path(fpath).exists():
                print(f"File '{fpath}' was removed — skipping")
                continue

            print(f"Detected changed test file: '{fpath}'")

            fname = os.path.basename(fpath)
            fname_without_ext = os.path.splitext(fname)[0]

            # Add '.' suffix to precisely match this test only
            result.add(f"{fname_without_ext}.")

        elif fpath.startswith("tests/queries/"):
            # Log any other suspicious file in tests/queries for future debugging
            print(f"File '{fpath}' changed, but doesn't match expected test pattern")

    return sorted(result)


def run_tests(
    batch_num: int,
    batch_total: int,
    test="",
    extra_args="",
):
    test_output_file = f"{temp_dir}/test_result.txt"
    if batch_num and batch_total:
        extra_args += (
            f" --run-by-hash-total {batch_total} --run-by-hash-num {batch_num-1}"
        )
    else:
        extra_args += " --report-coverage"
    if "--no-shard" not in extra_args:
        extra_args += " --shard"
    if "--no-zookeeper" not in extra_args:
        extra_args += " --zookeeper"
    # Remove --report-logs-stats, it hides sanitizer errors in def reportLogStats(args): clickhouse_execute(args, "SYSTEM FLUSH LOGS")
    command = f"clickhouse-test --testname --check-zookeeper-session --hung-check --trace \
                --capture-client-stacktrace --queries ./tests/queries --test-runs 1 \
                {extra_args} \
                --queries ./tests/queries -- '{test}' | ts '%Y-%m-%d %H:%M:%S' \
                | tee -a \"{test_output_file}\""
    if Path(test_output_file).exists():
        Path(test_output_file).unlink()
    Shell.run(command, verbose=True)


def run_specific_tests(tests, runs=1, extra_args=""):
    test_output_file = f"{temp_dir}/test_result.txt"
    # Remove --report-logs-stats, it hides sanitizer errors in def reportLogStats(args): clickhouse_execute(args, "SYSTEM FLUSH LOGS")
    command = f"clickhouse-test --testname --shard --zookeeper --check-zookeeper-session --hung-check --trace \
        --capture-client-stacktrace --queries ./tests/queries --test-runs {runs} \
        {extra_args} --order=random -- {' '.join(tests)} | ts '%Y-%m-%d %H:%M:%S' | tee -a \"{test_output_file}\""
    if Path(test_output_file).exists():
        Path(test_output_file).unlink()
    Shell.run(command, verbose=True)


OPTIONS_TO_INSTALL_ARGUMENTS = {
    "old analyzer": "--analyzer",
    "s3 storage": "--s3-storage",
    "DatabaseReplicated": "--db-replicated",
    "DatabaseOrdinary": "--db-ordinary",
    "wide parts enabled": "--wide-parts",
    "ParallelReplicas": "--parallel-rep",
    "distributed plan": "--distributed-plan",
    "azure": "--azure",
    "AsyncInsert": " --async-insert",
    "BugfixValidation": " --bugfix-validation",
}

OPTIONS_TO_TEST_RUNNER_ARGUMENTS = {
    "s3 storage": "--s3-storage --no-stateful",
    "ParallelReplicas": "--no-zookeeper --no-shard --no-parallel-replicas",
    "AsyncInsert": " --no-async-insert",
    "DatabaseReplicated": " --no-stateful --replicated-database",
    "azure": " --azure-blob-storage --no-random-settings --no-random-merge-tree-settings",  # azurite is slow, with randomization it can be super slow
    "parallel": "--no-sequential",
    "sequential": "--no-parallel",
}


def main():
    args = parse_args()
    test_options = [to.strip() for to in args.options.split(",")]
    batch_num, total_batches = 0, 0
    config_installs_args = ""
    is_flaky_check = False
    is_bugfix_validation = False
    is_s3_storage = False
    is_azure_storage = False
    is_database_replicated = False
    is_shared_catalog = False
    is_encrypted_storage = random.choice([True, False])
    is_parallel_replicas = False
    runner_options = ""
    # optimal value for most of the jobs
    nproc = int(Utils.cpu_count() * 0.6)
    info = Info()

    for to in test_options:
        if "/" in to:
            batch_num, total_batches = map(int, to.split("/"))
        elif to in OPTIONS_TO_INSTALL_ARGUMENTS:
            print(f"NOTE: Enabled config option [{OPTIONS_TO_INSTALL_ARGUMENTS[to]}]")
            config_installs_args += f" {OPTIONS_TO_INSTALL_ARGUMENTS[to]}"
        elif to.startswith("amd_") or to.startswith("arm_") or "flaky" in to:
            pass
        elif to in OPTIONS_TO_TEST_RUNNER_ARGUMENTS:
            print(
                f"NOTE: Enabled test runner option [{OPTIONS_TO_TEST_RUNNER_ARGUMENTS[to]}]"
            )
        else:
            assert False, f"Unknown option [{to}]"

        if to in OPTIONS_TO_TEST_RUNNER_ARGUMENTS:
            runner_options += f" {OPTIONS_TO_TEST_RUNNER_ARGUMENTS[to]}"

        if "flaky" in to:
            is_flaky_check = True
        elif "BugfixValidation" in to:
            is_bugfix_validation = True

        if "s3 storage" in to:
            is_s3_storage = True
        if "azure" in to:
            is_azure_storage = True
        if "DatabaseReplicated" in to:
            is_database_replicated = True
        if "SharedCatalog" in to:
            is_shared_catalog = True
        if "ParallelReplicas" in to:
            is_parallel_replicas = True

    if is_database_replicated or is_shared_catalog or is_parallel_replicas:
        pass
    else:
        if "binary" in args.options and len(test_options) < 3:
            # plain binary job works fast with high concurrency
            nproc = int(Utils.cpu_count() * 1.2)
        elif is_database_replicated:
            nproc = int(Utils.cpu_count() * 0.4)
        else:
            pass

    runner_options += f" --jobs {nproc}"

    if not info.is_local_run:
        # TODO: find a way to work with Azure secret so it's ok for local tests as well, for now keep azure disabled
        os.environ["AZURE_CONNECTION_STRING"] = Shell.get_output(
            f"aws ssm get-parameter --region us-east-1 --name azure_connection_string --with-decryption --output text --query Parameter.Value",
            verbose=True,
        )
    else:
        print("Disable azure for a local run")
        config_installs_args += " --no-azure"

    if (is_azure_storage or is_s3_storage) and is_encrypted_storage:
        config_installs_args += " --encrypted-storage"
        runner_options += f" --encrypted-storage"

    ch_path = args.ch_path

    stop_watch = Utils.Stopwatch()

    stages = list(JobStages)

    tests = []
    if is_flaky_check or is_bugfix_validation:
        if info.is_local_run:
            assert (
                args.test
            ), "For running flaky or bugfix_validation check locally, test case name must be provided via --test"
            tests = [args.test]
        else:
            tests = get_changed_tests(info)
        if tests:
            print(f"Test list: [{tests}]")
        else:
            # early exit
            Result.create_from(
                status=Result.Status.SKIPPED, info="No tests to run"
            ).complete_job()

    stage = args.param or JobStages.INSTALL_CLICKHOUSE
    if stage:
        assert stage in JobStages, f"--param must be one of [{list(JobStages)}]"
        print(f"Job will start from stage [{stage}]")
        while stage in stages:
            stages.pop(0)
        stages.insert(0, stage)

    res = True
    results = []
    debug_files = []

    Utils.add_to_PATH(f"{ch_path}:tests")
    CH = ClickHouseProc(
        is_db_replicated=is_database_replicated, is_shared_catalog=is_shared_catalog
    )

    job_info = ""

    if res and JobStages.INSTALL_CLICKHOUSE in stages:

        def configure_log_export():
            if not info.is_local_run:
                print("prepare log export config")
                return CH.create_log_export_config()
            else:
                print("skip log export config for local run")

        commands = [
            f"chmod +x {ch_path}/clickhouse",
            f"rm -rf /etc/clickhouse-client/* /etc/clickhouse-server/*",
            # google *.proto files
            f"mkdir -p /usr/share/clickhouse/ && ln -sf /usr/local/include /usr/share/clickhouse/protos",
            f"ln -sf {ch_path}/clickhouse {ch_path}/clickhouse-server",
            f"ln -sf {ch_path}/clickhouse {ch_path}/clickhouse-client",
            f"ln -sf {ch_path}/clickhouse {ch_path}/clickhouse-compressor",
            f"ln -sf {ch_path}/clickhouse {ch_path}/clickhouse-local",
            f"ln -sf {ch_path}/clickhouse {ch_path}/clickhouse-disks",
            f"ln -sf {ch_path}/clickhouse {ch_path}/clickhouse-obfuscator",
            f"ln -sf {ch_path}/clickhouse {ch_path}/clickhouse-format",
            f"ln -sf {ch_path}/clickhouse {ch_path}/ch",
            f"ln -sf /usr/bin/clickhouse-odbc-bridge {ch_path}/clickhouse-odbc-bridge",
            f"cp programs/server/config.xml programs/server/users.xml /etc/clickhouse-server/",
            f"./tests/config/install.sh /etc/clickhouse-server /etc/clickhouse-client {config_installs_args}",
            f"clickhouse-server --version",
            f"sed -i 's|>/test/chroot|>{temp_dir}/chroot|' /etc/clickhouse-server**/config.d/*.xml",
            CH.set_random_timezone,
        ]

        if is_flaky_check:
            commands.append(CH.enable_thread_fuzzer_config)
        elif is_bugfix_validation:
            if Utils.is_arm():
                link_to_master_head_binary = "https://clickhouse-builds.s3.us-east-1.amazonaws.com/master/aarch64/clickhouse"
            else:
                link_to_master_head_binary = "https://clickhouse-builds.s3.us-east-1.amazonaws.com/master/amd64/clickhouse"
            if not info.is_local_run or not (Path(temp_dir) / "clickhouse").exists():
                print(
                    f"NOTE: Clickhouse binary will be downloaded to [{temp_dir}] from [{link_to_master_head_binary}]"
                )
                if info.is_local_run:
                    time.sleep(10)
                commands.insert(
                    0,
                    f"wget -nv -P {temp_dir} {link_to_master_head_binary}",
                )
            os.environ["GLOBAL_TAGS"] = "no-random-settings"

<<<<<<< HEAD
        os.environ["MALLOC_CONF"] = f"prof_active:true,prof_prefix:{temp_dir}/jemalloc_profiles/clickhouse.jemalloc"
=======
        os.environ["MALLOC_CONF"] = (
            f"prof_active:true,prof_prefix:{temp_dir}/jemalloc_profiles/clickhouse.jemalloc"
        )
>>>>>>> e942ab8c

        commands.append(configure_log_export)

        results.append(
            Result.from_commands_run(name="Install ClickHouse", command=commands)
        )
        res = results[-1].is_ok()

    assert (
        Path(ch_path + "/clickhouse").is_file()
        or Path(ch_path + "/clickhouse").is_symlink()
    ), f"clickhouse binary not found under [{ch_path}]"

    if res and JobStages.START in stages:
        step_name = "Start ClickHouse Server"
        print(step_name)

        def start():
            res = CH.start_minio(test_type="stateless") and CH.start_azurite()
            res = res and CH.start()
            res = res and CH.wait_ready()
            if res:
                if not Info().is_local_run:
                    if not CH.start_log_exports(stop_watch.start_time):
                        info.add_workflow_report_message(
                            "WARNING: Failed to start log export"
                        )
                        print("Failed to start log export")
                if not CH.create_minio_log_tables():
                    info.add_workflow_report_message(
                        "WARNING: Failed to create minio log tables"
                    )
                    print("Failed to create minio log tables")

                res = (
                    CH.prepare_stateful_data(
                        with_s3_storage=is_s3_storage,
                        is_db_replicated=is_database_replicated,
                    )
                    and CH.insert_system_zookeeper_config()
                )
            if res:
                print("stateful data prepared")
            return res

        results.append(
            Result.from_commands_run(
                name=step_name,
                command=start,
            )
        )
        res = results[-1].is_ok()

    test_result = None
    if res and JobStages.TEST in stages:
        stop_watch_ = Utils.Stopwatch()
        step_name = "Tests"
        print(step_name)
        if not is_flaky_check and not is_bugfix_validation:
            run_tests(
                batch_num=batch_num,
                batch_total=total_batches,
                test=args.test,
                extra_args=runner_options,
            )
        else:
            run_specific_tests(
                tests=tests, runs=50 if is_flaky_check else 1, extra_args=runner_options
            )

        if not info.is_local_run:
            CH.stop_log_exports()
        ft_res_processor = FTResultsProcessor(wd=temp_dir)
        results.append(ft_res_processor.run())
        debug_files += ft_res_processor.debug_files
        test_result = results[-1]

        # invert result status for bugfix validation
        if is_bugfix_validation:
            has_failure = False
            for r in results[-1].results:
                if r.status == Result.StatusExtended.FAIL:
                    has_failure = True
                    break
            if not has_failure:
                print("Failed to reproduce the bug")
                results[-1].set_failed()
            else:
                results[-1].set_success()

        results[-1].set_timing(stopwatch=stop_watch_)
        if results[-1].info:
            job_info = results[-1].info
            results[-1].info = ""

        res = results[-1].is_ok()

    CH.terminate()

    if test_result and JobStages.CHECK_ERRORS in stages and not is_bugfix_validation:
        # must not be performed for a test validation - test must fail and log errors are not respected
        print("Check fatal errors")
        sw_ = Utils.Stopwatch()
        results.append(
            Result.create_from(
                name="Check errors",
                results=CH.check_fatal_messages_in_logs(),
                status=Result.Status.SUCCESS,
                stopwatch=sw_,
            )
        )
        # fatal failures found in logs represented as normal test cases
        test_result.extend_sub_results(results[-1].results)
        results[-1].results = []
        if not results[-1].is_ok():
            results[-1].set_info("Found errors added into Tests results")

    if JobStages.COLLECT_LOGS in stages:
        print("Collect logs")

        def collect_logs():
            CH.prepare_logs(all=test_result and not test_result.is_ok())

        results.append(
            Result.from_commands_run(
                name="Collect logs",
                command=collect_logs,
            )
        )
        if test_result and CH.extra_tests_results:
            test_result.extend_sub_results(CH.extra_tests_results)

    force_ok_exit = False
    if "parallel" in test_options and test_result:
        failures_cnt = len([r for r in test_result.results if not r.is_ok()])
        if failures_cnt > 0 and failures_cnt < 4:
            print(
                f"NOTE: Failed {failures_cnt} tests - do not block pipeline, exit with 0"
            )
            force_ok_exit = True
        elif failures_cnt > 0 and "ci-non-blocking" in info.pr_labels:
            print(
                f"NOTE: Failed {failures_cnt} tests, label 'ci-non-blocking' is set - do not block pipeline - exit with 0"
            )
            force_ok_exit = True

    Result.create_from(
        results=results,
        stopwatch=stop_watch,
        files=CH.logs + debug_files,
        info=job_info,
    ).complete_job(force_ok_exit=force_ok_exit)


if __name__ == "__main__":
    main()<|MERGE_RESOLUTION|>--- conflicted
+++ resolved
@@ -294,13 +294,9 @@
                 )
             os.environ["GLOBAL_TAGS"] = "no-random-settings"
 
-<<<<<<< HEAD
-        os.environ["MALLOC_CONF"] = f"prof_active:true,prof_prefix:{temp_dir}/jemalloc_profiles/clickhouse.jemalloc"
-=======
         os.environ["MALLOC_CONF"] = (
             f"prof_active:true,prof_prefix:{temp_dir}/jemalloc_profiles/clickhouse.jemalloc"
         )
->>>>>>> e942ab8c
 
         commands.append(configure_log_export)
 
