--- conflicted
+++ resolved
@@ -45,15 +45,12 @@
         });
         addSettingsChanges(settings_changes_history, "25.7",
         {
-<<<<<<< HEAD
             {"optimize_rewrite_regexp_functions", false, true, "A new setting"},
             {"format_schema_source", "file", "file", "New setting"},
             {"format_schema_message_name", "", "", "New setting"},
-=======
             /// RELEASE CLOSED
             {"correlated_subqueries_substitute_equivalent_expressions", false, true, "New setting to correlated subquery planning optimization."},
             {"function_date_trunc_return_type_behavior", 0, 0, "Add new setting to preserve old behaviour of dateTrunc function"},
->>>>>>> 961ec882
             {"output_format_parquet_geometadata", false, true, "A new setting to allow to write information about geo columns in parquet metadata and encode columns in WKB format."},
             {"cluster_function_process_archive_on_multiple_nodes", true, true, "New setting"},
             {"enable_vector_similarity_index", false, false, "Added an alias for setting `allow_experimental_vector_similarity_index`"},
