--- conflicted
+++ resolved
@@ -117,11 +117,8 @@
 
     mutable UserPtr user;
     std::optional<UUID> user_id;
-<<<<<<< HEAD
     std::vector<UUID> external_roles;
-=======
     AuthenticationData user_authenticated_with;
->>>>>>> eb984db5
 
     ContextMutablePtr session_context;
     mutable bool query_context_created = false;
