#include <Functions/indexHint.h>
#include <Functions/FunctionFactory.h>
#include <DataTypes/DataTypesNumber.h>


namespace DB
{

REGISTER_FUNCTION(IndexHint)
{
    FunctionDocumentation::Description description_indexHint = R"(
This function is intended for debugging and introspection.
It ignores its argument and always returns 1.
The arguments are not evaluated.

During index analysis, the argument of this function is assumed to not be wrapped in `indexHint`.
This allows you to select data in index ranges by the corresponding condition but without further filtering by this condition.
The index in ClickHouse is sparse and using `indexHint` will yield more data than specifying the same condition directly.

<<<<<<< HEAD
<details>
<summary>Explanation</summary>

When you run:

```sql
SELECT * FROM test WHERE key = 123;
```

ClickHouse does two things:

1. Uses the index to find which granules (blocks of ~8192 rows) might contain `key = 123`
2. Reads those granules and filters them row-by-row to return only rows where `key = 123`

So even if it reads 8,192 rows from disk, it only returns the 1 row that actually matches.

With `indexHint`, when you run:

```sql
SELECT * FROM test WHERE indexHint(key = 123);
```

ClickHouse does only one thing:

1. Uses the index to find which granules might contain key = 123 and returns all rows from those granules **without** filtering.

It returns all 8,192 rows, including rows where `key = 456`, `key = 789`, etc. (Everything that happened to be stored in the same granule.)
`indexHint()` is not for performance. It's for debugging and understanding how ClickHouse's index works:
- Which granules does my condition select?
- How many rows are in those granules?
- Is my index being used effectively?
</details>
=======
Note: It is not possible to optimize a query with the `indexHint` function. The `indexHint` function does not optimize the query, as it does not provide any additional information for the query analysis. Having an expression inside the `indexHint` function is not anyhow better than without the `indexHint` function. The `indexHint` function can be used only for introspection and debugging purposes and it does not improve performance. If you see the usage of `indexHint` by anyone other than ClickHouse contributors, it is likely a mistake and you should remove it.
>>>>>>> b4ba0cb8
    )";
    FunctionDocumentation::Syntax syntax_indexHint = "indexHint(expression)";
    FunctionDocumentation::Arguments arguments_indexHint = {
        {"expression", "Any expression for index range selection.", {"Expression"}}
    };
    FunctionDocumentation::ReturnedValue returned_value_indexHint = {"Returns `1` in all cases.", {"UInt8"}};
    FunctionDocumentation::Examples examples_indexHint = {
    {
        "Usage example with date filtering",
        R"(
SELECT FlightDate AS k, count() FROM ontime WHERE indexHint(k = '2025-09-15') GROUP BY k ORDER BY k ASC;
        )",
        R"(
┌──────────k─┬─count()─┐
│ 2025-09-14 │    7071 │
│ 2025-09-15 │   16428 │
│ 2025-09-16 │    1077 │
│ 2025-09-30 │    8167 │
└────────────┴─────────┘
        )"
    }
    };
    FunctionDocumentation::IntroducedIn introduced_in_indexHint = {1, 1};
    FunctionDocumentation::Category category_indexHint = FunctionDocumentation::Category::Other;
    FunctionDocumentation documentation_indexHint = {description_indexHint, syntax_indexHint, arguments_indexHint, {}, returned_value_indexHint, examples_indexHint, introduced_in_indexHint, category_indexHint};

    factory.registerFunction<FunctionIndexHint>(documentation_indexHint);
}

}<|MERGE_RESOLUTION|>--- conflicted
+++ resolved
@@ -17,7 +17,6 @@
 This allows you to select data in index ranges by the corresponding condition but without further filtering by this condition.
 The index in ClickHouse is sparse and using `indexHint` will yield more data than specifying the same condition directly.
 
-<<<<<<< HEAD
 <details>
 <summary>Explanation</summary>
 
@@ -50,9 +49,8 @@
 - How many rows are in those granules?
 - Is my index being used effectively?
 </details>
-=======
+
 Note: It is not possible to optimize a query with the `indexHint` function. The `indexHint` function does not optimize the query, as it does not provide any additional information for the query analysis. Having an expression inside the `indexHint` function is not anyhow better than without the `indexHint` function. The `indexHint` function can be used only for introspection and debugging purposes and it does not improve performance. If you see the usage of `indexHint` by anyone other than ClickHouse contributors, it is likely a mistake and you should remove it.
->>>>>>> b4ba0cb8
     )";
     FunctionDocumentation::Syntax syntax_indexHint = "indexHint(expression)";
     FunctionDocumentation::Arguments arguments_indexHint = {
