--- conflicted
+++ resolved
@@ -261,13 +261,9 @@
     FunctionDocumentation::Examples examples = {{"Example", "SELECT icebergHash(1.0 :: Float32)", "-142385009"}};
     FunctionDocumentation::Category category = FunctionDocumentation::Category::Hash;
     FunctionDocumentation::IntroducedIn introduced_in = {25, 5};
-    FunctionDocumentation documentation = {description, syntax, arguments, returned_value, examples, introduced_in, category};
-
-<<<<<<< HEAD
-    factory.registerFunction<FunctionIcebergHash>({description, syntax, arguments, {}, returned_value, examples, introduced_in, category});
-=======
+    FunctionDocumentation documentation = {description, syntax, arguments, {}, returned_value, examples, introduced_in, category};
+
     factory.registerFunction<FunctionIcebergHash>(documentation);
->>>>>>> be90faa4
 }
 
 class FunctionIcebergBucket : public IFunction
@@ -357,14 +353,9 @@
     FunctionDocumentation::Examples examples = {{"Example", "SELECT icebergBucket(5, 1.0 :: Float32)", "4"}};
     FunctionDocumentation::IntroducedIn introduced_in = {25, 5};
     FunctionDocumentation::Category category = FunctionDocumentation::Category::Other;
-    FunctionDocumentation documentation = {description, syntax, arguments, returned_value, examples, introduced_in, category};
-
-<<<<<<< HEAD
-
-    factory.registerFunction<FunctionIcebergBucket>({description, syntax, arguments, {}, returned_value, examples, introduced_in, category});
-=======
+    FunctionDocumentation documentation = {description, syntax, arguments, {}, returned_value, examples, introduced_in, category};
+
     factory.registerFunction<FunctionIcebergBucket>(documentation);
->>>>>>> be90faa4
 }
 
 }