#include <DataTypes/Serializations/SerializationString.h>

#include <Columns/ColumnString.h>

#include <Common/typeid_cast.h>
#include <Common/assert_cast.h>

#include <Core/Field.h>

#include <Formats/FormatSettings.h>

#include <IO/ReadHelpers.h>
#include <IO/WriteHelpers.h>
#include <IO/VarInt.h>
#include <IO/ReadBufferFromString.h>


namespace DB
{

namespace ErrorCodes
{
    extern const int INCORRECT_DATA;
    extern const int TOO_LARGE_STRING_SIZE;
}

void SerializationString::serializeBinary(const Field & field, WriteBuffer & ostr, const FormatSettings & settings) const
{
    const String & s = field.safeGet<String>();
    if (settings.binary.max_binary_string_size && s.size() > settings.binary.max_binary_string_size)
        throw Exception(
            ErrorCodes::TOO_LARGE_STRING_SIZE,
            "Too large string size: {}. The maximum is: {}. To increase the maximum, use setting "
            "format_binary_max_string_size",
            s.size(),
            settings.binary.max_binary_string_size);

    writeVarUInt(s.size(), ostr);
    writeString(s, ostr);
}


void SerializationString::deserializeBinary(Field & field, ReadBuffer & istr, const FormatSettings & settings) const
{
    UInt64 size;
    readVarUInt(size, istr);
    if (settings.binary.max_binary_string_size && size > settings.binary.max_binary_string_size)
        throw Exception(
            ErrorCodes::TOO_LARGE_STRING_SIZE,
            "Too large string size: {}. The maximum is: {}. To increase the maximum, use setting "
            "format_binary_max_string_size",
            size,
            settings.binary.max_binary_string_size);

    field = String();
    String & s = field.safeGet<String>();
    s.resize(size);
    istr.readStrict(s.data(), size);
}


void SerializationString::serializeBinary(const IColumn & column, size_t row_num, WriteBuffer & ostr, const FormatSettings & settings) const
{
    const StringRef & s = assert_cast<const ColumnString &>(column).getDataAt(row_num);
    if (settings.binary.max_binary_string_size && s.size > settings.binary.max_binary_string_size)
        throw Exception(
            ErrorCodes::TOO_LARGE_STRING_SIZE,
            "Too large string size: {}. The maximum is: {}. To increase the maximum, use setting "
            "format_binary_max_string_size",
            s.size,
            settings.binary.max_binary_string_size);

    writeVarUInt(s.size, ostr);
    writeString(s, ostr);
}


void SerializationString::deserializeBinary(IColumn & column, ReadBuffer & istr, const FormatSettings & settings) const
{
    ColumnString & column_string = assert_cast<ColumnString &>(column);
    ColumnString::Chars & data = column_string.getChars();
    ColumnString::Offsets & offsets = column_string.getOffsets();

    UInt64 size;
    readVarUInt(size, istr);
    if (settings.binary.max_binary_string_size && size > settings.binary.max_binary_string_size)
        throw Exception(
            ErrorCodes::TOO_LARGE_STRING_SIZE,
            "Too large string size: {}. The maximum is: {}. To increase the maximum, use setting "
            "format_binary_max_string_size",
            size,
            settings.binary.max_binary_string_size);

    size_t old_chars_size = data.size();
    size_t offset = old_chars_size + size;
    offsets.push_back(offset);

    try
    {
        data.resize(offset);
        istr.readStrict(reinterpret_cast<char*>(&data[offset - size]), size);
    }
    catch (...)
    {
        offsets.pop_back();
        data.resize_assume_reserved(old_chars_size);
        throw;
    }
}


void SerializationString::serializeBinaryBulk(const IColumn & column, WriteBuffer & ostr, size_t offset, size_t limit) const
{
    const ColumnString & column_string = typeid_cast<const ColumnString &>(column);
    const ColumnString::Chars & data = column_string.getChars();
    const ColumnString::Offsets & offsets = column_string.getOffsets();

    size_t size = column_string.size();
    if (!size)
        return;

    size_t end = limit && offset + limit < size
        ? offset + limit
        : size;

    ColumnString::Offset prev_string_offset = offsets[offset - 1];
    for (size_t i = offset; i < end; ++i)
    {
        ColumnString::Offset next_string_offset = offsets[i];
        UInt64 str_size = next_string_offset - prev_string_offset;
        writeVarUInt(str_size, ostr);
        ostr.write(reinterpret_cast<const char *>(&data[prev_string_offset]), str_size);
        prev_string_offset = next_string_offset;
    }
}

template <size_t copy_size>
static NO_INLINE void deserializeBinaryImpl(ColumnString::Chars & data, ColumnString::Offsets & offsets, ReadBuffer & istr, size_t limit)
try
{
    size_t offset = data.size();
    /// Avoiding calling resize in a loop improves the performance.
    data.resize(std::max(data.capacity(), static_cast<size_t>(4096)));

    for (size_t i = 0; i < limit; ++i)
    {
        if (istr.eof())
            break;

        UInt64 size;
        readVarUInt(size, istr);

        static constexpr size_t max_string_size = 16_GiB;   /// Arbitrary value to prevent logical errors and overflows, but large enough.
        if (size > max_string_size)
            throw Exception(
                ErrorCodes::TOO_LARGE_STRING_SIZE,
                "Too large string size: {}. The maximum is: {}.",
                size,
                max_string_size);

<<<<<<< HEAD
        offset += size;
        offsets.push_back(offset);

=======
        offset += size + 1;
>>>>>>> 52f497e0
        if (unlikely(offset > data.size()))
            data.resize_exact(roundUpToPowerOfTwoOrZero(std::max(offset, data.size() * 2)));

        if (size)
        {
            /// An optimistic branch in which more efficient copying is possible.
            if (offset + copy_size <= data.capacity() && istr.position() + size + copy_size <= istr.buffer().end())
            {
                const char * src_pos = istr.position();
                const char * src_end = src_pos + size;
                auto * dst_pos = &data[offset - size];

                while (src_pos < src_end)
                {
                    __builtin_memcpy(dst_pos, src_pos, copy_size);

                    src_pos += copy_size;
                    dst_pos += copy_size;
                }

                istr.position() += size;
            }
            else
            {
                istr.readStrict(reinterpret_cast<char*>(&data[offset - size]), size);
            }
        }
<<<<<<< HEAD
=======

        data[offset - 1] = 0;

        offsets.push_back(offset);
>>>>>>> 52f497e0
    }

    data.resize_exact(offset);
}
catch (...)
{
    /// We are doing resize_exact() of bigger values than we have, let's make sure that it will be correct (even in case of exceptions)
    data.resize_exact(offsets.back());
    throw;
}


void SerializationString::deserializeBinaryBulk(IColumn & column, ReadBuffer & istr, size_t rows_offset, size_t limit, double avg_value_size_hint) const
{
    /// Skip certain number of values if requested
    for (size_t i = 0; i < rows_offset; ++i)
    {
        UInt64 size;
        readVarUInt(size, istr);
        istr.ignore(size);
    }

    ColumnString & column_string = typeid_cast<ColumnString &>(column);
    ColumnString::Chars & data = column_string.getChars();
    ColumnString::Offsets & offsets = column_string.getOffsets();

    double avg_chars_size = 0; /// By default, do not reserve (as for empty strings).

    if (avg_value_size_hint > 0.0 && avg_value_size_hint > sizeof(offsets[0]))
    {
        /// Randomly selected.
        constexpr auto avg_value_size_hint_reserve_multiplier = 1.2;
        avg_chars_size = (avg_value_size_hint - sizeof(offsets[0])) * avg_value_size_hint_reserve_multiplier;
    }

    size_t size_to_reserve = data.size() + static_cast<size_t>(std::ceil(limit * avg_chars_size));

    /// Never reserve for too big size.
    if (size_to_reserve < 256 * 1024 * 1024)
    {
        try
        {
            data.reserve(size_to_reserve);
        }
        catch (Exception & e)
        {
            e.addMessage(
                "(avg_value_size_hint = " + toString(avg_value_size_hint)
                + ", avg_chars_size = " + toString(avg_chars_size)
                + ", limit = " + toString(limit) + ")");
            throw;
        }
    }

    offsets.reserve(offsets.size() + limit);

    if (avg_chars_size >= 64)
        deserializeBinaryImpl<64>(data, offsets, istr, limit);
    else if (avg_chars_size >= 48)
        deserializeBinaryImpl<48>(data, offsets, istr, limit);
    else if (avg_chars_size >= 32)
        deserializeBinaryImpl<32>(data, offsets, istr, limit);
    else
        deserializeBinaryImpl<16>(data, offsets, istr, limit);
}


void SerializationString::serializeText(const IColumn & column, size_t row_num, WriteBuffer & ostr, const FormatSettings &) const
{
    writeString(assert_cast<const ColumnString &>(column).getDataAt(row_num), ostr);
}


void SerializationString::serializeTextEscaped(const IColumn & column, size_t row_num, WriteBuffer & ostr, const FormatSettings &) const
{
    writeEscapedString(assert_cast<const ColumnString &>(column).getDataAt(row_num).toView(), ostr);
}


template <typename ReturnType, typename Reader>
static inline ReturnType read(IColumn & column, Reader && reader)
{
    static constexpr bool throw_exception = std::is_same_v<ReturnType, void>;
    ColumnString & column_string = assert_cast<ColumnString &>(column);
    ColumnString::Chars & data = column_string.getChars();
    ColumnString::Offsets & offsets = column_string.getOffsets();
    size_t old_chars_size = data.size();
    size_t old_offsets_size = offsets.size();
    auto restore_column = [&]()
    {
        offsets.resize_assume_reserved(old_offsets_size);
        data.resize_assume_reserved(old_chars_size);
    };

    try
    {
        if constexpr (throw_exception)
        {
            reader(data);
        }
        else if (!reader(data))
        {
            restore_column();
            return false;
        }

        offsets.push_back(data.size());
        return ReturnType(true);
    }
    catch (...)
    {
        restore_column();
        if constexpr (throw_exception)
            throw;
        else
            return false;
    }
}


void SerializationString::deserializeWholeText(IColumn & column, ReadBuffer & istr, const FormatSettings &) const
{
    read<void>(column, [&](ColumnString::Chars & data) { readStringUntilEOFInto(data, istr); });
}

bool SerializationString::tryDeserializeWholeText(IColumn & column, ReadBuffer & istr, const FormatSettings &) const
{
    return read<bool>(column, [&](ColumnString::Chars & data) { readStringUntilEOFInto(data, istr); return true; });
}

void SerializationString::deserializeTextEscaped(IColumn & column, ReadBuffer & istr, const FormatSettings & settings) const
{
    read<void>(column, [&](ColumnString::Chars & data)
    {
        settings.tsv.crlf_end_of_line_input ? readEscapedStringInto<PaddedPODArray<UInt8>,true>(data, istr) : readEscapedStringInto<PaddedPODArray<UInt8>,false>(data, istr);
    });
}

bool SerializationString::tryDeserializeTextEscaped(IColumn & column, ReadBuffer & istr, const FormatSettings &) const
{
    return read<bool>(column, [&](ColumnString::Chars & data) { readEscapedStringInto<PaddedPODArray<UInt8>,true>(data, istr); return true; });
}

void SerializationString::serializeTextQuoted(const IColumn & column, size_t row_num, WriteBuffer & ostr, const FormatSettings & settings) const
{
    if (settings.values.escape_quote_with_quote)
        writeQuotedStringPostgreSQL(assert_cast<const ColumnString &>(column).getDataAt(row_num).toView(), ostr);
    else
        writeQuotedString(assert_cast<const ColumnString &>(column).getDataAt(row_num), ostr);
}


void SerializationString::deserializeTextQuoted(IColumn & column, ReadBuffer & istr, const FormatSettings &) const
{
    read<void>(column, [&](ColumnString::Chars & data) { readQuotedStringInto<true>(data, istr); });
}

bool SerializationString::tryDeserializeTextQuoted(IColumn & column, ReadBuffer & istr, const FormatSettings &) const
{
    return read<bool>(column, [&](ColumnString::Chars & data) { return tryReadQuotedStringInto<true>(data, istr); });
}


void SerializationString::serializeTextJSON(const IColumn & column, size_t row_num, WriteBuffer & ostr, const FormatSettings & settings) const
{
    writeJSONString(assert_cast<const ColumnString &>(column).getDataAt(row_num).toView(), ostr, settings);
}


void SerializationString::deserializeTextJSON(IColumn & column, ReadBuffer & istr, const FormatSettings & settings) const
{
    if (settings.json.read_objects_as_strings && !istr.eof() && *istr.position() == '{')
    {
        read<void>(column, [&](ColumnString::Chars & data) { readJSONObjectPossiblyInvalid(data, istr); });
    }
    else if (settings.json.read_arrays_as_strings && !istr.eof() && *istr.position() == '[')
    {
        read<void>(column, [&](ColumnString::Chars & data) { readJSONArrayInto(data, istr); });
    }
    else if (settings.json.read_bools_as_strings && !istr.eof() && (*istr.position() == 't' || *istr.position() == 'f'))
    {
        String str_value;
        if (*istr.position() == 't')
        {
            assertString("true", istr);
            str_value = "true";
        }
        else if (*istr.position() == 'f')
        {
            assertString("false", istr);
            str_value = "false";
        }

        read<void>(column, [&](ColumnString::Chars & data) { data.insert(str_value.begin(), str_value.end()); });
    }
    else if (settings.json.read_numbers_as_strings && !istr.eof() && *istr.position() != '"')
    {
        String field;
        readJSONField(field, istr, settings.json);
        Float64 tmp;
        ReadBufferFromString buf(field);
        if (tryReadFloatText(tmp, buf) && buf.eof())
            read<void>(column, [&](ColumnString::Chars & data) { data.insert(field.begin(), field.end()); });
        else
            throw Exception(ErrorCodes::INCORRECT_DATA, "Cannot parse JSON String value here: {}", field);
    }
    else
        read<void>(column, [&](ColumnString::Chars & data) { readJSONStringInto(data, istr, settings.json); });
}

bool SerializationString::tryDeserializeTextJSON(IColumn & column, ReadBuffer & istr, const FormatSettings & settings) const
{
    if (settings.json.read_objects_as_strings && !istr.eof() && *istr.position() == '{')
        return read<bool>(column, [&](ColumnString::Chars & data) { return readJSONObjectPossiblyInvalid<ColumnString::Chars, bool>(data, istr); });

    if (settings.json.read_arrays_as_strings && !istr.eof() && *istr.position() == '[')
        return read<bool>(column, [&](ColumnString::Chars & data) { return readJSONArrayInto<ColumnString::Chars, bool>(data, istr); });

    if (settings.json.read_bools_as_strings && !istr.eof() && (*istr.position() == 't' || *istr.position() == 'f'))
    {
        String str_value;
        if (*istr.position() == 't')
        {
            if (!checkString("true", istr))
                return false;
            str_value = "true";
        }
        else if (*istr.position() == 'f')
        {
            if (!checkString("false", istr))
                return false;
            str_value = "false";
        }

        read<void>(column, [&](ColumnString::Chars & data) { data.insert(str_value.begin(), str_value.end()); });
        return true;
    }

    if (settings.json.read_numbers_as_strings && !istr.eof() && *istr.position() != '"')
    {
        String field;
        if (!tryReadJSONField(field, istr, settings.json))
            return false;

        Float64 tmp;
        ReadBufferFromString buf(field);
        if (tryReadFloatText(tmp, buf) && buf.eof())
        {
            read<void>(column, [&](ColumnString::Chars & data) { data.insert(field.begin(), field.end()); });
            return true;
        }

        return false;
    }

    return read<bool>(column, [&](ColumnString::Chars & data) { return tryReadJSONStringInto(data, istr, settings.json); });
}


void SerializationString::serializeTextXML(const IColumn & column, size_t row_num, WriteBuffer & ostr, const FormatSettings &) const
{
    writeXMLStringForTextElement(assert_cast<const ColumnString &>(column).getDataAt(row_num).toView(), ostr);
}


void SerializationString::serializeTextCSV(const IColumn & column, size_t row_num, WriteBuffer & ostr, const FormatSettings &) const
{
    writeCSVString<>(assert_cast<const ColumnString &>(column).getDataAt(row_num), ostr);
}


void SerializationString::deserializeTextCSV(IColumn & column, ReadBuffer & istr, const FormatSettings & settings) const
{
    read<void>(column, [&](ColumnString::Chars & data) { readCSVStringInto(data, istr, settings.csv); });
}

bool SerializationString::tryDeserializeTextCSV(IColumn & column, ReadBuffer & istr, const FormatSettings & settings) const
{
    return read<bool>(column, [&](ColumnString::Chars & data) { readCSVStringInto<ColumnString::Chars, false, false>(data, istr, settings.csv); return true; });
}

void SerializationString::serializeTextMarkdown(
    const IColumn & column, size_t row_num, WriteBuffer & ostr, const FormatSettings & settings) const
{
    if (settings.markdown.escape_special_characters)
        writeMarkdownEscapedString(assert_cast<const ColumnString &>(column).getDataAt(row_num).toView(), ostr);
    else
        serializeTextEscaped(column, row_num, ostr, settings);
}

}<|MERGE_RESOLUTION|>--- conflicted
+++ resolved
@@ -158,13 +158,7 @@
                 size,
                 max_string_size);
 
-<<<<<<< HEAD
         offset += size;
-        offsets.push_back(offset);
-
-=======
-        offset += size + 1;
->>>>>>> 52f497e0
         if (unlikely(offset > data.size()))
             data.resize_exact(roundUpToPowerOfTwoOrZero(std::max(offset, data.size() * 2)));
 
@@ -192,13 +186,8 @@
                 istr.readStrict(reinterpret_cast<char*>(&data[offset - size]), size);
             }
         }
-<<<<<<< HEAD
-=======
-
-        data[offset - 1] = 0;
 
         offsets.push_back(offset);
->>>>>>> 52f497e0
     }
 
     data.resize_exact(offset);
