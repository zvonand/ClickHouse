#include <Core/SettingsChangesHistory.h>

#include <Core/SettingsEnums.h>

#include <Common/Exception.h>

namespace DB
{

namespace ErrorCodes
{
    extern const int LOGICAL_ERROR;
}

static void addSettingsChanges(
    VersionToSettingsChangesMap & settings_changes_history,
    std::string_view version,
    SettingsChangesHistory::SettingsChanges && changes)
{
    /// Forbid duplicate versions
    auto [_, inserted] = settings_changes_history.emplace(ClickHouseVersion(version), std::move(changes));
    if (!inserted)
        throw Exception{ErrorCodes::LOGICAL_ERROR, "Detected duplicate version '{}'", ClickHouseVersion(version).toString()};
}

const VersionToSettingsChangesMap & getSettingsChangesHistory()
{
    static VersionToSettingsChangesMap settings_changes_history;
    static std::once_flag initialized_flag;
    std::call_once(initialized_flag, [&]
    {
        // clang-format off
        /// History of settings changes that controls some backward incompatible changes
        /// across all ClickHouse versions. It maps ClickHouse version to settings changes that were done
        /// in this version. This history contains both changes to existing settings and newly added settings.
        /// Settings changes is a vector of structs
        ///     {setting_name, previous_value, new_value, reason}.
        /// For newly added setting choose the most appropriate previous_value (for example, if new setting
        /// controls new feature and it's 'true' by default, use 'false' as previous_value).
        /// It's used to implement `compatibility` setting (see https://github.com/ClickHouse/ClickHouse/issues/35972)
        /// Note: please check if the key already exists to prevent duplicate entries.
        addSettingsChanges(settings_changes_history, "25.8",
        {
<<<<<<< HEAD
            {"max_joined_block_size_bytes", 0, 4 * 1024 * 1024, "New setting"},
=======
            {"azure_max_single_part_upload_size", 100 * 1024 * 1024, 32 * 1024 * 1024, "Align with S3"},
>>>>>>> aae6ebb4
            {"azure_max_redirects", 10, 10, "New setting"},
            {"azure_max_get_rps", 0, 0, "New setting"},
            {"azure_max_get_burst", 0, 0, "New setting"},
            {"azure_max_put_rps", 0, 0, "New setting"},
            {"azure_max_put_burst", 0, 0, "New setting"},
            {"azure_use_adaptive_timeouts", true, true, "New setting"},
            {"azure_request_timeout_ms", 30000, 30000, "New setting"},
            {"azure_connect_timeout_ms", 1000, 1000, "New setting"},
            {"azure_sdk_use_native_client", false, true, "New setting"},
            {"opentelemetry_trace_cpu_scheduling", false, false, "New setting to trace `cpu_slot_preemption` feature."},
            {"vector_search_with_rescoring", true, true, "New setting."},
        });
        addSettingsChanges(settings_changes_history, "25.7",
        {
            /// RELEASE CLOSED
            {"correlated_subqueries_substitute_equivalent_expressions", false, true, "New setting to correlated subquery planning optimization."},
            {"function_date_trunc_return_type_behavior", 0, 0, "Add new setting to preserve old behaviour of dateTrunc function"},
            {"output_format_parquet_geometadata", false, true, "A new setting to allow to write information about geo columns in parquet metadata and encode columns in WKB format."},
            {"cluster_function_process_archive_on_multiple_nodes", false, true, "New setting"},
            {"enable_vector_similarity_index", false, false, "Added an alias for setting `allow_experimental_vector_similarity_index`"},
            {"distributed_plan_max_rows_to_broadcast", 20000, 20000, "New experimental setting."},
            {"output_format_json_map_as_array_of_tuples", false, false, "New setting"},
            {"input_format_json_map_as_array_of_tuples", false, false, "New setting"},
            {"parallel_distributed_insert_select", 0, 2, "Enable parallel distributed insert select by default"},
            {"write_through_distributed_cache_buffer_size", 0, 0, "New cloud setting"},
            {"min_joined_block_size_rows", 0, DEFAULT_BLOCK_SIZE, "New setting."},
            {"table_engine_read_through_distributed_cache", false, false, "New setting"},
            {"distributed_cache_alignment", 0, 0, "Rename of distributed_cache_read_alignment"},
            {"enable_scopes_for_with_statement", true, true, "New setting for backward compatibility with the old analyzer."},
            {"output_format_parquet_enum_as_byte_array", false, false, "Write enum using parquet physical type: BYTE_ARRAY and logical type: ENUM"},
            {"distributed_plan_force_shuffle_aggregation", 0, 0, "New experimental setting"},
            {"allow_experimental_insert_into_iceberg", false, false, "New setting."},
            /// RELEASE CLOSED
        });
        addSettingsChanges(settings_changes_history, "25.6",
        {
            /// RELEASE CLOSED
            {"output_format_native_use_flattened_dynamic_and_json_serialization", false, false, "Add flattened Dynamic/JSON serializations to Native format"},
            {"cast_string_to_date_time_mode", "basic", "basic", "Allow to use different DateTime parsing mode in String to DateTime cast"},
            {"parallel_replicas_connect_timeout_ms", 1000, 300, "Separate connection timeout for parallel replicas queries"},
            {"use_iceberg_partition_pruning", false, true, "Enable Iceberg partition pruning by default."},
            {"distributed_cache_credentials_refresh_period_seconds", 5, 5, "New private setting"},
            {"enable_shared_storage_snapshot_in_query", false, false, "A new setting to share storage snapshot in query"},
            {"merge_tree_storage_snapshot_sleep_ms", 0, 0, "A new setting to debug storage snapshot consistency in query"},
            {"enable_job_stack_trace", false, false, "The setting was disabled by default to avoid performance overhead."},
            {"use_legacy_to_time", true, true, "New setting. Allows for user to use the old function logic for toTime, which works as toTimeWithFixedDate."},
            {"allow_experimental_time_time64_type", false, false, "New settings. Allows to use a new experimental Time and Time64 data types."},
            {"enable_time_time64_type", false, false, "New settings. Allows to use a new experimental Time and Time64 data types."},
            {"optimize_use_projection_filtering", false, true, "New setting"},
            {"input_format_parquet_enable_json_parsing", false, true, "When reading Parquet files, parse JSON columns as ClickHouse JSON Column."},
            {"use_skip_indexes_if_final", 0, 1, "Change in default value of setting"},
            {"use_skip_indexes_if_final_exact_mode", 0, 1, "Change in default value of setting"},
            {"allow_experimental_time_series_aggregate_functions", false, false, "New setting to enable experimental timeSeries* aggregate functions."},
            {"min_outstreams_per_resize_after_split", 0, 24, "New setting."},
            {"count_matches_stop_at_empty_match", true, false, "New setting."},
            {"enable_parallel_blocks_marshalling", "false", "true", "A new setting"},
            {"format_schema_source", "file", "file", "New setting"},
            {"format_schema_message_name", "", "", "New setting"},
            {"enable_scopes_for_with_statement", true, true, "New setting for backward compatibility with the old analyzer."},
            /// RELEASE CLOSED
        });
        addSettingsChanges(settings_changes_history, "25.5",
        {
            /// Release closed. Please use 25.6
            {"geotoh3_argument_order", "lon_lat", "lat_lon", "A new setting for legacy behaviour to set lon and lat argument order"},
            {"secondary_indices_enable_bulk_filtering", false, true, "A new algorithm for filtering by data skipping indices"},
            {"implicit_table_at_top_level", "", "", "A new setting, used in clickhouse-local"},
            {"use_skip_indexes_if_final_exact_mode", 0, 0, "This setting was introduced to help FINAL query return correct results with skip indexes"},
            {"parsedatetime_e_requires_space_padding", true, false, "Improved compatibility with MySQL DATE_FORMAT/STR_TO_DATE"},
            {"formatdatetime_e_with_space_padding", true, false, "Improved compatibility with MySQL DATE_FORMAT/STR_TO_DATE"},
            {"input_format_max_block_size_bytes", 0, 0, "New setting to limit bytes size if blocks created by input format"},
            {"parallel_replicas_insert_select_local_pipeline", false, true, "Use local pipeline during distributed INSERT SELECT with parallel replicas. Currently disabled due to performance issues"},
            {"page_cache_block_size", 1048576, 1048576, "Made this setting adjustable on a per-query level."},
            {"page_cache_lookahead_blocks", 16, 16, "Made this setting adjustable on a per-query level."},
            {"output_format_pretty_glue_chunks", "0", "auto", "A new setting to make Pretty formats prettier."},
            {"distributed_cache_read_only_from_current_az", true, true, "New setting"},
            {"parallel_hash_join_threshold", 0, 100'000, "New setting"},
            {"max_limit_for_ann_queries", 1'000, 0, "Obsolete setting"},
            {"max_limit_for_vector_search_queries", 1'000, 1'000, "New setting"},
            {"min_os_cpu_wait_time_ratio_to_throw", 0, 0, "Setting values were changed and backported to 25.4"},
            {"max_os_cpu_wait_time_ratio_to_throw", 0, 0, "Setting values were changed and backported to 25.4"},
            {"make_distributed_plan", 0, 0, "New experimental setting."},
            {"distributed_plan_execute_locally", 0, 0, "New experimental setting."},
            {"distributed_plan_default_shuffle_join_bucket_count", 8, 8, "New experimental setting."},
            {"distributed_plan_default_reader_bucket_count", 8, 8, "New experimental setting."},
            {"distributed_plan_optimize_exchanges", true, true, "New experimental setting."},
            {"distributed_plan_force_exchange_kind", "", "", "New experimental setting."},
            {"update_sequential_consistency", true, true, "A new setting"},
            {"update_parallel_mode", "auto", "auto", "A new setting"},
            {"lightweight_delete_mode", "alter_update", "alter_update", "A new setting"},
            {"alter_update_mode", "heavy", "heavy", "A new setting"},
            {"apply_patch_parts", false, true, "A new setting"},
            {"allow_experimental_lightweight_update", false, false, "A new setting"},
            {"allow_experimental_delta_kernel_rs", true, true, "New setting"},
            {"allow_experimental_database_hms_catalog", false, false, "Allow experimental database engine DataLakeCatalog with catalog_type = 'hive'"},
            {"vector_search_filter_strategy", "auto", "auto", "New setting"},
            {"vector_search_postfilter_multiplier", 1, 1, "New setting"},
            {"compile_expressions", false, true, "We believe that the LLVM infrastructure behind the JIT compiler is stable enough to enable this setting by default."},
            {"input_format_parquet_bloom_filter_push_down", false, true, "When reading Parquet files, skip whole row groups based on the WHERE/PREWHERE expressions and bloom filter in the Parquet metadata."},
            {"input_format_parquet_allow_geoparquet_parser", false, true, "A new setting to use geo columns in parquet file"},
            {"enable_url_encoding", true, false, "Changed existing setting's default value"},
            {"s3_slow_all_threads_after_network_error", false, true, "New setting"},
            {"enable_scopes_for_with_statement", true, true, "New setting for backward compatibility with the old analyzer."},
            /// Release closed. Please use 25.6
        });
        addSettingsChanges(settings_changes_history, "25.4",
        {
            /// Release closed. Please use 25.5
            {"use_query_condition_cache", false, true, "A new optimization"},
            {"allow_materialized_view_with_bad_select", true, false, "Don't allow creating MVs referencing nonexistent columns or tables"},
            {"query_plan_optimize_lazy_materialization", false, true, "Added new setting to use query plan for lazy materialization optimisation"},
            {"query_plan_max_limit_for_lazy_materialization", 10, 10, "Added new setting to control maximum limit value that allows to use query plan for lazy materialization optimisation. If zero, there is no limit"},
            {"query_plan_convert_join_to_in", false, false, "New setting"},
            {"enable_hdfs_pread", true, true, "New setting."},
            {"low_priority_query_wait_time_ms", 1000, 1000, "New setting."},
            {"allow_experimental_correlated_subqueries", false, false, "Added new setting to allow correlated subqueries execution."},
            {"serialize_query_plan", false, false, "NewSetting"},
            {"allow_experimental_shared_set_join", 0, 1, "A setting for ClickHouse Cloud to enable SharedSet and SharedJoin"},
            {"allow_special_bool_values_inside_variant", true, false, "Don't allow special bool values during Variant type parsing"},
            {"cast_string_to_variant_use_inference", true, true, "New setting to enable/disable types inference during CAST from String to Variant"},
            {"distributed_cache_read_request_max_tries", 20, 20, "New setting"},
            {"query_condition_cache_store_conditions_as_plaintext", false, false, "New setting"},
            {"min_os_cpu_wait_time_ratio_to_throw", 0, 0, "New setting"},
            {"max_os_cpu_wait_time_ratio_to_throw", 0, 0, "New setting"},
            {"query_plan_merge_filter_into_join_condition", false, true, "Added new setting to merge filter into join condition"},
            {"use_local_cache_for_remote_storage", true, false, "Obsolete setting."},
            {"iceberg_timestamp_ms", 0, 0, "New setting."},
            {"iceberg_snapshot_id", 0, 0, "New setting."},
            {"use_iceberg_metadata_files_cache", true, true, "New setting"},
            {"query_plan_join_shard_by_pk_ranges", false, false, "New setting"},
            {"parallel_replicas_insert_select_local_pipeline", false, false, "Use local pipeline during distributed INSERT SELECT with parallel replicas. Currently disabled due to performance issues"},
            {"parallel_hash_join_threshold", 0, 0, "New setting"},
            {"function_date_trunc_return_type_behavior", 1, 0, "Change the result type for dateTrunc function for DateTime64/Date32 arguments to DateTime64/Date32 regardless of time unit to get correct result for negative values"},
            {"enable_scopes_for_with_statement", true, true, "New setting for backward compatibility with the old analyzer."},
            /// Release closed. Please use 25.5
        });
        addSettingsChanges(settings_changes_history, "25.3",
        {
            /// Release closed. Please use 25.4
            {"enable_json_type", false, true, "JSON data type is production-ready"},
            {"enable_dynamic_type", false, true, "Dynamic data type is production-ready"},
            {"enable_variant_type", false, true, "Variant data type is production-ready"},
            {"allow_experimental_json_type", false, true, "JSON data type is production-ready"},
            {"allow_experimental_dynamic_type", false, true, "Dynamic data type is production-ready"},
            {"allow_experimental_variant_type", false, true, "Variant data type is production-ready"},
            {"allow_experimental_database_unity_catalog", false, false, "Allow experimental database engine DataLakeCatalog with catalog_type = 'unity'"},
            {"allow_experimental_database_glue_catalog", false, false, "Allow experimental database engine DataLakeCatalog with catalog_type = 'glue'"},
            {"use_page_cache_with_distributed_cache", false, false, "New setting"},
            {"use_query_condition_cache", false, false, "New setting."},
            {"parallel_replicas_for_cluster_engines", false, true, "New setting."},
            {"parallel_hash_join_threshold", 0, 0, "New setting"},
            /// Release closed. Please use 25.4
        });
        addSettingsChanges(settings_changes_history, "25.2",
        {
            /// Release closed. Please use 25.3
            {"schema_inference_make_json_columns_nullable", false, false, "Allow to infer Nullable(JSON) during schema inference"},
            {"query_plan_use_new_logical_join_step", false, true, "Enable new step"},
            {"postgresql_fault_injection_probability", 0., 0., "New setting"},
            {"apply_settings_from_server", false, true, "Client-side code (e.g. INSERT input parsing and query output formatting) will use the same settings as the server, including settings from server config."},
            {"merge_tree_use_deserialization_prefixes_cache", true, true, "A new setting to control the usage of deserialization prefixes cache in MergeTree"},
            {"merge_tree_use_prefixes_deserialization_thread_pool", true, true, "A new setting controlling the usage of the thread pool for parallel prefixes deserialization in MergeTree"},
            {"optimize_and_compare_chain", false, true, "A new setting"},
            {"enable_adaptive_memory_spill_scheduler", false, false, "New setting. Enable spill memory data into external storage adaptively."},
            {"output_format_parquet_write_bloom_filter", false, true, "Added support for writing Parquet bloom filters."},
            {"output_format_parquet_bloom_filter_bits_per_value", 10.5, 10.5, "New setting."},
            {"output_format_parquet_bloom_filter_flush_threshold_bytes", 128 * 1024 * 1024, 128 * 1024 * 1024, "New setting."},
            {"output_format_pretty_max_rows", 10000, 1000, "It is better for usability - less amount to scroll."},
            {"restore_replicated_merge_tree_to_shared_merge_tree", false, false, "New setting."},
            {"parallel_replicas_only_with_analyzer", true, true, "Parallel replicas is supported only with analyzer enabled"},
            {"s3_allow_multipart_copy", true, true, "New setting."},
        });
        addSettingsChanges(settings_changes_history, "25.1",
        {
            /// Release closed. Please use 25.2
            {"allow_not_comparable_types_in_order_by", true, false, "Don't allow not comparable types in order by by default"},
            {"allow_not_comparable_types_in_comparison_functions", true, false, "Don't allow not comparable types in comparison functions by default"},
            {"output_format_json_pretty_print", false, true, "Print values in a pretty format in JSON output format by default"},
            {"allow_experimental_ts_to_grid_aggregate_function", false, false, "Cloud only"},
            {"formatdatetime_f_prints_scale_number_of_digits", true, false, "New setting."},
            {"distributed_cache_connect_max_tries", 20, 20, "Cloud only"},
            {"query_plan_use_new_logical_join_step", false, false, "New join step, internal change"},
            {"distributed_cache_min_bytes_for_seek", 0, 0, "New private setting."},
            {"use_iceberg_partition_pruning", false, false, "New setting for Iceberg partition pruning."},
            {"max_bytes_ratio_before_external_group_by", 0.0, 0.5, "Enable automatic spilling to disk by default."},
            {"max_bytes_ratio_before_external_sort", 0.0, 0.5, "Enable automatic spilling to disk by default."},
            {"min_external_sort_block_bytes", 0., 100_MiB, "New setting."},
            {"s3queue_migrate_old_metadata_to_buckets", false, false, "New setting."},
            {"distributed_cache_pool_behaviour_on_limit", "allocate_bypassing_pool", "wait", "Cloud only"},
            {"use_hive_partitioning", false, true, "Enabled the setting by default."},
            {"query_plan_try_use_vector_search", false, true, "New setting."},
            {"short_circuit_function_evaluation_for_nulls", false, true, "Allow to execute functions with Nullable arguments only on rows with non-NULL values in all arguments"},
            {"short_circuit_function_evaluation_for_nulls_threshold", 1.0, 1.0, "Ratio threshold of NULL values to execute functions with Nullable arguments only on rows with non-NULL values in all arguments. Applies when setting short_circuit_function_evaluation_for_nulls is enabled."},
            {"output_format_orc_writer_time_zone_name", "GMT", "GMT", "The time zone name for ORC writer, the default ORC writer's time zone is GMT."},
            {"output_format_pretty_highlight_trailing_spaces", false, true, "A new setting."},
            {"allow_experimental_bfloat16_type", false, true, "Add new BFloat16 type"},
            {"allow_push_predicate_ast_for_distributed_subqueries", false, true, "A new setting"},
            {"output_format_pretty_squash_consecutive_ms", 0, 50, "Add new setting"},
            {"output_format_pretty_squash_max_wait_ms", 0, 1000, "Add new setting"},
            {"output_format_pretty_max_column_name_width_cut_to", 0, 24, "A new setting"},
            {"output_format_pretty_max_column_name_width_min_chars_to_cut", 0, 4, "A new setting"},
            {"output_format_pretty_multiline_fields", false, true, "A new setting"},
            {"output_format_pretty_fallback_to_vertical", false, true, "A new setting"},
            {"output_format_pretty_fallback_to_vertical_max_rows_per_chunk", 0, 100, "A new setting"},
            {"output_format_pretty_fallback_to_vertical_min_columns", 0, 5, "A new setting"},
            {"output_format_pretty_fallback_to_vertical_min_table_width", 0, 250, "A new setting"},
            {"merge_table_max_tables_to_look_for_schema_inference", 1, 1000, "A new setting"},
            {"max_autoincrement_series", 1000, 1000, "A new setting"},
            {"validate_enum_literals_in_operators", false, false, "A new setting"},
            {"allow_experimental_kusto_dialect", true, false, "A new setting"},
            {"allow_experimental_prql_dialect", true, false, "A new setting"},
            {"h3togeo_lon_lat_result_order", true, false, "A new setting"},
            {"max_parallel_replicas", 1, 1000, "Use up to 1000 parallel replicas by default."},
            {"allow_general_join_planning", false, true, "Allow more general join planning algorithm when hash join algorithm is enabled."},
            {"optimize_extract_common_expressions", false, true, "Optimize WHERE, PREWHERE, ON, HAVING and QUALIFY expressions by extracting common expressions out from disjunction of conjunctions."},
            /// Release closed. Please use 25.2
        });
        addSettingsChanges(settings_changes_history, "24.12",
        {
            /// Release closed. Please use 25.1
            {"allow_experimental_database_iceberg", false, false, "New setting."},
            {"shared_merge_tree_sync_parts_on_partition_operations", 1, 1, "New setting. By default parts are always synchronized"},
            {"query_plan_join_swap_table", "false", "auto", "New setting. Right table was always chosen before."},
            {"max_size_to_preallocate_for_aggregation", 100'000'000, 1'000'000'000'000, "Enable optimisation for bigger tables."},
            {"max_size_to_preallocate_for_joins", 100'000'000, 1'000'000'000'000, "Enable optimisation for bigger tables."},
            {"max_bytes_ratio_before_external_group_by", 0., 0., "New setting."},
            {"optimize_extract_common_expressions", false, false, "Introduce setting to optimize WHERE, PREWHERE, ON, HAVING and QUALIFY expressions by extracting common expressions out from disjunction of conjunctions."},
            {"max_bytes_ratio_before_external_sort", 0., 0., "New setting."},
            {"use_async_executor_for_materialized_views", false, false, "New setting."},
            {"http_response_headers", "", "", "New setting."},
            {"output_format_parquet_datetime_as_uint32", true, false, "Write DateTime as DateTime64(3) instead of UInt32 (these are the two Parquet types closest to DateTime)."},
            {"skip_redundant_aliases_in_udf", false, false, "When enabled, this allows you to use the same user defined function several times for several materialized columns in the same table."},
            {"parallel_replicas_index_analysis_only_on_coordinator", true, true, "Index analysis done only on replica-coordinator and skipped on other replicas. Effective only with enabled parallel_replicas_local_plan"}, // enabling it was moved to 24.10
            {"least_greatest_legacy_null_behavior", true, false, "New setting"},
            {"use_concurrency_control", false, true, "Enable concurrency control by default"},
            {"join_algorithm", "default", "direct,parallel_hash,hash", "'default' was deprecated in favor of explicitly specified join algorithms, also parallel_hash is now preferred over hash"},
            /// Release closed. Please use 25.1
        });
        addSettingsChanges(settings_changes_history, "24.11",
        {
            {"validate_mutation_query", false, true, "New setting to validate mutation queries by default."},
            {"enable_job_stack_trace", false, false, "Enables collecting stack traces from job's scheduling. Disabled by default to avoid performance overhead."},
            {"allow_suspicious_types_in_group_by", true, false, "Don't allow Variant/Dynamic types in GROUP BY by default"},
            {"allow_suspicious_types_in_order_by", true, false, "Don't allow Variant/Dynamic types in ORDER BY by default"},
            {"distributed_cache_discard_connection_if_unread_data", true, true, "New setting"},
            {"filesystem_cache_enable_background_download_for_metadata_files_in_packed_storage", true, true, "New setting"},
            {"filesystem_cache_enable_background_download_during_fetch", true, true, "New setting"},
            {"azure_check_objects_after_upload", false, false, "Check each uploaded object in azure blob storage to be sure that upload was successful"},
            {"backup_restore_keeper_max_retries", 20, 1000, "Should be big enough so the whole operation BACKUP or RESTORE operation won't fail because of a temporary [Zoo]Keeper failure in the middle of it."},
            {"backup_restore_failure_after_host_disconnected_for_seconds", 0, 3600, "New setting."},
            {"backup_restore_keeper_max_retries_while_initializing", 0, 20, "New setting."},
            {"backup_restore_keeper_max_retries_while_handling_error", 0, 20, "New setting."},
            {"backup_restore_finish_timeout_after_error_sec", 0, 180, "New setting."},
            {"query_plan_merge_filters", false, true, "Allow to merge filters in the query plan. This is required to properly support filter-push-down with a new analyzer."},
            {"parallel_replicas_local_plan", false, true, "Use local plan for local replica in a query with parallel replicas"},
            {"merge_tree_use_v1_object_and_dynamic_serialization", true, false, "Add new serialization V2 version for JSON and Dynamic types"},
            {"min_joined_block_size_bytes", 524288, 524288, "New setting."},
            {"allow_experimental_bfloat16_type", false, false, "Add new experimental BFloat16 type"},
            {"filesystem_cache_skip_download_if_exceeds_per_query_cache_write_limit", 1, 1, "Rename of setting skip_download_if_exceeds_query_cache_limit"},
            {"filesystem_cache_prefer_bigger_buffer_size", true, true, "New setting"},
            {"read_in_order_use_virtual_row", false, false, "Use virtual row while reading in order of primary key or its monotonic function fashion. It is useful when searching over multiple parts as only relevant ones are touched."},
            {"s3_skip_empty_files", false, true, "We hope it will provide better UX"},
            {"filesystem_cache_boundary_alignment", 0, 0, "New setting"},
            {"push_external_roles_in_interserver_queries", false, true, "New setting."},
            {"enable_variant_type", false, false, "Add alias to allow_experimental_variant_type"},
            {"enable_dynamic_type", false, false, "Add alias to allow_experimental_dynamic_type"},
            {"enable_json_type", false, false, "Add alias to allow_experimental_json_type"},
        });
        addSettingsChanges(settings_changes_history, "24.10",
        {
            {"query_metric_log_interval", 0, -1, "New setting."},
            {"enforce_strict_identifier_format", false, false, "New setting."},
            {"enable_parsing_to_custom_serialization", false, true, "New setting"},
            {"mongodb_throw_on_unsupported_query", false, true, "New setting."},
            {"enable_parallel_replicas", false, false, "Parallel replicas with read tasks became the Beta tier feature."},
            {"parallel_replicas_mode", "read_tasks", "read_tasks", "This setting was introduced as a part of making parallel replicas feature Beta"},
            {"filesystem_cache_name", "", "", "Filesystem cache name to use for stateless table engines or data lakes"},
            {"restore_replace_external_dictionary_source_to_null", false, false, "New setting."},
            {"show_create_query_identifier_quoting_rule", "when_necessary", "when_necessary", "New setting."},
            {"show_create_query_identifier_quoting_style", "Backticks", "Backticks", "New setting."},
            {"merge_tree_min_read_task_size", 8, 8, "New setting"},
            {"merge_tree_min_rows_for_concurrent_read_for_remote_filesystem", (20 * 8192), 0, "Setting is deprecated"},
            {"merge_tree_min_bytes_for_concurrent_read_for_remote_filesystem", (24 * 10 * 1024 * 1024), 0, "Setting is deprecated"},
            {"implicit_select", false, false, "A new setting."},
            {"output_format_native_write_json_as_string", false, false, "Add new setting to allow write JSON column as single String column in Native format"},
            {"output_format_binary_write_json_as_string", false, false, "Add new setting to write values of JSON type as JSON string in RowBinary output format"},
            {"input_format_binary_read_json_as_string", false, false, "Add new setting to read values of JSON type as JSON string in RowBinary input format"},
            {"min_free_disk_bytes_to_perform_insert", 0, 0, "New setting."},
            {"min_free_disk_ratio_to_perform_insert", 0.0, 0.0, "New setting."},
            {"parallel_replicas_local_plan", false, true, "Use local plan for local replica in a query with parallel replicas"},
            {"enable_named_columns_in_function_tuple", false, false, "Disabled pending usability improvements"},
            {"cloud_mode_database_engine", 1, 1, "A setting for ClickHouse Cloud"},
            {"allow_experimental_shared_set_join", 0, 0, "A setting for ClickHouse Cloud"},
            {"read_through_distributed_cache", 0, 0, "A setting for ClickHouse Cloud"},
            {"write_through_distributed_cache", 0, 0, "A setting for ClickHouse Cloud"},
            {"distributed_cache_throw_on_error", 0, 0, "A setting for ClickHouse Cloud"},
            {"distributed_cache_log_mode", "on_error", "on_error", "A setting for ClickHouse Cloud"},
            {"distributed_cache_fetch_metrics_only_from_current_az", 1, 1, "A setting for ClickHouse Cloud"},
            {"distributed_cache_connect_max_tries", 20, 20, "A setting for ClickHouse Cloud"},
            {"distributed_cache_receive_response_wait_milliseconds", 60000, 60000, "A setting for ClickHouse Cloud"},
            {"distributed_cache_receive_timeout_milliseconds", 10000, 10000, "A setting for ClickHouse Cloud"},
            {"distributed_cache_wait_connection_from_pool_milliseconds", 100, 100, "A setting for ClickHouse Cloud"},
            {"distributed_cache_bypass_connection_pool", 0, 0, "A setting for ClickHouse Cloud"},
            {"distributed_cache_pool_behaviour_on_limit", "allocate_bypassing_pool", "allocate_bypassing_pool", "A setting for ClickHouse Cloud"},
            {"distributed_cache_read_alignment", 0, 0, "A setting for ClickHouse Cloud"},
            {"distributed_cache_max_unacked_inflight_packets", 10, 10, "A setting for ClickHouse Cloud"},
            {"distributed_cache_data_packet_ack_window", 5, 5, "A setting for ClickHouse Cloud"},
            {"input_format_parquet_enable_row_group_prefetch", false, true, "Enable row group prefetching during parquet parsing. Currently, only single-threaded parsing can prefetch."},
            {"input_format_orc_dictionary_as_low_cardinality", false, true, "Treat ORC dictionary encoded columns as LowCardinality columns while reading ORC files"},
            {"allow_experimental_refreshable_materialized_view", false, true, "Not experimental anymore"},
            {"max_parts_to_move", 0, 1000, "New setting"},
            {"hnsw_candidate_list_size_for_search", 64, 256, "New setting. Previously, the value was optionally specified in CREATE INDEX and 64 by default."},
            {"allow_reorder_prewhere_conditions", true, true, "New setting"},
            {"input_format_parquet_bloom_filter_push_down", false, false, "When reading Parquet files, skip whole row groups based on the WHERE/PREWHERE expressions and bloom filter in the Parquet metadata."},
            {"date_time_64_output_format_cut_trailing_zeros_align_to_groups_of_thousands", false, false, "Dynamically trim the trailing zeros of datetime64 values to adjust the output scale to (0, 3, 6), corresponding to 'seconds', 'milliseconds', and 'microseconds'."},
            {"parallel_replicas_index_analysis_only_on_coordinator", false, true, "Index analysis done only on replica-coordinator and skipped on other replicas. Effective only with enabled parallel_replicas_local_plan"},
            {"distributed_cache_discard_connection_if_unread_data", true, true, "New setting"},
            {"azure_check_objects_after_upload", false, false, "Check each uploaded object in azure blob storage to be sure that upload was successful"},
            {"backup_restore_keeper_max_retries", 20, 1000, "Should be big enough so the whole operation BACKUP or RESTORE operation won't fail because of a temporary [Zoo]Keeper failure in the middle of it."},
            {"backup_restore_failure_after_host_disconnected_for_seconds", 0, 3600, "New setting."},
            {"backup_restore_keeper_max_retries_while_initializing", 0, 20, "New setting."},
            {"backup_restore_keeper_max_retries_while_handling_error", 0, 20, "New setting."},
            {"backup_restore_finish_timeout_after_error_sec", 0, 180, "New setting."},
        });
        addSettingsChanges(settings_changes_history, "24.9",
        {
            {"output_format_orc_dictionary_key_size_threshold", 0.0, 0.0, "For a string column in ORC output format, if the number of distinct values is greater than this fraction of the total number of non-null rows, turn off dictionary encoding. Otherwise dictionary encoding is enabled"},
            {"input_format_json_empty_as_default", false, false, "Added new setting to allow to treat empty fields in JSON input as default values."},
            {"input_format_try_infer_variants", false, false, "Try to infer Variant type in text formats when there is more than one possible type for column/array elements"},
            {"join_output_by_rowlist_perkey_rows_threshold", 0, 5, "The lower limit of per-key average rows in the right table to determine whether to output by row list in hash join."},
            {"create_if_not_exists", false, false, "New setting."},
            {"allow_materialized_view_with_bad_select", true, true, "Support (but not enable yet) stricter validation in CREATE MATERIALIZED VIEW"},
            {"parallel_replicas_mark_segment_size", 128, 0, "Value for this setting now determined automatically"},
            {"database_replicated_allow_replicated_engine_arguments", 1, 0, "Don't allow explicit arguments by default"},
            {"database_replicated_allow_explicit_uuid", 1, 0, "Added a new setting to disallow explicitly specifying table UUID"},
            {"parallel_replicas_local_plan", false, false, "Use local plan for local replica in a query with parallel replicas"},
            {"join_to_sort_minimum_perkey_rows", 0, 40, "The lower limit of per-key average rows in the right table to determine whether to rerange the right table by key in left or inner join. This setting ensures that the optimization is not applied for sparse table keys"},
            {"join_to_sort_maximum_table_rows", 0, 10000, "The maximum number of rows in the right table to determine whether to rerange the right table by key in left or inner join"},
            {"allow_experimental_join_right_table_sorting", false, false, "If it is set to true, and the conditions of `join_to_sort_minimum_perkey_rows` and `join_to_sort_maximum_table_rows` are met, rerange the right table by key to improve the performance in left or inner hash join"},
            {"mongodb_throw_on_unsupported_query", false, true, "New setting."},
            {"min_free_disk_bytes_to_perform_insert", 0, 0, "Maintain some free disk space bytes from inserts while still allowing for temporary writing."},
            {"min_free_disk_ratio_to_perform_insert", 0.0, 0.0, "Maintain some free disk space bytes expressed as ratio to total disk space from inserts while still allowing for temporary writing."},
        });
        addSettingsChanges(settings_changes_history, "24.8",
        {
            {"rows_before_aggregation", false, false, "Provide exact value for rows_before_aggregation statistic, represents the number of rows read before aggregation"},
            {"restore_replace_external_table_functions_to_null", false, false, "New setting."},
            {"restore_replace_external_engines_to_null", false, false, "New setting."},
            {"input_format_json_max_depth", 1000000, 1000, "It was unlimited in previous versions, but that was unsafe."},
            {"merge_tree_min_bytes_per_task_for_remote_reading", 4194304, 2097152, "Value is unified with `filesystem_prefetch_min_bytes_for_single_read_task`"},
            {"use_hive_partitioning", false, false, "Allows to use hive partitioning for File, URL, S3, AzureBlobStorage and HDFS engines."},
            {"allow_experimental_kafka_offsets_storage_in_keeper", false, false, "Allow the usage of experimental Kafka storage engine that stores the committed offsets in ClickHouse Keeper"},
            {"allow_archive_path_syntax", true, true, "Added new setting to allow disabling archive path syntax."},
            {"query_cache_tag", "", "", "New setting for labeling query cache settings."},
            {"allow_experimental_time_series_table", false, false, "Added new setting to allow the TimeSeries table engine"},
            {"enable_analyzer", 1, 1, "Added an alias to a setting `allow_experimental_analyzer`."},
            {"optimize_functions_to_subcolumns", false, true, "Enabled settings by default"},
            {"allow_experimental_json_type", false, false, "Add new experimental JSON type"},
            {"use_json_alias_for_old_object_type", true, false, "Use JSON type alias to create new JSON type"},
            {"type_json_skip_duplicated_paths", false, false, "Allow to skip duplicated paths during JSON parsing"},
            {"allow_experimental_vector_similarity_index", false, false, "Added new setting to allow experimental vector similarity indexes"},
            {"input_format_try_infer_datetimes_only_datetime64", true, false, "Allow to infer DateTime instead of DateTime64 in data formats"},
        });
        addSettingsChanges(settings_changes_history, "24.7",
        {
            {"output_format_parquet_write_page_index", false, true, "Add a possibility to write page index into parquet files."},
            {"output_format_binary_encode_types_in_binary_format", false, false, "Added new setting to allow to write type names in binary format in RowBinaryWithNamesAndTypes output format"},
            {"input_format_binary_decode_types_in_binary_format", false, false, "Added new setting to allow to read type names in binary format in RowBinaryWithNamesAndTypes input format"},
            {"output_format_native_encode_types_in_binary_format", false, false, "Added new setting to allow to write type names in binary format in Native output format"},
            {"input_format_native_decode_types_in_binary_format", false, false, "Added new setting to allow to read type names in binary format in Native output format"},
            {"read_in_order_use_buffering", false, true, "Use buffering before merging while reading in order of primary key"},
            {"enable_named_columns_in_function_tuple", false, false, "Generate named tuples in function tuple() when all names are unique and can be treated as unquoted identifiers."},
            {"optimize_trivial_insert_select", true, false, "The optimization does not make sense in many cases."},
            {"dictionary_validate_primary_key_type", false, false, "Validate primary key type for dictionaries. By default id type for simple layouts will be implicitly converted to UInt64."},
            {"collect_hash_table_stats_during_joins", false, true, "New setting."},
            {"max_size_to_preallocate_for_joins", 0, 100'000'000, "New setting."},
            {"input_format_orc_reader_time_zone_name", "GMT", "GMT", "The time zone name for ORC row reader, the default ORC row reader's time zone is GMT."},
            {"database_replicated_allow_heavy_create", true, false, "Long-running DDL queries (CREATE AS SELECT and POPULATE) for Replicated database engine was forbidden"},
            {"query_plan_merge_filters", false, false, "Allow to merge filters in the query plan"},
            {"azure_sdk_max_retries", 10, 10, "Maximum number of retries in azure sdk"},
            {"azure_sdk_retry_initial_backoff_ms", 10, 10, "Minimal backoff between retries in azure sdk"},
            {"azure_sdk_retry_max_backoff_ms", 1000, 1000, "Maximal backoff between retries in azure sdk"},
            {"ignore_on_cluster_for_replicated_named_collections_queries", false, false, "Ignore ON CLUSTER clause for replicated named collections management queries."},
            {"backup_restore_s3_retry_attempts", 1000,1000, "Setting for Aws::Client::RetryStrategy, Aws::Client does retries itself, 0 means no retries. It takes place only for backup/restore."},
            {"postgresql_connection_attempt_timeout", 2, 2, "Allow to control 'connect_timeout' parameter of PostgreSQL connection."},
            {"postgresql_connection_pool_retries", 2, 2, "Allow to control the number of retries in PostgreSQL connection pool."}
        });
        addSettingsChanges(settings_changes_history, "24.6",
        {
            {"materialize_skip_indexes_on_insert", true, true, "Added new setting to allow to disable materialization of skip indexes on insert"},
            {"materialize_statistics_on_insert", true, true, "Added new setting to allow to disable materialization of statistics on insert"},
            {"input_format_parquet_use_native_reader", false, false, "When reading Parquet files, to use native reader instead of arrow reader."},
            {"hdfs_throw_on_zero_files_match", false, false, "Allow to throw an error when ListObjects request cannot match any files in HDFS engine instead of empty query result"},
            {"azure_throw_on_zero_files_match", false, false, "Allow to throw an error when ListObjects request cannot match any files in AzureBlobStorage engine instead of empty query result"},
            {"s3_validate_request_settings", true, true, "Allow to disable S3 request settings validation"},
            {"allow_experimental_full_text_index", false, false, "Enable experimental text index"},
            {"azure_skip_empty_files", false, false, "Allow to skip empty files in azure table engine"},
            {"hdfs_ignore_file_doesnt_exist", false, false, "Allow to return 0 rows when the requested files don't exist instead of throwing an exception in HDFS table engine"},
            {"azure_ignore_file_doesnt_exist", false, false, "Allow to return 0 rows when the requested files don't exist instead of throwing an exception in AzureBlobStorage table engine"},
            {"s3_ignore_file_doesnt_exist", false, false, "Allow to return 0 rows when the requested files don't exist instead of throwing an exception in S3 table engine"},
            {"s3_max_part_number", 10000, 10000, "Maximum part number number for s3 upload part"},
            {"s3_max_single_operation_copy_size", 32 * 1024 * 1024, 32 * 1024 * 1024, "Maximum size for a single copy operation in s3"},
            {"input_format_parquet_max_block_size", 8192, DEFAULT_BLOCK_SIZE, "Increase block size for parquet reader."},
            {"input_format_parquet_prefer_block_bytes", 0, DEFAULT_BLOCK_SIZE * 256, "Average block bytes output by parquet reader."},
            {"enable_blob_storage_log", true, true, "Write information about blob storage operations to system.blob_storage_log table"},
            {"allow_deprecated_snowflake_conversion_functions", true, false, "Disabled deprecated functions snowflakeToDateTime[64] and dateTime[64]ToSnowflake."},
            {"allow_statistic_optimize", false, false, "Old setting which popped up here being renamed."},
            {"allow_experimental_statistic", false, false, "Old setting which popped up here being renamed."},
            {"allow_statistics_optimize", false, false, "The setting was renamed. The previous name is `allow_statistic_optimize`."},
            {"allow_experimental_statistics", false, false, "The setting was renamed. The previous name is `allow_experimental_statistic`."},
            {"enable_vertical_final", false, true, "Enable vertical final by default again after fixing bug"},
            {"parallel_replicas_custom_key_range_lower", 0, 0, "Add settings to control the range filter when using parallel replicas with dynamic shards"},
            {"parallel_replicas_custom_key_range_upper", 0, 0, "Add settings to control the range filter when using parallel replicas with dynamic shards. A value of 0 disables the upper limit"},
            {"output_format_pretty_display_footer_column_names", 0, 1, "Add a setting to display column names in the footer if there are many rows. Threshold value is controlled by output_format_pretty_display_footer_column_names_min_rows."},
            {"output_format_pretty_display_footer_column_names_min_rows", 0, 50, "Add a setting to control the threshold value for setting output_format_pretty_display_footer_column_names_min_rows. Default 50."},
            {"output_format_csv_serialize_tuple_into_separate_columns", true, true, "A new way of how interpret tuples in CSV format was added."},
            {"input_format_csv_deserialize_separate_columns_into_tuple", true, true, "A new way of how interpret tuples in CSV format was added."},
            {"input_format_csv_try_infer_strings_from_quoted_tuples", true, true, "A new way of how interpret tuples in CSV format was added."},
        });
        addSettingsChanges(settings_changes_history, "24.5",
        {
            {"allow_deprecated_error_prone_window_functions", true, false, "Allow usage of deprecated error prone window functions (neighbor, runningAccumulate, runningDifferenceStartingWithFirstValue, runningDifference)"},
            {"allow_experimental_join_condition", false, false, "Support join with inequal conditions which involve columns from both left and right table. e.g. t1.y < t2.y."},
            {"input_format_tsv_crlf_end_of_line", false, false, "Enables reading of CRLF line endings with TSV formats"},
            {"output_format_parquet_use_custom_encoder", false, true, "Enable custom Parquet encoder."},
            {"cross_join_min_rows_to_compress", 0, 10000000, "Minimal count of rows to compress block in CROSS JOIN. Zero value means - disable this threshold. This block is compressed when any of the two thresholds (by rows or by bytes) are reached."},
            {"cross_join_min_bytes_to_compress", 0, 1_GiB, "Minimal size of block to compress in CROSS JOIN. Zero value means - disable this threshold. This block is compressed when any of the two thresholds (by rows or by bytes) are reached."},
            {"http_max_chunk_size", 0, 0, "Internal limitation"},
            {"prefer_external_sort_block_bytes", 0, DEFAULT_BLOCK_SIZE * 256, "Prefer maximum block bytes for external sort, reduce the memory usage during merging."},
            {"input_format_force_null_for_omitted_fields", false, false, "Disable type-defaults for omitted fields when needed"},
            {"cast_string_to_dynamic_use_inference", false, false, "Add setting to allow converting String to Dynamic through parsing"},
            {"allow_experimental_dynamic_type", false, false, "Add new experimental Dynamic type"},
            {"azure_max_blocks_in_multipart_upload", 50000, 50000, "Maximum number of blocks in multipart upload for Azure."},
            {"allow_archive_path_syntax", false, true, "Added new setting to allow disabling archive path syntax."},
        });
        addSettingsChanges(settings_changes_history, "24.4",
        {
            {"input_format_json_throw_on_bad_escape_sequence", true, true, "Allow to save JSON strings with bad escape sequences"},
            {"max_parsing_threads", 0, 0, "Add a separate setting to control number of threads in parallel parsing from files"},
            {"ignore_drop_queries_probability", 0, 0, "Allow to ignore drop queries in server with specified probability for testing purposes"},
            {"lightweight_deletes_sync", 2, 2, "The same as 'mutation_sync', but controls only execution of lightweight deletes"},
            {"query_cache_system_table_handling", "save", "throw", "The query cache no longer caches results of queries against system tables"},
            {"input_format_json_ignore_unnecessary_fields", false, true, "Ignore unnecessary fields and not parse them. Enabling this may not throw exceptions on json strings of invalid format or with duplicated fields"},
            {"input_format_hive_text_allow_variable_number_of_columns", false, true, "Ignore extra columns in Hive Text input (if file has more columns than expected) and treat missing fields in Hive Text input as default values."},
            {"allow_experimental_database_replicated", false, true, "Database engine Replicated is now in Beta stage"},
            {"temporary_data_in_cache_reserve_space_wait_lock_timeout_milliseconds", (10 * 60 * 1000), (10 * 60 * 1000), "Wait time to lock cache for sapce reservation in temporary data in filesystem cache"},
            {"optimize_rewrite_sum_if_to_count_if", false, true, "Only available for the analyzer, where it works correctly"},
            {"azure_allow_parallel_part_upload", "true", "true", "Use multiple threads for azure multipart upload."},
            {"max_recursive_cte_evaluation_depth", DBMS_RECURSIVE_CTE_MAX_EVALUATION_DEPTH, DBMS_RECURSIVE_CTE_MAX_EVALUATION_DEPTH, "Maximum limit on recursive CTE evaluation depth"},
            {"query_plan_convert_outer_join_to_inner_join", false, true, "Allow to convert OUTER JOIN to INNER JOIN if filter after JOIN always filters default values"},
        });
        addSettingsChanges(settings_changes_history, "24.3",
        {
            {"s3_connect_timeout_ms", 1000, 1000, "Introduce new dedicated setting for s3 connection timeout"},
            {"allow_experimental_shared_merge_tree", false, true, "The setting is obsolete"},
            {"use_page_cache_for_disks_without_file_cache", false, false, "Added userspace page cache"},
            {"read_from_page_cache_if_exists_otherwise_bypass_cache", false, false, "Added userspace page cache"},
            {"page_cache_inject_eviction", false, false, "Added userspace page cache"},
            {"default_table_engine", "None", "MergeTree", "Set default table engine to MergeTree for better usability"},
            {"input_format_json_use_string_type_for_ambiguous_paths_in_named_tuples_inference_from_objects", false, false, "Allow to use String type for ambiguous paths during named tuple inference from JSON objects"},
            {"traverse_shadow_remote_data_paths", false, false, "Traverse shadow directory when query system.remote_data_paths."},
            {"throw_if_deduplication_in_dependent_materialized_views_enabled_with_async_insert", false, true, "Deduplication in dependent materialized view cannot work together with async inserts."},
            {"parallel_replicas_allow_in_with_subquery", false, true, "If true, subquery for IN will be executed on every follower replica"},
            {"log_processors_profiles", false, true, "Enable by default"},
            {"function_locate_has_mysql_compatible_argument_order", false, true, "Increase compatibility with MySQL's locate function."},
            {"allow_suspicious_primary_key", true, false, "Forbid suspicious PRIMARY KEY/ORDER BY for MergeTree (i.e. SimpleAggregateFunction)"},
            {"filesystem_cache_reserve_space_wait_lock_timeout_milliseconds", 1000, 1000, "Wait time to lock cache for sapce reservation in filesystem cache"},
            {"max_parser_backtracks", 0, 1000000, "Limiting the complexity of parsing"},
            {"analyzer_compatibility_join_using_top_level_identifier", false, false, "Force to resolve identifier in JOIN USING from projection"},
            {"distributed_insert_skip_read_only_replicas", false, false, "If true, INSERT into Distributed will skip read-only replicas"},
            {"keeper_max_retries", 10, 10, "Max retries for general keeper operations"},
            {"keeper_retry_initial_backoff_ms", 100, 100, "Initial backoff timeout for general keeper operations"},
            {"keeper_retry_max_backoff_ms", 5000, 5000, "Max backoff timeout for general keeper operations"},
            {"s3queue_allow_experimental_sharded_mode", false, false, "Enable experimental sharded mode of S3Queue table engine. It is experimental because it will be rewritten"},
            {"allow_experimental_analyzer", false, true, "Enable analyzer and planner by default."},
            {"merge_tree_read_split_ranges_into_intersecting_and_non_intersecting_injection_probability", 0.0, 0.0, "For testing of `PartsSplitter` - split read ranges into intersecting and non intersecting every time you read from MergeTree with the specified probability."},
            {"allow_get_client_http_header", false, false, "Introduced a new function."},
            {"output_format_pretty_row_numbers", false, true, "It is better for usability."},
            {"output_format_pretty_max_value_width_apply_for_single_value", true, false, "Single values in Pretty formats won't be cut."},
            {"output_format_parquet_string_as_string", false, true, "ClickHouse allows arbitrary binary data in the String data type, which is typically UTF-8. Parquet/ORC/Arrow Strings only support UTF-8. That's why you can choose which Arrow's data type to use for the ClickHouse String data type - String or Binary. While Binary would be more correct and compatible, using String by default will correspond to user expectations in most cases."},
            {"output_format_orc_string_as_string", false, true, "ClickHouse allows arbitrary binary data in the String data type, which is typically UTF-8. Parquet/ORC/Arrow Strings only support UTF-8. That's why you can choose which Arrow's data type to use for the ClickHouse String data type - String or Binary. While Binary would be more correct and compatible, using String by default will correspond to user expectations in most cases."},
            {"output_format_arrow_string_as_string", false, true, "ClickHouse allows arbitrary binary data in the String data type, which is typically UTF-8. Parquet/ORC/Arrow Strings only support UTF-8. That's why you can choose which Arrow's data type to use for the ClickHouse String data type - String or Binary. While Binary would be more correct and compatible, using String by default will correspond to user expectations in most cases."},
            {"output_format_parquet_compression_method", "lz4", "zstd", "Parquet/ORC/Arrow support many compression methods, including lz4 and zstd. ClickHouse supports each and every compression method. Some inferior tools, such as 'duckdb', lack support for the faster `lz4` compression method, that's why we set zstd by default."},
            {"output_format_orc_compression_method", "lz4", "zstd", "Parquet/ORC/Arrow support many compression methods, including lz4 and zstd. ClickHouse supports each and every compression method. Some inferior tools, such as 'duckdb', lack support for the faster `lz4` compression method, that's why we set zstd by default."},
            {"output_format_pretty_highlight_digit_groups", false, true, "If enabled and if output is a terminal, highlight every digit corresponding to the number of thousands, millions, etc. with underline."},
            {"geo_distance_returns_float64_on_float64_arguments", false, true, "Increase the default precision."},
            {"azure_max_inflight_parts_for_one_file", 20, 20, "The maximum number of a concurrent loaded parts in multipart upload request. 0 means unlimited."},
            {"azure_strict_upload_part_size", 0, 0, "The exact size of part to upload during multipart upload to Azure blob storage."},
            {"azure_min_upload_part_size", 16*1024*1024, 16*1024*1024, "The minimum size of part to upload during multipart upload to Azure blob storage."},
            {"azure_max_upload_part_size", 5ull*1024*1024*1024, 5ull*1024*1024*1024, "The maximum size of part to upload during multipart upload to Azure blob storage."},
            {"azure_upload_part_size_multiply_factor", 2, 2, "Multiply azure_min_upload_part_size by this factor each time azure_multiply_parts_count_threshold parts were uploaded from a single write to Azure blob storage."},
            {"azure_upload_part_size_multiply_parts_count_threshold", 500, 500, "Each time this number of parts was uploaded to Azure blob storage, azure_min_upload_part_size is multiplied by azure_upload_part_size_multiply_factor."},
            {"output_format_csv_serialize_tuple_into_separate_columns", true, true, "A new way of how interpret tuples in CSV format was added."},
            {"input_format_csv_deserialize_separate_columns_into_tuple", true, true, "A new way of how interpret tuples in CSV format was added."},
            {"input_format_csv_try_infer_strings_from_quoted_tuples", true, true, "A new way of how interpret tuples in CSV format was added."},
        });
        addSettingsChanges(settings_changes_history, "24.2",
        {
            {"allow_suspicious_variant_types", true, false, "Don't allow creating Variant type with suspicious variants by default"},
            {"validate_experimental_and_suspicious_types_inside_nested_types", false, true, "Validate usage of experimental and suspicious types inside nested types"},
            {"output_format_values_escape_quote_with_quote", false, false, "If true escape ' with '', otherwise quoted with \\'"},
            {"output_format_pretty_single_large_number_tip_threshold", 0, 1'000'000, "Print a readable number tip on the right side of the table if the block consists of a single number which exceeds this value (except 0)"},
            {"input_format_try_infer_exponent_floats", true, false, "Don't infer floats in exponential notation by default"},
            {"query_plan_optimize_prewhere", true, true, "Allow to push down filter to PREWHERE expression for supported storages"},
            {"async_insert_max_data_size", 1000000, 10485760, "The previous value appeared to be too small."},
            {"async_insert_poll_timeout_ms", 10, 10, "Timeout in milliseconds for polling data from asynchronous insert queue"},
            {"async_insert_use_adaptive_busy_timeout", false, true, "Use adaptive asynchronous insert timeout"},
            {"async_insert_busy_timeout_min_ms", 50, 50, "The minimum value of the asynchronous insert timeout in milliseconds; it also serves as the initial value, which may be increased later by the adaptive algorithm"},
            {"async_insert_busy_timeout_max_ms", 200, 200, "The minimum value of the asynchronous insert timeout in milliseconds; async_insert_busy_timeout_ms is aliased to async_insert_busy_timeout_max_ms"},
            {"async_insert_busy_timeout_increase_rate", 0.2, 0.2, "The exponential growth rate at which the adaptive asynchronous insert timeout increases"},
            {"async_insert_busy_timeout_decrease_rate", 0.2, 0.2, "The exponential growth rate at which the adaptive asynchronous insert timeout decreases"},
            {"format_template_row_format", "", "", "Template row format string can be set directly in query"},
            {"format_template_resultset_format", "", "", "Template result set format string can be set in query"},
            {"split_parts_ranges_into_intersecting_and_non_intersecting_final", true, true, "Allow to split parts ranges into intersecting and non intersecting during FINAL optimization"},
            {"split_intersecting_parts_ranges_into_layers_final", true, true, "Allow to split intersecting parts ranges into layers during FINAL optimization"},
            {"azure_max_single_part_copy_size", 256*1024*1024, 256*1024*1024, "The maximum size of object to copy using single part copy to Azure blob storage."},
            {"min_external_table_block_size_rows", DEFAULT_INSERT_BLOCK_SIZE, DEFAULT_INSERT_BLOCK_SIZE, "Squash blocks passed to external table to specified size in rows, if blocks are not big enough"},
            {"min_external_table_block_size_bytes", DEFAULT_INSERT_BLOCK_SIZE * 256, DEFAULT_INSERT_BLOCK_SIZE * 256, "Squash blocks passed to external table to specified size in bytes, if blocks are not big enough."},
            {"parallel_replicas_prefer_local_join", true, true, "If true, and JOIN can be executed with parallel replicas algorithm, and all storages of right JOIN part are *MergeTree, local JOIN will be used instead of GLOBAL JOIN."},
            {"optimize_time_filter_with_preimage", true, true, "Optimize Date and DateTime predicates by converting functions into equivalent comparisons without conversions (e.g. toYear(col) = 2023 -> col >= '2023-01-01' AND col <= '2023-12-31')"},
            {"extract_key_value_pairs_max_pairs_per_row", 0, 0, "Max number of pairs that can be produced by the `extractKeyValuePairs` function. Used as a safeguard against consuming too much memory."},
            {"default_view_definer", "CURRENT_USER", "CURRENT_USER", "Allows to set default `DEFINER` option while creating a view"},
            {"default_materialized_view_sql_security", "DEFINER", "DEFINER", "Allows to set a default value for SQL SECURITY option when creating a materialized view"},
            {"default_normal_view_sql_security", "INVOKER", "INVOKER", "Allows to set default `SQL SECURITY` option while creating a normal view"},
            {"mysql_map_string_to_text_in_show_columns", false, true, "Reduce the configuration effort to connect ClickHouse with BI tools."},
            {"mysql_map_fixed_string_to_text_in_show_columns", false, true, "Reduce the configuration effort to connect ClickHouse with BI tools."},
        });
        addSettingsChanges(settings_changes_history, "24.1",
        {
            {"print_pretty_type_names", false, true, "Better user experience."},
            {"input_format_json_read_bools_as_strings", false, true, "Allow to read bools as strings in JSON formats by default"},
            {"output_format_arrow_use_signed_indexes_for_dictionary", false, true, "Use signed indexes type for Arrow dictionaries by default as it's recommended"},
            {"allow_experimental_variant_type", false, false, "Add new experimental Variant type"},
            {"use_variant_as_common_type", false, false, "Allow to use Variant in if/multiIf if there is no common type"},
            {"output_format_arrow_use_64_bit_indexes_for_dictionary", false, false, "Allow to use 64 bit indexes type in Arrow dictionaries"},
            {"parallel_replicas_mark_segment_size", 128, 128, "Add new setting to control segment size in new parallel replicas coordinator implementation"},
            {"ignore_materialized_views_with_dropped_target_table", false, false, "Add new setting to allow to ignore materialized views with dropped target table"},
            {"output_format_compression_level", 3, 3, "Allow to change compression level in the query output"},
            {"output_format_compression_zstd_window_log", 0, 0, "Allow to change zstd window log in the query output when zstd compression is used"},
            {"enable_zstd_qat_codec", false, false, "Add new ZSTD_QAT codec"},
            {"enable_vertical_final", false, true, "Use vertical final by default"},
            {"output_format_arrow_use_64_bit_indexes_for_dictionary", false, false, "Allow to use 64 bit indexes type in Arrow dictionaries"},
            {"max_rows_in_set_to_optimize_join", 100000, 0, "Disable join optimization as it prevents from read in order optimization"},
            {"output_format_pretty_color", true, "auto", "Setting is changed to allow also for auto value, disabling ANSI escapes if output is not a tty"},
            {"function_visible_width_behavior", 0, 1, "We changed the default behavior of `visibleWidth` to be more precise"},
            {"max_estimated_execution_time", 0, 0, "Separate max_execution_time and max_estimated_execution_time"},
            {"iceberg_engine_ignore_schema_evolution", false, false, "Allow to ignore schema evolution in Iceberg table engine"},
            {"optimize_injective_functions_in_group_by", false, true, "Replace injective functions by it's arguments in GROUP BY section in analyzer"},
            {"update_insert_deduplication_token_in_dependent_materialized_views", false, false, "Allow to update insert deduplication token with table identifier during insert in dependent materialized views"},
            {"azure_max_unexpected_write_error_retries", 4, 4, "The maximum number of retries in case of unexpected errors during Azure blob storage write"},
            {"split_parts_ranges_into_intersecting_and_non_intersecting_final", false, true, "Allow to split parts ranges into intersecting and non intersecting during FINAL optimization"},
            {"split_intersecting_parts_ranges_into_layers_final", true, true, "Allow to split intersecting parts ranges into layers during FINAL optimization"}
        });
        addSettingsChanges(settings_changes_history, "23.12",
        {
            {"allow_suspicious_ttl_expressions", true, false, "It is a new setting, and in previous versions the behavior was equivalent to allowing."},
            {"input_format_parquet_allow_missing_columns", false, true, "Allow missing columns in Parquet files by default"},
            {"input_format_orc_allow_missing_columns", false, true, "Allow missing columns in ORC files by default"},
            {"input_format_arrow_allow_missing_columns", false, true, "Allow missing columns in Arrow files by default"}
        });
        addSettingsChanges(settings_changes_history, "23.11",
        {
            {"parsedatetime_parse_without_leading_zeros", false, true, "Improved compatibility with MySQL DATE_FORMAT/STR_TO_DATE"}
        });
        addSettingsChanges(settings_changes_history, "23.9",
        {
            {"optimize_group_by_constant_keys", false, true, "Optimize group by constant keys by default"},
            {"input_format_json_try_infer_named_tuples_from_objects", false, true, "Try to infer named Tuples from JSON objects by default"},
            {"input_format_json_read_numbers_as_strings", false, true, "Allow to read numbers as strings in JSON formats by default"},
            {"input_format_json_read_arrays_as_strings", false, true, "Allow to read arrays as strings in JSON formats by default"},
            {"input_format_json_infer_incomplete_types_as_strings", false, true, "Allow to infer incomplete types as Strings in JSON formats by default"},
            {"input_format_json_try_infer_numbers_from_strings", true, false, "Don't infer numbers from strings in JSON formats by default to prevent possible parsing errors"},
            {"http_write_exception_in_output_format", false, true, "Output valid JSON/XML on exception in HTTP streaming."}
        });
        addSettingsChanges(settings_changes_history, "23.8",
        {
            {"rewrite_count_distinct_if_with_count_distinct_implementation", false, true, "Rewrite countDistinctIf with count_distinct_implementation configuration"}
        });
        addSettingsChanges(settings_changes_history, "23.7",
        {
            {"function_sleep_max_microseconds_per_block", 0, 3000000, "In previous versions, the maximum sleep time of 3 seconds was applied only for `sleep`, but not for `sleepEachRow` function. In the new version, we introduce this setting. If you set compatibility with the previous versions, we will disable the limit altogether."}
        });
        addSettingsChanges(settings_changes_history, "23.6",
        {
            {"http_send_timeout", 180, 30, "3 minutes seems crazy long. Note that this is timeout for a single network write call, not for the whole upload operation."},
            {"http_receive_timeout", 180, 30, "See http_send_timeout."}
        });
        addSettingsChanges(settings_changes_history, "23.5",
        {
            {"input_format_parquet_preserve_order", true, false, "Allow Parquet reader to reorder rows for better parallelism."},
            {"parallelize_output_from_storages", false, true, "Allow parallelism when executing queries that read from file/url/s3/etc. This may reorder rows."},
            {"use_with_fill_by_sorting_prefix", false, true, "Columns preceding WITH FILL columns in ORDER BY clause form sorting prefix. Rows with different values in sorting prefix are filled independently"},
            {"output_format_parquet_compliant_nested_types", false, true, "Change an internal field name in output Parquet file schema."}
        });
        addSettingsChanges(settings_changes_history, "23.4",
        {
            {"allow_suspicious_indices", true, false, "If true, index can defined with identical expressions"},
            {"allow_nonconst_timezone_arguments", true, false, "Allow non-const timezone arguments in certain time-related functions like toTimeZone(), fromUnixTimestamp*(), snowflakeToDateTime*()."},
            {"connect_timeout_with_failover_ms", 50, 1000, "Increase default connect timeout because of async connect"},
            {"connect_timeout_with_failover_secure_ms", 100, 1000, "Increase default secure connect timeout because of async connect"},
            {"hedged_connection_timeout_ms", 100, 50, "Start new connection in hedged requests after 50 ms instead of 100 to correspond with previous connect timeout"},
            {"formatdatetime_f_prints_single_zero", true, false, "Improved compatibility with MySQL DATE_FORMAT()/STR_TO_DATE()"},
            {"formatdatetime_parsedatetime_m_is_month_name", false, true, "Improved compatibility with MySQL DATE_FORMAT/STR_TO_DATE"}
        });
        addSettingsChanges(settings_changes_history, "23.3",
        {
            {"output_format_parquet_version", "1.0", "2.latest", "Use latest Parquet format version for output format"},
            {"input_format_json_ignore_unknown_keys_in_named_tuple", false, true, "Improve parsing JSON objects as named tuples"},
            {"input_format_native_allow_types_conversion", false, true, "Allow types conversion in Native input forma"},
            {"output_format_arrow_compression_method", "none", "lz4_frame", "Use lz4 compression in Arrow output format by default"},
            {"output_format_parquet_compression_method", "snappy", "lz4", "Use lz4 compression in Parquet output format by default"},
            {"output_format_orc_compression_method", "none", "lz4_frame", "Use lz4 compression in ORC output format by default"},
            {"async_query_sending_for_remote", false, true, "Create connections and send query async across shards"}
        });
        addSettingsChanges(settings_changes_history, "23.2",
        {
            {"output_format_parquet_fixed_string_as_fixed_byte_array", false, true, "Use Parquet FIXED_LENGTH_BYTE_ARRAY type for FixedString by default"},
            {"output_format_arrow_fixed_string_as_fixed_byte_array", false, true, "Use Arrow FIXED_SIZE_BINARY type for FixedString by default"},
            {"query_plan_remove_redundant_distinct", false, true, "Remove redundant Distinct step in query plan"},
            {"optimize_duplicate_order_by_and_distinct", true, false, "Remove duplicate ORDER BY and DISTINCT if it's possible"},
            {"insert_keeper_max_retries", 0, 20, "Enable reconnections to Keeper on INSERT, improve reliability"}
        });
        addSettingsChanges(settings_changes_history, "23.1",
        {
            {"input_format_json_read_objects_as_strings", 0, 1, "Enable reading nested json objects as strings while object type is experimental"},
            {"input_format_json_defaults_for_missing_elements_in_named_tuple", false, true, "Allow missing elements in JSON objects while reading named tuples by default"},
            {"input_format_csv_detect_header", false, true, "Detect header in CSV format by default"},
            {"input_format_tsv_detect_header", false, true, "Detect header in TSV format by default"},
            {"input_format_custom_detect_header", false, true, "Detect header in CustomSeparated format by default"},
            {"query_plan_remove_redundant_sorting", false, true, "Remove redundant sorting in query plan. For example, sorting steps related to ORDER BY clauses in subqueries"}
        });
        addSettingsChanges(settings_changes_history, "22.12",
        {
            {"max_size_to_preallocate_for_aggregation", 10'000'000, 100'000'000, "This optimizes performance"},
            {"query_plan_aggregation_in_order", 0, 1, "Enable some refactoring around query plan"},
            {"format_binary_max_string_size", 0, 1_GiB, "Prevent allocating large amount of memory"}
        });
        addSettingsChanges(settings_changes_history, "22.11",
        {
            {"use_structure_from_insertion_table_in_table_functions", 0, 2, "Improve using structure from insertion table in table functions"}
        });
        addSettingsChanges(settings_changes_history, "22.9",
        {
            {"force_grouping_standard_compatibility", false, true, "Make GROUPING function output the same as in SQL standard and other DBMS"}
        });
        addSettingsChanges(settings_changes_history, "22.7",
        {
            {"cross_to_inner_join_rewrite", 1, 2, "Force rewrite comma join to inner"},
            {"enable_positional_arguments", false, true, "Enable positional arguments feature by default"},
            {"format_csv_allow_single_quotes", true, false, "Most tools don't treat single quote in CSV specially, don't do it by default too"}
        });
        addSettingsChanges(settings_changes_history, "22.6",
        {
            {"output_format_json_named_tuples_as_objects", false, true, "Allow to serialize named tuples as JSON objects in JSON formats by default"},
            {"input_format_skip_unknown_fields", false, true, "Optimize reading subset of columns for some input formats"}
        });
        addSettingsChanges(settings_changes_history, "22.5",
        {
            {"memory_overcommit_ratio_denominator", 0, 1073741824, "Enable memory overcommit feature by default"},
            {"memory_overcommit_ratio_denominator_for_user", 0, 1073741824, "Enable memory overcommit feature by default"}
        });
        addSettingsChanges(settings_changes_history, "22.4",
        {
            {"allow_settings_after_format_in_insert", true, false, "Do not allow SETTINGS after FORMAT for INSERT queries because ClickHouse interpret SETTINGS as some values, which is misleading"}
        });
        addSettingsChanges(settings_changes_history, "22.3",
        {
            {"cast_ipv4_ipv6_default_on_conversion_error", true, false, "Make functions cast(value, 'IPv4') and cast(value, 'IPv6') behave same as toIPv4 and toIPv6 functions"}
        });
        addSettingsChanges(settings_changes_history, "21.12",
        {
            {"stream_like_engine_allow_direct_select", true, false, "Do not allow direct select for Kafka/RabbitMQ/FileLog by default"}
        });
        addSettingsChanges(settings_changes_history, "21.9",
        {
            {"output_format_decimal_trailing_zeros", true, false, "Do not output trailing zeros in text representation of Decimal types by default for better looking output"},
            {"use_hedged_requests", false, true, "Enable Hedged Requests feature by default"}
        });
        addSettingsChanges(settings_changes_history, "21.7",
        {
            {"legacy_column_name_of_tuple_literal", true, false, "Add this setting only for compatibility reasons. It makes sense to set to 'true', while doing rolling update of cluster from version lower than 21.7 to higher"}
        });
        addSettingsChanges(settings_changes_history, "21.5",
        {
            {"async_socket_for_remote", false, true, "Fix all problems and turn on asynchronous reads from socket for remote queries by default again"}
        });
        addSettingsChanges(settings_changes_history, "21.3",
        {
            {"async_socket_for_remote", true, false, "Turn off asynchronous reads from socket for remote queries because of some problems"},
            {"optimize_normalize_count_variants", false, true, "Rewrite aggregate functions that semantically equals to count() as count() by default"},
            {"normalize_function_names", false, true, "Normalize function names to their canonical names, this was needed for projection query routing"}
        });
        addSettingsChanges(settings_changes_history, "21.2",
        {
            {"enable_global_with_statement", false, true, "Propagate WITH statements to UNION queries and all subqueries by default"}
        });
        addSettingsChanges(settings_changes_history, "21.1",
        {
            {"insert_quorum_parallel", false, true, "Use parallel quorum inserts by default. It is significantly more convenient to use than sequential quorum inserts"},
            {"input_format_null_as_default", false, true, "Allow to insert NULL as default for input formats by default"},
            {"optimize_on_insert", false, true, "Enable data optimization on INSERT by default for better user experience"},
            {"use_compact_format_in_distributed_parts_names", false, true, "Use compact format for async INSERT into Distributed tables by default"}
        });
        addSettingsChanges(settings_changes_history, "20.10",
        {
            {"format_regexp_escaping_rule", "Escaped", "Raw", "Use Raw as default escaping rule for Regexp format to male the behaviour more like to what users expect"}
        });
        addSettingsChanges(settings_changes_history, "20.7",
        {
            {"show_table_uuid_in_table_create_query_if_not_nil", true, false, "Stop showing  UID of the table in its CREATE query for Engine=Atomic"}
        });
        addSettingsChanges(settings_changes_history, "20.5",
        {
            {"input_format_with_names_use_header", false, true, "Enable using header with names for formats with WithNames/WithNamesAndTypes suffixes"},
            {"allow_suspicious_codecs", true, false, "Don't allow to specify meaningless compression codecs"}
        });
        addSettingsChanges(settings_changes_history, "20.4",
        {
            {"validate_polygons", false, true, "Throw exception if polygon is invalid in function pointInPolygon by default instead of returning possibly wrong results"}
        });
        addSettingsChanges(settings_changes_history, "19.18",
        {
            {"enable_scalar_subquery_optimization", false, true, "Prevent scalar subqueries from (de)serializing large scalar values and possibly avoid running the same subquery more than once"}
        });
        addSettingsChanges(settings_changes_history, "19.14",
        {
            {"any_join_distinct_right_table_keys", true, false, "Disable ANY RIGHT and ANY FULL JOINs by default to avoid inconsistency"}
        });
        addSettingsChanges(settings_changes_history, "19.12",
        {
            {"input_format_defaults_for_omitted_fields", false, true, "Enable calculation of complex default expressions for omitted fields for some input formats, because it should be the expected behaviour"}
        });
        addSettingsChanges(settings_changes_history, "19.5",
        {
            {"max_partitions_per_insert_block", 0, 100, "Add a limit for the number of partitions in one block"}
        });
        addSettingsChanges(settings_changes_history, "18.12.17",
        {
            {"enable_optimize_predicate_expression", 0, 1, "Optimize predicates to subqueries by default"}
        });
    });
    return settings_changes_history;
}

const VersionToSettingsChangesMap & getMergeTreeSettingsChangesHistory()
{
    static VersionToSettingsChangesMap merge_tree_settings_changes_history;
    static std::once_flag initialized_flag;
    std::call_once(initialized_flag, [&]
    {
        addSettingsChanges(merge_tree_settings_changes_history, "25.8",
        {

        });
        addSettingsChanges(merge_tree_settings_changes_history, "25.7",
        {
            /// RELEASE CLOSED
        });
        addSettingsChanges(merge_tree_settings_changes_history, "25.6",
        {
            /// RELEASE CLOSED
            {"cache_populated_by_fetch_filename_regexp", "", "", "New setting"},
            {"allow_coalescing_columns_in_partition_or_order_key", false, false, "New setting to allow coalescing of partition or sorting key columns."},
            /// RELEASE CLOSED
        });
        addSettingsChanges(merge_tree_settings_changes_history, "25.5",
        {
            /// Release closed. Please use 25.6
            {"shared_merge_tree_enable_coordinated_merges", false, false, "New setting"},
            {"shared_merge_tree_merge_coordinator_merges_prepare_count", 100, 100, "New setting"},
            {"shared_merge_tree_merge_coordinator_fetch_fresh_metadata_period_ms", 10000, 10000, "New setting"},
            {"shared_merge_tree_merge_coordinator_max_merge_request_size", 20, 20, "New setting"},
            {"shared_merge_tree_merge_coordinator_election_check_period_ms", 30000, 30000, "New setting"},
            {"shared_merge_tree_merge_coordinator_min_period_ms", 1, 1, "New setting"},
            {"shared_merge_tree_merge_coordinator_max_period_ms", 10000, 10000, "New setting"},
            {"shared_merge_tree_merge_coordinator_factor", 2, 2, "New setting"},
            {"shared_merge_tree_merge_worker_fast_timeout_ms", 100, 100, "New setting"},
            {"shared_merge_tree_merge_worker_regular_timeout_ms", 10000, 10000, "New setting"},
            {"apply_patches_on_merge", true, true, "New setting"},
            {"remove_unused_patch_parts", true, true, "New setting"},
            {"write_marks_for_substreams_in_compact_parts", false, false, "New setting"},
            /// Release closed. Please use 25.6
        });
        addSettingsChanges(merge_tree_settings_changes_history, "25.4",
        {
            /// Release closed. Please use 25.5
            {"max_postpone_time_for_failed_replicated_fetches_ms", 0, 1ULL * 60 * 1000, "Added new setting to enable postponing fetch tasks in the replication queue."},
            {"max_postpone_time_for_failed_replicated_merges_ms", 0, 1ULL * 60 * 1000, "Added new setting to enable postponing merge tasks in the replication queue."},
            {"max_postpone_time_for_failed_replicated_tasks_ms", 0, 5ULL * 60 * 1000, "Added new setting to enable postponing tasks in the replication queue."},
            {"default_compression_codec", "", "", "New setting"},
            {"refresh_parts_interval", 0, 0, "A new setting"},
            {"max_merge_delayed_streams_for_parallel_write", 40, 40, "New setting"},
            {"allow_summing_columns_in_partition_or_order_key", true, false, "New setting to allow summing of partition or sorting key columns"},
            /// Release closed. Please use 25.5
        });
        addSettingsChanges(merge_tree_settings_changes_history, "25.3",
        {
            /// Release closed. Please use 25.4
            {"shared_merge_tree_enable_keeper_parts_extra_data", false, false, "New setting"},
            {"zero_copy_merge_mutation_min_parts_size_sleep_no_scale_before_lock", 0, 0, "New setting"},
            {"enable_replacing_merge_with_cleanup_for_min_age_to_force_merge", false, false, "New setting to allow automatic cleanup merges for ReplacingMergeTree"},
            /// Release closed. Please use 25.4
        });
        addSettingsChanges(merge_tree_settings_changes_history, "25.2",
        {
            /// Release closed. Please use 25.3
            {"shared_merge_tree_initial_parts_update_backoff_ms", 50, 50, "New setting"},
            {"shared_merge_tree_max_parts_update_backoff_ms", 5000, 5000, "New setting"},
            {"shared_merge_tree_interserver_http_connection_timeout_ms", 100, 100, "New setting"},
            {"columns_and_secondary_indices_sizes_lazy_calculation", true, true, "New setting to calculate columns and indices sizes lazily"},
            {"table_disk", false, false, "New setting"},
            {"allow_reduce_blocking_parts_task", false, true, "Now SMT will remove stale blocking parts from ZooKeeper by default"},
            {"shared_merge_tree_max_suspicious_broken_parts", 0, 0, "Max broken parts for SMT, if more - deny automatic detach"},
            {"shared_merge_tree_max_suspicious_broken_parts_bytes", 0, 0, "Max size of all broken parts for SMT, if more - deny automatic detach"},
            /// Release closed. Please use 25.3
        });
        addSettingsChanges(merge_tree_settings_changes_history, "25.1",
        {
            /// Release closed. Please use 25.2
            {"shared_merge_tree_try_fetch_part_in_memory_data_from_replicas", false, false, "New setting to fetch parts data from other replicas"},
            {"enable_max_bytes_limit_for_min_age_to_force_merge", false, false, "Added new setting to limit max bytes for min_age_to_force_merge."},
            {"enable_max_bytes_limit_for_min_age_to_force_merge", false, false, "New setting"},
            {"add_minmax_index_for_numeric_columns", false, false, "New setting"},
            {"add_minmax_index_for_string_columns", false, false, "New setting"},
            {"materialize_skip_indexes_on_merge", true, true, "New setting"},
            {"merge_max_bytes_to_prewarm_cache", 1ULL * 1024 * 1024 * 1024, 1ULL * 1024 * 1024 * 1024, "Cloud sync"},
            {"merge_total_max_bytes_to_prewarm_cache", 15ULL * 1024 * 1024 * 1024, 15ULL * 1024 * 1024 * 1024, "Cloud sync"},
            {"reduce_blocking_parts_sleep_ms", 5000, 5000, "Cloud sync"},
            {"number_of_partitions_to_consider_for_merge", 10, 10, "Cloud sync"},
            {"shared_merge_tree_enable_outdated_parts_check", true, true, "Cloud sync"},
            {"shared_merge_tree_max_parts_update_leaders_in_total", 6, 6, "Cloud sync"},
            {"shared_merge_tree_max_parts_update_leaders_per_az", 2, 2, "Cloud sync"},
            {"shared_merge_tree_leader_update_period_seconds", 30, 30, "Cloud sync"},
            {"shared_merge_tree_leader_update_period_random_add_seconds", 10, 10, "Cloud sync"},
            {"shared_merge_tree_read_virtual_parts_from_leader", true, true, "Cloud sync"},
            {"shared_merge_tree_interserver_http_timeout_ms", 10000, 10000, "Cloud sync"},
            {"shared_merge_tree_max_replicas_for_parts_deletion", 10, 10, "Cloud sync"},
            {"shared_merge_tree_max_replicas_to_merge_parts_for_each_parts_range", 5, 5, "Cloud sync"},
            {"shared_merge_tree_use_outdated_parts_compact_format", false, false, "Cloud sync"},
            {"shared_merge_tree_memo_ids_remove_timeout_seconds", 1800, 1800, "Cloud sync"},
            {"shared_merge_tree_idle_parts_update_seconds", 3600, 3600, "Cloud sync"},
            {"shared_merge_tree_max_outdated_parts_to_process_at_once", 1000, 1000, "Cloud sync"},
            {"shared_merge_tree_postpone_next_merge_for_locally_merged_parts_rows_threshold", 1000000, 1000000, "Cloud sync"},
            {"shared_merge_tree_postpone_next_merge_for_locally_merged_parts_ms", 0, 0, "Cloud sync"},
            {"shared_merge_tree_range_for_merge_window_size", 10, 10, "Cloud sync"},
            {"shared_merge_tree_use_too_many_parts_count_from_virtual_parts", 0, 0, "Cloud sync"},
            {"shared_merge_tree_create_per_replica_metadata_nodes", true, true, "Cloud sync"},
            {"shared_merge_tree_use_metadata_hints_cache", true, true, "Cloud sync"},
            {"notify_newest_block_number", false, false, "Cloud sync"},
            {"allow_reduce_blocking_parts_task", false, false, "Cloud sync"},
            /// Release closed. Please use 25.2
        });
        addSettingsChanges(merge_tree_settings_changes_history, "24.12",
        {
            /// Release closed. Please use 25.1
            {"enforce_index_structure_match_on_partition_manipulation", true, false, "New setting"},
            {"use_primary_key_cache", false, false, "New setting"},
            {"prewarm_primary_key_cache", false, false, "New setting"},
            {"min_bytes_to_prewarm_caches", 0, 0, "New setting"},
            {"allow_experimental_reverse_key", false, false, "New setting"},
            /// Release closed. Please use 25.1
        });
        addSettingsChanges(merge_tree_settings_changes_history, "24.11",
        {
        });
        addSettingsChanges(merge_tree_settings_changes_history, "24.10",
        {
        });
        addSettingsChanges(merge_tree_settings_changes_history, "24.9",
        {
        });
        addSettingsChanges(merge_tree_settings_changes_history, "24.8",
        {
            {"deduplicate_merge_projection_mode", "ignore", "throw", "Do not allow to create inconsistent projection"}
        });
    });

    return merge_tree_settings_changes_history;
}

}<|MERGE_RESOLUTION|>--- conflicted
+++ resolved
@@ -41,11 +41,8 @@
         /// Note: please check if the key already exists to prevent duplicate entries.
         addSettingsChanges(settings_changes_history, "25.8",
         {
-<<<<<<< HEAD
             {"max_joined_block_size_bytes", 0, 4 * 1024 * 1024, "New setting"},
-=======
             {"azure_max_single_part_upload_size", 100 * 1024 * 1024, 32 * 1024 * 1024, "Align with S3"},
->>>>>>> aae6ebb4
             {"azure_max_redirects", 10, 10, "New setting"},
             {"azure_max_get_rps", 0, 0, "New setting"},
             {"azure_max_get_burst", 0, 0, "New setting"},
