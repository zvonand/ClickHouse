services:
  bridge1:
<<<<<<< HEAD
    image: altinityinfra/jdbc-bridge
=======
    # NOTE(vnemkov): not produced by CI/CD, so must not be replaced with altinityinfra/jdbc-bridge
    image: clickhouse/jdbc-bridge
>>>>>>> 1bd3a359
    command: |
      /bin/bash -c 'cat << EOF > config/datasources/self.json
      {
        "self": {
          "jdbcUrl": "jdbc:clickhouse://instance:8123/test",
          "username": "default",
          "password": "",
          "maximumPoolSize": 5
        }
      }
      EOF
      ./docker-entrypoint.sh'
    expose:
      - 9019
    healthcheck:
      test: ["CMD", "curl", "-s", "localhost:9019/ping"]
      interval: 5s
      timeout: 3s
      retries: 30
    volumes:
      - type: ${JDBC_BRIDGE_FS:-tmpfs}
        source: ${JDBC_BRIDGE_LOGS:-}
        target: /app/logs<|MERGE_RESOLUTION|>--- conflicted
+++ resolved
@@ -1,11 +1,7 @@
 services:
   bridge1:
-<<<<<<< HEAD
-    image: altinityinfra/jdbc-bridge
-=======
     # NOTE(vnemkov): not produced by CI/CD, so must not be replaced with altinityinfra/jdbc-bridge
     image: clickhouse/jdbc-bridge
->>>>>>> 1bd3a359
     command: |
       /bin/bash -c 'cat << EOF > config/datasources/self.json
       {
