--- conflicted
+++ resolved
@@ -290,11 +290,7 @@
 Session::Session(const ContextPtr & global_context_, ClientInfo::Interface interface_, bool is_secure, const std::string & certificate)
     : auth_id(UUIDHelpers::generateV4()),
       global_context(global_context_),
-<<<<<<< HEAD
-      log(&Poco::Logger::get(String{magic_enum::enum_name(interface_)} + "-Session-" + toString(auth_id)))
-=======
-      log(getLogger(String{magic_enum::enum_name(interface_)} + "-Session"))
->>>>>>> eb984db5
+      log(getLogger(String{magic_enum::enum_name(interface_)} + "-Session-" + toString(auth_id)))
 {
     prepared_client_info.emplace();
     prepared_client_info->interface = interface_;
@@ -370,26 +366,20 @@
 
     try
     {
-<<<<<<< HEAD
-        user_id = global_context->getAccessControl().authenticate(credentials_, address.host());
-        LOG_DEBUG(log, "Authenticated with global context as user {}",
-                toString(*user_id));
-
-        if (!external_roles_.empty() && global_context->getSettingsRef().allow_extenral_roles_in_interserver_queries)
-        {
-            external_roles = global_context->getAccessControl().find<Role>(external_roles_);
-
-            LOG_DEBUG(log, "User {} will have external_roles applied: [{}] ({})",
-                    toString(*user_id), fmt::join(external_roles_, ", "), external_roles_.size());
-        }
-=======
         auto auth_result = global_context->getAccessControl().authenticate(credentials_, address.host(), getClientInfo().getLastForwardedFor());
         user_id = auth_result.user_id;
         user_authenticated_with = auth_result.authentication_data;
         settings_from_auth_server = auth_result.settings;
         LOG_DEBUG(log, "{} Authenticated with global context as user {}",
                 toString(auth_id), toString(*user_id));
->>>>>>> eb984db5
+
+        if (!external_roles_.empty() && global_context->getSettingsRef().allow_extenral_roles_in_interserver_queries)
+        {
+            external_roles = global_context->getAccessControl().find<Role>(external_roles_);
+
+            LOG_DEBUG(log, "User {} has external_roles applied: [{}] ({})",
+                      toString(*user_id), fmt::join(external_roles_, ", "), external_roles_.size());
+        }
     }
     catch (const Exception & e)
     {
@@ -552,12 +542,7 @@
     prepared_client_info.reset();
 
     /// Set user information for the new context: current profiles, roles, access rights.
-<<<<<<< HEAD
-    if (user_id)
-        new_session_context->setUser(*user_id, external_roles);
-=======
-    new_session_context->setUser(*user_id);
->>>>>>> eb984db5
+    new_session_context->setUser(*user_id, external_roles);
 
     /// Session context is ready.
     session_context = new_session_context;
@@ -610,13 +595,9 @@
     auto access = new_session_context->getAccess();
     UInt64 max_sessions_for_user = 0;
     /// Set user information for the new context: current profiles, roles, access rights.
-<<<<<<< HEAD
-    if (user_id && !new_session_context->getAccess()->tryGetUser())
+    if (!access->tryGetUser())
+    {
         new_session_context->setUser(*user_id, external_roles);
-=======
-    if (!access->tryGetUser())
-    {
-        new_session_context->setUser(*user_id);
         max_sessions_for_user = new_session_context->getSettingsRef()[Setting::max_sessions_for_user];
     }
     else
@@ -628,7 +609,6 @@
         if (max_session_for_user_field)
             max_sessions_for_user = max_session_for_user_field->safeGet<UInt64>();
     }
->>>>>>> eb984db5
 
     /// Session context is ready.
     session_context = std::move(new_session_context);
@@ -677,12 +657,8 @@
 
     if (auto query_context_user = query_context->getAccess()->tryGetUser())
     {
-<<<<<<< HEAD
-        LOG_DEBUG(log, "Creating query context from {} context, user_id: {}, parent context user: {}",
-=======
         LOG_TRACE(log, "{} Creating query context from {} context, user_id: {}, parent context user: {}",
                   toString(auth_id),
->>>>>>> eb984db5
                   from_session_context ? "session" : "global",
                   toString(*user_id),
                   query_context_user->getName());
