#include <Processors/Formats/Impl/Parquet/ReadManager.h>

#include <Common/BitHelpers.h>
#include <Common/ProfileEvents.h>
#include <Formats/FormatFilterInfo.h>
#include <Formats/FormatParserSharedResources.h>
#include <Processors/Formats/IInputFormat.h>

#include <mutex>
#include <shared_mutex>
#include <unordered_set>

namespace DB::ErrorCodes
{
    extern const int LOGICAL_ERROR;
    extern const int QUERY_WAS_CANCELLED;
}

namespace ProfileEvents
{
    extern const Event ParquetDecodingTasks;
    extern const Event ParquetDecodingTaskBatches;
    extern const Event ParquetReadRowGroups;
    extern const Event ParquetPrunedRowGroups;
}

namespace DB::Parquet
{

void AtomicBitSet::resize(size_t bits)
{
    a = std::vector<std::atomic<UInt64>>((bits + 63) / 64);
}

std::optional<size_t> AtomicBitSet::findFirst()
{
    for (size_t i = 0; i < a.size(); ++i)
    {
        UInt64 x = a[i].load(std::memory_order_relaxed);
        if (x)
            return (i << 6) + getTrailingZeroBitsUnsafe(x);
    }
    return std::nullopt;
}

void ReadManager::init(FormatParserSharedResourcesPtr parser_shared_resources_, const std::optional<std::vector<size_t>> & buckets_to_read_)
{
    parser_shared_resources = parser_shared_resources_;
    reader.file_metadata = Reader::readFileMetaData(reader.prefetcher);

    if (buckets_to_read_)
    {
        row_groups_to_read = std::unordered_set<UInt64>{};
        for (auto rg : *buckets_to_read_)
            row_groups_to_read->insert(rg);
    }
    reader.prefilterAndInitRowGroups(row_groups_to_read);
    reader.preparePrewhere();

    ProfileEvents::increment(ProfileEvents::ParquetReadRowGroups, reader.row_groups.size());
    ProfileEvents::increment(ProfileEvents::ParquetPrunedRowGroups, reader.file_metadata.row_groups.size() - reader.row_groups.size());

    size_t num_row_groups = reader.row_groups.size();
    for (size_t i = size_t(ReadStage::NotStarted) + 1; i < size_t(ReadStage::Deliver); ++i)
    {
        stages[i].schedulable_row_groups.resize(num_row_groups);
        stages[i].row_group_tasks_to_schedule.resize(num_row_groups);
    }

    /// Distribute memory budget among stages.
    /// The distribution is static to make sure no stage gets starved if others eat all the memory.
    /// E.g. if the budget was shared among all stages, maybe PrewhereData could run far ahead and
    /// eat all memory, and MainData would have to execute in one thread to minimize memory usage.
    double sum = 0;
    stages[size_t(ReadStage::MainData)].memory_target_fraction *= 10;
    if (reader.format_filter_info->prewhere_info || reader.format_filter_info->row_level_filter)
        stages[size_t(ReadStage::PrewhereData)].memory_target_fraction *= 5;
    else
    {
        stages[size_t(ReadStage::PrewhereOffsetIndex)].memory_target_fraction = 0;
        stages[size_t(ReadStage::PrewhereData)].memory_target_fraction = 0;
    }
    stages[size_t(ReadStage::NotStarted)].memory_target_fraction = 0;
    stages[size_t(ReadStage::Deliver)].memory_target_fraction = 0;
    for (const Stage & stage : stages)
        sum += stage.memory_target_fraction;
    for (Stage & stage : stages)
        stage.memory_target_fraction /= sum;

    /// The NotStarted stage completed for all row groups, transition to next stage.
    MemoryUsageDiff diff(ReadStage::NotStarted);
    for (size_t i = 0; i < reader.row_groups.size(); ++i)
        finishRowGroupStage(i, ReadStage::NotStarted, diff);
    flushMemoryUsageDiff(std::move(diff));
}

ReadManager::~ReadManager()
{
    shutdown->shutdown();
}

void ReadManager::cancel() noexcept
{
    {
        std::lock_guard lock(delivery_mutex);
        if (exception)
            return;
        exception = std::make_exception_ptr(Exception(ErrorCodes::QUERY_WAS_CANCELLED, "Cancelled"));
    }
    delivery_cv.notify_all();
}

void ReadManager::finishRowGroupStage(size_t row_group_idx, ReadStage stage, MemoryUsageDiff & diff)
{
    RowGroup & row_group = reader.row_groups[row_group_idx];

    /// Finish the stage.
    if (stage == ReadStage::BloomFilterBlocksOrDictionary)
    {
        if (!reader.applyBloomAndDictionaryFilters(row_group))
            stage = ReadStage::Deliver; // skip the row group
        for (auto & c : row_group.columns)
        {
            c.bloom_filter_header_prefetch.reset(&diff);
            c.bloom_filter_data_prefetch.reset(&diff);
            for (auto & b : c.bloom_filter_blocks)
                b.prefetch.reset(&diff);
            c.bloom_filter_blocks.clear();
        }
    }

    /// Determine what stage to transition to and which columns are involved.
    std::vector<Task> add_tasks;
    while (true) // loop over skipped stages
    {
        chassert(stage < ReadStage::Deallocated);
        stage = ReadStage(int(stage) + 1);

        /// Start the new stage.
        switch (stage)
        {
            case ReadStage::NotStarted:
            case ReadStage::PrewhereData:
            case ReadStage::MainOffsetIndex:
            case ReadStage::MainData:
            case ReadStage::Deliver:
                chassert(false);
                break;

            case ReadStage::BloomFilterHeader:
                for (size_t i = 0; i < row_group.columns.size(); ++i)
                    if (row_group.columns[i].bloom_filter_header_prefetch)
                        add_tasks.push_back(Task {
                            .stage = ReadStage::BloomFilterHeader,
                            .row_group_idx = row_group_idx, .column_idx = i});
                break;
            case ReadStage::BloomFilterBlocksOrDictionary:
                for (size_t i = 0; i < row_group.columns.size(); ++i)
                {
                    const auto & c = row_group.columns[i];
                    if (!c.bloom_filter_blocks.empty() || c.use_dictionary_filter)
                        add_tasks.push_back(Task {
                            .stage = ReadStage::BloomFilterBlocksOrDictionary,
                            .row_group_idx = row_group_idx, .column_idx = i});
                }
                break;
            case ReadStage::ColumnIndexAndOffsetIndex:
                for (size_t i = 0; i < row_group.columns.size(); ++i)
                    if (row_group.columns[i].use_column_index)
                        add_tasks.push_back(Task {
                            .stage = ReadStage::ColumnIndexAndOffsetIndex,
                            .row_group_idx = row_group_idx, .column_idx = i});
                break;
            case ReadStage::PrewhereOffsetIndex: // (first of the per-row-subgroup stages)
                reader.intersectColumnIndexResultsAndInitSubgroups(row_group);
                if (!row_group.subgroups.empty())
                {
                    row_group.stage.store(ReadStage::MainData);
                    row_group.stage_tasks_remaining.store(row_group.subgroups.size(), std::memory_order_relaxed);
                    /// Start the first subgroup.
                    finishRowSubgroupStage(row_group_idx, /*row_subgroup_idx=*/ 0, ReadStage::NotStarted, diff);
                    return;
                }
                /// The whole row group was filtered out.
                stage = ReadStage::Deliver;
                break;
            case ReadStage::Deallocated:
                /// We should be careful which row_group fields we access here. Other threads may
                /// still be mutating subgroups or columns. In particular, if `!subgroups.empty()`,
                /// clearColumnChunk is called by finishRowSubgroupStage (after all subgroups are read),
                /// which can run in parallel with finishRowGroupStage (after all subgroups are delivered).
                /// It may be tempting to do things like `row_group.subgroups.clear()`, but we can't,
                /// not without adding some mutexes.
                if (row_group.subgroups.empty())
                {
                    for (auto & c : row_group.columns)
                        clearColumnChunk(c, diff);
                }
                break;
        }

        if (!add_tasks.empty() || stage == ReadStage::Deallocated)
            break;

        /// Nothing needs to be done for this stage, skip to next stage.
    }

    row_group.stage.store(stage);
    row_group.stage_tasks_remaining.store(add_tasks.size(), std::memory_order_relaxed);

    if (stage == ReadStage::Deallocated)
    {
        size_t i = first_incomplete_row_group.load();
        while (i < reader.row_groups.size() && reader.row_groups[i].stage.load() == ReadStage::Deallocated)
        {
            if (first_incomplete_row_group.compare_exchange_weak(i, i + 1))
            {
                diff.scheduleAllStages();

                /// Notify read() if everything is done or if it's relying on
                /// first_incomplete_row_group to deliver chunks in order.
                if (i + 1 == reader.row_groups.size() || reader.options.format.parquet.preserve_order)
                {
                    {
                        /// Lock and unlock to avoid race condition on condition variable.
                        /// (Otherwise the notify_all() may happen after read() saw the old
                        ///  first_incomplete_row_group value but before it started waiting
                        ///  on delivery_cv.)
                        std::lock_guard lock(delivery_mutex);
                    }
                    delivery_cv.notify_all();
                }
            }
        }
    }

    if (!add_tasks.empty())
        setTasksToSchedule(row_group_idx, stage, std::move(add_tasks), diff);
}

void ReadManager::setTasksToSchedule(size_t row_group_idx, ReadStage stage, std::vector<Task> add_tasks, MemoryUsageDiff & diff)
{
    chassert(!add_tasks.empty());
    Stage & stage_state = stages.at(size_t(stage));
    auto & tasks = stage_state.row_group_tasks_to_schedule.at(row_group_idx);
    chassert(tasks.empty());
    tasks = std::move(add_tasks);
    bool changed = stage_state.schedulable_row_groups.set(row_group_idx, std::memory_order_release);  /// NOLINT(clang-analyzer-deadcode.DeadStores)
    chassert(changed);
    diff.scheduleStage(stage);
}

void ReadManager::addTasksToReadColumns(size_t row_group_idx, size_t row_subgroup_idx, ReadStage stage, MemoryUsageDiff & diff)
{
    RowGroup & row_group = reader.row_groups[row_group_idx];
    RowSubgroup & row_subgroup = row_group.subgroups[row_subgroup_idx];
    std::vector<Task> add_tasks;

    while (true) // offset index, then data
    {
        bool is_prewhere = stage == ReadStage::PrewhereOffsetIndex || stage == ReadStage::PrewhereData;
        bool is_offset_index = stage == ReadStage::PrewhereOffsetIndex || stage == ReadStage::MainOffsetIndex;

        for (size_t i = 0; i < reader.primitive_columns.size(); ++i)
        {
            if (reader.primitive_columns[i].use_prewhere != is_prewhere)
                continue;
            ColumnChunk & c = row_group.columns.at(i);
            if (is_offset_index)
            {
                if (c.offset_index_prefetch && c.offset_index.page_locations.empty())
                {
                    /// If offset index for this column wasn't read by previous stages, make a task
                    /// to read it before reading data.
                    add_tasks.push_back(Task {
                        .stage = is_prewhere ? ReadStage::PrewhereOffsetIndex : ReadStage::MainOffsetIndex,
                        .row_group_idx = row_group_idx,
                        .row_subgroup_idx = row_subgroup_idx,
                        .column_idx = i});
                }
            }
            else
            {
                add_tasks.push_back(Task {
                    .stage = is_prewhere ? ReadStage::PrewhereData : ReadStage::MainData,
                    .row_group_idx = row_group_idx,
                    .row_subgroup_idx = row_subgroup_idx,
                    .column_idx = i});
            }
        }

        if (add_tasks.empty() && is_offset_index)
        {
            /// Don't need to read offset index, move on to next stage (PrewhereData or MainData).
            stage = ReadStage(size_t(stage) + 1);
            continue;
        }

        if (add_tasks.empty())
            /// If we don't need to read any columns, add a task that will just call finishRowGroupStage().
            /// (Why go through the task queue instead of skipping the stage at this function's call site?
            ///  Because (a) less code this way, (b) to make memory usage limiting for PREWHERE filter mask
            ///  (RowSubgroup.filter.memory) work correctly when PREWHERE expression doesn't use any
            ///  columns (note: the expression may still be nontrivial, e.g. `rand()%2=0`).)
            add_tasks.push_back(Task {
                .stage = is_prewhere ? ReadStage::PrewhereData : ReadStage::MainData,
                .row_group_idx = row_group_idx,
                .row_subgroup_idx = row_subgroup_idx,
                .column_idx = UINT64_MAX});

        ReadStage prev_stage = row_subgroup.stage.exchange(stage, std::memory_order_relaxed);  /// NOLINT(clang-analyzer-deadcode.DeadStores)
        chassert(prev_stage <= stage);
        row_subgroup.stage_tasks_remaining.store(add_tasks.size(), std::memory_order_relaxed);
        setTasksToSchedule(row_group_idx, stage, std::move(add_tasks), diff);

        break;
    }
}

void ReadManager::finishRowSubgroupStage(size_t row_group_idx, size_t row_subgroup_idx, ReadStage stage, MemoryUsageDiff & diff)
{
    RowGroup & row_group = reader.row_groups[row_group_idx];
    RowSubgroup & row_subgroup = row_group.subgroups[row_subgroup_idx];
    std::optional<size_t> advanced_read_ptr;

    if (stage == ReadStage::PrewhereOffsetIndex || stage == ReadStage::MainOffsetIndex)
    {
        addTasksToReadColumns(row_group_idx, row_subgroup_idx, ReadStage(size_t(stage) + 1), diff);
        return;
    }

    switch (stage)
    {
        case ReadStage::NotStarted:
            if (!reader.prewhere_steps.empty())
            {
                /// Start prewhere.
                addTasksToReadColumns(row_group_idx, row_subgroup_idx, ReadStage::PrewhereOffsetIndex, diff);
                return;
            }

            /// No prewhere.
            chassert(row_subgroup_idx == 0);
            row_group.prewhere_ptr.store(row_group.subgroups.size(), std::memory_order_relaxed);
            break; // proceed to advancing read_ptr (because we moved prewhere_ptr)
        case ReadStage::PrewhereData:
        {
            chassert(!reader.prewhere_steps.empty());
<<<<<<< HEAD
            reader.applyPrewhere(row_subgroup, row_group);
            size_t prev = row_group.prewhere_ptr.exchange(row_subgroup_idx + 1);
=======
            reader.applyPrewhere(row_subgroup);
            size_t prev = row_group.prewhere_ptr.exchange(row_subgroup_idx + 1);  /// NOLINT(clang-analyzer-deadcode.DeadStores)
>>>>>>> d12678aa
            chassert(prev == row_subgroup_idx);
            if (row_subgroup_idx + 1 < row_group.subgroups.size())
            {
                /// Can start prewhere in next subgroup.
                addTasksToReadColumns(row_group_idx, row_subgroup_idx + 1, ReadStage::PrewhereOffsetIndex, diff);
            }
            else
            {
                /// Finished prewhere in all subgroups.
                for (size_t i = 0; i < reader.primitive_columns.size(); ++i)
                    if (reader.primitive_columns[i].use_prewhere)
                        clearColumnChunk(row_group.columns.at(i), diff);
            }
            break; // proceed to advancing read_ptr (because we moved prewhere_ptr)
        }
        case ReadStage::MainData:
        {
            row_subgroup.stage.store(ReadStage::Deliver, std::memory_order::relaxed);

            /// Must add to delivery_queue before advancing read_ptr to deliver subgroups in order.
            /// (If we advanced read_ptr first, another thread could start and finish reading the
            ///  next subgroup before we add this one to delivery_queue, and ReadManager::read could
            ///  pick up the later subgroup before we add this one.)
            {
                std::lock_guard lock(delivery_mutex);
                delivery_queue.push(Task {.stage = ReadStage::Deliver, .row_group_idx = row_group_idx, .row_subgroup_idx = row_subgroup_idx});
            }

            size_t prev = row_group.read_ptr.exchange(row_subgroup_idx + 1);
            chassert(prev == row_subgroup_idx);
            advanced_read_ptr = prev + 1;
            delivery_cv.notify_one();
            break; // proceed to advancing read_ptr
        }
        case ReadStage::Deliver:
        {
            row_subgroup.stage.store(ReadStage::Deallocated);
            clearRowSubgroup(row_subgroup, diff);
            advanceDeliveryPtrIfNeeded(row_group_idx, diff);
            return;
        }
        case ReadStage::BloomFilterHeader:
        case ReadStage::BloomFilterBlocksOrDictionary:
        case ReadStage::ColumnIndexAndOffsetIndex:
        case ReadStage::PrewhereOffsetIndex:
        case ReadStage::MainOffsetIndex:
        case ReadStage::Deallocated:
            chassert(false);
            break;
    }

    /// Start reading the next row subgroup if ready.
    /// Skip subgroups that were fully filtered out by prewhere.
    size_t read_ptr = row_group.read_ptr.load();
    size_t prewhere_ptr = row_group.prewhere_ptr.load();
    while (read_ptr < row_group.subgroups.size() && read_ptr < prewhere_ptr)
    {
        RowSubgroup & next_subgroup = row_group.subgroups[read_ptr];
        ReadStage next_subgroup_stage = next_subgroup.stage.load();
        if (next_subgroup_stage >= ReadStage::MainOffsetIndex)
            break; // already reading

        if (!next_subgroup.stage.compare_exchange_strong(
                next_subgroup_stage, ReadStage::MainOffsetIndex))
            break; // another thread got here first

        if (next_subgroup.filter.rows_pass > 0)
        {
            addTasksToReadColumns(row_group_idx, read_ptr, ReadStage::MainOffsetIndex, diff);
            break;
        }

        /// Skip subgroup that was filtered out by prewhere.

        size_t prev = row_group.read_ptr.exchange(read_ptr + 1);  /// NOLINT(clang-analyzer-deadcode.DeadStores)
        chassert(prev == read_ptr);
        read_ptr += 1;
        advanced_read_ptr = read_ptr;

        next_subgroup.stage.store(ReadStage::Deallocated);
        clearRowSubgroup(next_subgroup, diff);
    }

    if (advanced_read_ptr.has_value())
    {
        advanceDeliveryPtrIfNeeded(row_group_idx, diff);

        if (*advanced_read_ptr == row_group.subgroups.size())
        {
            /// If we've read (not necessarily delivered) all subgroups, we can deallocate things
            /// like dictionary page and offset index.
            /// Only do it in the thread that has advanced row_group.read_ptr to the final value -
            /// there can only be one such thread.
            /// (I.e. avoid this race condition: one thread increments read_ptr, another thread sees the
            ///  new value, both threads call clearColumnChunk in parallel, the computer explodes.)
            /// Don't touch columns with use_prewhere == true, they're cleared by
            /// ReadStage::PrewhereData instead, which might be happening in parallel with us
            /// (but doesn't prewhere happen before MainData read? yes, but the clearColumnChunk call
            ///  happens after advancing prewhere_ptr, so another thread may do MainData+clearColumnChunk
            ///  before the thread that did prewhere is still clearing the corresponding columns).
            for (size_t i = 0; i < reader.primitive_columns.size(); ++i)
                if (!reader.primitive_columns[i].use_prewhere)
                    clearColumnChunk(row_group.columns.at(i), diff);
        }
    }
}

void ReadManager::advanceDeliveryPtrIfNeeded(size_t row_group_idx, MemoryUsageDiff & diff)
{
    RowGroup & row_group = reader.row_groups[row_group_idx];
    size_t delivery_ptr = row_group.delivery_ptr.load();
    while (delivery_ptr < row_group.subgroups.size() &&
           row_group.subgroups[delivery_ptr].stage.load() == ReadStage::Deallocated)
    {
        if (!row_group.delivery_ptr.compare_exchange_weak(delivery_ptr, delivery_ptr + 1))
            continue;
        delivery_ptr += 1;
        if (delivery_ptr == row_group.subgroups.size()) // only if *this thread* incremented it
            finishRowGroupStage(row_group_idx, ReadStage::Deliver, diff);
        else if (first_incomplete_row_group.load() == row_group_idx)
            diff.scheduleAllStages();
    }
}

static bool checkTaskSchedulingLimits(size_t memory_usage, size_t added_memory, size_t batches_in_progress, size_t added_tasks, const SharedResourcesExt::Limits & limits)
{
    if (added_tasks == 0)
    {
        return memory_usage < limits.memory_low_watermark ||
            (memory_usage <= limits.memory_high_watermark && batches_in_progress < limits.parsing_threads);
    }
    else
    {
        /// If we're going to pay the cost of adding tasks to the queue, prefer to add many at once.
        return added_memory < limits.memory_low_watermark ||
               (memory_usage + added_memory <= limits.memory_high_watermark &&
                added_tasks < limits.parsing_threads);
    }
}

void ReadManager::flushMemoryUsageDiff(MemoryUsageDiff && diff)
{
    chassert(!diff.finalized);
    diff.finalized = true;
    for (size_t i = 0; i < diff.by_stage.size(); ++i)
    {
        ssize_t d = diff.by_stage[i];
        if (i == size_t(ReadStage::Deliver))
        {
            chassert(d == 0);
            continue;
        }
        if (d != 0)
            stages[i].memory_usage.fetch_add(d, std::memory_order_relaxed);

        bool should_schedule = (diff.stages_to_schedule & (1ul << i)) != 0;
        if (!should_schedule && d < 0)
        {
            const auto & stage = stages[i];
            auto limits = SharedResourcesExt::getLimitsPerReader(*parser_shared_resources, stage.memory_target_fraction);
            should_schedule = checkTaskSchedulingLimits(
                stage.memory_usage.load(std::memory_order_relaxed), 0,
                stage.batches_in_progress.load(std::memory_order_relaxed), 0, limits);
        }
        if (should_schedule)
            scheduleTasksIfNeeded(ReadStage(i));
    }
}

void ReadManager::scheduleTasksIfNeeded(ReadStage stage_idx)
{
    chassert(stage_idx < ReadStage::Deliver);

    Stage & stage = stages.at(size_t(stage_idx));
    MemoryUsageDiff diff(stage_idx);
    std::vector<Task> tasks;

    auto limits = SharedResourcesExt::getLimitsPerReader(*parser_shared_resources, stage.memory_target_fraction);
    size_t memory_usage = stage.memory_usage.load(std::memory_order_relaxed);
    size_t batches_in_progress = stage.batches_in_progress.load(std::memory_order_relaxed);
    /// Need to be careful to avoid getting deadlocked in a situation where tasks can't be scheduled
    /// because memory usage is high, while memory usage can't decrease because tasks can't be scheduled.
    /// The way we prevent it is by always allowing scheduling tasks for the lowest-numbered
    /// <row group, row subgroup> pair that hasn't been completed (delivered or skipped) yet.
    auto is_privileged_task = [&](size_t row_group_idx)
    {
        size_t i = first_incomplete_row_group.load();
        if (row_group_idx != i)
            return false;
        const RowGroup & row_group = reader.row_groups[row_group_idx];
        return row_group.read_ptr.load() == row_group.delivery_ptr.load();
    };

    while (true)
    {
        auto row_group_maybe = stage.schedulable_row_groups.findFirst();
        if (!row_group_maybe.has_value())
            break;
        size_t row_group_idx = *row_group_maybe;

        if (!checkTaskSchedulingLimits(
                memory_usage, size_t(diff.by_stage[size_t(stage_idx)]),
                batches_in_progress, tasks.size(), limits) &&
            !is_privileged_task(row_group_idx))
            break;

        if (!stage.schedulable_row_groups.unset(row_group_idx, std::memory_order_acquire))
            continue; // another thread picked up this row group while we were checking limits

        /// Kicks off prefetches and adds their (and other) memory usage estimate to `diff`.
        auto & stage_tasks = stage.row_group_tasks_to_schedule[row_group_idx];
        chassert(!stage_tasks.empty());
        for (size_t i = 0; i < stage_tasks.size(); ++i)
            scheduleTask(stage_tasks[i], i == 0, diff, tasks);
        stage_tasks.clear();
    }

    chassert(!diff.finalized);
    diff.finalized = true;
    for (size_t i = 0; i < diff.by_stage.size(); ++i)
    {
        chassert(diff.by_stage[i] >= 0); // scheduleTask doesn't do tracked deallocations
        if (diff.by_stage[i] != 0)
        {
            chassert(i != size_t(ReadStage::Deliver));
            stages[i].memory_usage.fetch_add(diff.by_stage[i], std::memory_order_relaxed);
        }
    }

    if (!tasks.empty())
    {
        /// Group tiny tasks into batches to reduce scheduling overhead.
        /// TODO [parquet]: Try removing this (along with cost_estimate_bytes field).
        std::vector<std::function<void()>> funcs;
        funcs.reserve(std::min(tasks.size(), limits.parsing_threads) + 1);
        size_t bytes_per_batch = size_t(diff.by_stage[size_t(stage_idx)]) / limits.parsing_threads;
        size_t tasks_per_batch = tasks.size() / limits.parsing_threads;
        size_t i = 0;
        while (i < tasks.size())
        {
            size_t bytes = 0;
            size_t n = 0;
            std::vector<Task> batch;
            while (i < tasks.size() && bytes <= bytes_per_batch && n <= tasks_per_batch)
            {
                batch.push_back(tasks[i]);
                bytes += tasks[i].cost_estimate_bytes;
                n += 1;
                ++i;
            }
            funcs.push_back([this, _batch = std::move(batch), _shutdown = shutdown]
            {
                std::shared_lock shutdown_lock(*_shutdown, std::try_to_lock);
                if (!shutdown_lock.owns_lock())
                    return;
                runBatchOfTasks(_batch);
            });
        }
        stage.batches_in_progress.fetch_add(funcs.size(), std::memory_order_relaxed);
        ProfileEvents::increment(ProfileEvents::ParquetDecodingTasks, tasks.size());
        ProfileEvents::increment(ProfileEvents::ParquetDecodingTaskBatches, funcs.size());
        parser_shared_resources->parsing_runner.bulkSchedule(std::move(funcs));
    }
}

void ReadManager::scheduleTask(Task task, bool is_first_in_group, MemoryUsageDiff & diff, std::vector<Task> & out_tasks)
{
    /// Kick off prefetches and count estimated memory usage.
    std::vector<PrefetchHandle *> prefetches;
    RowGroup & row_group = reader.row_groups[task.row_group_idx];
    ssize_t memory_before = diff.by_stage[size_t(diff.cur_stage)];
    if (task.column_idx != UINT64_MAX)
    {
        ColumnChunk & column = row_group.columns.at(task.column_idx);
        switch (task.stage)
        {
            case ReadStage::BloomFilterHeader:
                prefetches.push_back(&column.bloom_filter_header_prefetch);
                break;
            case ReadStage::BloomFilterBlocksOrDictionary:
                if (column.use_dictionary_filter)
                    prefetches.push_back(&column.dictionary_page_prefetch);
                for (auto & b : column.bloom_filter_blocks)
                    prefetches.push_back(&b.prefetch);
                break;
            case ReadStage::ColumnIndexAndOffsetIndex:
                prefetches.push_back(&column.column_index_prefetch);
                prefetches.push_back(&column.offset_index_prefetch);
                break;
            case ReadStage::PrewhereOffsetIndex:
            case ReadStage::MainOffsetIndex:
                prefetches.push_back(&column.offset_index_prefetch);
                break;
            case ReadStage::PrewhereData:
            case ReadStage::MainData:
            {
                RowSubgroup & row_subgroup = row_group.subgroups.at(task.row_subgroup_idx);
                ColumnSubchunk & subchunk = row_subgroup.columns.at(task.column_idx);

                reader.determinePagesToPrefetch(column, row_subgroup, row_group, prefetches);

                /// Side note: would be nice to avoid reading the dictionary if all dictionary-encoded
                /// pages were filtered out (e.g. if it's a 100 MB column chunk with unique long strings,
                /// typically only the first ~1 MB would be dictionary-encoded; if we only need a few
                /// rows, we likely won't hit that 1 MB). But AFAICT parquet metadata doesn't have
                /// enough information for that (there's no page encoding in offset/column indexes).
                if (!column.dictionary.isInitialized() && column.dictionary_page_prefetch)
                    prefetches.push_back(&column.dictionary_page_prefetch);

                if (column.data_pages.empty())
                    prefetches.push_back(&column.data_pages_prefetch);

                double bytes_per_row = reader.estimateColumnMemoryBytesPerRow(column, row_group, reader.primitive_columns.at(task.column_idx));
                size_t column_memory = size_t(bytes_per_row * row_subgroup.filter.rows_pass);
                subchunk.column_and_offsets_memory = MemoryUsageToken(column_memory, &diff);
                break;
            }
            case ReadStage::NotStarted:
            case ReadStage::Deliver:
            case ReadStage::Deallocated:
                chassert(false);
                break;
        }
    }

    if (task.stage == ReadStage::PrewhereData && is_first_in_group)
    {
        RowSubgroup & row_subgroup = row_group.subgroups.at(task.row_subgroup_idx);
        row_subgroup.filter.memory = MemoryUsageToken(row_subgroup.filter.rows_total, &diff);
    }

    reader.prefetcher.startPrefetch(prefetches, &diff);

    /// We want to detect tiny tasks to group them together to reduce scheduling overhead.
    /// Use the predicted memory usage as a rough estimate of how long a task will take.
    /// E.g. main data read task's memory estimate consists of the input page sizes and the output
    /// column size; the run time is also roughly proportional to these sizes.
    /// Hope it's a good enough proxy in all cases.
    ssize_t memory_after = diff.by_stage[size_t(diff.cur_stage)];
    task.cost_estimate_bytes = size_t(std::max(0l, memory_after - memory_before));

    out_tasks.push_back(task);
}

void ReadManager::runBatchOfTasks(const std::vector<Task> & tasks) noexcept
{
    ReadStage stage = tasks.at(0).stage;
    size_t column_idx = UINT64_MAX;

    std::exception_ptr exc;
    try
    {
        MemoryUsageDiff diff(stage);
        for (size_t i = 0; i < tasks.size(); ++i)
        {
            chassert(tasks[i].stage == stage);
            column_idx = tasks[i].column_idx;

            runTask(tasks[i], i + 1 == tasks.size(), diff);
        }
        flushMemoryUsageDiff(std::move(diff));
    }
    catch (DB::Exception & e)
    {
        e.addMessage("read stage: {}", magic_enum::enum_name(stage));
        if (column_idx != UINT64_MAX)
            e.addMessage("column: {}", reader.primitive_columns[column_idx].name);
        exc = std::current_exception();
    }
    catch (...)
    {
        exc = std::current_exception();
    }
    if (exc)
    {
        {
            std::lock_guard lock(delivery_mutex);
            exception = exc;
        }
        delivery_cv.notify_all();
    }
}

void ReadManager::runTask(Task task, bool last_in_batch, MemoryUsageDiff & diff)
{
    RowGroup & row_group = reader.row_groups.at(task.row_group_idx);
    if (task.column_idx != UINT64_MAX)
    {
        ColumnChunk & column = row_group.columns.at(task.column_idx);
        const PrimitiveColumnInfo & column_info = reader.primitive_columns.at(task.column_idx);

        switch (task.stage)
        {
            case ReadStage::BloomFilterHeader: /// TODO [parquet]: do all columns in one task
                reader.processBloomFilterHeader(column, column_info);
                column.bloom_filter_header_prefetch.reset(&diff);
                break;
            case ReadStage::BloomFilterBlocksOrDictionary:
                if (column.use_dictionary_filter)
                {
                    bool ok = reader.decodeDictionaryPage(column, column_info);  /// NOLINT(clang-analyzer-deadcode.DeadStores)
                    chassert(ok);
                }
                break;
            case ReadStage::ColumnIndexAndOffsetIndex:
                reader.decodeOffsetIndex(column, row_group);
                column.offset_index_prefetch.reset(&diff);
                reader.applyColumnIndex(column, column_info, row_group);
                column.column_index_prefetch.reset(&diff);
                break;
            case ReadStage::PrewhereOffsetIndex:
            case ReadStage::MainOffsetIndex:
                reader.decodeOffsetIndex(column, row_group);
                column.offset_index_prefetch.reset(&diff);
                break;
            case ReadStage::PrewhereData:
            case ReadStage::MainData:
            {
                if (!column.dictionary.isInitialized() && column.dictionary_page_prefetch)
                {
                    if (!reader.decodeDictionaryPage(column, column_info))
                        column.dictionary_page_prefetch.reset(&diff);
                }
                size_t prev_page_idx = column.data_pages_idx;

                chassert(task.row_subgroup_idx != UINT64_MAX);
                RowSubgroup & row_subgroup = row_group.subgroups.at(task.row_subgroup_idx);
                reader.decodePrimitiveColumn(
                    column, column_info, row_subgroup.columns.at(task.column_idx),
                    row_group, row_subgroup);

                for (size_t i = prev_page_idx; i < column.data_pages_idx; ++i)
                    column.data_pages.at(i).prefetch.reset(&diff);
                break;
            }
            case ReadStage::NotStarted:
            case ReadStage::Deliver:
            case ReadStage::Deallocated:
                chassert(false);
                break;
        }
    }

    if (last_in_batch)
    {
        /// Decrement it before scheduling more tasks.
        size_t prev_batches_in_progress = stages.at(size_t(task.stage)).batches_in_progress.fetch_sub(1, std::memory_order_relaxed);  /// NOLINT(clang-analyzer-deadcode.DeadStores)
        chassert(prev_batches_in_progress > 0);
        diff.scheduleStage(task.stage);
    }

    if (task.row_subgroup_idx != UINT64_MAX)
    {
        size_t remaining = row_group.subgroups.at(task.row_subgroup_idx).stage_tasks_remaining.fetch_sub(1);
        chassert(remaining > 0);
        if (remaining == 1)
            finishRowSubgroupStage(task.row_group_idx, task.row_subgroup_idx, task.stage, diff);
    }
    else
    {
        size_t remaining = row_group.stage_tasks_remaining.fetch_sub(1);
        chassert(remaining > 0);
        if (remaining == 1)
            finishRowGroupStage(task.row_group_idx, task.stage, diff);
    }
}

void ReadManager::clearColumnChunk(ColumnChunk & column, MemoryUsageDiff & diff)
{
    /// Many of these are usually cleared after the corresponding stages, but we clear them here too
    /// because stages can be skipped e.g. if the row group was filtered out by bloom filter.

    column.data_pages_prefetch.reset(&diff);
    column.dictionary.reset();
    for (auto & page : column.data_pages)
        page.prefetch.reset(&diff);
    column.bloom_filter_header_prefetch.reset(&diff);
    column.bloom_filter_data_prefetch.reset(&diff);
    column.dictionary_page_prefetch.reset(&diff);
    column.column_index_prefetch.reset(&diff);
    column.offset_index_prefetch.reset(&diff);
    column.data_pages_prefetch.reset(&diff);
    for (auto & block : column.bloom_filter_blocks)
        block.prefetch.reset(&diff);

    column = {};
}

void ReadManager::clearRowSubgroup(RowSubgroup & row_subgroup, MemoryUsageDiff & diff)
{
    row_subgroup.filter.clear(&diff);
    row_subgroup.output.clear();
    for (ColumnSubchunk & col : row_subgroup.columns)
        col.column_and_offsets_memory.reset(&diff);
}

ReadManager::ReadResult ReadManager::read()
{
    Task task;
    {
        std::unique_lock lock(delivery_mutex);

        while (true)
        {
            bool thread_pool_was_idle = parser_shared_resources->parsing_runner.isIdle();

            if (exception)
                std::rethrow_exception(exception);

            /// If `preserve_order`, only deliver chunks from `first_incomplete_row_group`.
            /// This ensures that row groups are delivered in order. Within a row group, row
            /// subgroups are read and added to `delivery_queue` in order.
            if (!delivery_queue.empty() &&
                (!reader.options.format.parquet.preserve_order ||
                 delivery_queue.top().row_group_idx ==
                    first_incomplete_row_group.load(std::memory_order_relaxed)))
            {
                task = delivery_queue.top();
                delivery_queue.pop();
                break;
            }

            if (first_incomplete_row_group.load(std::memory_order_relaxed) == reader.row_groups.size())
            {
                /// All done. Check for memory accounting leaks.
                /// First join the threads because they might still be decrementing memory_usage.
                lock.unlock();
                shutdown->shutdown();
                lock.lock();

                for (const RowGroup & row_group : reader.row_groups)
                {
                    chassert(row_group.stage.load(std::memory_order_relaxed) == ReadStage::Deallocated);
                    chassert(row_group.prewhere_ptr.load(std::memory_order_relaxed) == row_group.subgroups.size());
                    chassert(row_group.read_ptr.load(std::memory_order_relaxed) == row_group.subgroups.size());
                    chassert(row_group.delivery_ptr.load(std::memory_order_relaxed) == row_group.subgroups.size());
                    for (const RowSubgroup & subgroup : row_group.subgroups)
                        chassert(subgroup.stage.load(std::memory_order_relaxed) == ReadStage::Deallocated);
                }
                for (size_t i = 0; i < stages.size(); ++i)
                {
                    size_t mem = stages[i].memory_usage.load(std::memory_order_relaxed);
                    size_t batches = stages[i].batches_in_progress.load(std::memory_order_relaxed);
                    size_t unsched = 0;
                    for (const auto & tasks : stages[i].row_group_tasks_to_schedule)
                        unsched += tasks.size();
                    if (mem != 0 || batches != 0 || unsched != 0)
                        throw Exception(ErrorCodes::LOGICAL_ERROR, "Leak in memory or task accounting in parquet reader: got {} bytes, {} batches, {} tasks in stage {}", mem, batches, unsched, i);
                }
                return {};
            }

            if (parser_shared_resources->parsing_runner.isManual())
            {
                /// Pump the manual executor.
                lock.unlock();
                /// Note: the executor can be shared among multiple files, so we may execute someone
                /// else's task, and someone else may execute our task.
                /// Hence the thread_pool_was_idle check.
                if (!parser_shared_resources->parsing_runner.runTaskInline() && thread_pool_was_idle)
                    throw Exception(ErrorCodes::LOGICAL_ERROR, "Deadlock in Parquet::ReadManager (single-threaded)");
                lock.lock();
            }
            else if (thread_pool_was_idle)
            {
                /// Task scheduling code is complicated and error-prone. In particular it's easy to
                /// have a bug where tasks stop getting scheduled under some conditions
                /// (see is_privileged_task). So we specifically check for getting stuck.
                throw Exception(ErrorCodes::LOGICAL_ERROR, "Deadlock in Parquet::ReadManager (thread pool)");
            }
            else
            {
                /// Wait for progress. Re-check parsing_runner.isIdle() every few seconds.
                delivery_cv.wait_for(lock, std::chrono::seconds(10));
            }
        }
    }

    RowGroup & row_group = reader.row_groups.at(task.row_group_idx);
    RowSubgroup & row_subgroup = row_group.subgroups.at(task.row_subgroup_idx);
    chassert(row_subgroup.stage == ReadStage::Deliver);
    size_t num_final_columns = reader.sample_block->columns();
    for (size_t i = 0; i < reader.output_columns.size(); ++i)
    {
        const auto & idx_in_output_block = reader.output_columns[i].idx_in_output_block;
        if (!idx_in_output_block.has_value() || idx_in_output_block.value() >= num_final_columns)
            continue;
        bool already_formed = row_subgroup.output.at(*idx_in_output_block) != nullptr;
        chassert(already_formed == reader.output_columns[i].use_prewhere);
        if (already_formed)
            continue;
        row_subgroup.output.at(*idx_in_output_block) =
            reader.formOutputColumn(row_subgroup, i, row_subgroup.filter.rows_pass);
    }
    row_subgroup.output.resize(num_final_columns); // remove prewhere-only columns
    chassert(row_subgroup.filter.rows_pass > 0);
    Chunk chunk(std::move(row_subgroup.output), row_subgroup.filter.rows_pass);
    BlockMissingValues block_missing_values = std::move(row_subgroup.block_missing_values);

    auto row_numbers_info = std::make_shared<ChunkInfoRowNumbers>(
        row_subgroup.start_row_idx + row_group.start_global_row_idx);
    if (row_subgroup.filter.rows_pass != row_subgroup.filter.rows_total)
    {
        chassert(row_subgroup.filter.rows_pass > 0);
        chassert(!row_subgroup.filter.filter.empty());
        chassert(std::accumulate(row_subgroup.filter.filter.begin(), row_subgroup.filter.filter.end(), size_t(0)) == chunk.getNumRows());

        row_numbers_info->applied_filter = std::move(row_subgroup.filter.filter);
    }
    chunk.getChunkInfos().add(std::move(row_numbers_info));

    /// This is a terrible hack to make progress indication kind of work.
    ///
    /// TODO: Fix progress bar in many ways:
    ///        1. use number of rows instead of bytes;
    ///           don't lie about number of bytes read (getApproxBytesReadForChunk()),
    ///        2. estimate total rows to read after filtering row groups;
    ///           for rows filtered out by PREWHERE, either report them as read or reduce the
    ///           estimate of number of rows to read (make it signed),
    ///        3. report uncompressed deserialized IColumn bytes instead of file bytes, for
    ///           consistency with MergeTree reads,
    ///        4. correctly extrapolate progress when reading many files in sequence, e.g.
    ///           file('part{1..1000}.parquet'),
    ///        5. correctly merge progress info when a query reads both from MergeTree and files, or
    ///           parquet and text files.
    ///       Probably get rid of getApproxBytesReadForChunk() and use the existing
    ///       ISource::progress()/addTotalRowsApprox instead.
    ///       For (4) and (5), either add things to struct Progress or make progress bar use
    ///       ProfileEvents instead of Progress.
    size_t virtual_bytes_read = size_t(row_group.meta->total_compressed_size) * row_subgroup.filter.rows_total / std::max(size_t(1), size_t(row_group.meta->num_rows));

    /// This updates `memory_usage` of previous stages, which may allow more tasks to be scheduled.
    MemoryUsageDiff diff(ReadStage::Deliver);
    finishRowSubgroupStage(task.row_group_idx, task.row_subgroup_idx, ReadStage::Deliver, diff);
    flushMemoryUsageDiff(std::move(diff));

    return {std::move(chunk), std::move(block_missing_values), virtual_bytes_read};
}

}<|MERGE_RESOLUTION|>--- conflicted
+++ resolved
@@ -346,13 +346,8 @@
         case ReadStage::PrewhereData:
         {
             chassert(!reader.prewhere_steps.empty());
-<<<<<<< HEAD
             reader.applyPrewhere(row_subgroup, row_group);
-            size_t prev = row_group.prewhere_ptr.exchange(row_subgroup_idx + 1);
-=======
-            reader.applyPrewhere(row_subgroup);
             size_t prev = row_group.prewhere_ptr.exchange(row_subgroup_idx + 1);  /// NOLINT(clang-analyzer-deadcode.DeadStores)
->>>>>>> d12678aa
             chassert(prev == row_subgroup_idx);
             if (row_subgroup_idx + 1 < row_group.subgroups.size())
             {
