#include <Common/Exception.h>
#include <Processors/QueryPlan/ReadFromLocalReplica.h>
#include <Processors/QueryPlan/ReadFromMergeTree.h>
#include <Processors/QueryPlan/MergingAggregatedStep.h>
#include <Processors/QueryPlan/Optimizations/Optimizations.h>
#include <Processors/QueryPlan/Optimizations/QueryPlanOptimizationSettings.h>
#include <Processors/QueryPlan/UnionStep.h>

#include <stack>

namespace DB
{

#if defined(DEBUG_OR_SANITIZER_BUILD)
namespace
{
void checkHeaders(const QueryPlan::Node & node, const std::string_view context_description, const size_t check_depth)
{
    if (check_depth == 0)
        return;

    const auto & parent_headers = node.step->getInputHeaders();
    for (auto child_id = 0U; child_id < node.children.size(); ++child_id)
    {
        const auto & child_node = *node.children[child_id];
        assertBlocksHaveEqualStructure(*parent_headers[child_id], *child_node.step->getOutputHeader(), context_description);
        checkHeaders(child_node, context_description, check_depth - 1);
    }
}
}
#endif

namespace ErrorCodes
{
    extern const int INCORRECT_DATA;
    extern const int TOO_MANY_QUERY_PLAN_OPTIMIZATIONS;
    extern const int PROJECTION_NOT_USED;
}

namespace QueryPlanOptimizations
{

void optimizeTreeFirstPass(const QueryPlanOptimizationSettings & optimization_settings, QueryPlan::Node & root, QueryPlan::Nodes & nodes)
{
    if (!optimization_settings.optimize_plan)
        return;

    struct Frame
    {
        QueryPlan::Node * node = nullptr;

        /// If not zero, traverse only depth_limit layers of tree (if no other optimizations happen).
        /// Otherwise, traverse all children.
        size_t depth_limit = 0;

        /// Next child to process.
        size_t next_child = 0;
    };

    std::stack<Frame> stack;
    stack.push({.node = &root});

    const size_t max_optimizations_to_apply = optimization_settings.max_optimizations_to_apply;
    size_t total_applied_optimizations = 0;


    Optimization::ExtraSettings extra_settings = {
        optimization_settings.max_step_description_length,
        optimization_settings.max_limit_for_vector_search_queries,
        optimization_settings.vector_search_with_rescoring,
        optimization_settings.vector_search_filter_strategy,
        optimization_settings.use_index_for_in_with_subqueries_max_values,
        optimization_settings.network_transfer_limits,
        optimization_settings.use_skip_indexes_for_top_k,
        optimization_settings.use_top_k_dynamic_filtering,
        optimization_settings.max_limit_for_top_k_optimization,
        optimization_settings.use_skip_indexes_on_data_read,
    };

    while (!stack.empty())
    {
        auto & frame = stack.top();

        /// If traverse_depth_limit == 0, then traverse without limit (first entrance)
        /// If traverse_depth_limit > 1, then traverse with (limit - 1)
        if (frame.depth_limit != 1)
        {
            /// Traverse all children first.
            if (frame.next_child < frame.node->children.size())
            {
                stack.push(
                {
                    .node = frame.node->children[frame.next_child],
                    .depth_limit = frame.depth_limit ? (frame.depth_limit - 1) : 0,
                });

                ++frame.next_child;
                continue;
            }
        }

        size_t max_update_depth = 0;

        /// Apply all optimizations.
        for (const auto & optimization : getOptimizations())
        {
            if (!(optimization_settings.*(optimization.is_enabled)))
                continue;

            /// Just in case, skip optimization if it is not initialized.
            if (!optimization.apply)
                continue;

            if (max_optimizations_to_apply && max_optimizations_to_apply < total_applied_optimizations)
            {
                if (optimization_settings.is_explain)
                    return;

                throw Exception(ErrorCodes::TOO_MANY_QUERY_PLAN_OPTIMIZATIONS,
                                "Too many optimizations applied to query plan. Current limit {}",
                                max_optimizations_to_apply);
            }


            /// Try to apply optimization.
            auto update_depth = optimization.apply(frame.node, nodes, extra_settings);
            if (update_depth)
            {
#if defined(DEBUG_OR_SANITIZER_BUILD)
                checkHeaders(*frame.node, String("after optimization ") + optimization.name, update_depth);
#endif
                ++total_applied_optimizations;
            }
            max_update_depth = std::max<size_t>(max_update_depth, update_depth);
        }

        /// Traverse `max_update_depth` layers of tree again.
        if (max_update_depth)
        {
            frame.depth_limit = max_update_depth;
            frame.next_child = 0;
            continue;
        }

        /// Nothing was applied.
        stack.pop();
    }
}

struct NoOp{};

template <typename Func1, typename Func2 = NoOp>
void traverseQueryPlan(Stack & stack, QueryPlan::Node & root, Func1 && on_enter, Func2 && on_leave = {})
{
    stack.clear();
    stack.push_back({.node = &root});

    while (!stack.empty())
    {
        auto & frame = stack.back();

        if constexpr (!std::is_same_v<Func1, NoOp>)
        {
            if (frame.next_child == 0)
            {
                on_enter(*frame.node);
            }
        }

        /// Traverse all children first.
        if (frame.next_child < frame.node->children.size())
        {
            auto next_frame = Frame{.node = frame.node->children[frame.next_child]};
            ++frame.next_child;
            stack.push_back(next_frame);
            continue;
        }

        if constexpr (!std::is_same_v<Func2, NoOp>)
        {
            on_leave(*frame.node);
        }

        stack.pop_back();
    }
}

void tryMakeDistributedJoin(QueryPlan::Node & node, QueryPlan::Nodes & nodes, const QueryPlanOptimizationSettings & optimization_settings);
void tryMakeDistributedAggregation(QueryPlan::Node & node, QueryPlan::Nodes & nodes, const QueryPlanOptimizationSettings & optimization_settings);
void tryMakeDistributedSorting(QueryPlan::Node & node, QueryPlan::Nodes & nodes, const QueryPlanOptimizationSettings & optimization_settings);
void tryMakeDistributedRead(QueryPlan::Node & node, QueryPlan::Nodes & nodes, const QueryPlanOptimizationSettings & optimization_settings);
void optimizeExchanges(QueryPlan::Node & root);

void optimizeTreeSecondPass(
    const QueryPlanOptimizationSettings & optimization_settings, QueryPlan::Node & root, QueryPlan::Nodes & nodes, QueryPlan & query_plan)
{
    const size_t max_optimizations_to_apply = optimization_settings.max_optimizations_to_apply;
    std::unordered_set<String> applied_projection_names;
    bool has_reading_from_mt = false;

    Optimization::ExtraSettings extra_settings = {
        optimization_settings.max_step_description_length,
        optimization_settings.max_limit_for_vector_search_queries,
        optimization_settings.vector_search_with_rescoring,
        optimization_settings.vector_search_filter_strategy,
        optimization_settings.use_index_for_in_with_subqueries_max_values,
        optimization_settings.network_transfer_limits,
        optimization_settings.use_skip_indexes_for_top_k,
        optimization_settings.use_top_k_dynamic_filtering,
        optimization_settings.max_limit_for_top_k_optimization,
        optimization_settings.use_skip_indexes_on_data_read,
    };

    Stack stack;
    stack.push_back({.node = &root});

    while (!stack.empty())
    {
        optimizePrimaryKeyConditionAndLimit(stack);

        updateQueryConditionCache(stack, optimization_settings);

        /// Must be executed after index analysis and before PREWHERE optimization.
        if (optimization_settings.direct_read_from_text_index)
            optimizeDirectReadFromTextIndex(stack, nodes);

        auto & frame = stack.back();

        /// Traverse all children first.
        if (frame.next_child < frame.node->children.size())
        {
            auto next_frame = Frame{.node = frame.node->children[frame.next_child]};
            ++frame.next_child;
            stack.push_back(next_frame);
            continue;
        }

        /// Prewhere optimization relies on PK optimization (getConditionSelectivityEstimatorByPredicate)
        if (optimization_settings.optimize_prewhere)
            optimizePrewhere(*frame.node);

        stack.pop_back();
    }

    /// Materialize subplan references before other optimizations.
    traverseQueryPlan(stack, root, [&](auto & frame_node)
    {
        materializeQueryPlanReferences(frame_node, nodes);
    });

    /// Remove CommonSubplanSteps (they must be not used at that point).
    traverseQueryPlan(stack, root, [&](auto & frame_node)
    {
        optimizeUnusedCommonSubplans(frame_node);
    });

    bool join_runtime_filters_were_added = false;
    traverseQueryPlan(stack, root,
        [&](auto & frame_node)
        {
            optimizeJoinLogical(frame_node, nodes, optimization_settings);
            optimizeJoinLegacy(frame_node, nodes, optimization_settings);
        },
        [&](auto & frame_node)
        {
            if (optimization_settings.enable_join_runtime_filters)
                join_runtime_filters_were_added |= tryAddJoinRuntimeFilter(frame_node, nodes, optimization_settings);
            convertLogicalJoinToPhysical(frame_node, nodes, optimization_settings);
        });

    /// If join runtime filters were added re-run optimizePrewhere and filter push down optimizations
    /// to move newly added runtime filter as deep in the tree as possible
    if (join_runtime_filters_were_added)
    {
        traverseQueryPlan(stack, root,
            [&](auto & frame_node)
            {
                /// If there are multiple Expression nodes below Filter node then we need to repeat merging Filter and Expression
                while (true)
                {
                    size_t changed_nodes = 0;
                    changed_nodes += tryMergeExpressions(&frame_node, nodes, {});
                    changed_nodes += tryMergeFilters(&frame_node, nodes, {});
                    changed_nodes += tryPushDownFilter(&frame_node, nodes, {});

                    if (!changed_nodes)
                        break;
                }
            },
            [&](auto & frame_node)
            {
                if (optimization_settings.optimize_prewhere)
                    optimizePrewhere(frame_node);
            });
    }

    traverseQueryPlan(stack, root,
        [&](auto & frame_node)
        {
            if (optimization_settings.read_in_order)
                optimizeReadInOrder(frame_node, nodes, optimization_settings);

            if (optimization_settings.distinct_in_order)
<<<<<<< HEAD
                optimizeDistinctInOrder(frame_node, nodes);
        },
        [&](auto & frame_node)
        {
            /// After all children were processed, try to apply distributed read, join and aggregation optimizations.
            if (optimization_settings.make_distributed_plan)
            {
                tryMakeDistributedJoin(frame_node, nodes, optimization_settings);
                tryMakeDistributedAggregation(frame_node, nodes, optimization_settings);
                tryMakeDistributedSorting(frame_node, nodes, optimization_settings);
                tryMakeDistributedRead(frame_node, nodes, optimization_settings);
            }
=======
                optimizeDistinctInOrder(frame_node, nodes, optimization_settings);
>>>>>>> 6fe4a0af
        });

    stack.push_back({.node = &root});

    while (!stack.empty())
    {
        {
            /// NOTE: frame cannot be safely used after stack was modified.
            auto & frame = stack.back();

            if (frame.next_child == 0)
            {
                has_reading_from_mt |= typeid_cast<const ReadFromMergeTree *>(frame.node->step.get()) != nullptr;

                /// Projection optimization relies on PK optimization
                if (optimization_settings.optimize_projection)
                {
                    auto applied_projection = optimizeUseAggregateProjections(
                        *frame.node,
                        nodes,
                        optimization_settings.optimize_use_implicit_projections,
                        optimization_settings.is_parallel_replicas_initiator_with_projection_support,
                        optimization_settings.max_step_description_length);
                    if (applied_projection)
                        applied_projection_names.insert(*applied_projection);
                }

                if (optimization_settings.aggregation_in_order)
                    optimizeAggregationInOrder(*frame.node, nodes, optimization_settings);
            }

            /// Traverse all children first.
            if (frame.next_child < frame.node->children.size())
            {
                auto next_frame = Frame{.node = frame.node->children[frame.next_child]};
                ++frame.next_child;
                stack.push_back(next_frame);
                continue;
            }
        }

        if (optimization_settings.optimize_projection)
        {
            /// Projection optimization relies on PK optimization
            if (auto applied_projection = optimizeUseNormalProjections(
                stack,
                nodes,
                optimization_settings.is_parallel_replicas_initiator_with_projection_support,
                optimization_settings.max_step_description_length))
            {
                applied_projection_names.insert(*applied_projection);

                if (max_optimizations_to_apply && max_optimizations_to_apply < applied_projection_names.size())
                {
                    /// Limit only first pass in EXPLAIN mode.
                    if (!optimization_settings.is_explain)
                        throw Exception(ErrorCodes::TOO_MANY_QUERY_PLAN_OPTIMIZATIONS,
                                        "Too many projection optimizations applied to query plan. Current limit {}",
                                        max_optimizations_to_apply);
                }

                /// Stack is updated after this optimization and frame is not valid anymore.
                /// Try to apply optimizations again to newly added plan steps.
                --stack.back().next_child;
                continue;
            }
        }

        stack.pop_back();
    }

    /// Find ReadFromLocalParallelReplicaStep and replace with optimized local plan.
    /// Place it after projection optimization to avoid executing projection optimization twice in the local plan,
    /// Which would cause an exception when force_use_projection is enabled.
    bool read_from_local_parallel_replica_plan = false;
    stack.push_back({.node = &root});
    while (!stack.empty())
    {
        auto & frame = stack.back();

        /// Traverse all children first.
        if (frame.next_child < frame.node->children.size())
        {
            auto next_frame = Frame{.node = frame.node->children[frame.next_child]};
            ++frame.next_child;
            stack.push_back(next_frame);
            continue;
        }
        if (auto * read_from_local = typeid_cast<ReadFromLocalParallelReplicaStep*>(frame.node->step.get()))
        {
            read_from_local_parallel_replica_plan = true;

            auto local_plan = read_from_local->extractQueryPlan();
            local_plan->optimize(optimization_settings);

            auto * local_plan_node = frame.node;
            query_plan.replaceNodeWithPlan(local_plan_node, std::move(local_plan));

            // after applying optimize() we still can have several expression in a row,
            // so merge them to make plan more concise
            if (optimization_settings.merge_expressions)
                tryMergeExpressions(local_plan_node, nodes, {});
        }

        stack.pop_back();
    }
    // local plan can contain redundant sorting
    if (read_from_local_parallel_replica_plan && optimization_settings.remove_redundant_sorting)
        tryRemoveRedundantSorting(&root);
    /// Optimize exchanges
    if (optimization_settings.make_distributed_plan && optimization_settings.distributed_plan_optimize_exchanges)
        optimizeExchanges(root);

    /// Vector search first pass optimization sets up everything for vector index usage.
    /// In the 2nd pass, we optimize further by attempting to do an "index-only scan".
    if (optimization_settings.try_use_vector_search && !extra_settings.vector_search_with_rescoring)
    {
        chassert(stack.empty());
        stack.push_back({.node = &root});
        while (!stack.empty())
        {
            auto & frame = stack.back();

            if (frame.next_child == 0)
            {
                if (optimizeVectorSearchSecondPass(root, stack, nodes, extra_settings))
                    break;
            }

            /// Traverse all children first.
            if (frame.next_child < frame.node->children.size())
            {
                auto next_frame = Frame{.node = frame.node->children[frame.next_child]};
                ++frame.next_child;
                stack.push_back(next_frame);
                continue;
            }

            stack.pop_back();
        }
        while (!stack.empty()) /// Vector search only for 1 substree with ORDER BY..LIMIT
            stack.pop_back();
    }

    /// projection optimizations can introduce additional reading step
    /// so, applying lazy materialization after it, since it's dependent on reading step
    if (optimization_settings.optimize_lazy_materialization)
    {
        chassert(stack.empty());
        stack.push_back({.node = &root});
        while (!stack.empty())
        {
            auto & frame = stack.back();

            if (frame.next_child == 0)
            {
                if (optimizeLazyMaterialization(root, stack, nodes, optimization_settings.max_limit_for_lazy_materialization))
                    break;
            }

            /// Traverse all children first.
            if (frame.next_child < frame.node->children.size())
            {
                auto next_frame = Frame{.node = frame.node->children[frame.next_child]};
                ++frame.next_child;
                stack.push_back(next_frame);
                continue;
            }

            stack.pop_back();
        }
    }

    if (optimization_settings.force_use_projection && has_reading_from_mt && applied_projection_names.empty())
        throw Exception(
            ErrorCodes::PROJECTION_NOT_USED,
            "No projection is used when optimize_use_projections = 1 and force_optimize_projection = 1");

    if (!optimization_settings.force_projection_name.empty() && has_reading_from_mt && !applied_projection_names.contains(optimization_settings.force_projection_name))
        throw Exception(
            ErrorCodes::INCORRECT_DATA,
            "Projection {} is specified in setting force_optimize_projection_name but not used",
             optimization_settings.force_projection_name);

    /// Trying to reuse sorting property for other steps.
    applyOrder(optimization_settings, root);

    if (optimization_settings.query_plan_join_shard_by_pk_ranges)
        optimizeJoinByShards(root);
}

void addStepsToBuildSets(const QueryPlanOptimizationSettings & optimization_settings, QueryPlan & plan, QueryPlan::Node & root, QueryPlan::Nodes & nodes)
{
    Stack stack;
    stack.push_back({.node = &root});

    while (!stack.empty())
    {
        /// NOTE: frame cannot be safely used after stack was modified.
        auto & frame = stack.back();

        /// Traverse all children first.
        if (frame.next_child < frame.node->children.size())
        {
            auto next_frame = Frame{.node = frame.node->children[frame.next_child]};
            ++frame.next_child;
            stack.push_back(next_frame);
            continue;
        }

        addPlansForSets(optimization_settings, plan, *frame.node, nodes);

        stack.pop_back();
    }
}

}
}<|MERGE_RESOLUTION|>--- conflicted
+++ resolved
@@ -301,8 +301,7 @@
                 optimizeReadInOrder(frame_node, nodes, optimization_settings);
 
             if (optimization_settings.distinct_in_order)
-<<<<<<< HEAD
-                optimizeDistinctInOrder(frame_node, nodes);
+                optimizeDistinctInOrder(frame_node, nodes, optimization_settings);
         },
         [&](auto & frame_node)
         {
@@ -314,9 +313,6 @@
                 tryMakeDistributedSorting(frame_node, nodes, optimization_settings);
                 tryMakeDistributedRead(frame_node, nodes, optimization_settings);
             }
-=======
-                optimizeDistinctInOrder(frame_node, nodes, optimization_settings);
->>>>>>> 6fe4a0af
         });
 
     stack.push_back({.node = &root});
