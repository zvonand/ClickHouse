#include <Processors/QueryPlan/Optimizations/QueryPlanOptimizationSettings.h>
#include <Core/Settings.h>
#include <Interpreters/Context.h>

namespace DB
{
namespace Setting
{
    extern const SettingsBool allow_aggregate_partitions_independently;
    extern const SettingsBool force_optimize_projection;
    extern const SettingsBool optimize_aggregation_in_order;
    extern const SettingsBool optimize_distinct_in_order;
    extern const SettingsBool optimize_read_in_order;
    extern const SettingsBool optimize_sorting_by_input_stream_properties;
    extern const SettingsBool optimize_use_implicit_projections;
    extern const SettingsBool optimize_use_projections;
    extern const SettingsBool query_plan_aggregation_in_order;
    extern const SettingsBool query_plan_convert_outer_join_to_inner_join;
    extern const SettingsBool query_plan_enable_optimizations;
    extern const SettingsBool query_plan_execute_functions_after_sorting;
    extern const SettingsBool query_plan_filter_push_down;
    extern const SettingsBool query_plan_lift_up_array_join;
    extern const SettingsBool query_plan_lift_up_union;
    extern const SettingsBool query_plan_merge_expressions;
    extern const SettingsBool query_plan_merge_filters;
    extern const SettingsBool query_plan_optimize_prewhere;
    extern const SettingsBool query_plan_push_down_limit;
    extern const SettingsBool query_plan_read_in_order;
    extern const SettingsBool query_plan_remove_redundant_distinct;
    extern const SettingsBool query_plan_remove_redundant_sorting;
    extern const SettingsBool query_plan_reuse_storage_ordering_for_window_functions;
    extern const SettingsBoolAuto query_plan_join_swap_table;
    extern const SettingsBool query_plan_split_filter;
    extern const SettingsBool query_plan_try_use_vector_search;
    extern const SettingsString force_optimize_projection_name;
    extern const SettingsUInt64 max_limit_for_ann_queries;
    extern const SettingsUInt64 query_plan_max_optimizations_to_apply;
    extern const SettingsBool use_query_condition_cache;
    extern const SettingsBool allow_experimental_analyzer;
}

QueryPlanOptimizationSettings::QueryPlanOptimizationSettings(const Settings & from)
{
    optimize_plan = from[Setting::query_plan_enable_optimizations];
    max_optimizations_to_apply = from[Setting::query_plan_max_optimizations_to_apply];

    remove_redundant_sorting = from[Setting::query_plan_enable_optimizations] && from[Setting::query_plan_remove_redundant_sorting];

    lift_up_array_join = from[Setting::query_plan_enable_optimizations] && from[Setting::query_plan_lift_up_array_join];
    push_down_limit = from[Setting::query_plan_enable_optimizations] && from[Setting::query_plan_push_down_limit];
    split_filter = from[Setting::query_plan_enable_optimizations] && from[Setting::query_plan_split_filter];
    merge_expressions = from[Setting::query_plan_enable_optimizations] && from[Setting::query_plan_merge_expressions];
    merge_filters = from[Setting::query_plan_enable_optimizations] && from[Setting::query_plan_merge_filters];
    filter_push_down = from[Setting::query_plan_enable_optimizations] && from[Setting::query_plan_filter_push_down];
    convert_outer_join_to_inner_join = from[Setting::query_plan_enable_optimizations] && from[Setting::query_plan_convert_outer_join_to_inner_join];
    execute_functions_after_sorting = from[Setting::query_plan_enable_optimizations] && from[Setting::query_plan_execute_functions_after_sorting];
    reuse_storage_ordering_for_window_functions = from[Setting::query_plan_enable_optimizations] && from[Setting::query_plan_reuse_storage_ordering_for_window_functions];
    lift_up_union = from[Setting::query_plan_enable_optimizations] && from[Setting::query_plan_lift_up_union];
    aggregate_partitions_independently = from[Setting::query_plan_enable_optimizations] && from[Setting::allow_aggregate_partitions_independently];
    remove_redundant_distinct = from[Setting::query_plan_enable_optimizations] && from[Setting::query_plan_remove_redundant_distinct];
    try_use_vector_search = from[Setting::query_plan_enable_optimizations] && from[Setting::query_plan_try_use_vector_search];
    join_swap_table = from[Setting::query_plan_join_swap_table].get();

    optimize_prewhere = from[Setting::query_plan_enable_optimizations] && from[Setting::query_plan_optimize_prewhere];
    read_in_order = from[Setting::query_plan_enable_optimizations] && from[Setting::optimize_read_in_order] && from[Setting::query_plan_read_in_order];
    distinct_in_order = from[Setting::query_plan_enable_optimizations] && from[Setting::optimize_distinct_in_order];
    optimize_sorting_by_input_stream_properties = from[Setting::query_plan_enable_optimizations] && from[Setting::optimize_sorting_by_input_stream_properties];
    aggregation_in_order = from[Setting::query_plan_enable_optimizations] && from[Setting::optimize_aggregation_in_order] && from[Setting::query_plan_aggregation_in_order];
    optimize_projection = from[Setting::optimize_use_projections];

    optimize_use_implicit_projections = optimize_projection && from[Setting::optimize_use_implicit_projections];
    force_use_projection = optimize_projection && from[Setting::force_optimize_projection];
    force_projection_name = optimize_projection ? from[Setting::force_optimize_projection_name].value : "";

    max_limit_for_ann_queries = from[Setting::max_limit_for_ann_queries].value;

<<<<<<< HEAD
    use_query_condition_cache = from[Setting::use_query_condition_cache] && from[Setting::allow_experimental_analyzer];
=======
    /// This comes from EXPLAIN settings not query settings and outside of the scope of this class
    keep_logical_steps = false;
>>>>>>> a561de2f
}

QueryPlanOptimizationSettings::QueryPlanOptimizationSettings(ContextPtr from)
    : QueryPlanOptimizationSettings(from->getSettingsRef())
{
}

}<|MERGE_RESOLUTION|>--- conflicted
+++ resolved
@@ -74,12 +74,10 @@
 
     max_limit_for_ann_queries = from[Setting::max_limit_for_ann_queries].value;
 
-<<<<<<< HEAD
-    use_query_condition_cache = from[Setting::use_query_condition_cache] && from[Setting::allow_experimental_analyzer];
-=======
     /// This comes from EXPLAIN settings not query settings and outside of the scope of this class
     keep_logical_steps = false;
->>>>>>> a561de2f
+
+    use_query_condition_cache = from[Setting::use_query_condition_cache] && from[Setting::allow_experimental_analyzer];
 }
 
 QueryPlanOptimizationSettings::QueryPlanOptimizationSettings(ContextPtr from)
