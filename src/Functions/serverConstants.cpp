#include <Functions/FunctionConstantBase.h>
#include <base/getFQDNOrHostName.h>
#include <Poco/Util/AbstractConfiguration.h>
#include <DataTypes/DataTypesNumber.h>
#include <DataTypes/DataTypeString.h>
#include <DataTypes/DataTypeUUID.h>
#include <Core/ServerUUID.h>
#include <Core/Settings.h>
#include <Common/SymbolIndex.h>
#include <Common/DNSResolver.h>
#include <Common/DateLUT.h>
#include <Common/DateLUTImpl.h>
#include <Common/ClickHouseRevision.h>
#include <Interpreters/Context.h>

#include <Poco/Environment.h>

#include <Common/config_version.h>


namespace DB
{
namespace
{

    template<typename Derived, typename T, typename ColumnT>
    class FunctionServerConstantBase : public FunctionConstantBase<Derived, T, ColumnT>
    {
    public:
        using FunctionConstantBase<Derived, T, ColumnT>::FunctionConstantBase;
        bool isServerConstant() const override { return true; }
    };

#if defined(__ELF__) && !defined(OS_FREEBSD)
    /// buildId() - returns the compiler build id of the running binary.
    class FunctionBuildId : public FunctionServerConstantBase<FunctionBuildId, String, DataTypeString>
    {
    public:
        static constexpr auto name = "buildId";
        static FunctionPtr create(ContextPtr context) { return std::make_shared<FunctionBuildId>(context); }
        explicit FunctionBuildId(ContextPtr context) : FunctionServerConstantBase(SymbolIndex::instance().getBuildIDHex(), context->isDistributed()) {}
    };
#endif


    /// Get the host name. It is constant on single server, but is not constant in distributed queries.
    class FunctionHostName : public FunctionServerConstantBase<FunctionHostName, String, DataTypeString>
    {
    public:
        static constexpr auto name = "hostName";
        static FunctionPtr create(ContextPtr context) { return std::make_shared<FunctionHostName>(context); }
        explicit FunctionHostName(ContextPtr context) : FunctionServerConstantBase(DNSResolver::instance().getHostName(), context->isDistributed()) {}
    };


    class FunctionServerUUID : public FunctionServerConstantBase<FunctionServerUUID, UUID, DataTypeUUID>
    {
    public:
        static constexpr auto name = "serverUUID";
        static FunctionPtr create(ContextPtr context) { return std::make_shared<FunctionServerUUID>(context); }
        explicit FunctionServerUUID(ContextPtr context) : FunctionServerConstantBase(ServerUUID::get(), context->isDistributed()) {}
    };


    class FunctionTCPPort : public FunctionServerConstantBase<FunctionTCPPort, UInt16, DataTypeUInt16>
    {
    public:
        static constexpr auto name = "tcpPort";
        static FunctionPtr create(ContextPtr context) { return std::make_shared<FunctionTCPPort>(context); }
        explicit FunctionTCPPort(ContextPtr context) : FunctionServerConstantBase(context->getTCPPort(), context->isDistributed()) {}
    };


    /// Returns timezone for current session.
    class FunctionTimezone : public FunctionServerConstantBase<FunctionTimezone, String, DataTypeString>
    {
    public:
        static constexpr auto name = "timezone";
        static FunctionPtr create(ContextPtr context) { return std::make_shared<FunctionTimezone>(context); }
        explicit FunctionTimezone(ContextPtr context) : FunctionServerConstantBase(DateLUT::instance().getTimeZone(), context->isDistributed()) {}
    };

    /// Returns the server time zone (timezone in which server runs).
    class FunctionServerTimezone : public FunctionServerConstantBase<FunctionServerTimezone, String, DataTypeString>
    {
    public:
        static constexpr auto name = "serverTimezone";
        static FunctionPtr create(ContextPtr context) { return std::make_shared<FunctionServerTimezone>(context); }
        explicit FunctionServerTimezone(ContextPtr context) : FunctionServerConstantBase(DateLUT::serverTimezoneInstance().getTimeZone(), context->isDistributed()) {}
    };


    /// Returns server uptime in seconds.
    class FunctionUptime : public FunctionServerConstantBase<FunctionUptime, UInt32, DataTypeUInt32>
    {
    public:
        static constexpr auto name = "uptime";
        static FunctionPtr create(ContextPtr context) { return std::make_shared<FunctionUptime>(context); }
        explicit FunctionUptime(ContextPtr context) : FunctionServerConstantBase(context->getUptimeSeconds(), context->isDistributed()) {}
    };


    /// version() - returns the current version as a string.
    class FunctionVersion : public FunctionServerConstantBase<FunctionVersion, String, DataTypeString>
    {
    public:
        static constexpr auto name = "version";
        static FunctionPtr create(ContextPtr context) { return std::make_shared<FunctionVersion>(context); }
        explicit FunctionVersion(ContextPtr context) : FunctionServerConstantBase(VERSION_STRING, context->isDistributed()) {}
    };

    /// revision() - returns the current revision.
    class FunctionRevision : public FunctionServerConstantBase<FunctionRevision, UInt32, DataTypeUInt32>
    {
    public:
        static constexpr auto name = "revision";
        static FunctionPtr create(ContextPtr context) { return std::make_shared<FunctionRevision>(context); }
        explicit FunctionRevision(ContextPtr context) : FunctionServerConstantBase(ClickHouseRevision::getVersionRevision(), context->isDistributed()) {}
    };

    class FunctionZooKeeperSessionUptime : public FunctionServerConstantBase<FunctionZooKeeperSessionUptime, UInt32, DataTypeUInt32>
    {
    public:
        static constexpr auto name = "zookeeperSessionUptime";
        explicit FunctionZooKeeperSessionUptime(ContextPtr context)
            : FunctionServerConstantBase(context->getZooKeeperSessionUptime(), context->isDistributed())
        {
        }
        static FunctionPtr create(ContextPtr context) { return std::make_shared<FunctionZooKeeperSessionUptime>(context); }
    };

    class FunctionGetOSKernelVersion : public FunctionServerConstantBase<FunctionGetOSKernelVersion, String, DataTypeString>
    {
    public:
        static constexpr auto name = "getOSKernelVersion";
        explicit FunctionGetOSKernelVersion(ContextPtr context) : FunctionServerConstantBase(Poco::Environment::osName() + " " + Poco::Environment::osVersion(), context->isDistributed()) {}
        static FunctionPtr create(ContextPtr context) { return std::make_shared<FunctionGetOSKernelVersion>(context); }
    };

    class FunctionDisplayName : public FunctionServerConstantBase<FunctionDisplayName, String, DataTypeString>
    {
    public:
        static constexpr auto name = "displayName";
        explicit FunctionDisplayName(ContextPtr context) : FunctionServerConstantBase(context->getConfigRef().getString("display_name", getFQDNOrHostName()), context->isDistributed()) {}
        static FunctionPtr create(ContextPtr context) {return std::make_shared<FunctionDisplayName>(context); }
    };
}

#if defined(__ELF__) && !defined(OS_FREEBSD)
REGISTER_FUNCTION(BuildId)
{
    factory.registerFunction<FunctionBuildId>();
}
#endif

REGISTER_FUNCTION(HostName)
{
    factory.registerFunction<FunctionHostName>();
    factory.registerAlias("hostname", "hostName");
}

REGISTER_FUNCTION(ServerUUID)
{
    factory.registerFunction<FunctionServerUUID>();
}

REGISTER_FUNCTION(TCPPort)
{
    factory.registerFunction<FunctionTCPPort>();
}

REGISTER_FUNCTION(Timezone)
{
    FunctionDocumentation::Description description = R"(
Returns the time zone name of the current session or converts a time zone
offset or name to a canonical time zone name.
    )";
    FunctionDocumentation::Syntax syntax = R"(
timezone()
    )";
<<<<<<< HEAD
    FunctionDocumentation::Arguments arguments_timezone = {};
    FunctionDocumentation::ReturnedValue returned_value_timezone = {"Returns the canonical time zone name as a", {"String"}};
    FunctionDocumentation::Examples examples_timezone = {
=======
    FunctionDocumentation::Arguments arguments = {};
    FunctionDocumentation::ReturnedValue returned_value = "Returns the canonical time zone name as a [`String`](/sql-reference/data-types/string).";
    FunctionDocumentation::Examples examples = {
>>>>>>> bcfdc15b
        {"Get current session time zone", R"(
SELECT timezone()
        )",
        R"(
┌─timezone()───────┐
│ Europe/Amsterdam │
└──────────────────┘
        )"}
    };
    FunctionDocumentation::IntroducedIn introduced_in = {1, 1};
    FunctionDocumentation::Category category = FunctionDocumentation::Category::DateAndTime;
    FunctionDocumentation documentation = {description, syntax, arguments, returned_value, examples, introduced_in, category};

    factory.registerFunction<FunctionTimezone>(documentation, FunctionFactory::Case::Insensitive);
    factory.registerAlias("timeZone", "timezone");
}

REGISTER_FUNCTION(ServerTimezone)
{
    FunctionDocumentation::Description description = R"(
Returns the timezone of the server, i.e. the value of the [`timezone`](/operations/server-configuration-parameters/settings#timezone) setting.
If the function is executed in the context of a distributed table, then it generates a normal column with values relevant to each shard. Otherwise, it produces a constant value.
    )";
<<<<<<< HEAD
    FunctionDocumentation::Syntax syntax_server_timezone = "serverTimeZone()";
    FunctionDocumentation::Arguments arguments_server_timezone = {};
    FunctionDocumentation::ReturnedValue returned_value_server_timezone = {"Returns the server timezone as a", {"String"}};
    FunctionDocumentation::Examples examples_server_timezone = {
=======
    FunctionDocumentation::Syntax syntax = "serverTimeZone()";
    FunctionDocumentation::Arguments arguments = {};
    FunctionDocumentation::ReturnedValue returned_value = "Returns the server timezone as a [`String`](/sql-reference/data-types/string).";
    FunctionDocumentation::Examples examples = {
>>>>>>> bcfdc15b
        {"Get server time zone", R"(
SELECT serverTimeZone()
        )",
        R"(
┌─serverTimeZone()─┐
│ UTC              │
└──────────────────┘
        )"}
    };
    FunctionDocumentation::IntroducedIn introduced_in = {23, 6};
    FunctionDocumentation::Category category = FunctionDocumentation::Category::DateAndTime;
    FunctionDocumentation documentation = {description, syntax, arguments, returned_value, examples, introduced_in, category};

    factory.registerFunction<FunctionServerTimezone>(documentation);
    factory.registerAlias("serverTimeZone", "serverTimezone");
}

REGISTER_FUNCTION(Uptime)
{
    factory.registerFunction<FunctionUptime>();
}

REGISTER_FUNCTION(Version)
{
    factory.registerFunction<FunctionVersion>({}, FunctionFactory::Case::Insensitive);
}

REGISTER_FUNCTION(Revision)
{
    factory.registerFunction<FunctionRevision>({}, FunctionFactory::Case::Insensitive);
}

REGISTER_FUNCTION(ZooKeeperSessionUptime)
{
    factory.registerFunction<FunctionZooKeeperSessionUptime>();
}


REGISTER_FUNCTION(GetOSKernelVersion)
{
    factory.registerFunction<FunctionGetOSKernelVersion>();
}


REGISTER_FUNCTION(DisplayName)
{
    factory.registerFunction<FunctionDisplayName>(FunctionDocumentation
        {
            .description=R"(
Returns the value of `display_name` from config or server FQDN if not set.

[example:displayName]
)",
            .examples{{"displayName", "SELECT displayName();", ""}},
            .category = FunctionDocumentation::Category::Other
        });
}


}<|MERGE_RESOLUTION|>--- conflicted
+++ resolved
@@ -178,15 +178,9 @@
     FunctionDocumentation::Syntax syntax = R"(
 timezone()
     )";
-<<<<<<< HEAD
-    FunctionDocumentation::Arguments arguments_timezone = {};
-    FunctionDocumentation::ReturnedValue returned_value_timezone = {"Returns the canonical time zone name as a", {"String"}};
-    FunctionDocumentation::Examples examples_timezone = {
-=======
     FunctionDocumentation::Arguments arguments = {};
-    FunctionDocumentation::ReturnedValue returned_value = "Returns the canonical time zone name as a [`String`](/sql-reference/data-types/string).";
+    FunctionDocumentation::ReturnedValue returned_value = {"Returns the canonical time zone name as a", {"String"}};
     FunctionDocumentation::Examples examples = {
->>>>>>> bcfdc15b
         {"Get current session time zone", R"(
 SELECT timezone()
         )",
@@ -210,17 +204,10 @@
 Returns the timezone of the server, i.e. the value of the [`timezone`](/operations/server-configuration-parameters/settings#timezone) setting.
 If the function is executed in the context of a distributed table, then it generates a normal column with values relevant to each shard. Otherwise, it produces a constant value.
     )";
-<<<<<<< HEAD
-    FunctionDocumentation::Syntax syntax_server_timezone = "serverTimeZone()";
-    FunctionDocumentation::Arguments arguments_server_timezone = {};
-    FunctionDocumentation::ReturnedValue returned_value_server_timezone = {"Returns the server timezone as a", {"String"}};
-    FunctionDocumentation::Examples examples_server_timezone = {
-=======
     FunctionDocumentation::Syntax syntax = "serverTimeZone()";
     FunctionDocumentation::Arguments arguments = {};
-    FunctionDocumentation::ReturnedValue returned_value = "Returns the server timezone as a [`String`](/sql-reference/data-types/string).";
+    FunctionDocumentation::ReturnedValue returned_value = {"Returns the server timezone as a", {"String"}};
     FunctionDocumentation::Examples examples = {
->>>>>>> bcfdc15b
         {"Get server time zone", R"(
 SELECT serverTimeZone()
         )",
