--- conflicted
+++ resolved
@@ -47,11 +47,7 @@
 
 
 def test_simple_add_replica(started_cluster):
-<<<<<<< HEAD
-    zero.query("DROP TABLE IF EXISTS test_simple ON CLUSTER cluster SYNC")
-=======
     table_name = "test_simple_" + uuid.uuid4().hex
->>>>>>> 506b30fd
 
     create_query = (
         f"CREATE TABLE {table_name} "
@@ -87,22 +83,11 @@
     assert "1\t2011-01-01\n" == first.query(f"SELECT * from {table_name}")
     assert "1\t2011-01-01\n" == second.query(f"SELECT * from {table_name}")
 
-<<<<<<< HEAD
-    zero.query("DROP TABLE IF EXISTS test_simple ON CLUSTER cluster SYNC")
-
-
-def test_drop_replica_and_achieve_quorum(started_cluster):
-    zero.query(
-        "DROP TABLE IF EXISTS test_drop_replica_and_achieve_quorum ON CLUSTER cluster SYNC"
-    )
-
-=======
     zero.query(f"DROP TABLE IF EXISTS {table_name} ON CLUSTER cluster")
 
 
 def test_drop_replica_and_achieve_quorum(started_cluster):
     table_name = "test_drop_replica_and_achieve_quorum_" + uuid.uuid4().hex
->>>>>>> 506b30fd
     create_query = (
         f"CREATE TABLE {table_name} "
         "(a Int8, d Date) "
@@ -158,13 +143,8 @@
         "test_quorum_insert_with_drop_partition_new_data"
         if add_new_data
         else "test_quorum_insert_with_drop_partition"
-<<<<<<< HEAD
-    )
-    zero.query(f"DROP TABLE IF EXISTS {table_name} ON CLUSTER cluster SYNC")
-=======
     ) + uuid.uuid4().hex
     zero.query(f"DROP TABLE IF EXISTS {table_name} ON CLUSTER cluster")
->>>>>>> 506b30fd
 
     create_query = (
         f"CREATE TABLE {table_name} ON CLUSTER cluster "
@@ -216,7 +196,7 @@
         assert TSV("") == TSV(zero.query(f"SELECT * FROM {table_name}"))
         assert TSV("") == TSV(second.query(f"SELECT * FROM {table_name}"))
 
-    zero.query(f"DROP TABLE IF EXISTS {table_name} ON CLUSTER cluster SYNC")
+    zero.query(f"DROP TABLE IF EXISTS {table_name} ON CLUSTER cluster")
 
 
 @pytest.mark.parametrize(("add_new_data"), [False, True])
@@ -231,15 +211,9 @@
         "test_insert_quorum_with_move_partition_destination_new_data"
         if add_new_data
         else "test_insert_quorum_with_move_partition_destination"
-<<<<<<< HEAD
-    )
-    zero.query(f"DROP TABLE IF EXISTS {source_table_name} ON CLUSTER cluster SYNC")
-    zero.query(f"DROP TABLE IF EXISTS {destination_table_name} ON CLUSTER cluster SYNC")
-=======
     ) + uuid.uuid4().hex
     zero.query(f"DROP TABLE IF EXISTS {source_table_name} ON CLUSTER cluster")
     zero.query(f"DROP TABLE IF EXISTS {destination_table_name} ON CLUSTER cluster")
->>>>>>> 506b30fd
 
     create_source = (
         f"CREATE TABLE {source_table_name} ON CLUSTER cluster "
@@ -305,18 +279,12 @@
         assert TSV("") == TSV(zero.query(f"SELECT * FROM {source_table_name}"))
         assert TSV("") == TSV(second.query(f"SELECT * FROM {source_table_name}"))
 
-    zero.query(f"DROP TABLE IF EXISTS {source_table_name} ON CLUSTER cluster SYNC")
-    zero.query(f"DROP TABLE IF EXISTS {destination_table_name} ON CLUSTER cluster SYNC")
+    zero.query(f"DROP TABLE IF EXISTS {source_table_name} ON CLUSTER cluster")
+    zero.query(f"DROP TABLE IF EXISTS {destination_table_name} ON CLUSTER cluster")
 
 
 def test_insert_quorum_with_ttl(started_cluster):
-<<<<<<< HEAD
-    zero.query(
-        "DROP TABLE IF EXISTS test_insert_quorum_with_ttl ON CLUSTER cluster SYNC"
-    )
-=======
     table_name = "test_insert_quorum_with_ttl_" + uuid.uuid4().hex
->>>>>>> 506b30fd
 
     create_query = (
         f"CREATE TABLE {table_name} "
@@ -383,23 +351,11 @@
         )
     )
 
-<<<<<<< HEAD
-    zero.query(
-        "DROP TABLE IF EXISTS test_insert_quorum_with_ttl ON CLUSTER cluster SYNC"
-    )
-
-
-def test_insert_quorum_with_keeper_loss_connection(started_cluster):
-    zero.query(
-        "DROP TABLE IF EXISTS test_insert_quorum_with_keeper_loss ON CLUSTER cluster SYNC"
-    )
-=======
     zero.query(f"DROP TABLE IF EXISTS {table_name} ON CLUSTER cluster")
 
 
 def test_insert_quorum_with_keeper_loss_connection(started_cluster):
     table_name = "test_insert_quorum_with_keeper_loss_" + uuid.uuid4().hex
->>>>>>> 506b30fd
     create_query = (
         f"CREATE TABLE {table_name} "
         "(a Int8, d Date) "
