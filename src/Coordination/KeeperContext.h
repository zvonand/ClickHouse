#pragma once

#include <Poco/Util/AbstractConfiguration.h>
<<<<<<< HEAD

#include <IO/WriteBufferFromString.h>

#include <Disks/DiskSelector.h>

#include <cstdint>
#include <memory>
=======
#include <Coordination/KeeperFeatureFlags.h>
>>>>>>> d1c7e13d

namespace DB
{

class KeeperContext
{
<<<<<<< HEAD
public:
    explicit KeeperContext(bool standalone_keeper_);
=======
    KeeperContext();

    void initialize(const Poco::Util::AbstractConfiguration & config);
>>>>>>> d1c7e13d

    enum class Phase : uint8_t
    {
        INIT,
        RUNNING,
        SHUTDOWN
    };

    void initialize(const Poco::Util::AbstractConfiguration & config);

    Phase getServerState() const;
    void setServerState(Phase server_state_);

    bool ignoreSystemPathOnStartup() const;

    bool digestEnabled() const;
    void setDigestEnabled(bool digest_enabled_);

    DiskPtr getLatestLogDisk() const;
    DiskPtr getLogDisk() const;
    std::vector<DiskPtr> getOldLogDisks() const;
    void setLogDisk(DiskPtr disk);

    DiskPtr getLatestSnapshotDisk() const;
    DiskPtr getSnapshotDisk() const;
    std::vector<DiskPtr> getOldSnapshotDisks() const;
    void setSnapshotDisk(DiskPtr disk);

    DiskPtr getStateFileDisk() const;
    void setStateFileDisk(DiskPtr disk);

    void dumpConfiguration(WriteBufferFromOwnString & buf) const;
private:
    /// local disk defined using path or disk name
    using Storage = std::variant<DiskPtr, std::string>;

    Storage getLogsPathFromConfig(const Poco::Util::AbstractConfiguration & config) const;
    Storage getSnapshotsPathFromConfig(const Poco::Util::AbstractConfiguration & config) const;
    Storage getStatePathFromConfig(const Poco::Util::AbstractConfiguration & config) const;

    DiskPtr getDisk(const Storage & storage) const;

    Phase server_state{Phase::INIT};

    bool ignore_system_path_on_startup{false};
    bool digest_enabled{true};

<<<<<<< HEAD
    std::shared_ptr<DiskSelector> disk_selector;

    Storage log_storage;
    Storage latest_log_storage;
    Storage snapshot_storage;
    Storage latest_snapshot_storage;
    Storage state_file_storage;

    std::vector<std::string> old_log_disk_names;
    std::vector<std::string> old_snapshot_disk_names;

    bool standalone_keeper;
=======
    std::unordered_map<std::string, std::string> system_nodes_with_data;

    KeeperFeatureFlags feature_flags;
>>>>>>> d1c7e13d
};

using KeeperContextPtr = std::shared_ptr<KeeperContext>;

}<|MERGE_RESOLUTION|>--- conflicted
+++ resolved
@@ -1,31 +1,21 @@
 #pragma once
 
 #include <Poco/Util/AbstractConfiguration.h>
-<<<<<<< HEAD
 
+#include <Coordination/KeeperFeatureFlags.h>
 #include <IO/WriteBufferFromString.h>
-
 #include <Disks/DiskSelector.h>
 
 #include <cstdint>
 #include <memory>
-=======
-#include <Coordination/KeeperFeatureFlags.h>
->>>>>>> d1c7e13d
 
 namespace DB
 {
 
 class KeeperContext
 {
-<<<<<<< HEAD
 public:
     explicit KeeperContext(bool standalone_keeper_);
-=======
-    KeeperContext();
-
-    void initialize(const Poco::Util::AbstractConfiguration & config);
->>>>>>> d1c7e13d
 
     enum class Phase : uint8_t
     {
@@ -57,10 +47,16 @@
     DiskPtr getStateFileDisk() const;
     void setStateFileDisk(DiskPtr disk);
 
+    const std::unordered_map<std::string, std::string> & getSystemNodesWithData() const;
+    const KeeperFeatureFlags & getFeatureFlags() const;
+
     void dumpConfiguration(WriteBufferFromOwnString & buf) const;
 private:
     /// local disk defined using path or disk name
     using Storage = std::variant<DiskPtr, std::string>;
+
+    void initializeFeatureFlags(const Poco::Util::AbstractConfiguration & config);
+    void initializeDisks(const Poco::Util::AbstractConfiguration & config);
 
     Storage getLogsPathFromConfig(const Poco::Util::AbstractConfiguration & config) const;
     Storage getSnapshotsPathFromConfig(const Poco::Util::AbstractConfiguration & config) const;
@@ -73,7 +69,6 @@
     bool ignore_system_path_on_startup{false};
     bool digest_enabled{true};
 
-<<<<<<< HEAD
     std::shared_ptr<DiskSelector> disk_selector;
 
     Storage log_storage;
@@ -86,11 +81,10 @@
     std::vector<std::string> old_snapshot_disk_names;
 
     bool standalone_keeper;
-=======
+
     std::unordered_map<std::string, std::string> system_nodes_with_data;
 
     KeeperFeatureFlags feature_flags;
->>>>>>> d1c7e13d
 };
 
 using KeeperContextPtr = std::shared_ptr<KeeperContext>;
