--- conflicted
+++ resolved
@@ -254,17 +254,12 @@
     getDatabaseCatalogDropTablesThreadPool().initialize(
         drop_tables_threads,
         0, // We don't need any threads if there are no DROP queries.
-<<<<<<< HEAD
-        drop_tables_threads);
-
-=======
         server_settings[ServerSetting::database_catalog_drop_table_concurrency]);
 
     getMergeTreePrefixesDeserializationThreadPool().initialize(
         server_settings[ServerSetting::max_prefixes_deserialization_thread_pool_size],
         server_settings[ServerSetting::max_prefixes_deserialization_thread_pool_free_size],
         server_settings[ServerSetting::prefixes_deserialization_thread_pool_thread_pool_queue_size]);
->>>>>>> 7287d555
 }
 
 
