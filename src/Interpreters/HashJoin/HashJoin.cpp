--- conflicted
+++ resolved
@@ -13,23 +13,23 @@
 #include <Common/logger_useful.h>
 
 
+#include <DataTypes/DataTypeLowCardinality.h>
 #include <DataTypes/DataTypeNullable.h>
 #include <DataTypes/DataTypesNumber.h>
-#include <DataTypes/DataTypeLowCardinality.h>
 
 #include <Interpreters/ExpressionActions.h>
 #include <Interpreters/HashJoin/HashJoin.h>
 #include <Interpreters/JoinUtils.h>
+#include <Interpreters/NullableUtils.h>
+#include <Interpreters/RowRefs.h>
 #include <Interpreters/TableJoin.h>
 #include <Interpreters/joinDispatch.h>
-#include <Interpreters/NullableUtils.h>
-#include <Interpreters/RowRefs.h>
-
+
+#include <Interpreters/TemporaryDataOnDisk.h>
 #include <Common/Exception.h>
-#include <Common/typeid_cast.h>
 #include <Common/assert_cast.h>
 #include <Common/formatReadable.h>
-#include <Interpreters/TemporaryDataOnDisk.h>
+#include <Common/typeid_cast.h>
 
 
 #include <Interpreters/HashJoin/HashJoinMethods.h>
@@ -37,7 +37,7 @@
 
 namespace CurrentMetrics
 {
-    extern const Metric TemporaryFilesForJoin;
+extern const Metric TemporaryFilesForJoin;
 }
 
 namespace DB
@@ -45,16 +45,16 @@
 
 namespace ErrorCodes
 {
-    extern const int NOT_IMPLEMENTED;
-    extern const int NO_SUCH_COLUMN_IN_TABLE;
-    extern const int INCOMPATIBLE_TYPE_OF_JOIN;
-    extern const int UNSUPPORTED_JOIN_KEYS;
-    extern const int LOGICAL_ERROR;
-    extern const int SYNTAX_ERROR;
-    extern const int SET_SIZE_LIMIT_EXCEEDED;
-    extern const int TYPE_MISMATCH;
-    extern const int NUMBER_OF_ARGUMENTS_DOESNT_MATCH;
-    extern const int INVALID_JOIN_ON_EXPRESSION;
+extern const int NOT_IMPLEMENTED;
+extern const int NO_SUCH_COLUMN_IN_TABLE;
+extern const int INCOMPATIBLE_TYPE_OF_JOIN;
+extern const int UNSUPPORTED_JOIN_KEYS;
+extern const int LOGICAL_ERROR;
+extern const int SYNTAX_ERROR;
+extern const int SET_SIZE_LIMIT_EXCEEDED;
+extern const int TYPE_MISMATCH;
+extern const int NUMBER_OF_ARGUMENTS_DOESNT_MATCH;
+extern const int INVALID_JOIN_ON_EXPRESSION;
 }
 
 namespace
@@ -131,8 +131,12 @@
     }
 }
 
-HashJoin::HashJoin(std::shared_ptr<TableJoin> table_join_, const Block & right_sample_block_,
-                   bool any_take_last_row_, size_t reserve_num_, const String & instance_id_)
+HashJoin::HashJoin(
+    std::shared_ptr<TableJoin> table_join_,
+    const Block & right_sample_block_,
+    bool any_take_last_row_,
+    size_t reserve_num_,
+    const String & instance_id_)
     : table_join(table_join_)
     , kind(table_join->kind())
     , strictness(table_join->strictness())
@@ -150,8 +154,15 @@
     , instance_log_id(!instance_id_.empty() ? "(" + instance_id_ + ") " : "")
     , log(getLogger("HashJoin"))
 {
-    LOG_TRACE(log, "{}Keys: {}, datatype: {}, kind: {}, strictness: {}, right header: {}",
-        instance_log_id, TableJoin::formatClauses(table_join->getClauses(), true), data->type, kind, strictness, right_sample_block.dumpStructure());
+    LOG_TRACE(
+        log,
+        "{}Keys: {}, datatype: {}, kind: {}, strictness: {}, right header: {}",
+        instance_log_id,
+        TableJoin::formatClauses(table_join->getClauses(), true),
+        data->type,
+        kind,
+        strictness,
+        right_sample_block.dumpStructure());
 
     validateAdditionalFilterExpression(table_join->getMixedJoinExpression());
 
@@ -295,8 +306,8 @@
         };
 
         const auto * key_column = key_columns[0];
-        if (is_string_column(key_column) ||
-            (isColumnConst(*key_column) && is_string_column(assert_cast<const ColumnConst *>(key_column)->getDataColumnPtr().get())))
+        if (is_string_column(key_column)
+            || (isColumnConst(*key_column) && is_string_column(assert_cast<const ColumnConst *>(key_column)->getDataColumnPtr().get())))
             return Type::key_string;
     }
 
@@ -366,7 +377,8 @@
         auto prefer_use_maps_all = table_join->getMixedJoinExpression() != nullptr;
         for (const auto & map : data->maps)
         {
-            joinDispatch(kind, strictness, map, prefer_use_maps_all, [&](auto, auto, auto & map_) { res += map_.getTotalRowCount(data->type); });
+            joinDispatch(
+                kind, strictness, map, prefer_use_maps_all, [&](auto, auto, auto & map_) { res += map_.getTotalRowCount(data->type); });
         }
     }
 
@@ -384,16 +396,22 @@
         debug_blocks_allocated_size += block.allocatedBytes();
 
     if (data->blocks_allocated_size != debug_blocks_allocated_size)
-        throw Exception(ErrorCodes::LOGICAL_ERROR, "data->blocks_allocated_size != debug_blocks_allocated_size ({} != {})",
-                        data->blocks_allocated_size, debug_blocks_allocated_size);
+        throw Exception(
+            ErrorCodes::LOGICAL_ERROR,
+            "data->blocks_allocated_size != debug_blocks_allocated_size ({} != {})",
+            data->blocks_allocated_size,
+            debug_blocks_allocated_size);
 
     size_t debug_blocks_nullmaps_allocated_size = 0;
     for (const auto & nullmap : data->blocks_nullmaps)
         debug_blocks_nullmaps_allocated_size += nullmap.second->allocatedBytes();
 
     if (data->blocks_nullmaps_allocated_size != debug_blocks_nullmaps_allocated_size)
-        throw Exception(ErrorCodes::LOGICAL_ERROR, "data->blocks_nullmaps_allocated_size != debug_blocks_nullmaps_allocated_size ({} != {})",
-                        data->blocks_nullmaps_allocated_size, debug_blocks_nullmaps_allocated_size);
+        throw Exception(
+            ErrorCodes::LOGICAL_ERROR,
+            "data->blocks_nullmaps_allocated_size != debug_blocks_nullmaps_allocated_size ({} != {})",
+            data->blocks_nullmaps_allocated_size,
+            debug_blocks_nullmaps_allocated_size);
 #endif
 
     size_t res = 0;
@@ -407,7 +425,12 @@
         auto prefer_use_maps_all = table_join->getMixedJoinExpression() != nullptr;
         for (const auto & map : data->maps)
         {
-            joinDispatch(kind, strictness, map, prefer_use_maps_all, [&](auto, auto, auto & map_) { res += map_.getTotalByteCountImpl(data->type); });
+            joinDispatch(
+                kind,
+                strictness,
+                map,
+                prefer_use_maps_all,
+                [&](auto, auto, auto & map_) { res += map_.getTotalByteCountImpl(data->type); });
         }
     }
     return res;
@@ -424,11 +447,8 @@
 
     bool multiple_disjuncts = !table_join->oneDisjunct();
     /// We could remove key columns for LEFT | INNER HashJoin but we should keep them for JoinSwitcher (if any).
-    bool save_key_columns = table_join->isEnabledAlgorithm(JoinAlgorithm::AUTO) ||
-                            table_join->isEnabledAlgorithm(JoinAlgorithm::GRACE_HASH) ||
-                            isRightOrFull(kind) ||
-                            multiple_disjuncts ||
-                            table_join->getMixedJoinExpression();
+    bool save_key_columns = table_join->isEnabledAlgorithm(JoinAlgorithm::AUTO) || table_join->isEnabledAlgorithm(JoinAlgorithm::GRACE_HASH)
+        || isRightOrFull(kind) || multiple_disjuncts || table_join->getMixedJoinExpression();
     if (save_key_columns)
     {
         saved_block_sample = right_table_keys.cloneEmpty();
@@ -639,19 +659,14 @@
             bool is_inserted = false;
             if (kind != JoinKind::Cross)
             {
-<<<<<<< HEAD
                 joinDispatch(
                     kind,
                     strictness,
                     data->maps[onexpr_idx],
+                    prefer_use_maps_all,
                     [&](auto kind_, auto strictness_, auto & map)
                     {
                         size_t size = HashJoinMethods<kind_, strictness_, std::decay_t<decltype(map)>>::insertFromBlockImpl(
-=======
-                joinDispatch(kind, strictness, data->maps[onexpr_idx], prefer_use_maps_all, [&](auto kind_, auto strictness_, auto & map)
-                {
-                    size_t size = HashJoinMethods<kind_, strictness_, std::decay_t<decltype(map)>>::insertFromBlockImpl(
->>>>>>> 4a31ccd6
                             *this,
                             data->type,
                             map,
@@ -664,21 +679,12 @@
                             data->pool,
                             is_inserted);
 
-<<<<<<< HEAD
                         if (flag_per_row)
-                            used_flags->reinit<kind_, strictness_>(stored_block);
+                            used_flags->reinit<kind_, strictness_, std::is_same_v<std::decay_t<decltype(map)>, MapsAll>>(stored_block);
                         else if (is_inserted)
                             /// Number of buckets + 1 value from zero storage
-                            used_flags->reinit<kind_, strictness_>(size + 1);
+                            used_flags->reinit<kind_, strictness_, std::is_same_v<std::decay_t<decltype(map)>, MapsAll>>(size + 1);
                     });
-=======
-                    if (flag_per_row)
-                        used_flags->reinit<kind_, strictness_, std::is_same_v<std::decay_t<decltype(map)>, MapsAll>>(stored_block);
-                    else if (is_inserted)
-                        /// Number of buckets + 1 value from zero storage
-                        used_flags->reinit<kind_, strictness_, std::is_same_v<std::decay_t<decltype(map)>, MapsAll>>(size + 1);
-                });
->>>>>>> 4a31ccd6
             }
 
             if (!flag_per_row && save_nullmap && is_inserted)
@@ -716,7 +722,6 @@
 
 void HashJoin::shrinkStoredBlocksToFit(size_t & total_bytes_in_join, bool force_optimize)
 {
-
     Int64 current_memory_usage = getCurrentQueryMemoryUsage();
     Int64 query_memory_usage_delta = current_memory_usage - memory_usage_before_adding_blocks;
     Int64 max_total_bytes_for_query = memory_usage_before_adding_blocks ? table_join->getMaxMemoryUsage() : 0;
@@ -733,15 +738,19 @@
         * is bigger than half of all memory available for query,
         * then shrink stored blocks to fit.
         */
-        shrink_blocks = (max_total_bytes_in_join && total_bytes_in_join > max_total_bytes_in_join / 2) ||
-                        (max_total_bytes_for_query && query_memory_usage_delta > max_total_bytes_for_query / 2);
+        shrink_blocks = (max_total_bytes_in_join && total_bytes_in_join > max_total_bytes_in_join / 2)
+            || (max_total_bytes_for_query && query_memory_usage_delta > max_total_bytes_for_query / 2);
         if (!shrink_blocks)
             return;
     }
 
-    LOG_DEBUG(log, "Shrinking stored blocks, memory consumption is {} {} calculated by join, {} {} by memory tracker",
-        ReadableSize(total_bytes_in_join), max_total_bytes_in_join ? fmt::format("/ {}", ReadableSize(max_total_bytes_in_join)) : "",
-        ReadableSize(query_memory_usage_delta), max_total_bytes_for_query ? fmt::format("/ {}", ReadableSize(max_total_bytes_for_query)) : "");
+    LOG_DEBUG(
+        log,
+        "Shrinking stored blocks, memory consumption is {} {} calculated by join, {} {} by memory tracker",
+        ReadableSize(total_bytes_in_join),
+        max_total_bytes_in_join ? fmt::format("/ {}", ReadableSize(max_total_bytes_in_join)) : "",
+        ReadableSize(query_memory_usage_delta),
+        max_total_bytes_for_query ? fmt::format("/ {}", ReadableSize(max_total_bytes_for_query)) : "");
 
     for (auto & stored_block : data->blocks)
     {
@@ -752,10 +761,13 @@
         if (old_size >= new_size)
         {
             if (data->blocks_allocated_size < old_size - new_size)
-                throw Exception(ErrorCodes::LOGICAL_ERROR,
+                throw Exception(
+                    ErrorCodes::LOGICAL_ERROR,
                     "Blocks allocated size value is broken: "
                     "blocks_allocated_size = {}, old_size = {}, new_size = {}",
-                    data->blocks_allocated_size, old_size, new_size);
+                    data->blocks_allocated_size,
+                    old_size,
+                    new_size);
 
             data->blocks_allocated_size -= old_size - new_size;
         }
@@ -768,9 +780,13 @@
 
     Int64 new_current_memory_usage = getCurrentQueryMemoryUsage();
 
-    LOG_DEBUG(log, "Shrunk stored blocks {} freed ({} by memory tracker), new memory consumption is {} ({} by memory tracker)",
-        ReadableSize(total_bytes_in_join - new_total_bytes_in_join), ReadableSize(current_memory_usage - new_current_memory_usage),
-        ReadableSize(new_total_bytes_in_join), ReadableSize(new_current_memory_usage));
+    LOG_DEBUG(
+        log,
+        "Shrunk stored blocks {} freed ({} by memory tracker), new memory consumption is {} ({} by memory tracker)",
+        ReadableSize(total_bytes_in_join - new_total_bytes_in_join),
+        ReadableSize(current_memory_usage - new_current_memory_usage),
+        ReadableSize(new_total_bytes_in_join),
+        ReadableSize(new_current_memory_usage));
 
     total_bytes_in_join = new_total_bytes_in_join;
 }
@@ -896,9 +912,11 @@
 {
     size_t num_keys = data_types.size();
     if (right_table_keys.columns() != num_keys)
-        throw Exception(ErrorCodes::NUMBER_OF_ARGUMENTS_DOESNT_MATCH,
+        throw Exception(
+            ErrorCodes::NUMBER_OF_ARGUMENTS_DOESNT_MATCH,
             "Number of arguments for function joinGet{} doesn't match: passed, should be equal to {}",
-            toString(or_null ? "OrNull" : ""), toString(num_keys));
+            toString(or_null ? "OrNull" : ""),
+            toString(num_keys));
 
     for (size_t i = 0; i < num_keys; ++i)
     {
@@ -907,8 +925,13 @@
         auto left_type = removeNullable(recursiveRemoveLowCardinality(left_type_origin));
         auto right_type = removeNullable(recursiveRemoveLowCardinality(right_type_origin));
         if (!left_type->equals(*right_type))
-            throw Exception(ErrorCodes::TYPE_MISMATCH, "Type mismatch in joinGet key {}: "
-                "found type {}, while the needed type is {}", i, left_type->getName(), right_type->getName());
+            throw Exception(
+                ErrorCodes::TYPE_MISMATCH,
+                "Type mismatch in joinGet key {}: "
+                "found type {}, while the needed type is {}",
+                i,
+                left_type->getName(),
+                right_type->getName());
     }
 
     if (!sample_block_with_columns_to_add.has(column_name))
@@ -924,8 +947,7 @@
 /// TODO: return array of values when strictness == JoinStrictness::All
 ColumnWithTypeAndName HashJoin::joinGet(const Block & block, const Block & block_with_columns_to_add) const
 {
-    bool is_valid = (strictness == JoinStrictness::Any || strictness == JoinStrictness::RightAny)
-        && kind == JoinKind::Left;
+    bool is_valid = (strictness == JoinStrictness::Any || strictness == JoinStrictness::RightAny) && kind == JoinKind::Left;
     if (!is_valid)
         throw Exception(ErrorCodes::INCOMPATIBLE_TYPE_OF_JOIN, "joinGet only supports StorageJoin of type Left Any");
     const auto & key_names_right = table_join->getOnlyClause().key_names_right;
@@ -939,12 +961,14 @@
         keys.insert(std::move(key));
     }
 
-    static_assert(!MapGetter<JoinKind::Left, JoinStrictness::Any, false>::flagged,
-                  "joinGet are not protected from hash table changes between block processing");
+    static_assert(
+        !MapGetter<JoinKind::Left, JoinStrictness::Any, false>::flagged,
+        "joinGet are not protected from hash table changes between block processing");
 
     std::vector<const MapsOne *> maps_vector;
     maps_vector.push_back(&std::get<MapsOne>(data->maps[0]));
-    HashJoinMethods<JoinKind::Left, JoinStrictness::Any, MapsOne>::joinBlockImpl(*this, keys, block_with_columns_to_add, maps_vector, /* is_join_get = */ true);
+    HashJoinMethods<JoinKind::Left, JoinStrictness::Any, MapsOne>::joinBlockImpl(
+        *this, keys, block_with_columns_to_add, maps_vector, /* is_join_get = */ true);
     return keys.getByPosition(keys.columns() - 1);
 }
 
@@ -965,8 +989,7 @@
     {
         auto cond_column_name = onexpr.condColumnNames();
         JoinCommon::checkTypesOfKeys(
-            block, onexpr.key_names_left, cond_column_name.first,
-            right_sample_block, onexpr.key_names_right, cond_column_name.second);
+            block, onexpr.key_names_left, cond_column_name.first, right_sample_block, onexpr.key_names_right, cond_column_name.second);
     }
 
     if (kind == JoinKind::Cross)
@@ -979,37 +1002,42 @@
 
     bool prefer_use_maps_all = table_join->getMixedJoinExpression() != nullptr;
     {
-        std::vector<const std::decay_t<decltype(data->maps[0])> * > maps_vector;
+        std::vector<const std::decay_t<decltype(data->maps[0])> *> maps_vector;
         for (size_t i = 0; i < table_join->getClauses().size(); ++i)
             maps_vector.push_back(&data->maps[i]);
 
-        if (joinDispatch(kind, strictness, maps_vector, prefer_use_maps_all, [&](auto kind_, auto strictness_, auto & maps_vector_)
-        {
-            Block remaining_block;
-            if constexpr (std::is_same_v<std::decay_t<decltype(maps_vector_)>, std::vector<const MapsAll *>>)
-            {
-                remaining_block = HashJoinMethods<kind_, strictness_, MapsAll>::joinBlockImpl(
-                    *this, block, sample_block_with_columns_to_add, maps_vector_);
-            }
-            else if constexpr (std::is_same_v<std::decay_t<decltype(maps_vector_)>, std::vector<const MapsOne *>>)
-            {
-                remaining_block = HashJoinMethods<kind_, strictness_, MapsOne>::joinBlockImpl(
-                    *this, block, sample_block_with_columns_to_add, maps_vector_);
-            }
-            else if constexpr (std::is_same_v<std::decay_t<decltype(maps_vector_)>, std::vector<const MapsAsof *>>)
-            {
-                remaining_block = HashJoinMethods<kind_, strictness_, MapsAsof>::joinBlockImpl(
-                    *this, block, sample_block_with_columns_to_add, maps_vector_);
-            }
-            else
-            {
-                throw Exception(ErrorCodes::LOGICAL_ERROR, "Unknown maps type");
-            }
-            if (remaining_block.rows())
-                not_processed = std::make_shared<ExtraBlock>(ExtraBlock{std::move(remaining_block)});
-            else
-                not_processed.reset();
-        }))
+        if (joinDispatch(
+                kind,
+                strictness,
+                maps_vector,
+                prefer_use_maps_all,
+                [&](auto kind_, auto strictness_, auto & maps_vector_)
+                {
+                    Block remaining_block;
+                    if constexpr (std::is_same_v<std::decay_t<decltype(maps_vector_)>, std::vector<const MapsAll *>>)
+                    {
+                        remaining_block = HashJoinMethods<kind_, strictness_, MapsAll>::joinBlockImpl(
+                            *this, block, sample_block_with_columns_to_add, maps_vector_);
+                    }
+                    else if constexpr (std::is_same_v<std::decay_t<decltype(maps_vector_)>, std::vector<const MapsOne *>>)
+                    {
+                        remaining_block = HashJoinMethods<kind_, strictness_, MapsOne>::joinBlockImpl(
+                            *this, block, sample_block_with_columns_to_add, maps_vector_);
+                    }
+                    else if constexpr (std::is_same_v<std::decay_t<decltype(maps_vector_)>, std::vector<const MapsAsof *>>)
+                    {
+                        remaining_block = HashJoinMethods<kind_, strictness_, MapsAsof>::joinBlockImpl(
+                            *this, block, sample_block_with_columns_to_add, maps_vector_);
+                    }
+                    else
+                    {
+                        throw Exception(ErrorCodes::LOGICAL_ERROR, "Unknown maps type");
+                    }
+                    if (remaining_block.rows())
+                        not_processed = std::make_shared<ExtraBlock>(ExtraBlock{std::move(remaining_block)});
+                    else
+                        not_processed.reset();
+                }))
         {
             /// Joined
         }
@@ -1041,15 +1069,34 @@
     for (size_t i = 0; i < table_join->getClauses().size(); ++i)
         maps_vector.push_back(&data->maps[i]);
 
+    bool prefer_use_maps_all = table_join->getMixedJoinExpression() != nullptr;
     const bool joined = joinDispatch(
         kind,
         strictness,
         maps_vector,
+        prefer_use_maps_all,
         [&](auto kind_, auto strictness_, auto & maps_vector_)
         {
-            using MapType = typename MapGetter<kind_, strictness_>::Map;
-            ScatteredBlock remaining_block
-                = HashJoinMethods<kind_, strictness_, MapType>::joinBlockImpl(*this, block, sample_block_with_columns_to_add, maps_vector_);
+            ScatteredBlock remaining_block;
+            if constexpr (std::is_same_v<std::decay_t<decltype(maps_vector_)>, std::vector<const MapsAll *>>)
+            {
+                remaining_block = HashJoinMethods<kind_, strictness_, MapsAll>::joinBlockImpl(
+                    *this, block, sample_block_with_columns_to_add, maps_vector_);
+            }
+            else if constexpr (std::is_same_v<std::decay_t<decltype(maps_vector_)>, std::vector<const MapsOne *>>)
+            {
+                remaining_block = HashJoinMethods<kind_, strictness_, MapsOne>::joinBlockImpl(
+                    *this, block, sample_block_with_columns_to_add, maps_vector_);
+            }
+            else if constexpr (std::is_same_v<std::decay_t<decltype(maps_vector_)>, std::vector<const MapsAsof *>>)
+            {
+                remaining_block = HashJoinMethods<kind_, strictness_, MapsAsof>::joinBlockImpl(
+                    *this, block, sample_block_with_columns_to_add, maps_vector_);
+            }
+            else
+            {
+                throw Exception(ErrorCodes::LOGICAL_ERROR, "Unknown maps type");
+            }
             if (remaining_block.rows())
                 not_processed = std::make_shared<ExtraBlock>(std::move(remaining_block).getSourceBlock());
             else
@@ -1120,10 +1167,7 @@
 {
 public:
     NotJoinedHash(const HashJoin & parent_, UInt64 max_block_size_, bool flag_per_row_)
-        : parent(parent_)
-        , max_block_size(max_block_size_)
-        , flag_per_row(flag_per_row_)
-        , current_block_start(0)
+        : parent(parent_), max_block_size(max_block_size_), flag_per_row(flag_per_row_), current_block_start(0)
     {
         if (parent.data == nullptr)
             throw Exception(ErrorCodes::LOGICAL_ERROR, "Cannot join after data has been released");
@@ -1140,14 +1184,12 @@
         }
         else
         {
-            auto fill_callback = [&](auto, auto, auto & map)
-            {
-                rows_added = fillColumnsFromMap(map, columns_right);
-            };
+            auto fill_callback = [&](auto, auto, auto & map) { rows_added = fillColumnsFromMap(map, columns_right); };
 
             bool prefer_use_maps_all = parent.table_join->getMixedJoinExpression() != nullptr;
             if (!joinDispatch(parent.kind, parent.strictness, parent.data->maps.front(), prefer_use_maps_all, fill_callback))
-                throw Exception(ErrorCodes::LOGICAL_ERROR, "Unknown JOIN strictness '{}' (must be on of: ANY, ALL, ASOF)", parent.strictness);
+                throw Exception(
+                    ErrorCodes::LOGICAL_ERROR, "Unknown JOIN strictness '{}' (must be on of: ANY, ALL, ASOF)", parent.strictness);
         }
 
         if (!flag_per_row)
@@ -1210,11 +1252,11 @@
     {
         switch (parent.data->type)
         {
-        #define M(TYPE) \
-            case HashJoin::Type::TYPE: \
-                return fillColumns(*maps.TYPE, columns_keys_and_right);
+#define M(TYPE) \
+    case HashJoin::Type::TYPE: \
+        return fillColumns(*maps.TYPE, columns_keys_and_right);
             APPLY_FOR_JOIN_VARIANTS(M)
-        #undef M
+#undef M
             default:
                 throw Exception(ErrorCodes::UNSUPPORTED_JOIN_KEYS, "Unsupported JOIN keys (type: {})", parent.data->type);
         }
@@ -1309,9 +1351,8 @@
     }
 };
 
-IBlocksStreamPtr HashJoin::getNonJoinedBlocks(const Block & left_sample_block,
-                                                              const Block & result_sample_block,
-                                                              UInt64 max_block_size) const
+IBlocksStreamPtr
+HashJoin::getNonJoinedBlocks(const Block & left_sample_block, const Block & result_sample_block, UInt64 max_block_size) const
 {
     if (!JoinCommon::hasNonJoinedBlocks(*table_join))
         return {};
@@ -1324,9 +1365,14 @@
         size_t expected_columns_count = left_columns_count + required_right_keys.columns() + sample_block_with_columns_to_add.columns();
         if (expected_columns_count != result_sample_block.columns())
         {
-            throw Exception(ErrorCodes::LOGICAL_ERROR, "Unexpected number of columns in result sample block: {} instead of {} ({} + {} + {})",
-                            result_sample_block.columns(), expected_columns_count,
-                            left_columns_count, required_right_keys.columns(), sample_block_with_columns_to_add.columns());
+            throw Exception(
+                ErrorCodes::LOGICAL_ERROR,
+                "Unexpected number of columns in result sample block: {} instead of {} ({} + {} + {})",
+                result_sample_block.columns(),
+                expected_columns_count,
+                left_columns_count,
+                required_right_keys.columns(),
+                sample_block_with_columns_to_add.columns());
         }
     }
 
@@ -1346,16 +1392,23 @@
     bool prefer_use_maps_all = join.table_join->getMixedJoinExpression() != nullptr;
     for (auto & map : data->maps)
     {
-        joinDispatch(kind, strictness, map, prefer_use_maps_all, [this](auto kind_, auto strictness_, auto & map_)
-        {
-            used_flags->reinit<kind_, strictness_, std::is_same_v<std::decay_t<decltype(map_)>, MapsAll>>(map_.getBufferSizeInCells(data->type) + 1);
-        });
+        joinDispatch(
+            kind,
+            strictness,
+            map,
+            prefer_use_maps_all,
+            [this](auto kind_, auto strictness_, auto & map_)
+            {
+                used_flags->reinit<kind_, strictness_, std::is_same_v<std::decay_t<decltype(map_)>, MapsAll>>(
+                    map_.getBufferSizeInCells(data->type) + 1);
+            });
     }
 }
 
 BlocksList HashJoin::releaseJoinedBlocks(bool restructure)
 {
-    LOG_TRACE(log, "{}Join data is being released, {} bytes and {} rows in hash table", instance_log_id, getTotalByteCount(), getTotalRowCount());
+    LOG_TRACE(
+        log, "{}Join data is being released, {} bytes and {} rows in hash table", instance_log_id, getTotalByteCount(), getTotalRowCount());
 
     BlocksList right_blocks = std::move(data->blocks);
     if (!restructure)
@@ -1414,7 +1467,8 @@
 
     if (expression_sample_block.columns() != 1)
     {
-        throw Exception(ErrorCodes::LOGICAL_ERROR,
+        throw Exception(
+            ErrorCodes::LOGICAL_ERROR,
             "Unexpected expression in JOIN ON section. Expected single column, got '{}'",
             expression_sample_block.dumpStructure());
     }
@@ -1422,7 +1476,8 @@
     auto type = removeNullable(expression_sample_block.getByPosition(0).type);
     if (!type->equals(*std::make_shared<DataTypeUInt8>()))
     {
-        throw Exception(ErrorCodes::LOGICAL_ERROR,
+        throw Exception(
+            ErrorCodes::LOGICAL_ERROR,
             "Unexpected expression in JOIN ON section. Expected boolean (UInt8), got '{}'. expression:\n{}",
             expression_sample_block.getByPosition(0).type->getName(),
             additional_filter_expression->dumpActions());
@@ -1430,10 +1485,12 @@
 
     bool is_supported = ((strictness == JoinStrictness::All) && (isInnerOrLeft(kind) || isRightOrFull(kind)))
         || ((strictness == JoinStrictness::Semi || strictness == JoinStrictness::Any || strictness == JoinStrictness::Anti)
-                && (isLeft(kind) || isRight(kind))) || (strictness == JoinStrictness::Any && (isInner(kind)));
+            && (isLeft(kind) || isRight(kind)))
+        || (strictness == JoinStrictness::Any && (isInner(kind)));
     if (!is_supported)
     {
-        throw Exception(ErrorCodes::INVALID_JOIN_ON_EXPRESSION,
+        throw Exception(
+            ErrorCodes::INVALID_JOIN_ON_EXPRESSION,
             "Non equi condition '{}' from JOIN ON section is supported only for ALL INNER/LEFT/FULL/RIGHT JOINs",
             expression_sample_block.getByPosition(0).name);
     }
