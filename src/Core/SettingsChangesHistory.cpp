#include <Core/SettingsChangesHistory.h>

#include <Core/SettingsEnums.h>

#include <Common/Exception.h>

namespace DB
{

namespace ErrorCodes
{
    extern const int LOGICAL_ERROR;
}

static void addSettingsChanges(
    VersionToSettingsChangesMap & settings_changes_history,
    std::string_view version,
    SettingsChangesHistory::SettingsChanges && changes)
{
    /// Forbid duplicate versions
    auto [_, inserted] = settings_changes_history.emplace(ClickHouseVersion(version), std::move(changes));
    if (!inserted)
        throw Exception{ErrorCodes::LOGICAL_ERROR, "Detected duplicate version '{}'", ClickHouseVersion(version).toString()};
}

const VersionToSettingsChangesMap & getSettingsChangesHistory()
{
    static VersionToSettingsChangesMap settings_changes_history;
    static std::once_flag initialized_flag;
    std::call_once(initialized_flag, [&]
    {
        // clang-format off
        /// History of settings changes that controls some backward incompatible changes
        /// across all ClickHouse versions. It maps ClickHouse version to settings changes that were done
        /// in this version. This history contains both changes to existing settings and newly added settings.
        /// Settings changes is a vector of structs
        ///     {setting_name, previous_value, new_value, reason}.
        /// For newly added setting choose the most appropriate previous_value (for example, if new setting
        /// controls new feature and it's 'true' by default, use 'false' as previous_value).
        /// It's used to implement `compatibility` setting (see https://github.com/ClickHouse/ClickHouse/issues/35972)
        /// Note: please check if the key already exists to prevent duplicate entries.
        addSettingsChanges(settings_changes_history, "25.11",
        {
            {"correlated_subqueries_default_join_kind", "left", "right", "New setting. Default join kind for decorrelated query plan."},
            {"use_statistics_cache", 0, 0, "New setting"},
            {"use_text_index_dictionary_cache", false, false, "New setting"},
            {"s3_retry_attempts", 500, 500, "Changed the value of the obsolete setting"},
            {"optimize_const_name_size", -1, 256, "Replace with scalar and use hash as a name for large constants (size is estimated by name length)"},
<<<<<<< HEAD
            {"input_format_parquet_local_time_as_utc", false, true, "Use more appropriate type DateTime64(..., 'UTC') for parquet 'local time without timezone' type."},
=======
            {"enable_lazy_columns_replication", false, true, "Enable lazy columns replication in JOIN and ARRAY JOIN by default"},
>>>>>>> 4d51bf8f
        });
        addSettingsChanges(settings_changes_history, "25.10",
        {
            {"allow_special_serialization_kinds_in_output_formats", false, false, "Add a setting to allow output of special columns representations like Sparse/Replicated without converting them to full columns"},
            {"enable_lazy_columns_replication", false, false, "Add a setting to enable lazy columns replication in JOIN and ARRAY JOIN"},
            {"correlated_subqueries_default_join_kind", "left", "right", "New setting. Default join kind for decorrelated query plan."},
            {"show_data_lake_catalogs_in_system_tables", true, false, "Disable catalogs in system tables by default"},
            {"optimize_rewrite_like_perfect_affix", false, true, "New setting"},
            {"allow_dynamic_type_in_join_keys", true, false, "Disallow using Dynamic type in JOIN keys by default"},
            {"s3queue_keeper_fault_injection_probability", 0, 0, "New setting."},
            {"enable_join_runtime_filters", false, false, "New setting"},
            {"join_runtime_filter_exact_values_limit", 10000, 10000, "New setting"},
            {"join_runtime_bloom_filter_bytes", 512_KiB, 512_KiB, "New setting"},
            {"join_runtime_bloom_filter_hash_functions", 3, 3, "New setting"},
            {"use_join_disjunctions_push_down", false, false, "New setting."},
            {"joined_block_split_single_row", false, false, "New setting"},
            {"temporary_files_buffer_size", DBMS_DEFAULT_BUFFER_SIZE, DBMS_DEFAULT_BUFFER_SIZE, "New setting"},
            {"rewrite_in_to_join", false, false, "New experimental setting"},
            {"iceberg_insert_max_rows_in_data_file", 100000, 1000000, "Changed default value."},
            {"delta_lake_insert_max_rows_in_data_file", 100000, 1000000, "Changed default value."},
            {"delta_lake_log_metadata", false, false, "New setting."},
            {"distributed_cache_prefer_bigger_buffer_size", false, false, "New setting."},
            {"allow_experimental_qbit_type", false, false, "New experimental setting"},
            {"optimize_qbit_distance_function_reads", true, true, "New setting"},
            {"read_from_distributed_cache_if_exists_otherwise_bypass_cache", false, false, "New setting"},
            {"s3_slow_all_threads_after_retryable_error", false, false, "Disable the setting by default"},
            {"backup_slow_all_threads_after_retryable_s3_error", false, false, "Disable the setting by default"},
            {"enable_http_compression", false, true, "It should be beneficial in general"},
            {"inject_random_order_for_select_without_order_by", false, false, "New setting"},
            {"exclude_materialize_skip_indexes_on_insert", "", "", "New setting."},
            {"optimize_empty_string_comparisons", false, true, "A new setting."},
            {"query_plan_use_logical_join_step", true, true, "Added alias"},
            {"schema_inference_make_columns_nullable", 1, 3, "Take nullability information from Parquet/ORC/Arrow metadata by default, instead of making everything nullable."},
            {"materialized_views_squash_parallel_inserts", false, true, "Added setting to preserve old behavior if needed."},
            {"distributed_cache_connect_timeout_ms", 50, 50, "New setting"},
            {"distributed_cache_receive_timeout_ms", 3000, 3000, "New setting"},
            {"distributed_cache_send_timeout_ms", 3000, 3000, "New setting"},
            {"distributed_cache_tcp_keep_alive_timeout_ms", 2900, 2900, "New setting"},
        });
        addSettingsChanges(settings_changes_history, "25.9",
        {
            {"input_format_protobuf_oneof_presence", false, false, "New setting"},
            {"iceberg_delete_data_on_drop", false, false, "New setting"},
            {"use_skip_indexes_on_data_read", false, false, "New setting"},
            {"s3_slow_all_threads_after_retryable_error", false, false, "Added an alias for setting `backup_slow_all_threads_after_retryable_s3_error`"},
            {"iceberg_metadata_log_level", "none", "none", "New setting."},
            {"iceberg_insert_max_rows_in_data_file", 100000, 100000, "New setting."},
            {"iceberg_insert_max_bytes_in_data_file", 100000000, 100000000, "New setting."},
            {"query_plan_optimize_join_order_limit", 0, 1, "New setting"},
            {"query_plan_display_internal_aliases", false, false, "New setting"},
            {"query_plan_max_step_description_length", 1000000000, 500, "New setting"},
            {"allow_experimental_delta_lake_writes", false, false, "New setting."},
            {"query_plan_convert_any_join_to_semi_or_anti_join", true, true, "New setting."},
            {"text_index_use_bloom_filter", true, true, "New setting."},
            {"query_plan_direct_read_from_text_index", true, true, "New setting."},
            {"enable_producing_buckets_out_of_order_in_aggregation", false, true, "New setting"},
            {"jemalloc_enable_profiler", false, false, "New setting"},
            {"jemalloc_collect_profile_samples_in_trace_log", false, false, "New setting"},
            {"delta_lake_insert_max_bytes_in_data_file", 1_GiB, 1_GiB, "New setting."},
            {"delta_lake_insert_max_rows_in_data_file", 100000, 100000, "New setting."},
            {"promql_evaluation_time", Field{"auto"}, Field{"auto"}, "The setting was renamed. The previous name is `evaluation_time`."},
            {"evaluation_time", 0, 0, "Old setting which popped up here being renamed."},
            {"os_threads_nice_value_query", 0, 0, "New setting."},
            {"os_threads_nice_value_materialized_view", 0, 0, "New setting."},
            {"os_thread_priority", 0, 0, "Alias for os_threads_nice_value_query."},
        });
        addSettingsChanges(settings_changes_history, "25.8",
        {
            {"output_format_json_quote_64bit_integers", true, false, "Disable quoting of the 64 bit integers in JSON by default"},
            {"show_data_lake_catalogs_in_system_tables", true, true, "New setting"},
            {"optimize_rewrite_regexp_functions", false, true, "A new setting"},
            {"max_joined_block_size_bytes", 0, 4 * 1024 * 1024, "New setting"},
            {"azure_max_single_part_upload_size", 100 * 1024 * 1024, 32 * 1024 * 1024, "Align with S3"},
            {"azure_max_redirects", 10, 10, "New setting"},
            {"azure_max_get_rps", 0, 0, "New setting"},
            {"azure_max_get_burst", 0, 0, "New setting"},
            {"azure_max_put_rps", 0, 0, "New setting"},
            {"azure_max_put_burst", 0, 0, "New setting"},
            {"azure_use_adaptive_timeouts", true, true, "New setting"},
            {"azure_request_timeout_ms", 30000, 30000, "New setting"},
            {"azure_connect_timeout_ms", 1000, 1000, "New setting"},
            {"azure_sdk_use_native_client", false, true, "New setting"},
            {"analyzer_compatibility_allow_compound_identifiers_in_unflatten_nested", false, true, "New setting."},
            {"distributed_cache_connect_backoff_min_ms", 0, 0, "New setting"},
            {"distributed_cache_connect_backoff_max_ms", 50, 50, "New setting"},
            {"distributed_cache_read_request_max_tries", 20, 10, "Changed setting value"},
            {"distributed_cache_connect_max_tries", 20, 5, "Changed setting value"},
            {"opentelemetry_trace_cpu_scheduling", false, false, "New setting to trace `cpu_slot_preemption` feature."},
            {"output_format_parquet_max_dictionary_size", 1024 * 1024, 1024 * 1024, "New setting"},
            {"input_format_parquet_use_native_reader_v3", false, true, "New setting"},
            {"input_format_parquet_memory_low_watermark", 2ul << 20, 2ul << 20, "New setting"},
            {"input_format_parquet_memory_high_watermark", 4ul << 30, 4ul << 30, "New setting"},
            {"input_format_parquet_page_filter_push_down", true, true, "New setting (no effect when input_format_parquet_use_native_reader_v3 is disabled)"},
            {"input_format_parquet_use_offset_index", true, true, "New setting (no effect when input_format_parquet_use_native_reader_v3 is disabled)"},
            {"output_format_parquet_enum_as_byte_array", false, true, "Enable writing Enum as byte array in Parquet by default"},
            {"json_type_escape_dots_in_keys", false, false, "Add new setting that allows to escape dots in JSON keys during JSON type parsing"},
            {"parallel_replicas_support_projection", false, true, "New setting. Optimization of projections can be applied in parallel replicas. Effective only with enabled parallel_replicas_local_plan and aggregation_in_order is inactive."},
            {"input_format_json_infer_array_of_dynamic_from_array_of_different_types", false, true, "Infer Array(Dynamic) for JSON arrays with different values types by default"},
            {"enable_add_distinct_to_in_subqueries", false, false, "New setting to reduce the size of temporary tables transferred for distributed IN subqueries."},
            {"enable_vector_similarity_index", false, true, "Vector similarity indexes are GA."},
            {"execute_exists_as_scalar_subquery", false, true, "New setting"},
            {"allow_experimental_vector_similarity_index", false, true, "Vector similarity indexes are GA."},
            {"vector_search_with_rescoring", true, false, "New setting."},
            {"delta_lake_enable_expression_visitor_logging", false, false, "New setting"},
            {"write_full_path_in_iceberg_metadata", false, false, "New setting."},
            {"output_format_orc_compression_block_size", 65536, 262144, "New setting"},
            {"allow_database_iceberg", false, false, "Added an alias for setting `allow_experimental_database_iceberg`"},
            {"allow_database_unity_catalog", false, false, "Added an alias for setting `allow_experimental_database_unity_catalog`"},
            {"allow_database_glue_catalog", false, false, "Added an alias for setting `allow_experimental_database_glue_catalog`"},
            {"apply_patch_parts_join_cache_buckets", 8, 8, "New setting"},
            {"delta_lake_throw_on_engine_predicate_error", false, false, "New setting"},
            {"delta_lake_enable_engine_predicate", true, true, "New setting"},
            {"backup_restore_s3_retry_initial_backoff_ms", 25, 25, "New setting"},
            {"backup_restore_s3_retry_max_backoff_ms", 5000, 5000, "New setting"},
            {"backup_restore_s3_retry_jitter_factor", 0.0, 0.1, "New setting"},
            {"vector_search_index_fetch_multiplier", 1.0, 1.0, "Alias for setting 'vector_search_postfilter_multiplier'"},
            {"backup_slow_all_threads_after_retryable_s3_error", false, false, "New setting"},
            {"allow_experimental_ytsaurus_table_engine", false, false, "New setting."},
            {"allow_experimental_ytsaurus_table_function", false, false, "New setting."},
            {"allow_experimental_ytsaurus_dictionary_source", false, false, "New setting."},
            {"per_part_index_stats", false, false, "New setting."},
            {"allow_experimental_iceberg_compaction", 0, 0, "New setting "},
            {"delta_lake_snapshot_version", -1, -1, "New setting"},
            {"use_roaring_bitmap_iceberg_positional_deletes", false, false, "New setting"},
            {"iceberg_metadata_compression_method", "", "", "New setting"},
            {"allow_experimental_correlated_subqueries", false, true, "Mark correlated subqueries support as Beta."},
            {"promql_database", "", "", "New experimental setting"},
            {"promql_table", "", "", "New experimental setting"},
            {"evaluation_time", 0, 0, "New experimental setting"},
            {"output_format_parquet_date_as_uint16", false, false, "Added a compatibility setting for a minor compatibility-breaking change introduced back in 24.12."},
            {"enable_lightweight_update", false, true, "Lightweight updates were moved to Beta. Added an alias for setting 'allow_experimental_lightweight_update'."},
            {"allow_experimental_lightweight_update", false, true, "Lightweight updates were moved to Beta."},
            {"s3_slow_all_threads_after_retryable_error", false, false, "Added an alias for setting `backup_slow_all_threads_after_retryable_s3_error`"},
        });
        addSettingsChanges(settings_changes_history, "25.7",
        {
            /// RELEASE CLOSED
            {"correlated_subqueries_substitute_equivalent_expressions", false, true, "New setting to correlated subquery planning optimization."},
            {"function_date_trunc_return_type_behavior", 0, 0, "Add new setting to preserve old behaviour of dateTrunc function"},
            {"output_format_parquet_geometadata", false, true, "A new setting to allow to write information about geo columns in parquet metadata and encode columns in WKB format."},
            {"cluster_function_process_archive_on_multiple_nodes", false, true, "New setting"},
            {"enable_vector_similarity_index", false, false, "Added an alias for setting `allow_experimental_vector_similarity_index`"},
            {"distributed_plan_max_rows_to_broadcast", 20000, 20000, "New experimental setting."},
            {"output_format_json_map_as_array_of_tuples", false, false, "New setting"},
            {"input_format_json_map_as_array_of_tuples", false, false, "New setting"},
            {"parallel_distributed_insert_select", 0, 2, "Enable parallel distributed insert select by default"},
            {"write_through_distributed_cache_buffer_size", 0, 0, "New cloud setting"},
            {"min_joined_block_size_rows", 0, DEFAULT_BLOCK_SIZE, "New setting."},
            {"table_engine_read_through_distributed_cache", false, false, "New setting"},
            {"distributed_cache_alignment", 0, 0, "Rename of distributed_cache_read_alignment"},
            {"enable_scopes_for_with_statement", true, true, "New setting for backward compatibility with the old analyzer."},
            {"output_format_parquet_enum_as_byte_array", false, false, "Write enum using parquet physical type: BYTE_ARRAY and logical type: ENUM"},
            {"distributed_plan_force_shuffle_aggregation", 0, 0, "New experimental setting"},
            {"allow_experimental_insert_into_iceberg", false, false, "New setting."},
            /// RELEASE CLOSED
        });
        addSettingsChanges(settings_changes_history, "25.6",
        {
            /// RELEASE CLOSED
            {"output_format_native_use_flattened_dynamic_and_json_serialization", false, false, "Add flattened Dynamic/JSON serializations to Native format"},
            {"cast_string_to_date_time_mode", "basic", "basic", "Allow to use different DateTime parsing mode in String to DateTime cast"},
            {"parallel_replicas_connect_timeout_ms", 1000, 300, "Separate connection timeout for parallel replicas queries"},
            {"use_iceberg_partition_pruning", false, true, "Enable Iceberg partition pruning by default."},
            {"distributed_cache_credentials_refresh_period_seconds", 5, 5, "New private setting"},
            {"enable_shared_storage_snapshot_in_query", false, false, "A new setting to share storage snapshot in query"},
            {"merge_tree_storage_snapshot_sleep_ms", 0, 0, "A new setting to debug storage snapshot consistency in query"},
            {"enable_job_stack_trace", false, false, "The setting was disabled by default to avoid performance overhead."},
            {"use_legacy_to_time", true, true, "New setting. Allows for user to use the old function logic for toTime, which works as toTimeWithFixedDate."},
            {"allow_experimental_time_time64_type", false, false, "New settings. Allows to use a new experimental Time and Time64 data types."},
            {"enable_time_time64_type", false, false, "New settings. Allows to use a new experimental Time and Time64 data types."},
            {"optimize_use_projection_filtering", false, true, "New setting"},
            {"input_format_parquet_enable_json_parsing", false, true, "When reading Parquet files, parse JSON columns as ClickHouse JSON Column."},
            {"use_skip_indexes_if_final", 0, 1, "Change in default value of setting"},
            {"use_skip_indexes_if_final_exact_mode", 0, 1, "Change in default value of setting"},
            {"allow_experimental_time_series_aggregate_functions", false, false, "New setting to enable experimental timeSeries* aggregate functions."},
            {"min_outstreams_per_resize_after_split", 0, 24, "New setting."},
            {"count_matches_stop_at_empty_match", true, false, "New setting."},
            {"enable_parallel_blocks_marshalling", "false", "true", "A new setting"},
            {"format_schema_source", "file", "file", "New setting"},
            {"format_schema_message_name", "", "", "New setting"},
            {"enable_scopes_for_with_statement", true, true, "New setting for backward compatibility with the old analyzer."},
            {"backup_slow_all_threads_after_retryable_s3_error", false, false, "New setting"},
            {"s3_slow_all_threads_after_retryable_error", false, false, "Added an alias for setting `backup_slow_all_threads_after_retryable_s3_error`"},
            {"s3_retry_attempts", 500, 500, "Changed the value of the obsolete setting"},
            /// RELEASE CLOSED
        });
        addSettingsChanges(settings_changes_history, "25.5",
        {
            /// Release closed. Please use 25.6
            {"geotoh3_argument_order", "lon_lat", "lat_lon", "A new setting for legacy behaviour to set lon and lat argument order"},
            {"secondary_indices_enable_bulk_filtering", false, true, "A new algorithm for filtering by data skipping indices"},
            {"implicit_table_at_top_level", "", "", "A new setting, used in clickhouse-local"},
            {"use_skip_indexes_if_final_exact_mode", 0, 0, "This setting was introduced to help FINAL query return correct results with skip indexes"},
            {"parsedatetime_e_requires_space_padding", true, false, "Improved compatibility with MySQL DATE_FORMAT/STR_TO_DATE"},
            {"formatdatetime_e_with_space_padding", true, false, "Improved compatibility with MySQL DATE_FORMAT/STR_TO_DATE"},
            {"input_format_max_block_size_bytes", 0, 0, "New setting to limit bytes size if blocks created by input format"},
            {"parallel_replicas_insert_select_local_pipeline", false, true, "Use local pipeline during distributed INSERT SELECT with parallel replicas. Currently disabled due to performance issues"},
            {"page_cache_block_size", 1048576, 1048576, "Made this setting adjustable on a per-query level."},
            {"page_cache_lookahead_blocks", 16, 16, "Made this setting adjustable on a per-query level."},
            {"output_format_pretty_glue_chunks", "0", "auto", "A new setting to make Pretty formats prettier."},
            {"distributed_cache_read_only_from_current_az", true, true, "New setting"},
            {"parallel_hash_join_threshold", 0, 100'000, "New setting"},
            {"max_limit_for_ann_queries", 1'000, 0, "Obsolete setting"},
            {"max_limit_for_vector_search_queries", 1'000, 1'000, "New setting"},
            {"min_os_cpu_wait_time_ratio_to_throw", 0, 0, "Setting values were changed and backported to 25.4"},
            {"max_os_cpu_wait_time_ratio_to_throw", 0, 0, "Setting values were changed and backported to 25.4"},
            {"make_distributed_plan", 0, 0, "New experimental setting."},
            {"distributed_plan_execute_locally", 0, 0, "New experimental setting."},
            {"distributed_plan_default_shuffle_join_bucket_count", 8, 8, "New experimental setting."},
            {"distributed_plan_default_reader_bucket_count", 8, 8, "New experimental setting."},
            {"distributed_plan_optimize_exchanges", true, true, "New experimental setting."},
            {"distributed_plan_force_exchange_kind", "", "", "New experimental setting."},
            {"update_sequential_consistency", true, true, "A new setting"},
            {"update_parallel_mode", "auto", "auto", "A new setting"},
            {"lightweight_delete_mode", "alter_update", "alter_update", "A new setting"},
            {"alter_update_mode", "heavy", "heavy", "A new setting"},
            {"apply_patch_parts", true, true, "A new setting"},
            {"allow_experimental_lightweight_update", false, false, "A new setting"},
            {"allow_experimental_delta_kernel_rs", false, true, "New setting"},
            {"allow_experimental_database_hms_catalog", false, false, "Allow experimental database engine DataLakeCatalog with catalog_type = 'hive'"},
            {"vector_search_filter_strategy", "auto", "auto", "New setting"},
            {"vector_search_postfilter_multiplier", 1.0, 1.0, "New setting"},
            {"compile_expressions", false, true, "We believe that the LLVM infrastructure behind the JIT compiler is stable enough to enable this setting by default."},
            {"input_format_parquet_bloom_filter_push_down", false, true, "When reading Parquet files, skip whole row groups based on the WHERE/PREWHERE expressions and bloom filter in the Parquet metadata."},
            {"input_format_parquet_allow_geoparquet_parser", false, true, "A new setting to use geo columns in parquet file"},
            {"enable_url_encoding", true, false, "Changed existing setting's default value"},
            {"s3_slow_all_threads_after_network_error", false, true, "New setting"},
            {"enable_scopes_for_with_statement", true, true, "New setting for backward compatibility with the old analyzer."},
            /// Release closed. Please use 25.6
        });
        addSettingsChanges(settings_changes_history, "25.4",
        {
            /// Release closed. Please use 25.5
            {"use_query_condition_cache", false, true, "A new optimization"},
            {"allow_materialized_view_with_bad_select", true, false, "Don't allow creating MVs referencing nonexistent columns or tables"},
            {"query_plan_optimize_lazy_materialization", false, true, "Added new setting to use query plan for lazy materialization optimisation"},
            {"query_plan_max_limit_for_lazy_materialization", 10, 10, "Added new setting to control maximum limit value that allows to use query plan for lazy materialization optimisation. If zero, there is no limit"},
            {"query_plan_convert_join_to_in", false, false, "New setting"},
            {"enable_hdfs_pread", true, true, "New setting."},
            {"low_priority_query_wait_time_ms", 1000, 1000, "New setting."},
            {"allow_experimental_correlated_subqueries", false, false, "Added new setting to allow correlated subqueries execution."},
            {"serialize_query_plan", false, false, "NewSetting"},
            {"allow_experimental_shared_set_join", 0, 1, "A setting for ClickHouse Cloud to enable SharedSet and SharedJoin"},
            {"allow_special_bool_values_inside_variant", true, false, "Don't allow special bool values during Variant type parsing"},
            {"cast_string_to_variant_use_inference", true, true, "New setting to enable/disable types inference during CAST from String to Variant"},
            {"distributed_cache_read_request_max_tries", 20, 20, "New setting"},
            {"query_condition_cache_store_conditions_as_plaintext", false, false, "New setting"},
            {"min_os_cpu_wait_time_ratio_to_throw", 0, 0, "New setting"},
            {"max_os_cpu_wait_time_ratio_to_throw", 0, 0, "New setting"},
            {"query_plan_merge_filter_into_join_condition", false, true, "Added new setting to merge filter into join condition"},
            {"use_local_cache_for_remote_storage", true, false, "Obsolete setting."},
            {"iceberg_timestamp_ms", 0, 0, "New setting."},
            {"iceberg_snapshot_id", 0, 0, "New setting."},
            {"use_iceberg_metadata_files_cache", true, true, "New setting"},
            {"query_plan_join_shard_by_pk_ranges", false, false, "New setting"},
            {"parallel_replicas_insert_select_local_pipeline", false, false, "Use local pipeline during distributed INSERT SELECT with parallel replicas. Currently disabled due to performance issues"},
            {"parallel_hash_join_threshold", 0, 0, "New setting"},
            {"function_date_trunc_return_type_behavior", 1, 0, "Change the result type for dateTrunc function for DateTime64/Date32 arguments to DateTime64/Date32 regardless of time unit to get correct result for negative values"},
            {"enable_scopes_for_with_statement", true, true, "New setting for backward compatibility with the old analyzer."},
            /// Release closed. Please use 25.5
        });
        addSettingsChanges(settings_changes_history, "25.3",
        {
            /// Release closed. Please use 25.4
            {"enable_json_type", false, true, "JSON data type is production-ready"},
            {"enable_dynamic_type", false, true, "Dynamic data type is production-ready"},
            {"enable_variant_type", false, true, "Variant data type is production-ready"},
            {"allow_experimental_json_type", false, true, "JSON data type is production-ready"},
            {"allow_experimental_dynamic_type", false, true, "Dynamic data type is production-ready"},
            {"allow_experimental_variant_type", false, true, "Variant data type is production-ready"},
            {"allow_experimental_database_unity_catalog", false, false, "Allow experimental database engine DataLakeCatalog with catalog_type = 'unity'"},
            {"allow_experimental_database_glue_catalog", false, false, "Allow experimental database engine DataLakeCatalog with catalog_type = 'glue'"},
            {"use_page_cache_with_distributed_cache", false, false, "New setting"},
            {"use_query_condition_cache", false, false, "New setting."},
            {"parallel_replicas_for_cluster_engines", false, true, "New setting."},
            {"parallel_hash_join_threshold", 0, 0, "New setting"},
            /// Release closed. Please use 25.4
        });
        addSettingsChanges(settings_changes_history, "25.2",
        {
            /// Release closed. Please use 25.3
            {"schema_inference_make_json_columns_nullable", false, false, "Allow to infer Nullable(JSON) during schema inference"},
            {"query_plan_use_new_logical_join_step", false, true, "Enable new step"},
            {"postgresql_fault_injection_probability", 0., 0., "New setting"},
            {"apply_settings_from_server", false, true, "Client-side code (e.g. INSERT input parsing and query output formatting) will use the same settings as the server, including settings from server config."},
            {"merge_tree_use_deserialization_prefixes_cache", true, true, "A new setting to control the usage of deserialization prefixes cache in MergeTree"},
            {"merge_tree_use_prefixes_deserialization_thread_pool", true, true, "A new setting controlling the usage of the thread pool for parallel prefixes deserialization in MergeTree"},
            {"optimize_and_compare_chain", false, true, "A new setting"},
            {"enable_adaptive_memory_spill_scheduler", false, false, "New setting. Enable spill memory data into external storage adaptively."},
            {"output_format_parquet_write_bloom_filter", false, true, "Added support for writing Parquet bloom filters."},
            {"output_format_parquet_bloom_filter_bits_per_value", 10.5, 10.5, "New setting."},
            {"output_format_parquet_bloom_filter_flush_threshold_bytes", 128 * 1024 * 1024, 128 * 1024 * 1024, "New setting."},
            {"output_format_pretty_max_rows", 10000, 1000, "It is better for usability - less amount to scroll."},
            {"restore_replicated_merge_tree_to_shared_merge_tree", false, false, "New setting."},
            {"parallel_replicas_only_with_analyzer", true, true, "Parallel replicas is supported only with analyzer enabled"},
            {"s3_allow_multipart_copy", true, true, "New setting."},
        });
        addSettingsChanges(settings_changes_history, "25.1",
        {
            /// Release closed. Please use 25.2
            {"allow_not_comparable_types_in_order_by", true, false, "Don't allow not comparable types in order by by default"},
            {"allow_not_comparable_types_in_comparison_functions", true, false, "Don't allow not comparable types in comparison functions by default"},
            {"output_format_json_pretty_print", false, true, "Print values in a pretty format in JSON output format by default"},
            {"allow_experimental_ts_to_grid_aggregate_function", false, false, "Cloud only"},
            {"formatdatetime_f_prints_scale_number_of_digits", true, false, "New setting."},
            {"distributed_cache_connect_max_tries", 20, 20, "Cloud only"},
            {"query_plan_use_new_logical_join_step", false, false, "New join step, internal change"},
            {"distributed_cache_min_bytes_for_seek", 0, 0, "New private setting."},
            {"use_iceberg_partition_pruning", false, false, "New setting for Iceberg partition pruning."},
            {"max_bytes_ratio_before_external_group_by", 0.0, 0.5, "Enable automatic spilling to disk by default."},
            {"max_bytes_ratio_before_external_sort", 0.0, 0.5, "Enable automatic spilling to disk by default."},
            {"min_external_sort_block_bytes", 0., 100_MiB, "New setting."},
            {"s3queue_migrate_old_metadata_to_buckets", false, false, "New setting."},
            {"distributed_cache_pool_behaviour_on_limit", "allocate_bypassing_pool", "wait", "Cloud only"},
            {"use_hive_partitioning", false, true, "Enabled the setting by default."},
            {"query_plan_try_use_vector_search", false, true, "New setting."},
            {"short_circuit_function_evaluation_for_nulls", false, true, "Allow to execute functions with Nullable arguments only on rows with non-NULL values in all arguments"},
            {"short_circuit_function_evaluation_for_nulls_threshold", 1.0, 1.0, "Ratio threshold of NULL values to execute functions with Nullable arguments only on rows with non-NULL values in all arguments. Applies when setting short_circuit_function_evaluation_for_nulls is enabled."},
            {"output_format_orc_writer_time_zone_name", "GMT", "GMT", "The time zone name for ORC writer, the default ORC writer's time zone is GMT."},
            {"output_format_pretty_highlight_trailing_spaces", false, true, "A new setting."},
            {"allow_experimental_bfloat16_type", false, true, "Add new BFloat16 type"},
            {"allow_push_predicate_ast_for_distributed_subqueries", false, true, "A new setting"},
            {"output_format_pretty_squash_consecutive_ms", 0, 50, "Add new setting"},
            {"output_format_pretty_squash_max_wait_ms", 0, 1000, "Add new setting"},
            {"output_format_pretty_max_column_name_width_cut_to", 0, 24, "A new setting"},
            {"output_format_pretty_max_column_name_width_min_chars_to_cut", 0, 4, "A new setting"},
            {"output_format_pretty_multiline_fields", false, true, "A new setting"},
            {"output_format_pretty_fallback_to_vertical", false, true, "A new setting"},
            {"output_format_pretty_fallback_to_vertical_max_rows_per_chunk", 0, 100, "A new setting"},
            {"output_format_pretty_fallback_to_vertical_min_columns", 0, 5, "A new setting"},
            {"output_format_pretty_fallback_to_vertical_min_table_width", 0, 250, "A new setting"},
            {"merge_table_max_tables_to_look_for_schema_inference", 1, 1000, "A new setting"},
            {"max_autoincrement_series", 1000, 1000, "A new setting"},
            {"validate_enum_literals_in_operators", false, false, "A new setting"},
            {"allow_experimental_kusto_dialect", true, false, "A new setting"},
            {"allow_experimental_prql_dialect", true, false, "A new setting"},
            {"h3togeo_lon_lat_result_order", true, false, "A new setting"},
            {"max_parallel_replicas", 1, 1000, "Use up to 1000 parallel replicas by default."},
            {"allow_general_join_planning", false, true, "Allow more general join planning algorithm when hash join algorithm is enabled."},
            {"optimize_extract_common_expressions", false, true, "Optimize WHERE, PREWHERE, ON, HAVING and QUALIFY expressions by extracting common expressions out from disjunction of conjunctions."},
            /// Release closed. Please use 25.2
        });
        addSettingsChanges(settings_changes_history, "24.12",
        {
            /// Release closed. Please use 25.1
            {"allow_experimental_database_iceberg", false, false, "New setting."},
            {"shared_merge_tree_sync_parts_on_partition_operations", 1, 1, "New setting. By default parts are always synchronized"},
            {"query_plan_join_swap_table", "false", "auto", "New setting. Right table was always chosen before."},
            {"max_size_to_preallocate_for_aggregation", 100'000'000, 1'000'000'000'000, "Enable optimisation for bigger tables."},
            {"max_size_to_preallocate_for_joins", 100'000'000, 1'000'000'000'000, "Enable optimisation for bigger tables."},
            {"max_bytes_ratio_before_external_group_by", 0., 0., "New setting."},
            {"optimize_extract_common_expressions", false, false, "Introduce setting to optimize WHERE, PREWHERE, ON, HAVING and QUALIFY expressions by extracting common expressions out from disjunction of conjunctions."},
            {"max_bytes_ratio_before_external_sort", 0., 0., "New setting."},
            {"use_async_executor_for_materialized_views", false, false, "New setting."},
            {"http_response_headers", "", "", "New setting."},
            {"output_format_parquet_datetime_as_uint32", true, false, "Write DateTime as DateTime64(3) instead of UInt32 (these are the two Parquet types closest to DateTime)."},
            {"output_format_parquet_date_as_uint16", true, false, "Write Date as Date32 instead of plain UInt16 (these are the two Parquet types closest to Date)."},
            {"skip_redundant_aliases_in_udf", false, false, "When enabled, this allows you to use the same user defined function several times for several materialized columns in the same table."},
            {"parallel_replicas_index_analysis_only_on_coordinator", true, true, "Index analysis done only on replica-coordinator and skipped on other replicas. Effective only with enabled parallel_replicas_local_plan"}, // enabling it was moved to 24.10
            {"least_greatest_legacy_null_behavior", true, false, "New setting"},
            {"use_concurrency_control", false, true, "Enable concurrency control by default"},
            {"join_algorithm", "default", "direct,parallel_hash,hash", "'default' was deprecated in favor of explicitly specified join algorithms, also parallel_hash is now preferred over hash"},
            /// Release closed. Please use 25.1
        });
        addSettingsChanges(settings_changes_history, "24.11",
        {
            {"validate_mutation_query", false, true, "New setting to validate mutation queries by default."},
            {"enable_job_stack_trace", false, false, "Enables collecting stack traces from job's scheduling. Disabled by default to avoid performance overhead."},
            {"allow_suspicious_types_in_group_by", true, false, "Don't allow Variant/Dynamic types in GROUP BY by default"},
            {"allow_suspicious_types_in_order_by", true, false, "Don't allow Variant/Dynamic types in ORDER BY by default"},
            {"distributed_cache_discard_connection_if_unread_data", true, true, "New setting"},
            {"filesystem_cache_enable_background_download_for_metadata_files_in_packed_storage", true, true, "New setting"},
            {"filesystem_cache_enable_background_download_during_fetch", true, true, "New setting"},
            {"azure_check_objects_after_upload", false, false, "Check each uploaded object in azure blob storage to be sure that upload was successful"},
            {"backup_restore_keeper_max_retries", 20, 1000, "Should be big enough so the whole operation BACKUP or RESTORE operation won't fail because of a temporary [Zoo]Keeper failure in the middle of it."},
            {"backup_restore_failure_after_host_disconnected_for_seconds", 0, 3600, "New setting."},
            {"backup_restore_keeper_max_retries_while_initializing", 0, 20, "New setting."},
            {"backup_restore_keeper_max_retries_while_handling_error", 0, 20, "New setting."},
            {"backup_restore_finish_timeout_after_error_sec", 0, 180, "New setting."},
            {"query_plan_merge_filters", false, true, "Allow to merge filters in the query plan. This is required to properly support filter-push-down with a new analyzer."},
            {"parallel_replicas_local_plan", false, true, "Use local plan for local replica in a query with parallel replicas"},
            {"merge_tree_use_v1_object_and_dynamic_serialization", true, false, "Add new serialization V2 version for JSON and Dynamic types"},
            {"min_joined_block_size_bytes", 524288, 524288, "New setting."},
            {"allow_experimental_bfloat16_type", false, false, "Add new experimental BFloat16 type"},
            {"filesystem_cache_skip_download_if_exceeds_per_query_cache_write_limit", 1, 1, "Rename of setting skip_download_if_exceeds_query_cache_limit"},
            {"filesystem_cache_prefer_bigger_buffer_size", true, true, "New setting"},
            {"read_in_order_use_virtual_row", false, false, "Use virtual row while reading in order of primary key or its monotonic function fashion. It is useful when searching over multiple parts as only relevant ones are touched."},
            {"s3_skip_empty_files", false, true, "We hope it will provide better UX"},
            {"filesystem_cache_boundary_alignment", 0, 0, "New setting"},
            {"push_external_roles_in_interserver_queries", false, true, "New setting."},
            {"enable_variant_type", false, false, "Add alias to allow_experimental_variant_type"},
            {"enable_dynamic_type", false, false, "Add alias to allow_experimental_dynamic_type"},
            {"enable_json_type", false, false, "Add alias to allow_experimental_json_type"},
        });
        addSettingsChanges(settings_changes_history, "24.10",
        {
            {"query_metric_log_interval", 0, -1, "New setting."},
            {"enforce_strict_identifier_format", false, false, "New setting."},
            {"enable_parsing_to_custom_serialization", false, true, "New setting"},
            {"mongodb_throw_on_unsupported_query", false, true, "New setting."},
            {"enable_parallel_replicas", false, false, "Parallel replicas with read tasks became the Beta tier feature."},
            {"parallel_replicas_mode", "read_tasks", "read_tasks", "This setting was introduced as a part of making parallel replicas feature Beta"},
            {"filesystem_cache_name", "", "", "Filesystem cache name to use for stateless table engines or data lakes"},
            {"restore_replace_external_dictionary_source_to_null", false, false, "New setting."},
            {"show_create_query_identifier_quoting_rule", "when_necessary", "when_necessary", "New setting."},
            {"show_create_query_identifier_quoting_style", "Backticks", "Backticks", "New setting."},
            {"merge_tree_min_read_task_size", 8, 8, "New setting"},
            {"merge_tree_min_rows_for_concurrent_read_for_remote_filesystem", (20 * 8192), 0, "Setting is deprecated"},
            {"merge_tree_min_bytes_for_concurrent_read_for_remote_filesystem", (24 * 10 * 1024 * 1024), 0, "Setting is deprecated"},
            {"implicit_select", false, false, "A new setting."},
            {"output_format_native_write_json_as_string", false, false, "Add new setting to allow write JSON column as single String column in Native format"},
            {"output_format_binary_write_json_as_string", false, false, "Add new setting to write values of JSON type as JSON string in RowBinary output format"},
            {"input_format_binary_read_json_as_string", false, false, "Add new setting to read values of JSON type as JSON string in RowBinary input format"},
            {"min_free_disk_bytes_to_perform_insert", 0, 0, "New setting."},
            {"min_free_disk_ratio_to_perform_insert", 0.0, 0.0, "New setting."},
            {"parallel_replicas_local_plan", false, true, "Use local plan for local replica in a query with parallel replicas"},
            {"enable_named_columns_in_function_tuple", false, false, "Disabled pending usability improvements"},
            {"cloud_mode_database_engine", 1, 1, "A setting for ClickHouse Cloud"},
            {"allow_experimental_shared_set_join", 0, 0, "A setting for ClickHouse Cloud"},
            {"read_through_distributed_cache", 0, 0, "A setting for ClickHouse Cloud"},
            {"write_through_distributed_cache", 0, 0, "A setting for ClickHouse Cloud"},
            {"distributed_cache_throw_on_error", 0, 0, "A setting for ClickHouse Cloud"},
            {"distributed_cache_log_mode", "on_error", "on_error", "A setting for ClickHouse Cloud"},
            {"distributed_cache_fetch_metrics_only_from_current_az", 1, 1, "A setting for ClickHouse Cloud"},
            {"distributed_cache_connect_max_tries", 20, 20, "A setting for ClickHouse Cloud"},
            {"distributed_cache_receive_response_wait_milliseconds", 60000, 60000, "A setting for ClickHouse Cloud"},
            {"distributed_cache_receive_timeout_milliseconds", 10000, 10000, "A setting for ClickHouse Cloud"},
            {"distributed_cache_wait_connection_from_pool_milliseconds", 100, 100, "A setting for ClickHouse Cloud"},
            {"distributed_cache_bypass_connection_pool", 0, 0, "A setting for ClickHouse Cloud"},
            {"distributed_cache_pool_behaviour_on_limit", "allocate_bypassing_pool", "allocate_bypassing_pool", "A setting for ClickHouse Cloud"},
            {"distributed_cache_read_alignment", 0, 0, "A setting for ClickHouse Cloud"},
            {"distributed_cache_max_unacked_inflight_packets", 10, 10, "A setting for ClickHouse Cloud"},
            {"distributed_cache_data_packet_ack_window", 5, 5, "A setting for ClickHouse Cloud"},
            {"input_format_parquet_enable_row_group_prefetch", false, true, "Enable row group prefetching during parquet parsing. Currently, only single-threaded parsing can prefetch."},
            {"input_format_orc_dictionary_as_low_cardinality", false, true, "Treat ORC dictionary encoded columns as LowCardinality columns while reading ORC files"},
            {"allow_experimental_refreshable_materialized_view", false, true, "Not experimental anymore"},
            {"max_parts_to_move", 0, 1000, "New setting"},
            {"hnsw_candidate_list_size_for_search", 64, 256, "New setting. Previously, the value was optionally specified in CREATE INDEX and 64 by default."},
            {"allow_reorder_prewhere_conditions", true, true, "New setting"},
            {"input_format_parquet_bloom_filter_push_down", false, false, "When reading Parquet files, skip whole row groups based on the WHERE/PREWHERE expressions and bloom filter in the Parquet metadata."},
            {"date_time_64_output_format_cut_trailing_zeros_align_to_groups_of_thousands", false, false, "Dynamically trim the trailing zeros of datetime64 values to adjust the output scale to (0, 3, 6), corresponding to 'seconds', 'milliseconds', and 'microseconds'."},
            {"parallel_replicas_index_analysis_only_on_coordinator", false, true, "Index analysis done only on replica-coordinator and skipped on other replicas. Effective only with enabled parallel_replicas_local_plan"},
            {"distributed_cache_discard_connection_if_unread_data", true, true, "New setting"},
            {"azure_check_objects_after_upload", false, false, "Check each uploaded object in azure blob storage to be sure that upload was successful"},
            {"backup_restore_keeper_max_retries", 20, 1000, "Should be big enough so the whole operation BACKUP or RESTORE operation won't fail because of a temporary [Zoo]Keeper failure in the middle of it."},
            {"backup_restore_failure_after_host_disconnected_for_seconds", 0, 3600, "New setting."},
            {"backup_restore_keeper_max_retries_while_initializing", 0, 20, "New setting."},
            {"backup_restore_keeper_max_retries_while_handling_error", 0, 20, "New setting."},
            {"backup_restore_finish_timeout_after_error_sec", 0, 180, "New setting."},
        });
        addSettingsChanges(settings_changes_history, "24.9",
        {
            {"output_format_orc_dictionary_key_size_threshold", 0.0, 0.0, "For a string column in ORC output format, if the number of distinct values is greater than this fraction of the total number of non-null rows, turn off dictionary encoding. Otherwise dictionary encoding is enabled"},
            {"input_format_json_empty_as_default", false, false, "Added new setting to allow to treat empty fields in JSON input as default values."},
            {"input_format_try_infer_variants", false, false, "Try to infer Variant type in text formats when there is more than one possible type for column/array elements"},
            {"join_output_by_rowlist_perkey_rows_threshold", 0, 5, "The lower limit of per-key average rows in the right table to determine whether to output by row list in hash join."},
            {"create_if_not_exists", false, false, "New setting."},
            {"allow_materialized_view_with_bad_select", true, true, "Support (but not enable yet) stricter validation in CREATE MATERIALIZED VIEW"},
            {"parallel_replicas_mark_segment_size", 128, 0, "Value for this setting now determined automatically"},
            {"database_replicated_allow_replicated_engine_arguments", 1, 0, "Don't allow explicit arguments by default"},
            {"database_replicated_allow_explicit_uuid", 1, 0, "Added a new setting to disallow explicitly specifying table UUID"},
            {"parallel_replicas_local_plan", false, false, "Use local plan for local replica in a query with parallel replicas"},
            {"join_to_sort_minimum_perkey_rows", 0, 40, "The lower limit of per-key average rows in the right table to determine whether to rerange the right table by key in left or inner join. This setting ensures that the optimization is not applied for sparse table keys"},
            {"join_to_sort_maximum_table_rows", 0, 10000, "The maximum number of rows in the right table to determine whether to rerange the right table by key in left or inner join"},
            {"allow_experimental_join_right_table_sorting", false, false, "If it is set to true, and the conditions of `join_to_sort_minimum_perkey_rows` and `join_to_sort_maximum_table_rows` are met, rerange the right table by key to improve the performance in left or inner hash join"},
            {"mongodb_throw_on_unsupported_query", false, true, "New setting."},
            {"min_free_disk_bytes_to_perform_insert", 0, 0, "Maintain some free disk space bytes from inserts while still allowing for temporary writing."},
            {"min_free_disk_ratio_to_perform_insert", 0.0, 0.0, "Maintain some free disk space bytes expressed as ratio to total disk space from inserts while still allowing for temporary writing."},
        });
        addSettingsChanges(settings_changes_history, "24.8",
        {
            {"rows_before_aggregation", false, false, "Provide exact value for rows_before_aggregation statistic, represents the number of rows read before aggregation"},
            {"restore_replace_external_table_functions_to_null", false, false, "New setting."},
            {"restore_replace_external_engines_to_null", false, false, "New setting."},
            {"input_format_json_max_depth", 1000000, 1000, "It was unlimited in previous versions, but that was unsafe."},
            {"merge_tree_min_bytes_per_task_for_remote_reading", 4194304, 2097152, "Value is unified with `filesystem_prefetch_min_bytes_for_single_read_task`"},
            {"use_hive_partitioning", false, false, "Allows to use hive partitioning for File, URL, S3, AzureBlobStorage and HDFS engines."},
            {"allow_experimental_kafka_offsets_storage_in_keeper", false, false, "Allow the usage of experimental Kafka storage engine that stores the committed offsets in ClickHouse Keeper"},
            {"allow_archive_path_syntax", true, true, "Added new setting to allow disabling archive path syntax."},
            {"query_cache_tag", "", "", "New setting for labeling query cache settings."},
            {"allow_experimental_time_series_table", false, false, "Added new setting to allow the TimeSeries table engine"},
            {"enable_analyzer", 1, 1, "Added an alias to a setting `allow_experimental_analyzer`."},
            {"optimize_functions_to_subcolumns", false, true, "Enabled settings by default"},
            {"allow_experimental_json_type", false, false, "Add new experimental JSON type"},
            {"use_json_alias_for_old_object_type", true, false, "Use JSON type alias to create new JSON type"},
            {"type_json_skip_duplicated_paths", false, false, "Allow to skip duplicated paths during JSON parsing"},
            {"allow_experimental_vector_similarity_index", false, false, "Added new setting to allow experimental vector similarity indexes"},
            {"input_format_try_infer_datetimes_only_datetime64", true, false, "Allow to infer DateTime instead of DateTime64 in data formats"},
        });
        addSettingsChanges(settings_changes_history, "24.7",
        {
            {"output_format_parquet_write_page_index", false, true, "Add a possibility to write page index into parquet files."},
            {"output_format_binary_encode_types_in_binary_format", false, false, "Added new setting to allow to write type names in binary format in RowBinaryWithNamesAndTypes output format"},
            {"input_format_binary_decode_types_in_binary_format", false, false, "Added new setting to allow to read type names in binary format in RowBinaryWithNamesAndTypes input format"},
            {"output_format_native_encode_types_in_binary_format", false, false, "Added new setting to allow to write type names in binary format in Native output format"},
            {"input_format_native_decode_types_in_binary_format", false, false, "Added new setting to allow to read type names in binary format in Native output format"},
            {"read_in_order_use_buffering", false, true, "Use buffering before merging while reading in order of primary key"},
            {"enable_named_columns_in_function_tuple", false, false, "Generate named tuples in function tuple() when all names are unique and can be treated as unquoted identifiers."},
            {"optimize_trivial_insert_select", true, false, "The optimization does not make sense in many cases."},
            {"dictionary_validate_primary_key_type", false, false, "Validate primary key type for dictionaries. By default id type for simple layouts will be implicitly converted to UInt64."},
            {"collect_hash_table_stats_during_joins", false, true, "New setting."},
            {"max_size_to_preallocate_for_joins", 0, 100'000'000, "New setting."},
            {"input_format_orc_reader_time_zone_name", "GMT", "GMT", "The time zone name for ORC row reader, the default ORC row reader's time zone is GMT."},
            {"database_replicated_allow_heavy_create", true, false, "Long-running DDL queries (CREATE AS SELECT and POPULATE) for Replicated database engine was forbidden"},
            {"query_plan_merge_filters", false, false, "Allow to merge filters in the query plan"},
            {"azure_sdk_max_retries", 10, 10, "Maximum number of retries in azure sdk"},
            {"azure_sdk_retry_initial_backoff_ms", 10, 10, "Minimal backoff between retries in azure sdk"},
            {"azure_sdk_retry_max_backoff_ms", 1000, 1000, "Maximal backoff between retries in azure sdk"},
            {"ignore_on_cluster_for_replicated_named_collections_queries", false, false, "Ignore ON CLUSTER clause for replicated named collections management queries."},
            {"backup_restore_s3_retry_attempts", 1000,1000, "Setting for Aws::Client::RetryStrategy, Aws::Client does retries itself, 0 means no retries. It takes place only for backup/restore."},
            {"postgresql_connection_attempt_timeout", 2, 2, "Allow to control 'connect_timeout' parameter of PostgreSQL connection."},
            {"postgresql_connection_pool_retries", 2, 2, "Allow to control the number of retries in PostgreSQL connection pool."}
        });
        addSettingsChanges(settings_changes_history, "24.6",
        {
            {"materialize_skip_indexes_on_insert", true, true, "Added new setting to allow to disable materialization of skip indexes on insert"},
            {"materialize_statistics_on_insert", true, true, "Added new setting to allow to disable materialization of statistics on insert"},
            {"input_format_parquet_use_native_reader", false, false, "When reading Parquet files, to use native reader instead of arrow reader."},
            {"hdfs_throw_on_zero_files_match", false, false, "Allow to throw an error when ListObjects request cannot match any files in HDFS engine instead of empty query result"},
            {"azure_throw_on_zero_files_match", false, false, "Allow to throw an error when ListObjects request cannot match any files in AzureBlobStorage engine instead of empty query result"},
            {"s3_validate_request_settings", true, true, "Allow to disable S3 request settings validation"},
            {"allow_experimental_full_text_index", false, false, "Enable experimental text index"},
            {"azure_skip_empty_files", false, false, "Allow to skip empty files in azure table engine"},
            {"hdfs_ignore_file_doesnt_exist", false, false, "Allow to return 0 rows when the requested files don't exist instead of throwing an exception in HDFS table engine"},
            {"azure_ignore_file_doesnt_exist", false, false, "Allow to return 0 rows when the requested files don't exist instead of throwing an exception in AzureBlobStorage table engine"},
            {"s3_ignore_file_doesnt_exist", false, false, "Allow to return 0 rows when the requested files don't exist instead of throwing an exception in S3 table engine"},
            {"s3_max_part_number", 10000, 10000, "Maximum part number number for s3 upload part"},
            {"s3_max_single_operation_copy_size", 32 * 1024 * 1024, 32 * 1024 * 1024, "Maximum size for a single copy operation in s3"},
            {"input_format_parquet_max_block_size", 8192, DEFAULT_BLOCK_SIZE, "Increase block size for parquet reader."},
            {"input_format_parquet_prefer_block_bytes", 0, DEFAULT_BLOCK_SIZE * 256, "Average block bytes output by parquet reader."},
            {"enable_blob_storage_log", true, true, "Write information about blob storage operations to system.blob_storage_log table"},
            {"allow_deprecated_snowflake_conversion_functions", true, false, "Disabled deprecated functions snowflakeToDateTime[64] and dateTime[64]ToSnowflake."},
            {"allow_statistic_optimize", false, false, "Old setting which popped up here being renamed."},
            {"allow_experimental_statistic", false, false, "Old setting which popped up here being renamed."},
            {"allow_statistics_optimize", false, false, "The setting was renamed. The previous name is `allow_statistic_optimize`."},
            {"allow_experimental_statistics", false, false, "The setting was renamed. The previous name is `allow_experimental_statistic`."},
            {"enable_vertical_final", false, true, "Enable vertical final by default again after fixing bug"},
            {"parallel_replicas_custom_key_range_lower", 0, 0, "Add settings to control the range filter when using parallel replicas with dynamic shards"},
            {"parallel_replicas_custom_key_range_upper", 0, 0, "Add settings to control the range filter when using parallel replicas with dynamic shards. A value of 0 disables the upper limit"},
            {"output_format_pretty_display_footer_column_names", 0, 1, "Add a setting to display column names in the footer if there are many rows. Threshold value is controlled by output_format_pretty_display_footer_column_names_min_rows."},
            {"output_format_pretty_display_footer_column_names_min_rows", 0, 50, "Add a setting to control the threshold value for setting output_format_pretty_display_footer_column_names_min_rows. Default 50."},
            {"output_format_csv_serialize_tuple_into_separate_columns", true, true, "A new way of how interpret tuples in CSV format was added."},
            {"input_format_csv_deserialize_separate_columns_into_tuple", true, true, "A new way of how interpret tuples in CSV format was added."},
            {"input_format_csv_try_infer_strings_from_quoted_tuples", true, true, "A new way of how interpret tuples in CSV format was added."},
        });
        addSettingsChanges(settings_changes_history, "24.5",
        {
            {"allow_deprecated_error_prone_window_functions", true, false, "Allow usage of deprecated error prone window functions (neighbor, runningAccumulate, runningDifferenceStartingWithFirstValue, runningDifference)"},
            {"allow_experimental_join_condition", false, false, "Support join with inequal conditions which involve columns from both left and right table. e.g. t1.y < t2.y."},
            {"input_format_tsv_crlf_end_of_line", false, false, "Enables reading of CRLF line endings with TSV formats"},
            {"output_format_parquet_use_custom_encoder", false, true, "Enable custom Parquet encoder."},
            {"cross_join_min_rows_to_compress", 0, 10000000, "Minimal count of rows to compress block in CROSS JOIN. Zero value means - disable this threshold. This block is compressed when any of the two thresholds (by rows or by bytes) are reached."},
            {"cross_join_min_bytes_to_compress", 0, 1_GiB, "Minimal size of block to compress in CROSS JOIN. Zero value means - disable this threshold. This block is compressed when any of the two thresholds (by rows or by bytes) are reached."},
            {"http_max_chunk_size", 0, 0, "Internal limitation"},
            {"prefer_external_sort_block_bytes", 0, DEFAULT_BLOCK_SIZE * 256, "Prefer maximum block bytes for external sort, reduce the memory usage during merging."},
            {"input_format_force_null_for_omitted_fields", false, false, "Disable type-defaults for omitted fields when needed"},
            {"cast_string_to_dynamic_use_inference", false, false, "Add setting to allow converting String to Dynamic through parsing"},
            {"allow_experimental_dynamic_type", false, false, "Add new experimental Dynamic type"},
            {"azure_max_blocks_in_multipart_upload", 50000, 50000, "Maximum number of blocks in multipart upload for Azure."},
            {"allow_archive_path_syntax", false, true, "Added new setting to allow disabling archive path syntax."},
        });
        addSettingsChanges(settings_changes_history, "24.4",
        {
            {"input_format_json_throw_on_bad_escape_sequence", true, true, "Allow to save JSON strings with bad escape sequences"},
            {"max_parsing_threads", 0, 0, "Add a separate setting to control number of threads in parallel parsing from files"},
            {"ignore_drop_queries_probability", 0, 0, "Allow to ignore drop queries in server with specified probability for testing purposes"},
            {"lightweight_deletes_sync", 2, 2, "The same as 'mutation_sync', but controls only execution of lightweight deletes"},
            {"query_cache_system_table_handling", "save", "throw", "The query cache no longer caches results of queries against system tables"},
            {"input_format_json_ignore_unnecessary_fields", false, true, "Ignore unnecessary fields and not parse them. Enabling this may not throw exceptions on json strings of invalid format or with duplicated fields"},
            {"input_format_hive_text_allow_variable_number_of_columns", false, true, "Ignore extra columns in Hive Text input (if file has more columns than expected) and treat missing fields in Hive Text input as default values."},
            {"allow_experimental_database_replicated", false, true, "Database engine Replicated is now in Beta stage"},
            {"temporary_data_in_cache_reserve_space_wait_lock_timeout_milliseconds", (10 * 60 * 1000), (10 * 60 * 1000), "Wait time to lock cache for space reservation in temporary data in filesystem cache"},
            {"optimize_rewrite_sum_if_to_count_if", false, true, "Only available for the analyzer, where it works correctly"},
            {"azure_allow_parallel_part_upload", "true", "true", "Use multiple threads for azure multipart upload."},
            {"max_recursive_cte_evaluation_depth", DBMS_RECURSIVE_CTE_MAX_EVALUATION_DEPTH, DBMS_RECURSIVE_CTE_MAX_EVALUATION_DEPTH, "Maximum limit on recursive CTE evaluation depth"},
            {"query_plan_convert_outer_join_to_inner_join", false, true, "Allow to convert OUTER JOIN to INNER JOIN if filter after JOIN always filters default values"},
        });
        addSettingsChanges(settings_changes_history, "24.3",
        {
            {"s3_connect_timeout_ms", 1000, 1000, "Introduce new dedicated setting for s3 connection timeout"},
            {"allow_experimental_shared_merge_tree", false, true, "The setting is obsolete"},
            {"use_page_cache_for_disks_without_file_cache", false, false, "Added userspace page cache"},
            {"read_from_page_cache_if_exists_otherwise_bypass_cache", false, false, "Added userspace page cache"},
            {"page_cache_inject_eviction", false, false, "Added userspace page cache"},
            {"default_table_engine", "None", "MergeTree", "Set default table engine to MergeTree for better usability"},
            {"input_format_json_use_string_type_for_ambiguous_paths_in_named_tuples_inference_from_objects", false, false, "Allow to use String type for ambiguous paths during named tuple inference from JSON objects"},
            {"traverse_shadow_remote_data_paths", false, false, "Traverse shadow directory when query system.remote_data_paths."},
            {"throw_if_deduplication_in_dependent_materialized_views_enabled_with_async_insert", false, true, "Deduplication in dependent materialized view cannot work together with async inserts."},
            {"parallel_replicas_allow_in_with_subquery", false, true, "If true, subquery for IN will be executed on every follower replica"},
            {"log_processors_profiles", false, true, "Enable by default"},
            {"function_locate_has_mysql_compatible_argument_order", false, true, "Increase compatibility with MySQL's locate function."},
            {"allow_suspicious_primary_key", true, false, "Forbid suspicious PRIMARY KEY/ORDER BY for MergeTree (i.e. SimpleAggregateFunction)"},
            {"filesystem_cache_reserve_space_wait_lock_timeout_milliseconds", 1000, 1000, "Wait time to lock cache for space reservation in filesystem cache"},
            {"max_parser_backtracks", 0, 1000000, "Limiting the complexity of parsing"},
            {"analyzer_compatibility_join_using_top_level_identifier", false, false, "Force to resolve identifier in JOIN USING from projection"},
            {"distributed_insert_skip_read_only_replicas", false, false, "If true, INSERT into Distributed will skip read-only replicas"},
            {"keeper_max_retries", 10, 10, "Max retries for general keeper operations"},
            {"keeper_retry_initial_backoff_ms", 100, 100, "Initial backoff timeout for general keeper operations"},
            {"keeper_retry_max_backoff_ms", 5000, 5000, "Max backoff timeout for general keeper operations"},
            {"s3queue_allow_experimental_sharded_mode", false, false, "Enable experimental sharded mode of S3Queue table engine. It is experimental because it will be rewritten"},
            {"allow_experimental_analyzer", false, true, "Enable analyzer and planner by default."},
            {"merge_tree_read_split_ranges_into_intersecting_and_non_intersecting_injection_probability", 0.0, 0.0, "For testing of `PartsSplitter` - split read ranges into intersecting and non intersecting every time you read from MergeTree with the specified probability."},
            {"allow_get_client_http_header", false, false, "Introduced a new function."},
            {"output_format_pretty_row_numbers", false, true, "It is better for usability."},
            {"output_format_pretty_max_value_width_apply_for_single_value", true, false, "Single values in Pretty formats won't be cut."},
            {"output_format_parquet_string_as_string", false, true, "ClickHouse allows arbitrary binary data in the String data type, which is typically UTF-8. Parquet/ORC/Arrow Strings only support UTF-8. That's why you can choose which Arrow's data type to use for the ClickHouse String data type - String or Binary. While Binary would be more correct and compatible, using String by default will correspond to user expectations in most cases."},
            {"output_format_orc_string_as_string", false, true, "ClickHouse allows arbitrary binary data in the String data type, which is typically UTF-8. Parquet/ORC/Arrow Strings only support UTF-8. That's why you can choose which Arrow's data type to use for the ClickHouse String data type - String or Binary. While Binary would be more correct and compatible, using String by default will correspond to user expectations in most cases."},
            {"output_format_arrow_string_as_string", false, true, "ClickHouse allows arbitrary binary data in the String data type, which is typically UTF-8. Parquet/ORC/Arrow Strings only support UTF-8. That's why you can choose which Arrow's data type to use for the ClickHouse String data type - String or Binary. While Binary would be more correct and compatible, using String by default will correspond to user expectations in most cases."},
            {"output_format_parquet_compression_method", "lz4", "zstd", "Parquet/ORC/Arrow support many compression methods, including lz4 and zstd. ClickHouse supports each and every compression method. Some inferior tools, such as 'duckdb', lack support for the faster `lz4` compression method, that's why we set zstd by default."},
            {"output_format_orc_compression_method", "lz4", "zstd", "Parquet/ORC/Arrow support many compression methods, including lz4 and zstd. ClickHouse supports each and every compression method. Some inferior tools, such as 'duckdb', lack support for the faster `lz4` compression method, that's why we set zstd by default."},
            {"output_format_pretty_highlight_digit_groups", false, true, "If enabled and if output is a terminal, highlight every digit corresponding to the number of thousands, millions, etc. with underline."},
            {"geo_distance_returns_float64_on_float64_arguments", false, true, "Increase the default precision."},
            {"azure_max_inflight_parts_for_one_file", 20, 20, "The maximum number of a concurrent loaded parts in multipart upload request. 0 means unlimited."},
            {"azure_strict_upload_part_size", 0, 0, "The exact size of part to upload during multipart upload to Azure blob storage."},
            {"azure_min_upload_part_size", 16*1024*1024, 16*1024*1024, "The minimum size of part to upload during multipart upload to Azure blob storage."},
            {"azure_max_upload_part_size", 5ull*1024*1024*1024, 5ull*1024*1024*1024, "The maximum size of part to upload during multipart upload to Azure blob storage."},
            {"azure_upload_part_size_multiply_factor", 2, 2, "Multiply azure_min_upload_part_size by this factor each time azure_multiply_parts_count_threshold parts were uploaded from a single write to Azure blob storage."},
            {"azure_upload_part_size_multiply_parts_count_threshold", 500, 500, "Each time this number of parts was uploaded to Azure blob storage, azure_min_upload_part_size is multiplied by azure_upload_part_size_multiply_factor."},
            {"output_format_csv_serialize_tuple_into_separate_columns", true, true, "A new way of how interpret tuples in CSV format was added."},
            {"input_format_csv_deserialize_separate_columns_into_tuple", true, true, "A new way of how interpret tuples in CSV format was added."},
            {"input_format_csv_try_infer_strings_from_quoted_tuples", true, true, "A new way of how interpret tuples in CSV format was added."},
        });
        addSettingsChanges(settings_changes_history, "24.2",
        {
            {"allow_suspicious_variant_types", true, false, "Don't allow creating Variant type with suspicious variants by default"},
            {"validate_experimental_and_suspicious_types_inside_nested_types", false, true, "Validate usage of experimental and suspicious types inside nested types"},
            {"output_format_values_escape_quote_with_quote", false, false, "If true escape ' with '', otherwise quoted with \\'"},
            {"output_format_pretty_single_large_number_tip_threshold", 0, 1'000'000, "Print a readable number tip on the right side of the table if the block consists of a single number which exceeds this value (except 0)"},
            {"input_format_try_infer_exponent_floats", true, false, "Don't infer floats in exponential notation by default"},
            {"query_plan_optimize_prewhere", true, true, "Allow to push down filter to PREWHERE expression for supported storages"},
            {"async_insert_max_data_size", 1000000, 10485760, "The previous value appeared to be too small."},
            {"async_insert_poll_timeout_ms", 10, 10, "Timeout in milliseconds for polling data from asynchronous insert queue"},
            {"async_insert_use_adaptive_busy_timeout", false, true, "Use adaptive asynchronous insert timeout"},
            {"async_insert_busy_timeout_min_ms", 50, 50, "The minimum value of the asynchronous insert timeout in milliseconds; it also serves as the initial value, which may be increased later by the adaptive algorithm"},
            {"async_insert_busy_timeout_max_ms", 200, 200, "The minimum value of the asynchronous insert timeout in milliseconds; async_insert_busy_timeout_ms is aliased to async_insert_busy_timeout_max_ms"},
            {"async_insert_busy_timeout_increase_rate", 0.2, 0.2, "The exponential growth rate at which the adaptive asynchronous insert timeout increases"},
            {"async_insert_busy_timeout_decrease_rate", 0.2, 0.2, "The exponential growth rate at which the adaptive asynchronous insert timeout decreases"},
            {"format_template_row_format", "", "", "Template row format string can be set directly in query"},
            {"format_template_resultset_format", "", "", "Template result set format string can be set in query"},
            {"split_parts_ranges_into_intersecting_and_non_intersecting_final", true, true, "Allow to split parts ranges into intersecting and non intersecting during FINAL optimization"},
            {"split_intersecting_parts_ranges_into_layers_final", true, true, "Allow to split intersecting parts ranges into layers during FINAL optimization"},
            {"azure_max_single_part_copy_size", 256*1024*1024, 256*1024*1024, "The maximum size of object to copy using single part copy to Azure blob storage."},
            {"min_external_table_block_size_rows", DEFAULT_INSERT_BLOCK_SIZE, DEFAULT_INSERT_BLOCK_SIZE, "Squash blocks passed to external table to specified size in rows, if blocks are not big enough"},
            {"min_external_table_block_size_bytes", DEFAULT_INSERT_BLOCK_SIZE * 256, DEFAULT_INSERT_BLOCK_SIZE * 256, "Squash blocks passed to external table to specified size in bytes, if blocks are not big enough."},
            {"parallel_replicas_prefer_local_join", true, true, "If true, and JOIN can be executed with parallel replicas algorithm, and all storages of right JOIN part are *MergeTree, local JOIN will be used instead of GLOBAL JOIN."},
            {"optimize_time_filter_with_preimage", true, true, "Optimize Date and DateTime predicates by converting functions into equivalent comparisons without conversions (e.g. toYear(col) = 2023 -> col >= '2023-01-01' AND col <= '2023-12-31')"},
            {"extract_key_value_pairs_max_pairs_per_row", 0, 0, "Max number of pairs that can be produced by the `extractKeyValuePairs` function. Used as a safeguard against consuming too much memory."},
            {"default_view_definer", "CURRENT_USER", "CURRENT_USER", "Allows to set default `DEFINER` option while creating a view"},
            {"default_materialized_view_sql_security", "DEFINER", "DEFINER", "Allows to set a default value for SQL SECURITY option when creating a materialized view"},
            {"default_normal_view_sql_security", "INVOKER", "INVOKER", "Allows to set default `SQL SECURITY` option while creating a normal view"},
            {"mysql_map_string_to_text_in_show_columns", false, true, "Reduce the configuration effort to connect ClickHouse with BI tools."},
            {"mysql_map_fixed_string_to_text_in_show_columns", false, true, "Reduce the configuration effort to connect ClickHouse with BI tools."},
        });
        addSettingsChanges(settings_changes_history, "24.1",
        {
            {"print_pretty_type_names", false, true, "Better user experience."},
            {"input_format_json_read_bools_as_strings", false, true, "Allow to read bools as strings in JSON formats by default"},
            {"output_format_arrow_use_signed_indexes_for_dictionary", false, true, "Use signed indexes type for Arrow dictionaries by default as it's recommended"},
            {"allow_experimental_variant_type", false, false, "Add new experimental Variant type"},
            {"use_variant_as_common_type", false, false, "Allow to use Variant in if/multiIf if there is no common type"},
            {"output_format_arrow_use_64_bit_indexes_for_dictionary", false, false, "Allow to use 64 bit indexes type in Arrow dictionaries"},
            {"parallel_replicas_mark_segment_size", 128, 128, "Add new setting to control segment size in new parallel replicas coordinator implementation"},
            {"ignore_materialized_views_with_dropped_target_table", false, false, "Add new setting to allow to ignore materialized views with dropped target table"},
            {"output_format_compression_level", 3, 3, "Allow to change compression level in the query output"},
            {"output_format_compression_zstd_window_log", 0, 0, "Allow to change zstd window log in the query output when zstd compression is used"},
            {"enable_zstd_qat_codec", false, false, "Add new ZSTD_QAT codec"},
            {"enable_vertical_final", false, true, "Use vertical final by default"},
            {"output_format_arrow_use_64_bit_indexes_for_dictionary", false, false, "Allow to use 64 bit indexes type in Arrow dictionaries"},
            {"max_rows_in_set_to_optimize_join", 100000, 0, "Disable join optimization as it prevents from read in order optimization"},
            {"output_format_pretty_color", true, "auto", "Setting is changed to allow also for auto value, disabling ANSI escapes if output is not a tty"},
            {"function_visible_width_behavior", 0, 1, "We changed the default behavior of `visibleWidth` to be more precise"},
            {"max_estimated_execution_time", 0, 0, "Separate max_execution_time and max_estimated_execution_time"},
            {"iceberg_engine_ignore_schema_evolution", false, false, "Allow to ignore schema evolution in Iceberg table engine"},
            {"optimize_injective_functions_in_group_by", false, true, "Replace injective functions by it's arguments in GROUP BY section in analyzer"},
            {"update_insert_deduplication_token_in_dependent_materialized_views", false, false, "Allow to update insert deduplication token with table identifier during insert in dependent materialized views"},
            {"azure_max_unexpected_write_error_retries", 4, 4, "The maximum number of retries in case of unexpected errors during Azure blob storage write"},
            {"split_parts_ranges_into_intersecting_and_non_intersecting_final", false, true, "Allow to split parts ranges into intersecting and non intersecting during FINAL optimization"},
            {"split_intersecting_parts_ranges_into_layers_final", true, true, "Allow to split intersecting parts ranges into layers during FINAL optimization"}
        });
        addSettingsChanges(settings_changes_history, "23.12",
        {
            {"allow_suspicious_ttl_expressions", true, false, "It is a new setting, and in previous versions the behavior was equivalent to allowing."},
            {"input_format_parquet_allow_missing_columns", false, true, "Allow missing columns in Parquet files by default"},
            {"input_format_orc_allow_missing_columns", false, true, "Allow missing columns in ORC files by default"},
            {"input_format_arrow_allow_missing_columns", false, true, "Allow missing columns in Arrow files by default"}
        });
        addSettingsChanges(settings_changes_history, "23.11",
        {
            {"parsedatetime_parse_without_leading_zeros", false, true, "Improved compatibility with MySQL DATE_FORMAT/STR_TO_DATE"}
        });
        addSettingsChanges(settings_changes_history, "23.9",
        {
            {"optimize_group_by_constant_keys", false, true, "Optimize group by constant keys by default"},
            {"input_format_json_try_infer_named_tuples_from_objects", false, true, "Try to infer named Tuples from JSON objects by default"},
            {"input_format_json_read_numbers_as_strings", false, true, "Allow to read numbers as strings in JSON formats by default"},
            {"input_format_json_read_arrays_as_strings", false, true, "Allow to read arrays as strings in JSON formats by default"},
            {"input_format_json_infer_incomplete_types_as_strings", false, true, "Allow to infer incomplete types as Strings in JSON formats by default"},
            {"input_format_json_try_infer_numbers_from_strings", true, false, "Don't infer numbers from strings in JSON formats by default to prevent possible parsing errors"},
            {"http_write_exception_in_output_format", false, true, "Output valid JSON/XML on exception in HTTP streaming."}
        });
        addSettingsChanges(settings_changes_history, "23.8",
        {
            {"rewrite_count_distinct_if_with_count_distinct_implementation", false, true, "Rewrite countDistinctIf with count_distinct_implementation configuration"}
        });
        addSettingsChanges(settings_changes_history, "23.7",
        {
            {"function_sleep_max_microseconds_per_block", 0, 3000000, "In previous versions, the maximum sleep time of 3 seconds was applied only for `sleep`, but not for `sleepEachRow` function. In the new version, we introduce this setting. If you set compatibility with the previous versions, we will disable the limit altogether."}
        });
        addSettingsChanges(settings_changes_history, "23.6",
        {
            {"http_send_timeout", 180, 30, "3 minutes seems crazy long. Note that this is timeout for a single network write call, not for the whole upload operation."},
            {"http_receive_timeout", 180, 30, "See http_send_timeout."}
        });
        addSettingsChanges(settings_changes_history, "23.5",
        {
            {"input_format_parquet_preserve_order", true, false, "Allow Parquet reader to reorder rows for better parallelism."},
            {"parallelize_output_from_storages", false, true, "Allow parallelism when executing queries that read from file/url/s3/etc. This may reorder rows."},
            {"use_with_fill_by_sorting_prefix", false, true, "Columns preceding WITH FILL columns in ORDER BY clause form sorting prefix. Rows with different values in sorting prefix are filled independently"},
            {"output_format_parquet_compliant_nested_types", false, true, "Change an internal field name in output Parquet file schema."}
        });
        addSettingsChanges(settings_changes_history, "23.4",
        {
            {"allow_suspicious_indices", true, false, "If true, index can defined with identical expressions"},
            {"allow_nonconst_timezone_arguments", true, false, "Allow non-const timezone arguments in certain time-related functions like toTimeZone(), fromUnixTimestamp*(), snowflakeToDateTime*()."},
            {"connect_timeout_with_failover_ms", 50, 1000, "Increase default connect timeout because of async connect"},
            {"connect_timeout_with_failover_secure_ms", 100, 1000, "Increase default secure connect timeout because of async connect"},
            {"hedged_connection_timeout_ms", 100, 50, "Start new connection in hedged requests after 50 ms instead of 100 to correspond with previous connect timeout"},
            {"formatdatetime_f_prints_single_zero", true, false, "Improved compatibility with MySQL DATE_FORMAT()/STR_TO_DATE()"},
            {"formatdatetime_parsedatetime_m_is_month_name", false, true, "Improved compatibility with MySQL DATE_FORMAT/STR_TO_DATE"}
        });
        addSettingsChanges(settings_changes_history, "23.3",
        {
            {"output_format_parquet_version", "1.0", "2.latest", "Use latest Parquet format version for output format"},
            {"input_format_json_ignore_unknown_keys_in_named_tuple", false, true, "Improve parsing JSON objects as named tuples"},
            {"input_format_native_allow_types_conversion", false, true, "Allow types conversion in Native input forma"},
            {"output_format_arrow_compression_method", "none", "lz4_frame", "Use lz4 compression in Arrow output format by default"},
            {"output_format_parquet_compression_method", "snappy", "lz4", "Use lz4 compression in Parquet output format by default"},
            {"output_format_orc_compression_method", "none", "lz4_frame", "Use lz4 compression in ORC output format by default"},
            {"async_query_sending_for_remote", false, true, "Create connections and send query async across shards"}
        });
        addSettingsChanges(settings_changes_history, "23.2",
        {
            {"output_format_parquet_fixed_string_as_fixed_byte_array", false, true, "Use Parquet FIXED_LENGTH_BYTE_ARRAY type for FixedString by default"},
            {"output_format_arrow_fixed_string_as_fixed_byte_array", false, true, "Use Arrow FIXED_SIZE_BINARY type for FixedString by default"},
            {"query_plan_remove_redundant_distinct", false, true, "Remove redundant Distinct step in query plan"},
            {"optimize_duplicate_order_by_and_distinct", true, false, "Remove duplicate ORDER BY and DISTINCT if it's possible"},
            {"insert_keeper_max_retries", 0, 20, "Enable reconnections to Keeper on INSERT, improve reliability"}
        });
        addSettingsChanges(settings_changes_history, "23.1",
        {
            {"input_format_json_read_objects_as_strings", 0, 1, "Enable reading nested json objects as strings while object type is experimental"},
            {"input_format_json_defaults_for_missing_elements_in_named_tuple", false, true, "Allow missing elements in JSON objects while reading named tuples by default"},
            {"input_format_csv_detect_header", false, true, "Detect header in CSV format by default"},
            {"input_format_tsv_detect_header", false, true, "Detect header in TSV format by default"},
            {"input_format_custom_detect_header", false, true, "Detect header in CustomSeparated format by default"},
            {"query_plan_remove_redundant_sorting", false, true, "Remove redundant sorting in query plan. For example, sorting steps related to ORDER BY clauses in subqueries"}
        });
        addSettingsChanges(settings_changes_history, "22.12",
        {
            {"max_size_to_preallocate_for_aggregation", 10'000'000, 100'000'000, "This optimizes performance"},
            {"query_plan_aggregation_in_order", 0, 1, "Enable some refactoring around query plan"},
            {"format_binary_max_string_size", 0, 1_GiB, "Prevent allocating large amount of memory"}
        });
        addSettingsChanges(settings_changes_history, "22.11",
        {
            {"use_structure_from_insertion_table_in_table_functions", 0, 2, "Improve using structure from insertion table in table functions"}
        });
        addSettingsChanges(settings_changes_history, "22.9",
        {
            {"force_grouping_standard_compatibility", false, true, "Make GROUPING function output the same as in SQL standard and other DBMS"}
        });
        addSettingsChanges(settings_changes_history, "22.7",
        {
            {"cross_to_inner_join_rewrite", 1, 2, "Force rewrite comma join to inner"},
            {"enable_positional_arguments", false, true, "Enable positional arguments feature by default"},
            {"format_csv_allow_single_quotes", true, false, "Most tools don't treat single quote in CSV specially, don't do it by default too"}
        });
        addSettingsChanges(settings_changes_history, "22.6",
        {
            {"output_format_json_named_tuples_as_objects", false, true, "Allow to serialize named tuples as JSON objects in JSON formats by default"},
            {"input_format_skip_unknown_fields", false, true, "Optimize reading subset of columns for some input formats"}
        });
        addSettingsChanges(settings_changes_history, "22.5",
        {
            {"memory_overcommit_ratio_denominator", 0, 1073741824, "Enable memory overcommit feature by default"},
            {"memory_overcommit_ratio_denominator_for_user", 0, 1073741824, "Enable memory overcommit feature by default"}
        });
        addSettingsChanges(settings_changes_history, "22.4",
        {
            {"allow_settings_after_format_in_insert", true, false, "Do not allow SETTINGS after FORMAT for INSERT queries because ClickHouse interpret SETTINGS as some values, which is misleading"}
        });
        addSettingsChanges(settings_changes_history, "22.3",
        {
            {"cast_ipv4_ipv6_default_on_conversion_error", true, false, "Make functions cast(value, 'IPv4') and cast(value, 'IPv6') behave same as toIPv4 and toIPv6 functions"}
        });
        addSettingsChanges(settings_changes_history, "21.12",
        {
            {"stream_like_engine_allow_direct_select", true, false, "Do not allow direct select for Kafka/RabbitMQ/FileLog by default"}
        });
        addSettingsChanges(settings_changes_history, "21.9",
        {
            {"output_format_decimal_trailing_zeros", true, false, "Do not output trailing zeros in text representation of Decimal types by default for better looking output"},
            {"use_hedged_requests", false, true, "Enable Hedged Requests feature by default"}
        });
        addSettingsChanges(settings_changes_history, "21.7",
        {
            {"legacy_column_name_of_tuple_literal", true, false, "Add this setting only for compatibility reasons. It makes sense to set to 'true', while doing rolling update of cluster from version lower than 21.7 to higher"}
        });
        addSettingsChanges(settings_changes_history, "21.5",
        {
            {"async_socket_for_remote", false, true, "Fix all problems and turn on asynchronous reads from socket for remote queries by default again"}
        });
        addSettingsChanges(settings_changes_history, "21.3",
        {
            {"async_socket_for_remote", true, false, "Turn off asynchronous reads from socket for remote queries because of some problems"},
            {"optimize_normalize_count_variants", false, true, "Rewrite aggregate functions that semantically equals to count() as count() by default"},
            {"normalize_function_names", false, true, "Normalize function names to their canonical names, this was needed for projection query routing"}
        });
        addSettingsChanges(settings_changes_history, "21.2",
        {
            {"enable_global_with_statement", false, true, "Propagate WITH statements to UNION queries and all subqueries by default"}
        });
        addSettingsChanges(settings_changes_history, "21.1",
        {
            {"insert_quorum_parallel", false, true, "Use parallel quorum inserts by default. It is significantly more convenient to use than sequential quorum inserts"},
            {"input_format_null_as_default", false, true, "Allow to insert NULL as default for input formats by default"},
            {"optimize_on_insert", false, true, "Enable data optimization on INSERT by default for better user experience"},
            {"use_compact_format_in_distributed_parts_names", false, true, "Use compact format for async INSERT into Distributed tables by default"}
        });
        addSettingsChanges(settings_changes_history, "20.10",
        {
            {"format_regexp_escaping_rule", "Escaped", "Raw", "Use Raw as default escaping rule for Regexp format to male the behaviour more like to what users expect"}
        });
        addSettingsChanges(settings_changes_history, "20.7",
        {
            {"show_table_uuid_in_table_create_query_if_not_nil", true, false, "Stop showing  UID of the table in its CREATE query for Engine=Atomic"}
        });
        addSettingsChanges(settings_changes_history, "20.5",
        {
            {"input_format_with_names_use_header", false, true, "Enable using header with names for formats with WithNames/WithNamesAndTypes suffixes"},
            {"allow_suspicious_codecs", true, false, "Don't allow to specify meaningless compression codecs"}
        });
        addSettingsChanges(settings_changes_history, "20.4",
        {
            {"validate_polygons", false, true, "Throw exception if polygon is invalid in function pointInPolygon by default instead of returning possibly wrong results"}
        });
        addSettingsChanges(settings_changes_history, "19.18",
        {
            {"enable_scalar_subquery_optimization", false, true, "Prevent scalar subqueries from (de)serializing large scalar values and possibly avoid running the same subquery more than once"}
        });
        addSettingsChanges(settings_changes_history, "19.14",
        {
            {"any_join_distinct_right_table_keys", true, false, "Disable ANY RIGHT and ANY FULL JOINs by default to avoid inconsistency"}
        });
        addSettingsChanges(settings_changes_history, "19.12",
        {
            {"input_format_defaults_for_omitted_fields", false, true, "Enable calculation of complex default expressions for omitted fields for some input formats, because it should be the expected behaviour"}
        });
        addSettingsChanges(settings_changes_history, "19.5",
        {
            {"max_partitions_per_insert_block", 0, 100, "Add a limit for the number of partitions in one block"}
        });
        addSettingsChanges(settings_changes_history, "18.12.17",
        {
            {"enable_optimize_predicate_expression", 0, 1, "Optimize predicates to subqueries by default"}
        });
    });
    return settings_changes_history;
}

const VersionToSettingsChangesMap & getMergeTreeSettingsChangesHistory()
{
    static VersionToSettingsChangesMap merge_tree_settings_changes_history;
    static std::once_flag initialized_flag;
    std::call_once(initialized_flag, [&]
    {
        addSettingsChanges(merge_tree_settings_changes_history, "25.11",
        {
            {"refresh_statistics_interval", 0, 0, "New setting"},
            {"shared_merge_tree_create_per_replica_metadata_nodes", true, false, "Reduce the amount of metadata in Keeper."},
        });
        addSettingsChanges(merge_tree_settings_changes_history, "25.10",
        {
            {"auto_statistics_types", "", "", "New setting"},
            {"exclude_materialize_skip_indexes_on_merge", "", "", "New setting."},
            {"serialization_info_version", "basic", "basic", "New setting"},
            {"string_serialization_version", "single_stream", "single_stream", "New setting"},
            {"replicated_deduplication_window_seconds", 7 * 24 * 60 * 60, 60*60, "decrease default value"},
            {"shared_merge_tree_activate_coordinated_merges_tasks", false, false, "New settings"},
            {"shared_merge_tree_merge_coordinator_factor", 1.1f, 1.1f, "Lower coordinator sleep time after load"},
            {"min_level_for_wide_part", 0, 0, "New setting"},
            {"min_level_for_full_part_storage", 0, 0, "New setting"},
        });
        addSettingsChanges(merge_tree_settings_changes_history, "25.9",
        {
            {"vertical_merge_optimize_lightweight_delete", false, true, "New setting"},
            {"replicated_deduplication_window", 1000, 10000, "increase default value"},
            {"shared_merge_tree_enable_automatic_empty_partitions_cleanup", false, false, "New setting"},
            {"shared_merge_tree_empty_partition_lifetime", 86400, 86400, "New setting"},
            {"shared_merge_tree_outdated_parts_group_size", 2, 2, "New setting"},
            {"shared_merge_tree_use_outdated_parts_compact_format", false, true, "Enable outdated parts v3 by default"},
            {"shared_merge_tree_activate_coordinated_merges_tasks", false, false, "New settings"},
        });
        addSettingsChanges(merge_tree_settings_changes_history, "25.8",
        {
            {"object_serialization_version", "v2", "v2", "Add a setting to control JSON serialization versions"},
            {"object_shared_data_serialization_version", "map", "map", "Add a setting to control JSON serialization versions"},
            {"object_shared_data_serialization_version_for_zero_level_parts", "map", "map", "Add a setting to control JSON serialization versions  for zero level parts"},
            {"object_shared_data_buckets_for_compact_part", 8, 8, "Add a setting to control number of buckets for shared data in JSON serialization in compact parts"},
            {"object_shared_data_buckets_for_wide_part", 32, 32, "Add a setting to control number of buckets for shared data in JSON serialization in wide parts"},
            {"dynamic_serialization_version", "v2", "v2", "Add a setting to control Dynamic serialization versions"},
            {"search_orphaned_parts_disks", "any", "any", "New setting"},
            {"shared_merge_tree_virtual_parts_discovery_batch", 1, 1, "New setting"},
            {"max_digestion_size_per_segment", 256_MiB, 256_MiB, "Obsolete setting"},
            {"shared_merge_tree_update_replica_flags_delay_ms", 30000, 30000, "New setting"},
            {"write_marks_for_substreams_in_compact_parts", false, true, "Enable writing marks for substreams in compact parts by default"},
            {"allow_part_offset_column_in_projections", false, true, "Now projections can use _part_offset column."},
            {"max_uncompressed_bytes_in_patches", 0, 30ULL * 1024 * 1024 * 1024, "New setting"},
            {"shared_merge_tree_activate_coordinated_merges_tasks", false, false, "New settings"},
        });
        addSettingsChanges(merge_tree_settings_changes_history, "25.7",
        {
            /// RELEASE CLOSED
            {"shared_merge_tree_activate_coordinated_merges_tasks", false, false, "New settings"},
            /// RELEASE CLOSED
        });
        addSettingsChanges(merge_tree_settings_changes_history, "25.6",
        {
            /// RELEASE CLOSED
            {"cache_populated_by_fetch_filename_regexp", "", "", "New setting"},
            {"allow_coalescing_columns_in_partition_or_order_key", false, false, "New setting to allow coalescing of partition or sorting key columns."},
            {"shared_merge_tree_activate_coordinated_merges_tasks", false, false, "New settings"},
            /// RELEASE CLOSED
        });
        addSettingsChanges(merge_tree_settings_changes_history, "25.5",
        {
            /// Release closed. Please use 25.6
            {"shared_merge_tree_enable_coordinated_merges", false, false, "New setting"},
            {"shared_merge_tree_merge_coordinator_merges_prepare_count", 100, 100, "New setting"},
            {"shared_merge_tree_merge_coordinator_fetch_fresh_metadata_period_ms", 10000, 10000, "New setting"},
            {"shared_merge_tree_merge_coordinator_max_merge_request_size", 20, 20, "New setting"},
            {"shared_merge_tree_merge_coordinator_election_check_period_ms", 30000, 30000, "New setting"},
            {"shared_merge_tree_merge_coordinator_min_period_ms", 1, 1, "New setting"},
            {"shared_merge_tree_merge_coordinator_max_period_ms", 10000, 10000, "New setting"},
            {"shared_merge_tree_merge_coordinator_factor", 1.1f, 1.1f, "New setting"},
            {"shared_merge_tree_merge_worker_fast_timeout_ms", 100, 100, "New setting"},
            {"shared_merge_tree_merge_worker_regular_timeout_ms", 10000, 10000, "New setting"},
            {"apply_patches_on_merge", true, true, "New setting"},
            {"remove_unused_patch_parts", true, true, "New setting"},
            {"write_marks_for_substreams_in_compact_parts", false, false, "New setting"},
            /// Release closed. Please use 25.6
            {"allow_part_offset_column_in_projections", false, false, "New setting, it protects from creating projections with parent part offset column until it is stabilized."},
        });
        addSettingsChanges(merge_tree_settings_changes_history, "25.4",
        {
            /// Release closed. Please use 25.5
            {"max_postpone_time_for_failed_replicated_fetches_ms", 0, 1ULL * 60 * 1000, "Added new setting to enable postponing fetch tasks in the replication queue."},
            {"max_postpone_time_for_failed_replicated_merges_ms", 0, 1ULL * 60 * 1000, "Added new setting to enable postponing merge tasks in the replication queue."},
            {"max_postpone_time_for_failed_replicated_tasks_ms", 0, 5ULL * 60 * 1000, "Added new setting to enable postponing tasks in the replication queue."},
            {"default_compression_codec", "", "", "New setting"},
            {"refresh_parts_interval", 0, 0, "A new setting"},
            {"max_merge_delayed_streams_for_parallel_write", 40, 40, "New setting"},
            {"allow_summing_columns_in_partition_or_order_key", true, false, "New setting to allow summing of partition or sorting key columns"},
            /// Release closed. Please use 25.5
        });
        addSettingsChanges(merge_tree_settings_changes_history, "25.3",
        {
            /// Release closed. Please use 25.4
            {"shared_merge_tree_enable_keeper_parts_extra_data", false, false, "New setting"},
            {"zero_copy_merge_mutation_min_parts_size_sleep_no_scale_before_lock", 0, 0, "New setting"},
            {"enable_replacing_merge_with_cleanup_for_min_age_to_force_merge", false, false, "New setting to allow automatic cleanup merges for ReplacingMergeTree"},
            /// Release closed. Please use 25.4
        });
        addSettingsChanges(merge_tree_settings_changes_history, "25.2",
        {
            /// Release closed. Please use 25.3
            {"shared_merge_tree_initial_parts_update_backoff_ms", 50, 50, "New setting"},
            {"shared_merge_tree_max_parts_update_backoff_ms", 5000, 5000, "New setting"},
            {"shared_merge_tree_interserver_http_connection_timeout_ms", 100, 100, "New setting"},
            {"columns_and_secondary_indices_sizes_lazy_calculation", true, true, "New setting to calculate columns and indices sizes lazily"},
            {"table_disk", false, false, "New setting"},
            {"allow_reduce_blocking_parts_task", false, true, "Now SMT will remove stale blocking parts from ZooKeeper by default"},
            {"shared_merge_tree_max_suspicious_broken_parts", 0, 0, "Max broken parts for SMT, if more - deny automatic detach"},
            {"shared_merge_tree_max_suspicious_broken_parts_bytes", 0, 0, "Max size of all broken parts for SMT, if more - deny automatic detach"},
            /// Release closed. Please use 25.3
        });
        addSettingsChanges(merge_tree_settings_changes_history, "25.1",
        {
            /// Release closed. Please use 25.2
            {"shared_merge_tree_try_fetch_part_in_memory_data_from_replicas", false, false, "New setting to fetch parts data from other replicas"},
            {"enable_max_bytes_limit_for_min_age_to_force_merge", false, false, "Added new setting to limit max bytes for min_age_to_force_merge."},
            {"enable_max_bytes_limit_for_min_age_to_force_merge", false, false, "New setting"},
            {"add_minmax_index_for_numeric_columns", false, false, "New setting"},
            {"add_minmax_index_for_string_columns", false, false, "New setting"},
            {"materialize_skip_indexes_on_merge", true, true, "New setting"},
            {"merge_max_bytes_to_prewarm_cache", 1ULL * 1024 * 1024 * 1024, 1ULL * 1024 * 1024 * 1024, "Cloud sync"},
            {"merge_total_max_bytes_to_prewarm_cache", 15ULL * 1024 * 1024 * 1024, 15ULL * 1024 * 1024 * 1024, "Cloud sync"},
            {"reduce_blocking_parts_sleep_ms", 5000, 5000, "Cloud sync"},
            {"number_of_partitions_to_consider_for_merge", 10, 10, "Cloud sync"},
            {"shared_merge_tree_enable_outdated_parts_check", true, true, "Cloud sync"},
            {"shared_merge_tree_max_parts_update_leaders_in_total", 6, 6, "Cloud sync"},
            {"shared_merge_tree_max_parts_update_leaders_per_az", 2, 2, "Cloud sync"},
            {"shared_merge_tree_leader_update_period_seconds", 30, 30, "Cloud sync"},
            {"shared_merge_tree_leader_update_period_random_add_seconds", 10, 10, "Cloud sync"},
            {"shared_merge_tree_read_virtual_parts_from_leader", true, true, "Cloud sync"},
            {"shared_merge_tree_interserver_http_timeout_ms", 10000, 10000, "Cloud sync"},
            {"shared_merge_tree_max_replicas_for_parts_deletion", 10, 10, "Cloud sync"},
            {"shared_merge_tree_max_replicas_to_merge_parts_for_each_parts_range", 5, 5, "Cloud sync"},
            {"shared_merge_tree_use_outdated_parts_compact_format", false, false, "Cloud sync"},
            {"shared_merge_tree_memo_ids_remove_timeout_seconds", 1800, 1800, "Cloud sync"},
            {"shared_merge_tree_idle_parts_update_seconds", 3600, 3600, "Cloud sync"},
            {"shared_merge_tree_max_outdated_parts_to_process_at_once", 1000, 1000, "Cloud sync"},
            {"shared_merge_tree_postpone_next_merge_for_locally_merged_parts_rows_threshold", 1000000, 1000000, "Cloud sync"},
            {"shared_merge_tree_postpone_next_merge_for_locally_merged_parts_ms", 0, 0, "Cloud sync"},
            {"shared_merge_tree_range_for_merge_window_size", 10, 10, "Cloud sync"},
            {"shared_merge_tree_use_too_many_parts_count_from_virtual_parts", 0, 0, "Cloud sync"},
            {"shared_merge_tree_create_per_replica_metadata_nodes", true, true, "Cloud sync"},
            {"shared_merge_tree_use_metadata_hints_cache", true, true, "Cloud sync"},
            {"notify_newest_block_number", false, false, "Cloud sync"},
            {"allow_reduce_blocking_parts_task", false, false, "Cloud sync"},
            /// Release closed. Please use 25.2
        });
        addSettingsChanges(merge_tree_settings_changes_history, "24.12",
        {
            /// Release closed. Please use 25.1
            {"enforce_index_structure_match_on_partition_manipulation", true, false, "New setting"},
            {"use_primary_key_cache", false, false, "New setting"},
            {"prewarm_primary_key_cache", false, false, "New setting"},
            {"min_bytes_to_prewarm_caches", 0, 0, "New setting"},
            {"allow_experimental_reverse_key", false, false, "New setting"},
            /// Release closed. Please use 25.1
        });
        addSettingsChanges(merge_tree_settings_changes_history, "24.11",
        {
        });
        addSettingsChanges(merge_tree_settings_changes_history, "24.10",
        {
        });
        addSettingsChanges(merge_tree_settings_changes_history, "24.9",
        {
        });
        addSettingsChanges(merge_tree_settings_changes_history, "24.8",
        {
            {"deduplicate_merge_projection_mode", "ignore", "throw", "Do not allow to create inconsistent projection"}
        });
    });

    return merge_tree_settings_changes_history;
}

}<|MERGE_RESOLUTION|>--- conflicted
+++ resolved
@@ -46,11 +46,8 @@
             {"use_text_index_dictionary_cache", false, false, "New setting"},
             {"s3_retry_attempts", 500, 500, "Changed the value of the obsolete setting"},
             {"optimize_const_name_size", -1, 256, "Replace with scalar and use hash as a name for large constants (size is estimated by name length)"},
-<<<<<<< HEAD
+            {"enable_lazy_columns_replication", false, true, "Enable lazy columns replication in JOIN and ARRAY JOIN by default"},
             {"input_format_parquet_local_time_as_utc", false, true, "Use more appropriate type DateTime64(..., 'UTC') for parquet 'local time without timezone' type."},
-=======
-            {"enable_lazy_columns_replication", false, true, "Enable lazy columns replication in JOIN and ARRAY JOIN by default"},
->>>>>>> 4d51bf8f
         });
         addSettingsChanges(settings_changes_history, "25.10",
         {
