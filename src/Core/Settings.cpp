#include <Columns/ColumnMap.h>
#include <Columns/ColumnTuple.h>
#include <Core/BaseSettings.h>
#include <Core/BaseSettingsFwdMacrosImpl.h>
#include <Core/BaseSettingsProgramOptions.h>
#include <Core/DistributedCacheDefines.h>
#include <Core/FormatFactorySettings.h>
#include <Core/Settings.h>
#include <Core/SettingsChangesHistory.h>
#include <Core/SettingsEnums.h>
#include <Core/SettingsFields.h>
#include <IO/ReadBufferFromString.h>
#include <IO/S3Defines.h>
#include <Storages/System/MutableColumnsAndConstraints.h>
#include <base/types.h>
#include <Common/NamePrompter.h>
#include <Common/typeid_cast.h>

#include <boost/program_options.hpp>
#include <Poco/Util/AbstractConfiguration.h>
#include <Poco/Util/Application.h>

#include <cstring>

#if !CLICKHOUSE_CLOUD
constexpr UInt64 default_max_size_to_drop = 50000000000lu;
constexpr UInt64 default_distributed_cache_connect_max_tries = 20lu;
#else
constexpr UInt64 default_max_size_to_drop = 0lu;
constexpr UInt64 default_distributed_cache_connect_max_tries = DistributedCache::DEFAULT_CONNECT_MAX_TRIES;
#endif

namespace DB
{

namespace ErrorCodes
{
    extern const int THERE_IS_NO_PROFILE;
    extern const int NO_ELEMENTS_IN_CONFIG;
    extern const int UNKNOWN_ELEMENT_IN_CONFIG;
    extern const int BAD_ARGUMENTS;
}

/** List of settings: type, name, default value, description, flags
  *
  * This looks rather inconvenient. It is done that way to avoid repeating settings in different places.
  * Note: as an alternative, we could implement settings to be completely dynamic in the form of the map: String -> Field,
  *  but we are not going to do it, because settings are used everywhere as static struct fields.
  *
  * `flags` can include a Tier (BETA | EXPERIMENTAL) and an optional bitwise AND with IMPORTANT.
  * The default (0) means a PRODUCTION ready setting
  *
  * A setting is "IMPORTANT" if it affects the results of queries and can't be ignored by older versions.
  * Tiers:
  * EXPERIMENTAL: The feature is in active development stage. Mostly for developers or for ClickHouse enthusiasts.
  * BETA: There are no known bugs problems in the functionality, but the outcome of using it together with other
  * features/components is unknown and correctness is not guaranteed.
  * PRODUCTION (Default): The feature is safe to use along with other features from the PRODUCTION tier.
  *
  * When adding new or changing existing settings add them to the settings changes history in SettingsChangesHistory.cpp
  * for tracking settings changes in different versions and for special `compatibility` settings to work correctly.
  *
  * The settings in this list are used to autogenerate the markdown documentation. You can find the script which
  * generates the markdown from source here: https://github.com/ClickHouse/clickhouse-docs/blob/main/scripts/settings/autogenerate-settings.sh
  *
  * If a setting has an effect only in ClickHouse Cloud, then please include in the description: "Only has an effect in ClickHouse Cloud."
  */

// clang-format off
#if defined(__CLION_IDE__)
/// CLion freezes for a minute every time it processes this
#define COMMON_SETTINGS(DECLARE, ALIAS)
#define OBSOLETE_SETTINGS(DECLARE, ALIAS)
#else
#define COMMON_SETTINGS(DECLARE, ALIAS) \
    DECLARE(Dialect, dialect, Dialect::clickhouse, R"(
Which dialect will be used to parse query
)", 0)\
    DECLARE(UInt64, min_compress_block_size, 65536, R"(
For [MergeTree](../../engines/table-engines/mergetree-family/mergetree.md) tables. In order to reduce latency when processing queries, a block is compressed when writing the next mark if its size is at least `min_compress_block_size`. By default, 65,536.

The actual size of the block, if the uncompressed data is less than `max_compress_block_size`, is no less than this value and no less than the volume of data for one mark.

Let's look at an example. Assume that `index_granularity` was set to 8192 during table creation.

We are writing a UInt32-type column (4 bytes per value). When writing 8192 rows, the total will be 32 KB of data. Since min_compress_block_size = 65,536, a compressed block will be formed for every two marks.

We are writing a URL column with the String type (average size of 60 bytes per value). When writing 8192 rows, the average will be slightly less than 500 KB of data. Since this is more than 65,536, a compressed block will be formed for each mark. In this case, when reading data from the disk in the range of a single mark, extra data won't be decompressed.

:::note
This is an expert-level setting, and you shouldn't change it if you're just getting started with ClickHouse.
:::
)", 0) \
    DECLARE(UInt64, max_compress_block_size, 1048576, R"(
The maximum size of blocks of uncompressed data before compressing for writing to a table. By default, 1,048,576 (1 MiB). Specifying a smaller block size generally leads to slightly reduced compression ratio, the compression and decompression speed increases slightly due to cache locality, and memory consumption is reduced.

:::note
This is an expert-level setting, and you shouldn't change it if you're just getting started with ClickHouse.
:::

Don't confuse blocks for compression (a chunk of memory consisting of bytes) with blocks for query processing (a set of rows from a table).
)", 0) \
    DECLARE(UInt64, max_block_size, DEFAULT_BLOCK_SIZE, R"(
In ClickHouse, data is processed by blocks, which are sets of column parts. The internal processing cycles for a single block are efficient but there are noticeable costs when processing each block.

The `max_block_size` setting indicates the recommended maximum number of rows to include in a single block when loading data from tables. Blocks the size of `max_block_size` are not always loaded from the table: if ClickHouse determines that less data needs to be retrieved, a smaller block is processed.

The block size should not be too small to avoid noticeable costs when processing each block. It should also not be too large to ensure that queries with a LIMIT clause execute quickly after processing the first block. When setting `max_block_size`, the goal should be to avoid consuming too much memory when extracting a large number of columns in multiple threads and to preserve at least some cache locality.
)", 0) \
    DECLARE(UInt64, max_insert_block_size, DEFAULT_INSERT_BLOCK_SIZE, R"(
The size of blocks (in a count of rows) to form for insertion into a table.
This setting only applies in cases when the server forms the blocks.
For example, for an INSERT via the HTTP interface, the server parses the data format and forms blocks of the specified size.
But when using clickhouse-client, the client parses the data itself, and the 'max_insert_block_size' setting on the server does not affect the size of the inserted blocks.
The setting also does not have a purpose when using INSERT SELECT, since data is inserted using the same blocks that are formed after SELECT.

The default is slightly more than `max_block_size`. The reason for this is that certain table engines (`*MergeTree`) form a data part on the disk for each inserted block, which is a fairly large entity. Similarly, `*MergeTree` tables sort data during insertion, and a large enough block size allow sorting more data in RAM.
)", 0) \
    DECLARE(UInt64, min_insert_block_size_rows, DEFAULT_INSERT_BLOCK_SIZE, R"(
Sets the minimum number of rows in the block that can be inserted into a table by an `INSERT` query. Smaller-sized blocks are squashed into bigger ones.

Possible values:

- Positive integer.
- 0 — Squashing disabled.
)", 0) \
    DECLARE(UInt64, min_insert_block_size_bytes, (DEFAULT_INSERT_BLOCK_SIZE * 256), R"(
Sets the minimum number of bytes in the block which can be inserted into a table by an `INSERT` query. Smaller-sized blocks are squashed into bigger ones.

Possible values:

- Positive integer.
- 0 — Squashing disabled.
)", 0) \
    DECLARE(UInt64, min_insert_block_size_rows_for_materialized_views, 0, R"(
Sets the minimum number of rows in the block which can be inserted into a table by an `INSERT` query. Smaller-sized blocks are squashed into bigger ones. This setting is applied only for blocks inserted into [materialized view](../../sql-reference/statements/create/view.md). By adjusting this setting, you control blocks squashing while pushing to materialized view and avoid excessive memory usage.

Possible values:

- Any positive integer.
- 0 — Squashing disabled.

**See Also**

- [min_insert_block_size_rows](#min_insert_block_size_rows)
)", 0) \
    DECLARE(UInt64, min_insert_block_size_bytes_for_materialized_views, 0, R"(
Sets the minimum number of bytes in the block which can be inserted into a table by an `INSERT` query. Smaller-sized blocks are squashed into bigger ones. This setting is applied only for blocks inserted into [materialized view](../../sql-reference/statements/create/view.md). By adjusting this setting, you control blocks squashing while pushing to materialized view and avoid excessive memory usage.

Possible values:

- Any positive integer.
- 0 — Squashing disabled.

**See also**

- [min_insert_block_size_bytes](#min_insert_block_size_bytes)
)", 0) \
    DECLARE(UInt64, min_external_table_block_size_rows, DEFAULT_INSERT_BLOCK_SIZE, R"(
Squash blocks passed to external table to specified size in rows, if blocks are not big enough.
)", 0) \
    DECLARE(UInt64, min_external_table_block_size_bytes, (DEFAULT_INSERT_BLOCK_SIZE * 256), R"(
Squash blocks passed to the external table to a specified size in bytes, if blocks are not big enough.
)", 0) \
    DECLARE(UInt64, max_joined_block_size_rows, DEFAULT_BLOCK_SIZE, R"(
Maximum block size for JOIN result (if join algorithm supports it). 0 means unlimited.
)", 0) \
    DECLARE(UInt64, min_joined_block_size_bytes, 524288, R"(
Minimum block size for JOIN result (if join algorithm supports it). 0 means unlimited.
)", 0) \
    DECLARE(UInt64, max_insert_threads, 0, R"(
The maximum number of threads to execute the `INSERT SELECT` query.

Possible values:

- 0 (or 1) — `INSERT SELECT` no parallel execution.
- Positive integer. Bigger than 1.

Cloud default value: from `2` to `4`, depending on the service size.

Parallel `INSERT SELECT` has effect only if the `SELECT` part is executed in parallel, see [max_threads](#max_threads) setting.
Higher values will lead to higher memory usage.
)", 0) \
    DECLARE(UInt64, max_insert_delayed_streams_for_parallel_write, 0, R"(
The maximum number of streams (columns) to delay final part flush. Default - auto (1000 in case of underlying storage supports parallel write, for example S3 and disabled otherwise)
)", 0) \
    DECLARE(MaxThreads, max_final_threads, 0, R"(
Sets the maximum number of parallel threads for the `SELECT` query data read phase with the [FINAL](../../sql-reference/statements/select/from.md/#select-from-final) modifier.

Possible values:

- Positive integer.
- 0 or 1 — Disabled. `SELECT` queries are executed in a single thread.
)", 0) \
    DECLARE(UInt64, max_threads_for_indexes, 0, R"(
The maximum number of threads process indices.
)", 0) \
    DECLARE(MaxThreads, max_threads, 0, R"(
The maximum number of query processing threads, excluding threads for retrieving data from remote servers (see the 'max_distributed_connections' parameter).

This parameter applies to threads that perform the same stages of the query processing pipeline in parallel.
For example, when reading from a table, if it is possible to evaluate expressions with functions, filter with WHERE and pre-aggregate for GROUP BY in parallel using at least 'max_threads' number of threads, then 'max_threads' are used.

For queries that are completed quickly because of a LIMIT, you can set a lower 'max_threads'. For example, if the necessary number of entries are located in every block and max_threads = 8, then 8 blocks are retrieved, although it would have been enough to read just one.

The smaller the `max_threads` value, the less memory is consumed.
)", 0) \
    DECLARE(Bool, use_concurrency_control, true, R"(
Respect the server's concurrency control (see the `concurrent_threads_soft_limit_num` and `concurrent_threads_soft_limit_ratio_to_cores` global server settings). If disabled, it allows using a larger number of threads even if the server is overloaded (not recommended for normal usage, and needed mostly for tests).
)", 0) \
    DECLARE(MaxThreads, max_download_threads, 4, R"(
The maximum number of threads to download data (e.g. for URL engine).
)", 0) \
    DECLARE(MaxThreads, max_parsing_threads, 0, R"(
The maximum number of threads to parse data in input formats that support parallel parsing. By default, it is determined automatically
)", 0) \
    DECLARE(UInt64, max_download_buffer_size, 10*1024*1024, R"(
The maximal size of buffer for parallel downloading (e.g. for URL engine) per each thread.
)", 0) \
    DECLARE(UInt64, max_read_buffer_size, DBMS_DEFAULT_BUFFER_SIZE, R"(
The maximum size of the buffer to read from the filesystem.
)", 0) \
    DECLARE(UInt64, max_read_buffer_size_local_fs, 128*1024, R"(
The maximum size of the buffer to read from local filesystem. If set to 0 then max_read_buffer_size will be used.
)", 0) \
    DECLARE(UInt64, max_read_buffer_size_remote_fs, 0, R"(
The maximum size of the buffer to read from remote filesystem. If set to 0 then max_read_buffer_size will be used.
)", 0) \
    DECLARE(UInt64, max_distributed_connections, 1024, R"(
The maximum number of simultaneous connections with remote servers for distributed processing of a single query to a single Distributed table. We recommend setting a value no less than the number of servers in the cluster.

The following parameters are only used when creating Distributed tables (and when launching a server), so there is no reason to change them at runtime.
)", 0) \
    DECLARE(UInt64, max_query_size, DBMS_DEFAULT_MAX_QUERY_SIZE, R"(
The maximum number of bytes of a query string parsed by the SQL parser.
Data in the VALUES clause of INSERT queries is processed by a separate stream parser (that consumes O(1) RAM) and not affected by this restriction.

:::note
`max_query_size` cannot be set within an SQL query (e.g., `SELECT now() SETTINGS max_query_size=10000`) because ClickHouse needs to allocate a buffer to parse the query, and this buffer size is determined by the `max_query_size` setting, which must be configured before the query is executed.
:::
)", 0) \
    DECLARE(UInt64, interactive_delay, 100000, R"(
The interval in microseconds for checking whether request execution has been canceled and sending the progress.
)", 0) \
    DECLARE(Seconds, connect_timeout, DBMS_DEFAULT_CONNECT_TIMEOUT_SEC, R"(
Connection timeout if there are no replicas.
)", 0) \
    DECLARE(Milliseconds, handshake_timeout_ms, 10000, R"(
Timeout in milliseconds for receiving Hello packet from replicas during handshake.
)", 0) \
    DECLARE(Milliseconds, connect_timeout_with_failover_ms, 1000, R"(
The timeout in milliseconds for connecting to a remote server for a Distributed table engine, if the 'shard' and 'replica' sections are used in the cluster definition.
If unsuccessful, several attempts are made to connect to various replicas.
)", 0) \
    DECLARE(Milliseconds, connect_timeout_with_failover_secure_ms, 1000, R"(
Connection timeout for selecting first healthy replica (for secure connections).
)", 0) \
    DECLARE(Seconds, receive_timeout, DBMS_DEFAULT_RECEIVE_TIMEOUT_SEC, R"(
Timeout for receiving data from the network, in seconds. If no bytes were received in this interval, the exception is thrown. If you set this setting on the client, the 'send_timeout' for the socket will also be set on the corresponding connection end on the server.
)", 0) \
    DECLARE(Seconds, send_timeout, DBMS_DEFAULT_SEND_TIMEOUT_SEC, R"(
Timeout for sending data to the network, in seconds. If a client needs to send some data but is not able to send any bytes in this interval, the exception is thrown. If you set this setting on the client, the 'receive_timeout' for the socket will also be set on the corresponding connection end on the server.
)", 0) \
    DECLARE(Seconds, tcp_keep_alive_timeout, DEFAULT_TCP_KEEP_ALIVE_TIMEOUT /* less than DBMS_DEFAULT_RECEIVE_TIMEOUT_SEC */, R"(
The time in seconds the connection needs to remain idle before TCP starts sending keepalive probes
)", 0) \
    DECLARE(Milliseconds, hedged_connection_timeout_ms, 50, R"(
Connection timeout for establishing connection with replica for Hedged requests
)", 0) \
    DECLARE(Milliseconds, receive_data_timeout_ms, 2000, R"(
Connection timeout for receiving first packet of data or packet with positive progress from replica
)", 0) \
    DECLARE(Bool, use_hedged_requests, true, R"(
Enables hedged requests logic for remote queries. It allows to establish many connections with different replicas for query.
New connection is enabled in case existent connection(s) with replica(s) were not established within `hedged_connection_timeout`
or no data was received within `receive_data_timeout`. Query uses the first connection which send non empty progress packet (or data packet, if `allow_changing_replica_until_first_data_packet`);
other connections are cancelled. Queries with `max_parallel_replicas > 1` are supported.

Enabled by default.

Disabled by default on Cloud.
)", 0) \
    DECLARE(Bool, allow_changing_replica_until_first_data_packet, false, R"(
If it's enabled, in hedged requests we can start new connection until receiving first data packet even if we have already made some progress
(but progress haven't updated for `receive_data_timeout` timeout), otherwise we disable changing replica after the first time we made progress.
)", 0) \
    DECLARE(Milliseconds, queue_max_wait_ms, 0, R"(
The wait time in the request queue, if the number of concurrent requests exceeds the maximum.
)", 0) \
    DECLARE(Milliseconds, connection_pool_max_wait_ms, 0, R"(
The wait time in milliseconds for a connection when the connection pool is full.

Possible values:

- Positive integer.
- 0 — Infinite timeout.
)", 0) \
    DECLARE(Milliseconds, replace_running_query_max_wait_ms, 5000, R"(
The wait time for running the query with the same `query_id` to finish, when the [replace_running_query](#replace_running_query) setting is active.

Possible values:

- Positive integer.
- 0 — Throwing an exception that does not allow to run a new query if the server already executes a query with the same `query_id`.
)", 0) \
    DECLARE(Milliseconds, kafka_max_wait_ms, 5000, R"(
The wait time in milliseconds for reading messages from [Kafka](../../engines/table-engines/integrations/kafka.md/#kafka) before retry.

Possible values:

- Positive integer.
- 0 — Infinite timeout.

See also:

- [Apache Kafka](https://kafka.apache.org/)
)", 0) \
    DECLARE(Milliseconds, rabbitmq_max_wait_ms, 5000, R"(
The wait time for reading from RabbitMQ before retry.
)", 0) \
    DECLARE(UInt64, poll_interval, DBMS_DEFAULT_POLL_INTERVAL, R"(
Block at the query wait loop on the server for the specified number of seconds.
)", 0) \
    DECLARE(UInt64, idle_connection_timeout, 3600, R"(
Timeout to close idle TCP connections after specified number of seconds.

Possible values:

- Positive integer (0 - close immediately, after 0 seconds).
)", 0) \
    DECLARE(UInt64, distributed_connections_pool_size, 1024, R"(
The maximum number of simultaneous connections with remote servers for distributed processing of all queries to a single Distributed table. We recommend setting a value no less than the number of servers in the cluster.
)", 0) \
    DECLARE(UInt64, connections_with_failover_max_tries, 3, R"(
The maximum number of connection attempts with each replica for the Distributed table engine.
)", 0) \
    DECLARE(UInt64, s3_strict_upload_part_size, S3::DEFAULT_STRICT_UPLOAD_PART_SIZE, R"(
The exact size of part to upload during multipart upload to S3 (some implementations does not supports variable size parts).
)", 0) \
    DECLARE(UInt64, azure_strict_upload_part_size, 0, R"(
The exact size of part to upload during multipart upload to Azure blob storage.
)", 0) \
    DECLARE(UInt64, azure_max_blocks_in_multipart_upload, 50000, R"(
Maximum number of blocks in multipart upload for Azure.
)", 0) \
    DECLARE(UInt64, s3_min_upload_part_size, S3::DEFAULT_MIN_UPLOAD_PART_SIZE, R"(
The minimum size of part to upload during multipart upload to S3.
)", 0) \
    DECLARE(UInt64, s3_max_upload_part_size, S3::DEFAULT_MAX_UPLOAD_PART_SIZE, R"(
The maximum size of part to upload during multipart upload to S3.
)", 0) \
    DECLARE(UInt64, azure_min_upload_part_size, 16*1024*1024, R"(
The minimum size of part to upload during multipart upload to Azure blob storage.
)", 0) \
    DECLARE(UInt64, azure_max_upload_part_size, 5ull*1024*1024*1024, R"(
The maximum size of part to upload during multipart upload to Azure blob storage.
)", 0) \
    DECLARE(UInt64, s3_upload_part_size_multiply_factor, S3::DEFAULT_UPLOAD_PART_SIZE_MULTIPLY_FACTOR, R"(
Multiply s3_min_upload_part_size by this factor each time s3_multiply_parts_count_threshold parts were uploaded from a single write to S3.
)", 0) \
    DECLARE(UInt64, s3_upload_part_size_multiply_parts_count_threshold, S3::DEFAULT_UPLOAD_PART_SIZE_MULTIPLY_PARTS_COUNT_THRESHOLD, R"(
Each time this number of parts was uploaded to S3, s3_min_upload_part_size is multiplied by s3_upload_part_size_multiply_factor.
)", 0) \
    DECLARE(UInt64, s3_max_part_number, S3::DEFAULT_MAX_PART_NUMBER, R"(
Maximum part number number for s3 upload part.
)", 0) \
    DECLARE(Bool, s3_allow_multipart_copy, true, R"(
Allow multipart copy in S3.
)", 0) \
    DECLARE(UInt64, s3_max_single_operation_copy_size, S3::DEFAULT_MAX_SINGLE_OPERATION_COPY_SIZE, R"(
Maximum size for single-operation copy in s3. This setting is used only if s3_allow_multipart_copy is true.
)", 0) \
    DECLARE(UInt64, azure_upload_part_size_multiply_factor, 2, R"(
Multiply azure_min_upload_part_size by this factor each time azure_multiply_parts_count_threshold parts were uploaded from a single write to Azure blob storage.
)", 0) \
    DECLARE(UInt64, azure_upload_part_size_multiply_parts_count_threshold, 500, R"(
Each time this number of parts was uploaded to Azure blob storage, azure_min_upload_part_size is multiplied by azure_upload_part_size_multiply_factor.
)", 0) \
    DECLARE(UInt64, s3_max_inflight_parts_for_one_file, S3::DEFAULT_MAX_INFLIGHT_PARTS_FOR_ONE_FILE, R"(
The maximum number of a concurrent loaded parts in multipart upload request. 0 means unlimited.
)", 0) \
    DECLARE(UInt64, azure_max_inflight_parts_for_one_file, 20, R"(
The maximum number of a concurrent loaded parts in multipart upload request. 0 means unlimited.
)", 0) \
    DECLARE(UInt64, s3_max_single_part_upload_size, S3::DEFAULT_MAX_SINGLE_PART_UPLOAD_SIZE, R"(
The maximum size of object to upload using singlepart upload to S3.
)", 0) \
    DECLARE(UInt64, azure_max_single_part_upload_size, 100*1024*1024, R"(
The maximum size of object to upload using singlepart upload to Azure blob storage.
)", 0)                                                                             \
    DECLARE(UInt64, azure_max_single_part_copy_size, 256*1024*1024, R"(
The maximum size of object to copy using single part copy to Azure blob storage.
)", 0) \
    DECLARE(UInt64, s3_max_single_read_retries, S3::DEFAULT_MAX_SINGLE_READ_TRIES, R"(
The maximum number of retries during single S3 read.
)", 0) \
    DECLARE(UInt64, azure_max_single_read_retries, 4, R"(
The maximum number of retries during single Azure blob storage read.
)", 0) \
    DECLARE(UInt64, azure_max_unexpected_write_error_retries, 4, R"(
The maximum number of retries in case of unexpected errors during Azure blob storage write
)", 0) \
    DECLARE(UInt64, s3_max_unexpected_write_error_retries, S3::DEFAULT_MAX_UNEXPECTED_WRITE_ERROR_RETRIES, R"(
The maximum number of retries in case of unexpected errors during S3 write.
)", 0) \
    DECLARE(UInt64, s3_max_redirects, S3::DEFAULT_MAX_REDIRECTS, R"(
Max number of S3 redirects hops allowed.
)", 0) \
    DECLARE(UInt64, s3_max_connections, S3::DEFAULT_MAX_CONNECTIONS, R"(
The maximum number of connections per server.
)", 0) \
    DECLARE(UInt64, s3_max_get_rps, 0, R"(
Limit on S3 GET request per second rate before throttling. Zero means unlimited.
)", 0) \
    DECLARE(UInt64, s3_max_get_burst, 0, R"(
Max number of requests that can be issued simultaneously before hitting request per second limit. By default (0) equals to `s3_max_get_rps`
)", 0) \
    DECLARE(UInt64, s3_max_put_rps, 0, R"(
Limit on S3 PUT request per second rate before throttling. Zero means unlimited.
)", 0) \
    DECLARE(UInt64, s3_max_put_burst, 0, R"(
Max number of requests that can be issued simultaneously before hitting request per second limit. By default (0) equals to `s3_max_put_rps`
)", 0) \
    DECLARE(UInt64, s3_list_object_keys_size, S3::DEFAULT_LIST_OBJECT_KEYS_SIZE, R"(
Maximum number of files that could be returned in batch by ListObject request
)", 0) \
    DECLARE(Bool, s3_use_adaptive_timeouts, S3::DEFAULT_USE_ADAPTIVE_TIMEOUTS, R"(
When set to `true` than for all s3 requests first two attempts are made with low send and receive timeouts.
When set to `false` than all attempts are made with identical timeouts.
)", 0) \
    DECLARE(UInt64, azure_list_object_keys_size, 1000, R"(
Maximum number of files that could be returned in batch by ListObject request
)", 0) \
    DECLARE(Bool, s3_truncate_on_insert, false, R"(
Enables or disables truncate before inserts in s3 engine tables. If disabled, an exception will be thrown on insert attempts if an S3 object already exists.

Possible values:
- 0 — `INSERT` query appends new data to the end of the file.
- 1 — `INSERT` query replaces existing content of the file with the new data.
)", 0) \
    DECLARE(Bool, azure_truncate_on_insert, false, R"(
Enables or disables truncate before insert in azure engine tables.
)", 0) \
    DECLARE(Bool, s3_create_new_file_on_insert, false, R"(
Enables or disables creating a new file on each insert in s3 engine tables. If enabled, on each insert a new S3 object will be created with the key, similar to this pattern:

initial: `data.Parquet.gz` -> `data.1.Parquet.gz` -> `data.2.Parquet.gz`, etc.

Possible values:
- 0 — `INSERT` query appends new data to the end of the file.
- 1 — `INSERT` query creates a new file.
)", 0) \
    DECLARE(Bool, s3_skip_empty_files, true, R"(
Enables or disables skipping empty files in [S3](../../engines/table-engines/integrations/s3.md) engine tables.

Possible values:
- 0 — `SELECT` throws an exception if empty file is not compatible with requested format.
- 1 — `SELECT` returns empty result for empty file.
)", 0) \
    DECLARE(Bool, azure_create_new_file_on_insert, false, R"(
Enables or disables creating a new file on each insert in azure engine tables
)", 0) \
    DECLARE(Bool, s3_check_objects_after_upload, false, R"(
Check each uploaded object to s3 with head request to be sure that upload was successful
)", 0) \
    DECLARE(Bool, azure_check_objects_after_upload, false, R"(
Check each uploaded object in azure blob storage to be sure that upload was successful
)", 0) \
    DECLARE(Bool, s3_allow_parallel_part_upload, true, R"(
Use multiple threads for s3 multipart upload. It may lead to slightly higher memory usage
)", 0) \
    DECLARE(Bool, azure_allow_parallel_part_upload, true, R"(
Use multiple threads for azure multipart upload.
)", 0) \
    DECLARE(Bool, s3_throw_on_zero_files_match, false, R"(
Throw an error, when ListObjects request cannot match any files
)", 0) \
    DECLARE(Bool, hdfs_throw_on_zero_files_match, false, R"(
Throw an error if matched zero files according to glob expansion rules.

Possible values:
- 1 — `SELECT` throws an exception.
- 0 — `SELECT` returns empty result.
)", 0) \
    DECLARE(Bool, azure_throw_on_zero_files_match, false, R"(
Throw an error if matched zero files according to glob expansion rules.

Possible values:
- 1 — `SELECT` throws an exception.
- 0 — `SELECT` returns empty result.
)", 0) \
    DECLARE(Bool, s3_ignore_file_doesnt_exist, false, R"(
Ignore absence of file if it does not exist when reading certain keys.

Possible values:
- 1 — `SELECT` returns empty result.
- 0 — `SELECT` throws an exception.
)", 0) \
    DECLARE(Bool, hdfs_ignore_file_doesnt_exist, false, R"(
Ignore absence of file if it does not exist when reading certain keys.

Possible values:
- 1 — `SELECT` returns empty result.
- 0 — `SELECT` throws an exception.
)", 0) \
    DECLARE(Bool, azure_ignore_file_doesnt_exist, false, R"(
Ignore absence of file if it does not exist when reading certain keys.

Possible values:
- 1 — `SELECT` returns empty result.
- 0 — `SELECT` throws an exception.
)", 0) \
    DECLARE(UInt64, azure_sdk_max_retries, 10, R"(
Maximum number of retries in azure sdk
)", 0) \
    DECLARE(UInt64, azure_sdk_retry_initial_backoff_ms, 10, R"(
Minimal backoff between retries in azure sdk
)", 0) \
    DECLARE(UInt64, azure_sdk_retry_max_backoff_ms, 1000, R"(
Maximal backoff between retries in azure sdk
)", 0) \
    DECLARE(Bool, s3_validate_request_settings, true, R"(
Enables s3 request settings validation.

Possible values:
- 1 — validate settings.
- 0 — do not validate settings.
)", 0) \
    DECLARE(Bool, s3_disable_checksum, S3::DEFAULT_DISABLE_CHECKSUM, R"(
Do not calculate a checksum when sending a file to S3. This speeds up writes by avoiding excessive processing passes on a file. It is mostly safe as the data of MergeTree tables is checksummed by ClickHouse anyway, and when S3 is accessed with HTTPS, the TLS layer already provides integrity while transferring through the network. While additional checksums on S3 give defense in depth.
)", 0) \
    DECLARE(UInt64, s3_retry_attempts, S3::DEFAULT_RETRY_ATTEMPTS, R"(
Setting for Aws::Client::RetryStrategy, Aws::Client does retries itself, 0 means no retries
)", 0) \
    DECLARE(UInt64, s3_request_timeout_ms, S3::DEFAULT_REQUEST_TIMEOUT_MS, R"(
Idleness timeout for sending and receiving data to/from S3. Fail if a single TCP read or write call blocks for this long.
)", 0) \
    DECLARE(UInt64, s3_connect_timeout_ms, S3::DEFAULT_CONNECT_TIMEOUT_MS, R"(
Connection timeout for host from s3 disks.
)", 0) \
    DECLARE(Bool, enable_s3_requests_logging, false, R"(
Enable very explicit logging of S3 requests. Makes sense for debug only.
)", 0) \
    DECLARE(String, s3queue_default_zookeeper_path, "/clickhouse/s3queue/", R"(
Default zookeeper path prefix for S3Queue engine
)", 0) \
    DECLARE(Bool, s3queue_migrate_old_metadata_to_buckets, false, R"(
Migrate old metadata structure of S3Queue table to a new one
)", 0) \
    DECLARE(Bool, s3queue_enable_logging_to_s3queue_log, false, R"(
Enable writing to system.s3queue_log. The value can be overwritten per table with table settings
)", 0) \
    DECLARE(UInt64, hdfs_replication, 0, R"(
The actual number of replications can be specified when the hdfs file is created.
)", 0) \
    DECLARE(Bool, hdfs_truncate_on_insert, false, R"(
Enables or disables truncation before an insert in hdfs engine tables. If disabled, an exception will be thrown on an attempt to insert if a file in HDFS already exists.

Possible values:
- 0 — `INSERT` query appends new data to the end of the file.
- 1 — `INSERT` query replaces existing content of the file with the new data.
)", 0) \
    DECLARE(Bool, hdfs_create_new_file_on_insert, false, R"(
Enables or disables creating a new file on each insert in HDFS engine tables. If enabled, on each insert a new HDFS file will be created with the name, similar to this pattern:

initial: `data.Parquet.gz` -> `data.1.Parquet.gz` -> `data.2.Parquet.gz`, etc.

Possible values:
- 0 — `INSERT` query appends new data to the end of the file.
- 1 — `INSERT` query creates a new file.
)", 0) \
    DECLARE(Bool, hdfs_skip_empty_files, false, R"(
Enables or disables skipping empty files in [HDFS](../../engines/table-engines/integrations/hdfs.md) engine tables.

Possible values:
- 0 — `SELECT` throws an exception if empty file is not compatible with requested format.
- 1 — `SELECT` returns empty result for empty file.
)", 0) \
    DECLARE(Bool, azure_skip_empty_files, false, R"(
Enables or disables skipping empty files in S3 engine.

Possible values:
- 0 — `SELECT` throws an exception if empty file is not compatible with requested format.
- 1 — `SELECT` returns empty result for empty file.
)", 0) \
    DECLARE(UInt64, hsts_max_age, 0, R"(
Expired time for HSTS. 0 means disable HSTS.
)", 0) \
    DECLARE(Bool, extremes, false, R"(
Whether to count extreme values (the minimums and maximums in columns of a query result). Accepts 0 or 1. By default, 0 (disabled).
For more information, see the section "Extreme values".
)", IMPORTANT) \
    DECLARE(Bool, use_uncompressed_cache, false, R"(
Whether to use a cache of uncompressed blocks. Accepts 0 or 1. By default, 0 (disabled).
Using the uncompressed cache (only for tables in the MergeTree family) can significantly reduce latency and increase throughput when working with a large number of short queries. Enable this setting for users who send frequent short requests. Also pay attention to the [uncompressed_cache_size](../../operations/server-configuration-parameters/settings.md/#server-settings-uncompressed_cache_size) configuration parameter (only set in the config file) – the size of uncompressed cache blocks. By default, it is 8 GiB. The uncompressed cache is filled in as needed and the least-used data is automatically deleted.

For queries that read at least a somewhat large volume of data (one million rows or more), the uncompressed cache is disabled automatically to save space for truly small queries. This means that you can keep the 'use_uncompressed_cache' setting always set to 1.
)", 0) \
    DECLARE(Bool, replace_running_query, false, R"(
When using the HTTP interface, the 'query_id' parameter can be passed. This is any string that serves as the query identifier.
If a query from the same user with the same 'query_id' already exists at this time, the behaviour depends on the 'replace_running_query' parameter.

`0` (default) – Throw an exception (do not allow the query to run if a query with the same 'query_id' is already running).

`1` – Cancel the old query and start running the new one.

Set this parameter to 1 for implementing suggestions for segmentation conditions. After entering the next character, if the old query hasn't finished yet, it should be cancelled.
)", 0) \
    DECLARE(UInt64, max_remote_read_network_bandwidth, 0, R"(
The maximum speed of data exchange over the network in bytes per second for read.
)", 0) \
    DECLARE(UInt64, max_remote_write_network_bandwidth, 0, R"(
The maximum speed of data exchange over the network in bytes per second for write.
)", 0) \
    DECLARE(UInt64, max_local_read_bandwidth, 0, R"(
The maximum speed of local reads in bytes per second.
)", 0) \
    DECLARE(UInt64, max_local_write_bandwidth, 0, R"(
The maximum speed of local writes in bytes per second.
)", 0) \
    DECLARE(Bool, stream_like_engine_allow_direct_select, false, R"(
Allow direct SELECT query for Kafka, RabbitMQ, FileLog, Redis Streams, and NATS engines. In case there are attached materialized views, SELECT query is not allowed even if this setting is enabled.
)", 0) \
    DECLARE(String, stream_like_engine_insert_queue, "", R"(
When stream-like engine reads from multiple queues, the user will need to select one queue to insert into when writing. Used by Redis Streams and NATS.
)", 0) \
    DECLARE(Bool, dictionary_validate_primary_key_type, false, R"(
Validate primary key type for dictionaries. By default id type for simple layouts will be implicitly converted to UInt64.
)", 0) \
    DECLARE(Bool, distributed_insert_skip_read_only_replicas, false, R"(
Enables skipping read-only replicas for INSERT queries into Distributed.

Possible values:

- 0 — INSERT was as usual, if it will go to read-only replica it will fail
- 1 — Initiator will skip read-only replicas before sending data to shards.
)", 0) \
    DECLARE(Bool, distributed_foreground_insert, false, R"(
Enables or disables synchronous data insertion into a [Distributed](../../engines/table-engines/special/distributed.md/#distributed) table.

By default, when inserting data into a `Distributed` table, the ClickHouse server sends data to cluster nodes in background mode. When `distributed_foreground_insert=1`, the data is processed synchronously, and the `INSERT` operation succeeds only after all the data is saved on all shards (at least one replica for each shard if `internal_replication` is true).

Possible values:

- 0 — Data is inserted in background mode.
- 1 — Data is inserted in synchronous mode.

Cloud default value: `1`.

**See Also**

- [Distributed Table Engine](../../engines/table-engines/special/distributed.md/#distributed)
- [Managing Distributed Tables](../../sql-reference/statements/system.md/#query-language-system-distributed)
)", 0) ALIAS(insert_distributed_sync) \
    DECLARE(UInt64, distributed_background_insert_timeout, 0, R"(
Timeout for insert query into distributed. Setting is used only with insert_distributed_sync enabled. Zero value means no timeout.
)", 0) ALIAS(insert_distributed_timeout) \
    DECLARE(Milliseconds, distributed_background_insert_sleep_time_ms, 100, R"(
Base interval for the [Distributed](../../engines/table-engines/special/distributed.md) table engine to send data. The actual interval grows exponentially in the event of errors.

Possible values:

- A positive integer number of milliseconds.
)", 0) ALIAS(distributed_directory_monitor_sleep_time_ms) \
    DECLARE(Milliseconds, distributed_background_insert_max_sleep_time_ms, 30000, R"(
Maximum interval for the [Distributed](../../engines/table-engines/special/distributed.md) table engine to send data. Limits exponential growth of the interval set in the [distributed_background_insert_sleep_time_ms](#distributed_background_insert_sleep_time_ms) setting.

Possible values:

- A positive integer number of milliseconds.
)", 0) ALIAS(distributed_directory_monitor_max_sleep_time_ms) \
    \
    DECLARE(Bool, distributed_background_insert_batch, false, R"(
Enables/disables inserted data sending in batches.

When batch sending is enabled, the [Distributed](../../engines/table-engines/special/distributed.md) table engine tries to send multiple files of inserted data in one operation instead of sending them separately. Batch sending improves cluster performance by better-utilizing server and network resources.

Possible values:

- 1 — Enabled.
- 0 — Disabled.
)", 0) ALIAS(distributed_directory_monitor_batch_inserts) \
    DECLARE(Bool, distributed_background_insert_split_batch_on_failure, false, R"(
Enables/disables splitting batches on failures.

Sometimes sending particular batch to the remote shard may fail, because of some complex pipeline after (i.e. `MATERIALIZED VIEW` with `GROUP BY`) due to `Memory limit exceeded` or similar errors. In this case, retrying will not help (and this will stuck distributed sends for the table) but sending files from that batch one by one may succeed INSERT.

So installing this setting to `1` will disable batching for such batches (i.e. temporary disables `distributed_background_insert_batch` for failed batches).

Possible values:

- 1 — Enabled.
- 0 — Disabled.

:::note
This setting also affects broken batches (that may appears because of abnormal server (machine) termination and no `fsync_after_insert`/`fsync_directories` for [Distributed](../../engines/table-engines/special/distributed.md) table engine).
:::

:::note
You should not rely on automatic batch splitting, since this may hurt performance.
:::
)", 0) ALIAS(distributed_directory_monitor_split_batch_on_failure) \
    \
    DECLARE(Bool, optimize_move_to_prewhere, true, R"(
Enables or disables automatic [PREWHERE](../../sql-reference/statements/select/prewhere.md) optimization in [SELECT](../../sql-reference/statements/select/index.md) queries.

Works only for [*MergeTree](../../engines/table-engines/mergetree-family/index.md) tables.

Possible values:

- 0 — Automatic `PREWHERE` optimization is disabled.
- 1 — Automatic `PREWHERE` optimization is enabled.
)", 0) \
    DECLARE(Bool, optimize_move_to_prewhere_if_final, false, R"(
Enables or disables automatic [PREWHERE](../../sql-reference/statements/select/prewhere.md) optimization in [SELECT](../../sql-reference/statements/select/index.md) queries with [FINAL](../../sql-reference/statements/select/from.md/#select-from-final) modifier.

Works only for [*MergeTree](../../engines/table-engines/mergetree-family/index.md) tables.

Possible values:

- 0 — Automatic `PREWHERE` optimization in `SELECT` queries with `FINAL` modifier is disabled.
- 1 — Automatic `PREWHERE` optimization in `SELECT` queries with `FINAL` modifier is enabled.

**See Also**

- [optimize_move_to_prewhere](#optimize_move_to_prewhere) setting
)", 0) \
    DECLARE(Bool, move_all_conditions_to_prewhere, true, R"(
Move all viable conditions from WHERE to PREWHERE
)", 0) \
    DECLARE(Bool, enable_multiple_prewhere_read_steps, true, R"(
Move more conditions from WHERE to PREWHERE and do reads from disk and filtering in multiple steps if there are multiple conditions combined with AND
)", 0) \
    DECLARE(Bool, move_primary_key_columns_to_end_of_prewhere, true, R"(
Move PREWHERE conditions containing primary key columns to the end of AND chain. It is likely that these conditions are taken into account during primary key analysis and thus will not contribute a lot to PREWHERE filtering.
)", 0) \
    DECLARE(Bool, allow_reorder_prewhere_conditions, true, R"(
When moving conditions from WHERE to PREWHERE, allow reordering them to optimize filtering
)", 0) \
    \
    DECLARE(UInt64, alter_sync, 1, R"(
Allows to set up waiting for actions to be executed on replicas by [ALTER](../../sql-reference/statements/alter/index.md), [OPTIMIZE](../../sql-reference/statements/optimize.md) or [TRUNCATE](../../sql-reference/statements/truncate.md) queries.

Possible values:

- 0 — Do not wait.
- 1 — Wait for own execution.
- 2 — Wait for everyone.

Cloud default value: `0`.

:::note
`alter_sync` is applicable to `Replicated` tables only, it does nothing to alters of not `Replicated` tables.
:::
)", 0) ALIAS(replication_alter_partitions_sync) \
    DECLARE(Int64, replication_wait_for_inactive_replica_timeout, 120, R"(
Specifies how long (in seconds) to wait for inactive replicas to execute [ALTER](../../sql-reference/statements/alter/index.md), [OPTIMIZE](../../sql-reference/statements/optimize.md) or [TRUNCATE](../../sql-reference/statements/truncate.md) queries.

Possible values:

- 0 — Do not wait.
- Negative integer — Wait for unlimited time.
- Positive integer — The number of seconds to wait.
)", 0) \
    DECLARE(Bool, alter_move_to_space_execute_async, false, R"(
Execute ALTER TABLE MOVE ... TO [DISK|VOLUME] asynchronously
)", 0) \
    \
    DECLARE(LoadBalancing, load_balancing, LoadBalancing::RANDOM, R"(
Specifies the algorithm of replicas selection that is used for distributed query processing.

ClickHouse supports the following algorithms of choosing replicas:

- [Random](#load_balancing-random) (by default)
- [Nearest hostname](#load_balancing-nearest_hostname)
- [Hostname levenshtein distance](#load_balancing-hostname_levenshtein_distance)
- [In order](#load_balancing-in_order)
- [First or random](#load_balancing-first_or_random)
- [Round robin](#load_balancing-round_robin)

See also:

- [distributed_replica_max_ignored_errors](#distributed_replica_max_ignored_errors)

### Random (by Default) {#load_balancing-random}

``` sql
load_balancing = random
```

The number of errors is counted for each replica. The query is sent to the replica with the fewest errors, and if there are several of these, to anyone of them.
Disadvantages: Server proximity is not accounted for; if the replicas have different data, you will also get different data.

### Nearest Hostname {#load_balancing-nearest_hostname}

``` sql
load_balancing = nearest_hostname
```

The number of errors is counted for each replica. Every 5 minutes, the number of errors is integrally divided by 2. Thus, the number of errors is calculated for a recent time with exponential smoothing. If there is one replica with a minimal number of errors (i.e. errors occurred recently on the other replicas), the query is sent to it. If there are multiple replicas with the same minimal number of errors, the query is sent to the replica with a hostname that is most similar to the server's hostname in the config file (for the number of different characters in identical positions, up to the minimum length of both hostnames).

For instance, example01-01-1 and example01-01-2 are different in one position, while example01-01-1 and example01-02-2 differ in two places.
This method might seem primitive, but it does not require external data about network topology, and it does not compare IP addresses, which would be complicated for our IPv6 addresses.

Thus, if there are equivalent replicas, the closest one by name is preferred.
We can also assume that when sending a query to the same server, in the absence of failures, a distributed query will also go to the same servers. So even if different data is placed on the replicas, the query will return mostly the same results.

### Hostname levenshtein distance {#load_balancing-hostname_levenshtein_distance}

``` sql
load_balancing = hostname_levenshtein_distance
```

Just like `nearest_hostname`, but it compares hostname in a [levenshtein distance](https://en.wikipedia.org/wiki/Levenshtein_distance) manner. For example:

``` text
example-clickhouse-0-0 ample-clickhouse-0-0
1

example-clickhouse-0-0 example-clickhouse-1-10
2

example-clickhouse-0-0 example-clickhouse-12-0
3
```

### In Order {#load_balancing-in_order}

``` sql
load_balancing = in_order
```

Replicas with the same number of errors are accessed in the same order as they are specified in the configuration.
This method is appropriate when you know exactly which replica is preferable.

### First or Random {#load_balancing-first_or_random}

``` sql
load_balancing = first_or_random
```

This algorithm chooses the first replica in the set or a random replica if the first is unavailable. It's effective in cross-replication topology setups, but useless in other configurations.

The `first_or_random` algorithm solves the problem of the `in_order` algorithm. With `in_order`, if one replica goes down, the next one gets a double load while the remaining replicas handle the usual amount of traffic. When using the `first_or_random` algorithm, the load is evenly distributed among replicas that are still available.

It's possible to explicitly define what the first replica is by using the setting `load_balancing_first_offset`. This gives more control to rebalance query workloads among replicas.

### Round Robin {#load_balancing-round_robin}

``` sql
load_balancing = round_robin
```

This algorithm uses a round-robin policy across replicas with the same number of errors (only the queries with `round_robin` policy is accounted).
)", 0) \
    DECLARE(UInt64, load_balancing_first_offset, 0, R"(
Which replica to preferably send a query when FIRST_OR_RANDOM load balancing strategy is used.
)", 0) \
    \
    DECLARE(TotalsMode, totals_mode, TotalsMode::AFTER_HAVING_EXCLUSIVE, R"(
How to calculate TOTALS when HAVING is present, as well as when max_rows_to_group_by and group_by_overflow_mode = 'any' are present.
See the section "WITH TOTALS modifier".
)", IMPORTANT) \
    DECLARE(Float, totals_auto_threshold, 0.5, R"(
The threshold for `totals_mode = 'auto'`.
See the section "WITH TOTALS modifier".
)", 0) \
    \
    DECLARE(Bool, allow_suspicious_low_cardinality_types, false, R"(
Allows or restricts using [LowCardinality](../../sql-reference/data-types/lowcardinality.md) with data types with fixed size of 8 bytes or less: numeric data types and `FixedString(8_bytes_or_less)`.

For small fixed values using of `LowCardinality` is usually inefficient, because ClickHouse stores a numeric index for each row. As a result:

- Disk space usage can rise.
- RAM consumption can be higher, depending on a dictionary size.
- Some functions can work slower due to extra coding/encoding operations.

Merge times in [MergeTree](../../engines/table-engines/mergetree-family/mergetree.md)-engine tables can grow due to all the reasons described above.

Possible values:

- 1 — Usage of `LowCardinality` is not restricted.
- 0 — Usage of `LowCardinality` is restricted.
)", 0) \
    DECLARE(Bool, allow_suspicious_fixed_string_types, false, R"(
In CREATE TABLE statement allows creating columns of type FixedString(n) with n > 256. FixedString with length >= 256 is suspicious and most likely indicates a misuse
)", 0) \
    DECLARE(Bool, allow_suspicious_indices, false, R"(
Reject primary/secondary indexes and sorting keys with identical expressions
)", 0) \
    DECLARE(Bool, allow_suspicious_ttl_expressions, false, R"(
Reject TTL expressions that don't depend on any of table's columns. It indicates a user error most of the time.
)", 0) \
    DECLARE(Bool, allow_suspicious_variant_types, false, R"(
In CREATE TABLE statement allows specifying Variant type with similar variant types (for example, with different numeric or date types). Enabling this setting may introduce some ambiguity when working with values with similar types.
)", 0) \
    DECLARE(Bool, allow_suspicious_primary_key, false, R"(
Allow suspicious `PRIMARY KEY`/`ORDER BY` for MergeTree (i.e. SimpleAggregateFunction).
)", 0) \
    DECLARE(Bool, allow_suspicious_types_in_group_by, false, R"(
Allows or restricts using [Variant](../../sql-reference/data-types/variant.md) and [Dynamic](../../sql-reference/data-types/dynamic.md) types in GROUP BY keys.
)", 0) \
    DECLARE(Bool, allow_suspicious_types_in_order_by, false, R"(
Allows or restricts using [Variant](../../sql-reference/data-types/variant.md) and [Dynamic](../../sql-reference/data-types/dynamic.md) types in ORDER BY keys.
)", 0) \
    DECLARE(Bool, allow_not_comparable_types_in_order_by, false, R"(
Allows or restricts using not comparable types (like JSON/Object/AggregateFunction) in ORDER BY keys.
)", 0) \
    DECLARE(Bool, allow_not_comparable_types_in_comparison_functions, false, R"(
Allows or restricts using not comparable types (like JSON/Object/AggregateFunction) in comparison functions `equal/less/greater/etc`.
)", 0) \
    DECLARE(Bool, compile_expressions, false, R"(
Compile some scalar functions and operators to native code. Due to a bug in the LLVM compiler infrastructure, on AArch64 machines, it is known to lead to a nullptr dereference and, consequently, server crash. Do not enable this setting.
)", 0) \
    DECLARE(UInt64, min_count_to_compile_expression, 3, R"(
Minimum count of executing same expression before it is get compiled.
)", 0) \
    DECLARE(Bool, compile_aggregate_expressions, true, R"(
Enables or disables JIT-compilation of aggregate functions to native code. Enabling this setting can improve the performance.

Possible values:

- 0 — Aggregation is done without JIT compilation.
- 1 — Aggregation is done using JIT compilation.

**See Also**

- [min_count_to_compile_aggregate_expression](#min_count_to_compile_aggregate_expression)
)", 0) \
    DECLARE(UInt64, min_count_to_compile_aggregate_expression, 3, R"(
The minimum number of identical aggregate expressions to start JIT-compilation. Works only if the [compile_aggregate_expressions](#compile_aggregate_expressions) setting is enabled.

Possible values:

- Positive integer.
- 0 — Identical aggregate expressions are always JIT-compiled.
)", 0) \
    DECLARE(Bool, compile_sort_description, true, R"(
Compile sort description to native code.
)", 0) \
    DECLARE(UInt64, min_count_to_compile_sort_description, 3, R"(
The number of identical sort descriptions before they are JIT-compiled
)", 0) \
    DECLARE(UInt64, group_by_two_level_threshold, 100000, R"(
From what number of keys, a two-level aggregation starts. 0 - the threshold is not set.
)", 0) \
    DECLARE(UInt64, group_by_two_level_threshold_bytes, 50000000, R"(
From what size of the aggregation state in bytes, a two-level aggregation begins to be used. 0 - the threshold is not set. Two-level aggregation is used when at least one of the thresholds is triggered.
)", 0) \
    DECLARE(Bool, distributed_aggregation_memory_efficient, true, R"(
Is the memory-saving mode of distributed aggregation enabled.
)", 0) \
    DECLARE(UInt64, aggregation_memory_efficient_merge_threads, 0, R"(
Number of threads to use for merge intermediate aggregation results in memory efficient mode. When bigger, then more memory is consumed. 0 means - same as 'max_threads'.
)", 0) \
    DECLARE(Bool, enable_memory_bound_merging_of_aggregation_results, true, R"(
Enable memory bound merging strategy for aggregation.
)", 0) \
    DECLARE(Bool, enable_positional_arguments, true, R"(
Enables or disables supporting positional arguments for [GROUP BY](/sql-reference/statements/select/group-by.md), [LIMIT BY](../../sql-reference/statements/select/limit-by.md), [ORDER BY](../../sql-reference/statements/select/order-by.md) statements.

Possible values:

- 0 — Positional arguments aren't supported.
- 1 — Positional arguments are supported: column numbers can use instead of column names.

**Example**

Query:

```sql
CREATE TABLE positional_arguments(one Int, two Int, three Int) ENGINE=Memory();

INSERT INTO positional_arguments VALUES (10, 20, 30), (20, 20, 10), (30, 10, 20);

SELECT * FROM positional_arguments ORDER BY 2,3;
```

Result:

```text
┌─one─┬─two─┬─three─┐
│  30 │  10 │   20  │
│  20 │  20 │   10  │
│  10 │  20 │   30  │
└─────┴─────┴───────┘
```
)", 0) \
    DECLARE(Bool, enable_extended_results_for_datetime_functions, false, R"(
Enables or disables returning results of type:
- `Date32` with extended range (compared to type `Date`) for functions [toStartOfYear](../../sql-reference/functions/date-time-functions.md/#tostartofyear), [toStartOfISOYear](../../sql-reference/functions/date-time-functions.md/#tostartofisoyear), [toStartOfQuarter](../../sql-reference/functions/date-time-functions.md/#tostartofquarter), [toStartOfMonth](../../sql-reference/functions/date-time-functions.md/#tostartofmonth), [toLastDayOfMonth](../../sql-reference/functions/date-time-functions.md/#tolastdayofmonth), [toStartOfWeek](../../sql-reference/functions/date-time-functions.md/#tostartofweek), [toLastDayOfWeek](../../sql-reference/functions/date-time-functions.md/#tolastdayofweek) and [toMonday](../../sql-reference/functions/date-time-functions.md/#tomonday).
- `DateTime64` with extended range (compared to type `DateTime`) for functions [toStartOfDay](../../sql-reference/functions/date-time-functions.md/#tostartofday), [toStartOfHour](../../sql-reference/functions/date-time-functions.md/#tostartofhour), [toStartOfMinute](../../sql-reference/functions/date-time-functions.md/#tostartofminute), [toStartOfFiveMinutes](../../sql-reference/functions/date-time-functions.md/#tostartoffiveminutes), [toStartOfTenMinutes](../../sql-reference/functions/date-time-functions.md/#tostartoftenminutes), [toStartOfFifteenMinutes](../../sql-reference/functions/date-time-functions.md/#tostartoffifteenminutes) and [timeSlot](../../sql-reference/functions/date-time-functions.md/#timeslot).

Possible values:

- 0 — Functions return `Date` or `DateTime` for all types of arguments.
- 1 — Functions return `Date32` or `DateTime64` for `Date32` or `DateTime64` arguments and `Date` or `DateTime` otherwise.
)", 0) \
    DECLARE(Bool, allow_nonconst_timezone_arguments, false, R"(
Allow non-const timezone arguments in certain time-related functions like toTimeZone(), fromUnixTimestamp*(), snowflakeToDateTime*()
)", 0) \
    DECLARE(Bool, function_locate_has_mysql_compatible_argument_order, true, R"(
Controls the order of arguments in function [locate](../../sql-reference/functions/string-search-functions.md/#locate).

Possible values:

- 0 — Function `locate` accepts arguments `(haystack, needle[, start_pos])`.
- 1 — Function `locate` accepts arguments `(needle, haystack, [, start_pos])` (MySQL-compatible behavior)
)", 0) \
    \
    DECLARE(Bool, group_by_use_nulls, false, R"(
Changes the way the [GROUP BY clause](/sql-reference/statements/select/group-by.md) treats the types of aggregation keys.
When the `ROLLUP`, `CUBE`, or `GROUPING SETS` specifiers are used, some aggregation keys may not be used to produce some result rows.
Columns for these keys are filled with either default value or `NULL` in corresponding rows depending on this setting.

Possible values:

- 0 — The default value for the aggregation key type is used to produce missing values.
- 1 — ClickHouse executes `GROUP BY` the same way as the SQL standard says. The types of aggregation keys are converted to [Nullable](/sql-reference/data-types/nullable.md/#data_type-nullable). Columns for corresponding aggregation keys are filled with [NULL](/sql-reference/syntax.md) for rows that didn't use it.

See also:

- [GROUP BY clause](/sql-reference/statements/select/group-by.md)
)", 0) \
    \
    DECLARE(Bool, skip_unavailable_shards, false, R"(
Enables or disables silently skipping of unavailable shards.

Shard is considered unavailable if all its replicas are unavailable. A replica is unavailable in the following cases:

- ClickHouse can't connect to replica for any reason.

    When connecting to a replica, ClickHouse performs several attempts. If all these attempts fail, the replica is considered unavailable.

- Replica can't be resolved through DNS.

    If replica's hostname can't be resolved through DNS, it can indicate the following situations:

    - Replica's host has no DNS record. It can occur in systems with dynamic DNS, for example, [Kubernetes](https://kubernetes.io), where nodes can be unresolvable during downtime, and this is not an error.

    - Configuration error. ClickHouse configuration file contains a wrong hostname.

Possible values:

- 1 — skipping enabled.

    If a shard is unavailable, ClickHouse returns a result based on partial data and does not report node availability issues.

- 0 — skipping disabled.

    If a shard is unavailable, ClickHouse throws an exception.
)", 0) \
    \
    DECLARE(UInt64, parallel_distributed_insert_select, 0, R"(
Enables parallel distributed `INSERT ... SELECT` query.

If we execute `INSERT INTO distributed_table_a SELECT ... FROM distributed_table_b` queries and both tables use the same cluster, and both tables are either [replicated](../../engines/table-engines/mergetree-family/replication.md) or non-replicated, then this query is processed locally on every shard.

Possible values:

- 0 — Disabled.
- 1 — `SELECT` will be executed on each shard from the underlying table of the distributed engine.
- 2 — `SELECT` and `INSERT` will be executed on each shard from/to the underlying table of the distributed engine.
)", 0) \
    DECLARE(UInt64, distributed_group_by_no_merge, 0, R"(
Do not merge aggregation states from different servers for distributed query processing, you can use this in case it is for certain that there are different keys on different shards

Possible values:

- `0` — Disabled (final query processing is done on the initiator node).
- `1` - Do not merge aggregation states from different servers for distributed query processing (query completely processed on the shard, initiator only proxy the data), can be used in case it is for certain that there are different keys on different shards.
- `2` - Same as `1` but applies `ORDER BY` and `LIMIT` (it is not possible when the query processed completely on the remote node, like for `distributed_group_by_no_merge=1`) on the initiator (can be used for queries with `ORDER BY` and/or `LIMIT`).

**Example**

```sql
SELECT *
FROM remote('127.0.0.{2,3}', system.one)
GROUP BY dummy
LIMIT 1
SETTINGS distributed_group_by_no_merge = 1
FORMAT PrettyCompactMonoBlock

┌─dummy─┐
│     0 │
│     0 │
└───────┘
```

```sql
SELECT *
FROM remote('127.0.0.{2,3}', system.one)
GROUP BY dummy
LIMIT 1
SETTINGS distributed_group_by_no_merge = 2
FORMAT PrettyCompactMonoBlock

┌─dummy─┐
│     0 │
└───────┘
```
)", 0) \
    DECLARE(UInt64, distributed_push_down_limit, 1, R"(
Enables or disables [LIMIT](#limit) applying on each shard separately.

This will allow to avoid:
- Sending extra rows over network;
- Processing rows behind the limit on the initiator.

Starting from 21.9 version you cannot get inaccurate results anymore, since `distributed_push_down_limit` changes query execution only if at least one of the conditions met:
- [distributed_group_by_no_merge](#distributed_group_by_no_merge) > 0.
- Query **does not have** `GROUP BY`/`DISTINCT`/`LIMIT BY`, but it has `ORDER BY`/`LIMIT`.
- Query **has** `GROUP BY`/`DISTINCT`/`LIMIT BY` with `ORDER BY`/`LIMIT` and:
    - [optimize_skip_unused_shards](#optimize_skip_unused_shards) is enabled.
    - [optimize_distributed_group_by_sharding_key](#optimize_distributed_group_by_sharding_key) is enabled.

Possible values:

- 0 — Disabled.
- 1 — Enabled.

See also:

- [distributed_group_by_no_merge](#distributed_group_by_no_merge)
- [optimize_skip_unused_shards](#optimize_skip_unused_shards)
- [optimize_distributed_group_by_sharding_key](#optimize_distributed_group_by_sharding_key)
)", 0) \
    DECLARE(Bool, optimize_distributed_group_by_sharding_key, true, R"(
Optimize `GROUP BY sharding_key` queries, by avoiding costly aggregation on the initiator server (which will reduce memory usage for the query on the initiator server).

The following types of queries are supported (and all combinations of them):

- `SELECT DISTINCT [..., ]sharding_key[, ...] FROM dist`
- `SELECT ... FROM dist GROUP BY sharding_key[, ...]`
- `SELECT ... FROM dist GROUP BY sharding_key[, ...] ORDER BY x`
- `SELECT ... FROM dist GROUP BY sharding_key[, ...] LIMIT 1`
- `SELECT ... FROM dist GROUP BY sharding_key[, ...] LIMIT 1 BY x`

The following types of queries are not supported (support for some of them may be added later):

- `SELECT ... GROUP BY sharding_key[, ...] WITH TOTALS`
- `SELECT ... GROUP BY sharding_key[, ...] WITH ROLLUP`
- `SELECT ... GROUP BY sharding_key[, ...] WITH CUBE`
- `SELECT ... GROUP BY sharding_key[, ...] SETTINGS extremes=1`

Possible values:

- 0 — Disabled.
- 1 — Enabled.

See also:

- [distributed_group_by_no_merge](#distributed_group_by_no_merge)
- [distributed_push_down_limit](#distributed_push_down_limit)
- [optimize_skip_unused_shards](#optimize_skip_unused_shards)

:::note
Right now it requires `optimize_skip_unused_shards` (the reason behind this is that one day it may be enabled by default, and it will work correctly only if data was inserted via Distributed table, i.e. data is distributed according to sharding_key).
:::
)", 0) \
    DECLARE(UInt64, optimize_skip_unused_shards_limit, 1000, R"(
Limit for number of sharding key values, turns off `optimize_skip_unused_shards` if the limit is reached.

Too many values may require significant amount for processing, while the benefit is doubtful, since if you have huge number of values in `IN (...)`, then most likely the query will be sent to all shards anyway.
)", 0) \
    DECLARE(Bool, optimize_skip_unused_shards, false, R"(
Enables or disables skipping of unused shards for [SELECT](../../sql-reference/statements/select/index.md) queries that have sharding key condition in `WHERE/PREWHERE` (assuming that the data is distributed by sharding key, otherwise a query yields incorrect result).

Possible values:

- 0 — Disabled.
- 1 — Enabled.
)", 0) \
    DECLARE(Bool, optimize_skip_unused_shards_rewrite_in, true, R"(
Rewrite IN in query for remote shards to exclude values that does not belong to the shard (requires optimize_skip_unused_shards).

Possible values:

- 0 — Disabled.
- 1 — Enabled.
)", 0) \
    DECLARE(Bool, allow_nondeterministic_optimize_skip_unused_shards, false, R"(
Allow nondeterministic (like `rand` or `dictGet`, since later has some caveats with updates) functions in sharding key.

Possible values:

- 0 — Disallowed.
- 1 — Allowed.
)", 0) \
    DECLARE(UInt64, force_optimize_skip_unused_shards, 0, R"(
Enables or disables query execution if [optimize_skip_unused_shards](#optimize_skip_unused_shards) is enabled and skipping of unused shards is not possible. If the skipping is not possible and the setting is enabled, an exception will be thrown.

Possible values:

- 0 — Disabled. ClickHouse does not throw an exception.
- 1 — Enabled. Query execution is disabled only if the table has a sharding key.
- 2 — Enabled. Query execution is disabled regardless of whether a sharding key is defined for the table.
)", 0) \
    DECLARE(UInt64, optimize_skip_unused_shards_nesting, 0, R"(
Controls [`optimize_skip_unused_shards`](#optimize_skip_unused_shards) (hence still requires [`optimize_skip_unused_shards`](#optimize_skip_unused_shards)) depends on the nesting level of the distributed query (case when you have `Distributed` table that look into another `Distributed` table).

Possible values:

- 0 — Disabled, `optimize_skip_unused_shards` works always.
- 1 — Enables `optimize_skip_unused_shards` only for the first level.
- 2 — Enables `optimize_skip_unused_shards` up to the second level.
)", 0) \
    DECLARE(UInt64, force_optimize_skip_unused_shards_nesting, 0, R"(
Controls [`force_optimize_skip_unused_shards`](#force_optimize_skip_unused_shards) (hence still requires [`force_optimize_skip_unused_shards`](#force_optimize_skip_unused_shards)) depends on the nesting level of the distributed query (case when you have `Distributed` table that look into another `Distributed` table).

Possible values:

- 0 - Disabled, `force_optimize_skip_unused_shards` works always.
- 1 — Enables `force_optimize_skip_unused_shards` only for the first level.
- 2 — Enables `force_optimize_skip_unused_shards` up to the second level.
)", 0) \
    \
    DECLARE(Bool, input_format_parallel_parsing, true, R"(
Enables or disables order-preserving parallel parsing of data formats. Supported only for [TSV](../../interfaces/formats.md/#tabseparated), [TSKV](../../interfaces/formats.md/#tskv), [CSV](../../interfaces/formats.md/#csv) and [JSONEachRow](../../interfaces/formats.md/#jsoneachrow) formats.

Possible values:

- 1 — Enabled.
- 0 — Disabled.
)", 0) \
    DECLARE(NonZeroUInt64, min_chunk_bytes_for_parallel_parsing, (10 * 1024 * 1024), R"(
- Type: unsigned int
- Default value: 1 MiB

The minimum chunk size in bytes, which each thread will parse in parallel.
)", 0) \
    DECLARE(Bool, output_format_parallel_formatting, true, R"(
Enables or disables parallel formatting of data formats. Supported only for [TSV](../../interfaces/formats.md/#tabseparated), [TSKV](../../interfaces/formats.md/#tskv), [CSV](../../interfaces/formats.md/#csv) and [JSONEachRow](../../interfaces/formats.md/#jsoneachrow) formats.

Possible values:

- 1 — Enabled.
- 0 — Disabled.
)", 0) \
    DECLARE(UInt64, output_format_compression_level, 3, R"(
Default compression level if query output is compressed. The setting is applied when `SELECT` query has `INTO OUTFILE` or when writing to table functions `file`, `url`, `hdfs`, `s3`, or `azureBlobStorage`.

Possible values: from `1` to `22`
)", 0) \
    DECLARE(UInt64, output_format_compression_zstd_window_log, 0, R"(
Can be used when the output compression method is `zstd`. If greater than `0`, this setting explicitly sets compression window size (power of `2`) and enables a long-range mode for zstd compression. This can help to achieve a better compression ratio.

Possible values: non-negative numbers. Note that if the value is too small or too big, `zstdlib` will throw an exception. Typical values are from `20` (window size = `1MB`) to `30` (window size = `1GB`).
)", 0) \
    DECLARE(Bool, enable_parsing_to_custom_serialization, true, R"(
If true then data can be parsed directly to columns with custom serialization (e.g. Sparse) according to hints for serialization got from the table.
)", 0) \
    \
    DECLARE(Bool, merge_tree_use_v1_object_and_dynamic_serialization, false, R"(
When enabled, V1 serialization version of JSON and Dynamic types will be used in MergeTree instead of V2. Changing this setting takes affect only after server restart.
)", 0) \
    DECLARE(UInt64, merge_tree_min_rows_for_concurrent_read, (20 * 8192), R"(
If the number of rows to be read from a file of a [MergeTree](../../engines/table-engines/mergetree-family/mergetree.md) table exceeds `merge_tree_min_rows_for_concurrent_read` then ClickHouse tries to perform a concurrent reading from this file on several threads.

Possible values:

- Positive integer.
)", 0) \
    DECLARE(UInt64, merge_tree_min_bytes_for_concurrent_read, (24 * 10 * 1024 * 1024), R"(
If the number of bytes to read from one file of a [MergeTree](../../engines/table-engines/mergetree-family/mergetree.md)-engine table exceeds `merge_tree_min_bytes_for_concurrent_read`, then ClickHouse tries to concurrently read from this file in several threads.

Possible value:

- Positive integer.
)", 0) \
    DECLARE(UInt64, merge_tree_min_rows_for_seek, 0, R"(
If the distance between two data blocks to be read in one file is less than `merge_tree_min_rows_for_seek` rows, then ClickHouse does not seek through the file but reads the data sequentially.

Possible values:

- Any positive integer.
)", 0) \
    DECLARE(UInt64, merge_tree_min_bytes_for_seek, 0, R"(
If the distance between two data blocks to be read in one file is less than `merge_tree_min_bytes_for_seek` bytes, then ClickHouse sequentially reads a range of file that contains both blocks, thus avoiding extra seek.

Possible values:

- Any positive integer.
)", 0) \
    DECLARE(UInt64, merge_tree_coarse_index_granularity, 8, R"(
When searching for data, ClickHouse checks the data marks in the index file. If ClickHouse finds that required keys are in some range, it divides this range into `merge_tree_coarse_index_granularity` subranges and searches the required keys there recursively.

Possible values:

- Any positive even integer.
)", 0) \
    DECLARE(UInt64, merge_tree_max_rows_to_use_cache, (128 * 8192), R"(
If ClickHouse should read more than `merge_tree_max_rows_to_use_cache` rows in one query, it does not use the cache of uncompressed blocks.

The cache of uncompressed blocks stores data extracted for queries. ClickHouse uses this cache to speed up responses to repeated small queries. This setting protects the cache from trashing by queries that read a large amount of data. The [uncompressed_cache_size](../../operations/server-configuration-parameters/settings.md/#server-settings-uncompressed_cache_size) server setting defines the size of the cache of uncompressed blocks.

Possible values:

- Any positive integer.
)", 0) \
    DECLARE(UInt64, merge_tree_max_bytes_to_use_cache, (192 * 10 * 1024 * 1024), R"(
If ClickHouse should read more than `merge_tree_max_bytes_to_use_cache` bytes in one query, it does not use the cache of uncompressed blocks.

The cache of uncompressed blocks stores data extracted for queries. ClickHouse uses this cache to speed up responses to repeated small queries. This setting protects the cache from trashing by queries that read a large amount of data. The [uncompressed_cache_size](../../operations/server-configuration-parameters/settings.md/#server-settings-uncompressed_cache_size) server setting defines the size of the cache of uncompressed blocks.

Possible values:

- Any positive integer.
)", 0) \
DECLARE(Bool, merge_tree_use_deserialization_prefixes_cache, true, R"(
Enables caching of columns metadata from the file prefixes during reading from Wide parts in MergeTree.
)", 0) \
DECLARE(Bool, merge_tree_use_prefixes_deserialization_thread_pool, true, R"(
Enables usage of the thread pool for parallel prefixes reading in Wide parts in MergeTree. Size of that thread pool is controlled by server setting `max_prefixes_deserialization_thread_pool_size`.
)", 0) \
    DECLARE(Bool, do_not_merge_across_partitions_select_final, false, R"(
Merge parts only in one partition in select final
)", 0) \
    DECLARE(Bool, split_parts_ranges_into_intersecting_and_non_intersecting_final, true, R"(
Split parts ranges into intersecting and non intersecting during FINAL optimization
)", 0) \
    DECLARE(Bool, split_intersecting_parts_ranges_into_layers_final, true, R"(
Split intersecting parts ranges into layers during FINAL optimization
)", 0) \
    \
    DECLARE(UInt64, mysql_max_rows_to_insert, 65536, R"(
The maximum number of rows in MySQL batch insertion of the MySQL storage engine
)", 0) \
    DECLARE(Bool, mysql_map_string_to_text_in_show_columns, true, R"(
When enabled, [String](../../sql-reference/data-types/string.md) ClickHouse data type will be displayed as `TEXT` in [SHOW COLUMNS](../../sql-reference/statements/show.md/#show_columns).

Has an effect only when the connection is made through the MySQL wire protocol.

- 0 - Use `BLOB`.
- 1 - Use `TEXT`.
)", 0) \
    DECLARE(Bool, mysql_map_fixed_string_to_text_in_show_columns, true, R"(
When enabled, [FixedString](../../sql-reference/data-types/fixedstring.md) ClickHouse data type will be displayed as `TEXT` in [SHOW COLUMNS](../../sql-reference/statements/show.md/#show_columns).

Has an effect only when the connection is made through the MySQL wire protocol.

- 0 - Use `BLOB`.
- 1 - Use `TEXT`.
)", 0) \
    \
    DECLARE(UInt64, optimize_min_equality_disjunction_chain_length, 3, R"(
The minimum length of the expression `expr = x1 OR ... expr = xN` for optimization
)", 0) \
    DECLARE(UInt64, optimize_min_inequality_conjunction_chain_length, 3, R"(
The minimum length of the expression `expr <> x1 AND ... expr <> xN` for optimization
)", 0) \
    \
    DECLARE(UInt64, min_bytes_to_use_direct_io, 0, R"(
The minimum data volume required for using direct I/O access to the storage disk.

ClickHouse uses this setting when reading data from tables. If the total storage volume of all the data to be read exceeds `min_bytes_to_use_direct_io` bytes, then ClickHouse reads the data from the storage disk with the `O_DIRECT` option.

Possible values:

- 0 — Direct I/O is disabled.
- Positive integer.
)", 0) \
    DECLARE(UInt64, min_bytes_to_use_mmap_io, 0, R"(
This is an experimental setting. Sets the minimum amount of memory for reading large files without copying data from the kernel to userspace. Recommended threshold is about 64 MB, because [mmap/munmap](https://en.wikipedia.org/wiki/Mmap) is slow. It makes sense only for large files and helps only if data reside in the page cache.

Possible values:

- Positive integer.
- 0 — Big files read with only copying data from kernel to userspace.
)", 0) \
    DECLARE(Bool, checksum_on_read, true, R"(
Validate checksums on reading. It is enabled by default and should be always enabled in production. Please do not expect any benefits in disabling this setting. It may only be used for experiments and benchmarks. The setting is only applicable for tables of MergeTree family. Checksums are always validated for other table engines and when receiving data over the network.
)", 0) \
    \
    DECLARE(Bool, force_index_by_date, false, R"(
Disables query execution if the index can't be used by date.

Works with tables in the MergeTree family.

If `force_index_by_date=1`, ClickHouse checks whether the query has a date key condition that can be used for restricting data ranges. If there is no suitable condition, it throws an exception. However, it does not check whether the condition reduces the amount of data to read. For example, the condition `Date != ' 2000-01-01 '` is acceptable even when it matches all the data in the table (i.e., running the query requires a full scan). For more information about ranges of data in MergeTree tables, see [MergeTree](../../engines/table-engines/mergetree-family/mergetree.md).
)", 0) \
    DECLARE(Bool, force_primary_key, false, R"(
Disables query execution if indexing by the primary key is not possible.

Works with tables in the MergeTree family.

If `force_primary_key=1`, ClickHouse checks to see if the query has a primary key condition that can be used for restricting data ranges. If there is no suitable condition, it throws an exception. However, it does not check whether the condition reduces the amount of data to read. For more information about data ranges in MergeTree tables, see [MergeTree](../../engines/table-engines/mergetree-family/mergetree.md).
)", 0) \
    DECLARE(Bool, use_skip_indexes, true, R"(
Use data skipping indexes during query execution.

Possible values:

- 0 — Disabled.
- 1 — Enabled.
)", 0) \
    DECLARE(Bool, use_skip_indexes_if_final, false, R"(
Controls whether skipping indexes are used when executing a query with the FINAL modifier.

By default, this setting is disabled because skip indexes may exclude rows (granules) containing the latest data, which could lead to incorrect results. When enabled, skipping indexes are applied even with the FINAL modifier, potentially improving performance but with the risk of missing recent updates.

Possible values:

- 0 — Disabled.
- 1 — Enabled.
)", 0) \
    DECLARE(Bool, materialize_skip_indexes_on_insert, true, R"(
If INSERTs build and store skip indexes. If disabled, skip indexes will be build and stored during merges or by explicit MATERIALIZE INDEX
)", 0) \
    DECLARE(Bool, materialize_statistics_on_insert, true, R"(
If INSERTs build and insert statistics. If disabled, statistics will be build and stored during merges or by explicit MATERIALIZE STATISTICS
)", 0) \
    DECLARE(String, ignore_data_skipping_indices, "", R"(
Ignores the skipping indexes specified if used by the query.

Consider the following example:

```sql
CREATE TABLE data
(
    key Int,
    x Int,
    y Int,
    INDEX x_idx x TYPE minmax GRANULARITY 1,
    INDEX y_idx y TYPE minmax GRANULARITY 1,
    INDEX xy_idx (x,y) TYPE minmax GRANULARITY 1
)
Engine=MergeTree()
ORDER BY key;

INSERT INTO data VALUES (1, 2, 3);

SELECT * FROM data;
SELECT * FROM data SETTINGS ignore_data_skipping_indices=''; -- query will produce CANNOT_PARSE_TEXT error.
SELECT * FROM data SETTINGS ignore_data_skipping_indices='x_idx'; -- Ok.
SELECT * FROM data SETTINGS ignore_data_skipping_indices='na_idx'; -- Ok.

SELECT * FROM data WHERE x = 1 AND y = 1 SETTINGS ignore_data_skipping_indices='xy_idx',force_data_skipping_indices='xy_idx' ; -- query will produce INDEX_NOT_USED error, since xy_idx is explicitly ignored.
SELECT * FROM data WHERE x = 1 AND y = 2 SETTINGS ignore_data_skipping_indices='xy_idx';
```

The query without ignoring any indexes:
```sql
EXPLAIN indexes = 1 SELECT * FROM data WHERE x = 1 AND y = 2;

Expression ((Projection + Before ORDER BY))
  Filter (WHERE)
    ReadFromMergeTree (default.data)
    Indexes:
      PrimaryKey
        Condition: true
        Parts: 1/1
        Granules: 1/1
      Skip
        Name: x_idx
        Description: minmax GRANULARITY 1
        Parts: 0/1
        Granules: 0/1
      Skip
        Name: y_idx
        Description: minmax GRANULARITY 1
        Parts: 0/0
        Granules: 0/0
      Skip
        Name: xy_idx
        Description: minmax GRANULARITY 1
        Parts: 0/0
        Granules: 0/0
```

Ignoring the `xy_idx` index:
```sql
EXPLAIN indexes = 1 SELECT * FROM data WHERE x = 1 AND y = 2 SETTINGS ignore_data_skipping_indices='xy_idx';

Expression ((Projection + Before ORDER BY))
  Filter (WHERE)
    ReadFromMergeTree (default.data)
    Indexes:
      PrimaryKey
        Condition: true
        Parts: 1/1
        Granules: 1/1
      Skip
        Name: x_idx
        Description: minmax GRANULARITY 1
        Parts: 0/1
        Granules: 0/1
      Skip
        Name: y_idx
        Description: minmax GRANULARITY 1
        Parts: 0/0
        Granules: 0/0
```

Works with tables in the MergeTree family.
)", 0) \
    \
    DECLARE(String, force_data_skipping_indices, "", R"(
Disables query execution if passed data skipping indices wasn't used.

Consider the following example:

```sql
CREATE TABLE data
(
    key Int,
    d1 Int,
    d1_null Nullable(Int),
    INDEX d1_idx d1 TYPE minmax GRANULARITY 1,
    INDEX d1_null_idx assumeNotNull(d1_null) TYPE minmax GRANULARITY 1
)
Engine=MergeTree()
ORDER BY key;

SELECT * FROM data_01515;
SELECT * FROM data_01515 SETTINGS force_data_skipping_indices=''; -- query will produce CANNOT_PARSE_TEXT error.
SELECT * FROM data_01515 SETTINGS force_data_skipping_indices='d1_idx'; -- query will produce INDEX_NOT_USED error.
SELECT * FROM data_01515 WHERE d1 = 0 SETTINGS force_data_skipping_indices='d1_idx'; -- Ok.
SELECT * FROM data_01515 WHERE d1 = 0 SETTINGS force_data_skipping_indices='`d1_idx`'; -- Ok (example of full featured parser).
SELECT * FROM data_01515 WHERE d1 = 0 SETTINGS force_data_skipping_indices='`d1_idx`, d1_null_idx'; -- query will produce INDEX_NOT_USED error, since d1_null_idx is not used.
SELECT * FROM data_01515 WHERE d1 = 0 AND assumeNotNull(d1_null) = 0 SETTINGS force_data_skipping_indices='`d1_idx`, d1_null_idx'; -- Ok.
```
)", 0) \
    \
    DECLARE(Float, max_streams_to_max_threads_ratio, 1, R"(
Allows you to use more sources than the number of threads - to more evenly distribute work across threads. It is assumed that this is a temporary solution since it will be possible in the future to make the number of sources equal to the number of threads, but for each source to dynamically select available work for itself.
)", 0) \
    DECLARE(Float, max_streams_multiplier_for_merge_tables, 5, R"(
Ask more streams when reading from Merge table. Streams will be spread across tables that Merge table will use. This allows more even distribution of work across threads and is especially helpful when merged tables differ in size.
)", 0) \
    \
    DECLARE(String, network_compression_method, "LZ4", R"(
Sets the method of data compression that is used for communication between servers and between server and [clickhouse-client](../../interfaces/cli.md).

Possible values:

- `LZ4` — sets LZ4 compression method.
- `ZSTD` — sets ZSTD compression method.

**See Also**

- [network_zstd_compression_level](#network_zstd_compression_level)
)", 0) \
    \
    DECLARE(Int64, network_zstd_compression_level, 1, R"(
Adjusts the level of ZSTD compression. Used only when [network_compression_method](#network_compression_method) is set to `ZSTD`.

Possible values:

- Positive integer from 1 to 15.
)", 0) \
    \
    DECLARE(Int64, zstd_window_log_max, 0, R"(
Allows you to select the max window log of ZSTD (it will not be used for MergeTree family)
)", 0) \
    \
    DECLARE(UInt64, priority, 0, R"(
Priority of the query. 1 - the highest, higher value - lower priority; 0 - do not use priorities.
)", 0) \
    DECLARE(Int64, os_thread_priority, 0, R"(
Sets the priority ([nice](https://en.wikipedia.org/wiki/Nice_(Unix))) for threads that execute queries. The OS scheduler considers this priority when choosing the next thread to run on each available CPU core.

:::note
To use this setting, you need to set the `CAP_SYS_NICE` capability. The `clickhouse-server` package sets it up during installation. Some virtual environments do not allow you to set the `CAP_SYS_NICE` capability. In this case, `clickhouse-server` shows a message about it at the start.
:::

Possible values:

- You can set values in the range `[-20, 19]`.

Lower values mean higher priority. Threads with low `nice` priority values are executed more frequently than threads with high values. High values are preferable for long-running non-interactive queries because it allows them to quickly give up resources in favour of short interactive queries when they arrive.
)", 0) \
    \
    DECLARE(Bool, log_queries, true, R"(
Setting up query logging.

Queries sent to ClickHouse with this setup are logged according to the rules in the [query_log](../../operations/server-configuration-parameters/settings.md/#query-log) server configuration parameter.

Example:

``` text
log_queries=1
```
)", 0) \
    DECLARE(Bool, log_formatted_queries, false, R"(
Allows to log formatted queries to the [system.query_log](../../operations/system-tables/query_log.md) system table (populates `formatted_query` column in the [system.query_log](../../operations/system-tables/query_log.md)).

Possible values:

- 0 — Formatted queries are not logged in the system table.
- 1 — Formatted queries are logged in the system table.
)", 0) \
    DECLARE(LogQueriesType, log_queries_min_type, QueryLogElementType::QUERY_START, R"(
`query_log` minimal type to log.

Possible values:
- `QUERY_START` (`=1`)
- `QUERY_FINISH` (`=2`)
- `EXCEPTION_BEFORE_START` (`=3`)
- `EXCEPTION_WHILE_PROCESSING` (`=4`)

Can be used to limit which entities will go to `query_log`, say you are interested only in errors, then you can use `EXCEPTION_WHILE_PROCESSING`:

``` text
log_queries_min_type='EXCEPTION_WHILE_PROCESSING'
```
)", 0) \
    DECLARE(Milliseconds, log_queries_min_query_duration_ms, 0, R"(
If enabled (non-zero), queries faster than the value of this setting will not be logged (you can think about this as a `long_query_time` for [MySQL Slow Query Log](https://dev.mysql.com/doc/refman/5.7/slow-query-log.html)), and this basically means that you will not find them in the following tables:

- `system.query_log`
- `system.query_thread_log`

Only the queries with the following type will get to the log:

- `QUERY_FINISH`
- `EXCEPTION_WHILE_PROCESSING`

- Type: milliseconds
- Default value: 0 (any query)
)", 0) \
    DECLARE(UInt64, log_queries_cut_to_length, 100000, R"(
If query length is greater than a specified threshold (in bytes), then cut query when writing to query log. Also limit the length of printed query in ordinary text log.
)", 0) \
    DECLARE(Float, log_queries_probability, 1., R"(
Allows a user to write to [query_log](../../operations/system-tables/query_log.md), [query_thread_log](../../operations/system-tables/query_thread_log.md), and [query_views_log](../../operations/system-tables/query_views_log.md) system tables only a sample of queries selected randomly with the specified probability. It helps to reduce the load with a large volume of queries in a second.

Possible values:

- 0 — Queries are not logged in the system tables.
- Positive floating-point number in the range [0..1]. For example, if the setting value is `0.5`, about half of the queries are logged in the system tables.
- 1 — All queries are logged in the system tables.
)", 0) \
    \
    DECLARE(Bool, log_processors_profiles, true, R"(
Write time that processor spent during execution/waiting for data to `system.processors_profile_log` table.

See also:

- [`system.processors_profile_log`](../../operations/system-tables/processors_profile_log.md)
- [`EXPLAIN PIPELINE`](../../sql-reference/statements/explain.md/#explain-pipeline)
)", 0) \
    DECLARE(DistributedProductMode, distributed_product_mode, DistributedProductMode::DENY, R"(
Changes the behaviour of [distributed subqueries](../../sql-reference/operators/in.md).

ClickHouse applies this setting when the query contains the product of distributed tables, i.e. when the query for a distributed table contains a non-GLOBAL subquery for the distributed table.

Restrictions:

- Only applied for IN and JOIN subqueries.
- Only if the FROM section uses a distributed table containing more than one shard.
- If the subquery concerns a distributed table containing more than one shard.
- Not used for a table-valued [remote](../../sql-reference/table-functions/remote.md) function.

Possible values:

- `deny` — Default value. Prohibits using these types of subqueries (returns the "Double-distributed in/JOIN subqueries is denied" exception).
- `local` — Replaces the database and table in the subquery with local ones for the destination server (shard), leaving the normal `IN`/`JOIN.`
- `global` — Replaces the `IN`/`JOIN` query with `GLOBAL IN`/`GLOBAL JOIN.`
- `allow` — Allows the use of these types of subqueries.
)", IMPORTANT) \
    \
    DECLARE(UInt64, max_concurrent_queries_for_all_users, 0, R"(
Throw exception if the value of this setting is less or equal than the current number of simultaneously processed queries.

Example: `max_concurrent_queries_for_all_users` can be set to 99 for all users and database administrator can set it to 100 for itself to run queries for investigation even when the server is overloaded.

Modifying the setting for one query or user does not affect other queries.

Possible values:

- Positive integer.
- 0 — No limit.

**Example**

```xml
<max_concurrent_queries_for_all_users>99</max_concurrent_queries_for_all_users>
```

**See Also**

- [max_concurrent_queries](/operations/server-configuration-parameters/settings.md/#max_concurrent_queries)
)", 0) \
    DECLARE(UInt64, max_concurrent_queries_for_user, 0, R"(
The maximum number of simultaneously processed queries per user.

Possible values:

- Positive integer.
- 0 — No limit.

**Example**

``` xml
<max_concurrent_queries_for_user>5</max_concurrent_queries_for_user>
```
)", 0) \
    \
    DECLARE(Bool, insert_deduplicate, true, R"(
Enables or disables block deduplication of `INSERT` (for Replicated\* tables).

Possible values:

- 0 — Disabled.
- 1 — Enabled.

By default, blocks inserted into replicated tables by the `INSERT` statement are deduplicated (see [Data Replication](../../engines/table-engines/mergetree-family/replication.md)).
For the replicated tables by default the only 100 of the most recent blocks for each partition are deduplicated (see [replicated_deduplication_window](merge-tree-settings.md/#replicated-deduplication-window), [replicated_deduplication_window_seconds](merge-tree-settings.md/#replicated-deduplication-window-seconds)).
For not replicated tables see [non_replicated_deduplication_window](merge-tree-settings.md/#non-replicated-deduplication-window).
)", 0) \
    DECLARE(Bool, async_insert_deduplicate, false, R"(
For async INSERT queries in the replicated table, specifies that deduplication of inserting blocks should be performed
)", 0) \
    \
    DECLARE(UInt64Auto, insert_quorum, 0, R"(
:::note
This setting is not applicable to SharedMergeTree, see [SharedMergeTree consistency](/cloud/reference/shared-merge-tree/#consistency) for more information.
:::

Enables the quorum writes.

- If `insert_quorum < 2`, the quorum writes are disabled.
- If `insert_quorum >= 2`, the quorum writes are enabled.
- If `insert_quorum = 'auto'`, use majority number (`number_of_replicas / 2 + 1`) as quorum number.

Quorum writes

`INSERT` succeeds only when ClickHouse manages to correctly write data to the `insert_quorum` of replicas during the `insert_quorum_timeout`. If for any reason the number of replicas with successful writes does not reach the `insert_quorum`, the write is considered failed and ClickHouse will delete the inserted block from all the replicas where data has already been written.

When `insert_quorum_parallel` is disabled, all replicas in the quorum are consistent, i.e. they contain data from all previous `INSERT` queries (the `INSERT` sequence is linearized). When reading data written using `insert_quorum` and `insert_quorum_parallel` is disabled, you can turn on sequential consistency for `SELECT` queries using [select_sequential_consistency](#select_sequential_consistency).

ClickHouse generates an exception:

- If the number of available replicas at the time of the query is less than the `insert_quorum`.
- When `insert_quorum_parallel` is disabled and an attempt to write data is made when the previous block has not yet been inserted in `insert_quorum` of replicas. This situation may occur if the user tries to perform another `INSERT` query to the same table before the previous one with `insert_quorum` is completed.

See also:

- [insert_quorum_timeout](#insert_quorum_timeout)
- [insert_quorum_parallel](#insert_quorum_parallel)
- [select_sequential_consistency](#select_sequential_consistency)
)", 0) \
    DECLARE(Milliseconds, insert_quorum_timeout, 600000, R"(
Write to a quorum timeout in milliseconds. If the timeout has passed and no write has taken place yet, ClickHouse will generate an exception and the client must repeat the query to write the same block to the same or any other replica.

See also:

- [insert_quorum](#insert_quorum)
- [insert_quorum_parallel](#insert_quorum_parallel)
- [select_sequential_consistency](#select_sequential_consistency)
)", 0) \
    DECLARE(Bool, insert_quorum_parallel, true, R"(
:::note
This setting is not applicable to SharedMergeTree, see [SharedMergeTree consistency](/cloud/reference/shared-merge-tree/#consistency) for more information.
:::

Enables or disables parallelism for quorum `INSERT` queries. If enabled, additional `INSERT` queries can be sent while previous queries have not yet finished. If disabled, additional writes to the same table will be rejected.

Possible values:

- 0 — Disabled.
- 1 — Enabled.

See also:

- [insert_quorum](#insert_quorum)
- [insert_quorum_timeout](#insert_quorum_timeout)
- [select_sequential_consistency](#select_sequential_consistency)
)", 0) \
    DECLARE(UInt64, select_sequential_consistency, 0, R"(
:::note
This setting differ in behavior between SharedMergeTree and ReplicatedMergeTree, see [SharedMergeTree consistency](/cloud/reference/shared-merge-tree/#consistency) for more information about the behavior of `select_sequential_consistency` in SharedMergeTree.
:::

Enables or disables sequential consistency for `SELECT` queries. Requires `insert_quorum_parallel` to be disabled (enabled by default).

Possible values:

- 0 — Disabled.
- 1 — Enabled.

Usage

When sequential consistency is enabled, ClickHouse allows the client to execute the `SELECT` query only for those replicas that contain data from all previous `INSERT` queries executed with `insert_quorum`. If the client refers to a partial replica, ClickHouse will generate an exception. The SELECT query will not include data that has not yet been written to the quorum of replicas.

When `insert_quorum_parallel` is enabled (the default), then `select_sequential_consistency` does not work. This is because parallel `INSERT` queries can be written to different sets of quorum replicas so there is no guarantee a single replica will have received all writes.

See also:

- [insert_quorum](#insert_quorum)
- [insert_quorum_timeout](#insert_quorum_timeout)
- [insert_quorum_parallel](#insert_quorum_parallel)
)", 0) \
    DECLARE(UInt64, table_function_remote_max_addresses, 1000, R"(
Sets the maximum number of addresses generated from patterns for the [remote](../../sql-reference/table-functions/remote.md) function.

Possible values:

- Positive integer.
)", 0) \
    DECLARE(Milliseconds, read_backoff_min_latency_ms, 1000, R"(
Setting to reduce the number of threads in case of slow reads. Pay attention only to reads that took at least that much time.
)", 0) \
    DECLARE(UInt64, read_backoff_max_throughput, 1048576, R"(
Settings to reduce the number of threads in case of slow reads. Count events when the read bandwidth is less than that many bytes per second.
)", 0) \
    DECLARE(Milliseconds, read_backoff_min_interval_between_events_ms, 1000, R"(
Settings to reduce the number of threads in case of slow reads. Do not pay attention to the event, if the previous one has passed less than a certain amount of time.
)", 0) \
    DECLARE(UInt64, read_backoff_min_events, 2, R"(
Settings to reduce the number of threads in case of slow reads. The number of events after which the number of threads will be reduced.
)", 0) \
    \
    DECLARE(UInt64, read_backoff_min_concurrency, 1, R"(
Settings to try keeping the minimal number of threads in case of slow reads.
)", 0) \
    \
    DECLARE(Float, memory_tracker_fault_probability, 0., R"(
For testing of `exception safety` - throw an exception every time you allocate memory with the specified probability.
)", 0) \
    DECLARE(Float, merge_tree_read_split_ranges_into_intersecting_and_non_intersecting_injection_probability, 0.0, R"(
For testing of `PartsSplitter` - split read ranges into intersecting and non intersecting every time you read from MergeTree with the specified probability.
)", 0) \
    \
    DECLARE(Bool, enable_http_compression, false, R"(
Enables or disables data compression in the response to an HTTP request.

For more information, read the [HTTP interface description](../../interfaces/http.md).

Possible values:

- 0 — Disabled.
- 1 — Enabled.
)", 0) \
    DECLARE(Int64, http_zlib_compression_level, 3, R"(
Sets the level of data compression in the response to an HTTP request if [enable_http_compression = 1](#enable_http_compression).

Possible values: Numbers from 1 to 9.
)", 0) \
    \
    DECLARE(Bool, http_native_compression_disable_checksumming_on_decompress, false, R"(
Enables or disables checksum verification when decompressing the HTTP POST data from the client. Used only for ClickHouse native compression format (not used with `gzip` or `deflate`).

For more information, read the [HTTP interface description](../../interfaces/http.md).

Possible values:

- 0 — Disabled.
- 1 — Enabled.
)", 0) \
    DECLARE(Map, http_response_headers, "", R"(
Allows to add or override HTTP headers which the server will return in the response with a successful query result.
This only affects the HTTP interface.

If the header is already set by default, the provided value will override it.
If the header was not set by default, it will be added to the list of headers.
Headers that are set by the server by default and not overridden by this setting, will remain.

The setting allows you to set a header to a constant value. Currently there is no way to set a header to a dynamically calculated value.

Neither names or values can contain ASCII control characters.

If you implement a UI application which allows users to modify settings but at the same time makes decisions based on the returned headers, it is recommended to restrict this setting to readonly.

Example: `SET http_response_headers = '{"Content-Type": "image/png"}'`
)", 0) \
    \
    DECLARE(String, count_distinct_implementation, "uniqExact", R"(
Specifies which of the `uniq*` functions should be used to perform the [COUNT(DISTINCT ...)](../../sql-reference/aggregate-functions/reference/count.md/#agg_function-count) construction.

Possible values:

- [uniq](../../sql-reference/aggregate-functions/reference/uniq.md/#agg_function-uniq)
- [uniqCombined](../../sql-reference/aggregate-functions/reference/uniqcombined.md/#agg_function-uniqcombined)
- [uniqCombined64](../../sql-reference/aggregate-functions/reference/uniqcombined64.md/#agg_function-uniqcombined64)
- [uniqHLL12](../../sql-reference/aggregate-functions/reference/uniqhll12.md/#agg_function-uniqhll12)
- [uniqExact](../../sql-reference/aggregate-functions/reference/uniqexact.md/#agg_function-uniqexact)
)", 0) \
    \
    DECLARE(Bool, add_http_cors_header, false, R"(
Write add http CORS header.
)", 0) \
    \
    DECLARE(UInt64, max_http_get_redirects, 0, R"(
Max number of HTTP GET redirects hops allowed. Ensures additional security measures are in place to prevent a malicious server from redirecting your requests to unexpected services.\n\nIt is the case when an external server redirects to another address, but that address appears to be internal to the company's infrastructure, and by sending an HTTP request to an internal server, you could request an internal API from the internal network, bypassing the auth, or even query other services, such as Redis or Memcached. When you don't have an internal infrastructure (including something running on your localhost), or you trust the server, it is safe to allow redirects. Although keep in mind, that if the URL uses HTTP instead of HTTPS, and you will have to trust not only the remote server but also your ISP and every network in the middle.
)", 0) \
    \
    DECLARE(Bool, use_client_time_zone, false, R"(
Use client timezone for interpreting DateTime string values, instead of adopting server timezone.
)", 0) \
    \
    DECLARE(Bool, send_progress_in_http_headers, false, R"(
Enables or disables `X-ClickHouse-Progress` HTTP response headers in `clickhouse-server` responses.

For more information, read the [HTTP interface description](../../interfaces/http.md).

Possible values:

- 0 — Disabled.
- 1 — Enabled.
)", 0) \
    \
    DECLARE(UInt64, http_headers_progress_interval_ms, 100, R"(
Do not send HTTP headers X-ClickHouse-Progress more frequently than at each specified interval.
)", 0) \
    DECLARE(Bool, http_wait_end_of_query, false, R"(
Enable HTTP response buffering on the server-side.
)", 0) \
    DECLARE(Bool, http_write_exception_in_output_format, true, R"(
Write exception in output format to produce valid output. Works with JSON and XML formats.
)", 0) \
    DECLARE(UInt64, http_response_buffer_size, 0, R"(
The number of bytes to buffer in the server memory before sending a HTTP response to the client or flushing to disk (when http_wait_end_of_query is enabled).
)", 0) \
    \
    DECLARE(Bool, fsync_metadata, true, R"(
Enables or disables [fsync](http://pubs.opengroup.org/onlinepubs/9699919799/functions/fsync.html) when writing `.sql` files. Enabled by default.

It makes sense to disable it if the server has millions of tiny tables that are constantly being created and destroyed.
)", 0)    \
    \
    DECLARE(Bool, join_use_nulls, false, R"(
Sets the type of [JOIN](../../sql-reference/statements/select/join.md) behaviour. When merging tables, empty cells may appear. ClickHouse fills them differently based on this setting.

Possible values:

- 0 — The empty cells are filled with the default value of the corresponding field type.
- 1 — `JOIN` behaves the same way as in standard SQL. The type of the corresponding field is converted to [Nullable](../../sql-reference/data-types/nullable.md/#data_type-nullable), and empty cells are filled with [NULL](../../sql-reference/syntax.md).
)", IMPORTANT) \
    \
    DECLARE(UInt64, join_output_by_rowlist_perkey_rows_threshold, 5, R"(
The lower limit of per-key average rows in the right table to determine whether to output by row list in hash join.
)", 0) \
    DECLARE(JoinStrictness, join_default_strictness, JoinStrictness::All, R"(
Sets default strictness for [JOIN clauses](../../sql-reference/statements/select/join.md/#select-join).

Possible values:

- `ALL` — If the right table has several matching rows, ClickHouse creates a [Cartesian product](https://en.wikipedia.org/wiki/Cartesian_product) from matching rows. This is the normal `JOIN` behaviour from standard SQL.
- `ANY` — If the right table has several matching rows, only the first one found is joined. If the right table has only one matching row, the results of `ANY` and `ALL` are the same.
- `ASOF` — For joining sequences with an uncertain match.
- `Empty string` — If `ALL` or `ANY` is not specified in the query, ClickHouse throws an exception.
)", 0) \
    DECLARE(Bool, any_join_distinct_right_table_keys, false, R"(
Enables legacy ClickHouse server behaviour in `ANY INNER|LEFT JOIN` operations.

:::note
Use this setting only for backward compatibility if your use cases depend on legacy `JOIN` behaviour.
:::

When the legacy behaviour is enabled:

- Results of `t1 ANY LEFT JOIN t2` and `t2 ANY RIGHT JOIN t1` operations are not equal because ClickHouse uses the logic with many-to-one left-to-right table keys mapping.
- Results of `ANY INNER JOIN` operations contain all rows from the left table like the `SEMI LEFT JOIN` operations do.

When the legacy behaviour is disabled:

- Results of `t1 ANY LEFT JOIN t2` and `t2 ANY RIGHT JOIN t1` operations are equal because ClickHouse uses the logic which provides one-to-many keys mapping in `ANY RIGHT JOIN` operations.
- Results of `ANY INNER JOIN` operations contain one row per key from both the left and right tables.

Possible values:

- 0 — Legacy behaviour is disabled.
- 1 — Legacy behaviour is enabled.

See also:

- [JOIN strictness](../../sql-reference/statements/select/join.md/#join-settings)
)", IMPORTANT) \
    DECLARE(Bool, single_join_prefer_left_table, true, R"(
For single JOIN in case of identifier ambiguity prefer left table
)", IMPORTANT) \
    \
DECLARE(BoolAuto, query_plan_join_swap_table, Field("auto"), R"(
    Determine which side of the join should be the build table (also called inner, the one inserted into the hash table for a hash join) in the query plan. This setting is supported only for `ALL` join strictness with the `JOIN ON` clause. Possible values are:
    - 'auto': Let the planner decide which table to use as the build table.
    - 'false': Never swap tables (the right table is the build table).
    - 'true': Always swap tables (the left table is the build table).
)", 0) \
    \
    DECLARE(UInt64, preferred_block_size_bytes, 1000000, R"(
This setting adjusts the data block size for query processing and represents additional fine-tuning to the more rough 'max_block_size' setting. If the columns are large and with 'max_block_size' rows the block size is likely to be larger than the specified amount of bytes, its size will be lowered for better CPU cache locality.
)", 0) \
    \
    DECLARE(UInt64, max_replica_delay_for_distributed_queries, 300, R"(
Disables lagging replicas for distributed queries. See [Replication](../../engines/table-engines/mergetree-family/replication.md).

Sets the time in seconds. If a replica's lag is greater than or equal to the set value, this replica is not used.

Possible values:

- Positive integer.
- 0 — Replica lags are not checked.

To prevent the use of any replica with a non-zero lag, set this parameter to 1.

Used when performing `SELECT` from a distributed table that points to replicated tables.
)", 0) \
    DECLARE(Bool, fallback_to_stale_replicas_for_distributed_queries, true, R"(
Forces a query to an out-of-date replica if updated data is not available. See [Replication](../../engines/table-engines/mergetree-family/replication.md).

ClickHouse selects the most relevant from the outdated replicas of the table.

Used when performing `SELECT` from a distributed table that points to replicated tables.

By default, 1 (enabled).
)", 0) \
    DECLARE(UInt64, preferred_max_column_in_block_size_bytes, 0, R"(
Limit on max column size in block while reading. Helps to decrease cache misses count. Should be close to L2 cache size.
)", 0) \
    \
    DECLARE(UInt64, parts_to_delay_insert, 0, R"(
If the destination table contains at least that many active parts in a single partition, artificially slow down insert into table.
)", 0) \
    DECLARE(UInt64, parts_to_throw_insert, 0, R"(
If more than this number active parts in a single partition of the destination table, throw 'Too many parts ...' exception.
)", 0) \
    DECLARE(UInt64, number_of_mutations_to_delay, 0, R"(
If the mutated table contains at least that many unfinished mutations, artificially slow down mutations of table. 0 - disabled
)", 0) \
    DECLARE(UInt64, number_of_mutations_to_throw, 0, R"(
If the mutated table contains at least that many unfinished mutations, throw 'Too many mutations ...' exception. 0 - disabled
)", 0) \
    DECLARE(Int64, distributed_ddl_task_timeout, 180, R"(
Sets timeout for DDL query responses from all hosts in cluster. If a DDL request has not been performed on all hosts, a response will contain a timeout error and a request will be executed in an async mode. Negative value means infinite.

Possible values:

- Positive integer.
- 0 — Async mode.
- Negative integer — infinite timeout.
)", 0) \
    DECLARE(Milliseconds, stream_flush_interval_ms, 7500, R"(
Works for tables with streaming in the case of a timeout, or when a thread generates [max_insert_block_size](#max_insert_block_size) rows.

The default value is 7500.

The smaller the value, the more often data is flushed into the table. Setting the value too low leads to poor performance.
)", 0) \
    DECLARE(Milliseconds, stream_poll_timeout_ms, 500, R"(
Timeout for polling data from/to streaming storages.
)", 0) \
    DECLARE(UInt64, min_free_disk_bytes_to_perform_insert, 0, R"(
Minimum free disk space bytes to perform an insert.
)", 0) \
    DECLARE(Float, min_free_disk_ratio_to_perform_insert, 0.0, R"(
Minimum free disk space ratio to perform an insert.
)", 0) \
    \
    DECLARE(Bool, final, false, R"(
Automatically applies [FINAL](../../sql-reference/statements/select/from.md/#final-modifier) modifier to all tables in a query, to tables where [FINAL](../../sql-reference/statements/select/from.md/#final-modifier) is applicable, including joined tables and tables in sub-queries, and
distributed tables.

Possible values:

- 0 - disabled
- 1 - enabled

Example:

```sql
CREATE TABLE test
(
    key Int64,
    some String
)
ENGINE = ReplacingMergeTree
ORDER BY key;

INSERT INTO test FORMAT Values (1, 'first');
INSERT INTO test FORMAT Values (1, 'second');

SELECT * FROM test;
┌─key─┬─some───┐
│   1 │ second │
└─────┴────────┘
┌─key─┬─some──┐
│   1 │ first │
└─────┴───────┘

SELECT * FROM test SETTINGS final = 1;
┌─key─┬─some───┐
│   1 │ second │
└─────┴────────┘

SET final = 1;
SELECT * FROM test;
┌─key─┬─some───┐
│   1 │ second │
└─────┴────────┘
```
)", 0) \
    \
    DECLARE(Bool, partial_result_on_first_cancel, false, R"(
Allows query to return a partial result after cancel.
)", 0) \
    \
    DECLARE(Bool, ignore_on_cluster_for_replicated_udf_queries, false, R"(
Ignore ON CLUSTER clause for replicated UDF management queries.
)", 0) \
    DECLARE(Bool, ignore_on_cluster_for_replicated_access_entities_queries, false, R"(
Ignore ON CLUSTER clause for replicated access entities management queries.
)", 0) \
    DECLARE(Bool, ignore_on_cluster_for_replicated_named_collections_queries, false, R"(
Ignore ON CLUSTER clause for replicated named collections management queries.
)", 0) \
    /** Settings for testing hedged requests */ \
    DECLARE(Milliseconds, sleep_in_send_tables_status_ms, 0, R"(
Time to sleep in sending tables status response in TCPHandler
)", 0) \
    DECLARE(Milliseconds, sleep_in_send_data_ms, 0, R"(
Time to sleep in sending data in TCPHandler
)", 0) \
    DECLARE(Milliseconds, sleep_after_receiving_query_ms, 0, R"(
Time to sleep after receiving query in TCPHandler
)", 0) \
    DECLARE(UInt64, unknown_packet_in_send_data, 0, R"(
Send unknown packet instead of data Nth data packet
)", 0) \
    \
    DECLARE(Bool, insert_allow_materialized_columns, false, R"(
If setting is enabled, Allow materialized columns in INSERT.
)", 0) \
    DECLARE(Seconds, http_connection_timeout, DEFAULT_HTTP_READ_BUFFER_CONNECTION_TIMEOUT, R"(
HTTP connection timeout (in seconds).

Possible values:

- Any positive integer.
- 0 - Disabled (infinite timeout).
)", 0) \
    DECLARE(Seconds, http_send_timeout, DEFAULT_HTTP_READ_BUFFER_TIMEOUT, R"(
HTTP send timeout (in seconds).

Possible values:

- Any positive integer.
- 0 - Disabled (infinite timeout).

:::note
It's applicable only to the default profile. A server reboot is required for the changes to take effect.
:::
)", 0) \
    DECLARE(Seconds, http_receive_timeout, DEFAULT_HTTP_READ_BUFFER_TIMEOUT, R"(
HTTP receive timeout (in seconds).

Possible values:

- Any positive integer.
- 0 - Disabled (infinite timeout).
)", 0) \
    DECLARE(UInt64, http_max_uri_size, 1048576, R"(
Sets the maximum URI length of an HTTP request.

Possible values:

- Positive integer.
)", 0) \
    DECLARE(UInt64, http_max_fields, 1000000, R"(
Maximum number of fields in HTTP header
)", 0) \
    DECLARE(UInt64, http_max_field_name_size, 128 * 1024, R"(
Maximum length of field name in HTTP header
)", 0) \
    DECLARE(UInt64, http_max_field_value_size, 128 * 1024, R"(
Maximum length of field value in HTTP header
)", 0) \
    DECLARE(Bool, http_skip_not_found_url_for_globs, true, R"(
Skip URLs for globs with HTTP_NOT_FOUND error
)", 0) \
    DECLARE(Bool, http_make_head_request, true, R"(
The `http_make_head_request` setting allows the execution of a `HEAD` request while reading data from HTTP to retrieve information about the file to be read, such as its size. Since it's enabled by default, it may be desirable to disable this setting in cases where the server does not support `HEAD` requests.
)", 0) \
    DECLARE(Bool, optimize_throw_if_noop, false, R"(
Enables or disables throwing an exception if an [OPTIMIZE](../../sql-reference/statements/optimize.md) query didn't perform a merge.

By default, `OPTIMIZE` returns successfully even if it didn't do anything. This setting lets you differentiate these situations and get the reason in an exception message.

Possible values:

- 1 — Throwing an exception is enabled.
- 0 — Throwing an exception is disabled.
)", 0) \
    DECLARE(Bool, use_index_for_in_with_subqueries, true, R"(
Try using an index if there is a subquery or a table expression on the right side of the IN operator.
)", 0) \
    DECLARE(UInt64, use_index_for_in_with_subqueries_max_values, 0, R"(
The maximum size of the set in the right-hand side of the IN operator to use table index for filtering. It allows to avoid performance degradation and higher memory usage due to the preparation of additional data structures for large queries. Zero means no limit.
)", 0) \
    DECLARE(Bool, analyze_index_with_space_filling_curves, true, R"(
If a table has a space-filling curve in its index, e.g. `ORDER BY mortonEncode(x, y)` or `ORDER BY hilbertEncode(x, y)`, and the query has conditions on its arguments, e.g. `x >= 10 AND x <= 20 AND y >= 20 AND y <= 30`, use the space-filling curve for index analysis.
)", 0) \
    DECLARE(Bool, joined_subquery_requires_alias, true, R"(
Force joined subqueries and table functions to have aliases for correct name qualification.
)", 0) \
    DECLARE(Bool, empty_result_for_aggregation_by_empty_set, false, R"(
Return empty result when aggregating without keys on empty set.
)", 0) \
    DECLARE(Bool, empty_result_for_aggregation_by_constant_keys_on_empty_set, true, R"(
Return empty result when aggregating by constant keys on empty set.
)", 0) \
    DECLARE(Bool, allow_distributed_ddl, true, R"(
If it is set to true, then a user is allowed to executed distributed DDL queries.
)", 0) \
    DECLARE(Bool, allow_suspicious_codecs, false, R"(
If it is set to true, allow to specify meaningless compression codecs.
)", 0) \
    DECLARE(Bool, enable_zstd_qat_codec, false, R"(
If turned on, the ZSTD_QAT codec may be used to compress columns.
)", 0) \
    DECLARE(Bool, enable_deflate_qpl_codec, false, R"(
If turned on, the DEFLATE_QPL codec may be used to compress columns.
)", 0) \
    DECLARE(UInt64, query_profiler_real_time_period_ns, QUERY_PROFILER_DEFAULT_SAMPLE_RATE_NS, R"(
Sets the period for a real clock timer of the [query profiler](../../operations/optimizing-performance/sampling-query-profiler.md). Real clock timer counts wall-clock time.

Possible values:

- Positive integer number, in nanoseconds.

    Recommended values:

            - 10000000 (100 times a second) nanoseconds and less for single queries.
            - 1000000000 (once a second) for cluster-wide profiling.

- 0 for turning off the timer.

**Temporarily disabled in ClickHouse Cloud.**

See also:

- System table [trace_log](../../operations/system-tables/trace_log.md/#system_tables-trace_log)
)", 0) \
    DECLARE(UInt64, query_profiler_cpu_time_period_ns, QUERY_PROFILER_DEFAULT_SAMPLE_RATE_NS, R"(
Sets the period for a CPU clock timer of the [query profiler](../../operations/optimizing-performance/sampling-query-profiler.md). This timer counts only CPU time.

Possible values:

- A positive integer number of nanoseconds.

    Recommended values:

            - 10000000 (100 times a second) nanoseconds and more for single queries.
            - 1000000000 (once a second) for cluster-wide profiling.

- 0 for turning off the timer.

**Temporarily disabled in ClickHouse Cloud.**

See also:

- System table [trace_log](../../operations/system-tables/trace_log.md/#system_tables-trace_log)
)", 0) \
    DECLARE(Bool, metrics_perf_events_enabled, false, R"(
If enabled, some of the perf events will be measured throughout queries' execution.
)", 0) \
    DECLARE(String, metrics_perf_events_list, "", R"(
Comma separated list of perf metrics that will be measured throughout queries' execution. Empty means all events. See PerfEventInfo in sources for the available events.
)", 0) \
    DECLARE(Float, opentelemetry_start_trace_probability, 0., R"(
Sets the probability that the ClickHouse can start a trace for executed queries (if no parent [trace context](https://www.w3.org/TR/trace-context/) is supplied).

Possible values:

- 0 — The trace for all executed queries is disabled (if no parent trace context is supplied).
- Positive floating-point number in the range [0..1]. For example, if the setting value is `0,5`, ClickHouse can start a trace on average for half of the queries.
- 1 — The trace for all executed queries is enabled.
)", 0) \
    DECLARE(Bool, opentelemetry_trace_processors, false, R"(
Collect OpenTelemetry spans for processors.
)", 0) \
    DECLARE(Bool, prefer_column_name_to_alias, false, R"(
Enables or disables using the original column names instead of aliases in query expressions and clauses. It especially matters when alias is the same as the column name, see [Expression Aliases](../../sql-reference/syntax.md/#notes-on-usage). Enable this setting to make aliases syntax rules in ClickHouse more compatible with most other database engines.

Possible values:

- 0 — The column name is substituted with the alias.
- 1 — The column name is not substituted with the alias.

**Example**

The difference between enabled and disabled:

Query:

```sql
SET prefer_column_name_to_alias = 0;
SELECT avg(number) AS number, max(number) FROM numbers(10);
```

Result:

```text
Received exception from server (version 21.5.1):
Code: 184. DB::Exception: Received from localhost:9000. DB::Exception: Aggregate function avg(number) is found inside another aggregate function in query: While processing avg(number) AS number.
```

Query:

```sql
SET prefer_column_name_to_alias = 1;
SELECT avg(number) AS number, max(number) FROM numbers(10);
```

Result:

```text
┌─number─┬─max(number)─┐
│    4.5 │           9 │
└────────┴─────────────┘
```
)", 0) \
    \
    DECLARE(Bool, skip_redundant_aliases_in_udf, false, R"(
Redundant aliases are not used (substituted) in user-defined functions in order to simplify it's usage.

Possible values:

- 1 — The aliases are skipped (substituted) in UDFs.
- 0 — The aliases are not skipped (substituted) in UDFs.

**Example**

The difference between enabled and disabled:

Query:

```sql
SET skip_redundant_aliases_in_udf = 0;
CREATE FUNCTION IF NOT EXISTS test_03274 AS ( x ) -> ((x + 1 as y, y + 2));

EXPLAIN SYNTAX SELECT test_03274(4 + 2);
```

Result:

```text
SELECT ((4 + 2) + 1 AS y, y + 2)
```

Query:

```sql
SET skip_redundant_aliases_in_udf = 1;
CREATE FUNCTION IF NOT EXISTS test_03274 AS ( x ) -> ((x + 1 as y, y + 2));

EXPLAIN SYNTAX SELECT test_03274(4 + 2);
```

Result:

```text
SELECT ((4 + 2) + 1, ((4 + 2) + 1) + 2)
```
)", 0) \
    DECLARE(Bool, prefer_global_in_and_join, false, R"(
Enables the replacement of `IN`/`JOIN` operators with `GLOBAL IN`/`GLOBAL JOIN`.

Possible values:

- 0 — Disabled. `IN`/`JOIN` operators are not replaced with `GLOBAL IN`/`GLOBAL JOIN`.
- 1 — Enabled. `IN`/`JOIN` operators are replaced with `GLOBAL IN`/`GLOBAL JOIN`.

**Usage**

Although `SET distributed_product_mode=global` can change the queries behavior for the distributed tables, it's not suitable for local tables or tables from external resources. Here is when the `prefer_global_in_and_join` setting comes into play.

For example, we have query serving nodes that contain local tables, which are not suitable for distribution. We need to scatter their data on the fly during distributed processing with the `GLOBAL` keyword — `GLOBAL IN`/`GLOBAL JOIN`.

Another use case of `prefer_global_in_and_join` is accessing tables created by external engines. This setting helps to reduce the number of calls to external sources while joining such tables: only one call per query.

**See also:**

- [Distributed subqueries](../../sql-reference/operators/in.md/#select-distributed-subqueries) for more information on how to use `GLOBAL IN`/`GLOBAL JOIN`
)", 0) \
    DECLARE(Bool, enable_vertical_final, true, R"(
If enable, remove duplicated rows during FINAL by marking rows as deleted and filtering them later instead of merging rows
)", 0) \
    \
    \
    /** Limits during query execution are part of the settings. \
      * Used to provide a more safe execution of queries from the user interface. \
      * Basically, limits are checked for each block (not every row). That is, the limits can be slightly violated. \
      * Almost all limits apply only to SELECTs. \
      * Almost all limits apply to each stream individually. \
      */ \
    \
    DECLARE(UInt64, max_rows_to_read, 0, R"(
Limit on read rows from the most 'deep' sources. That is, only in the deepest subquery. When reading from a remote server, it is only checked on a remote server.
)", 0) \
    DECLARE(UInt64, max_bytes_to_read, 0, R"(
Limit on read bytes (after decompression) from the most 'deep' sources. That is, only in the deepest subquery. When reading from a remote server, it is only checked on a remote server.
)", 0) \
    DECLARE(OverflowMode, read_overflow_mode, OverflowMode::THROW, R"(
What to do when the limit is exceeded.
)", 0) \
    \
    DECLARE(UInt64, max_rows_to_read_leaf, 0, R"(
Limit on read rows on the leaf nodes for distributed queries. Limit is applied for local reads only, excluding the final merge stage on the root node. Note, the setting is unstable with prefer_localhost_replica=1.
)", 0) \
    DECLARE(UInt64, max_bytes_to_read_leaf, 0, R"(
Limit on read bytes (after decompression) on the leaf nodes for distributed queries. Limit is applied for local reads only, excluding the final merge stage on the root node. Note, the setting is unstable with prefer_localhost_replica=1.
)", 0) \
    DECLARE(OverflowMode, read_overflow_mode_leaf, OverflowMode::THROW, R"(
What to do when the leaf limit is exceeded.
)", 0) \
    \
    DECLARE(UInt64, max_rows_to_group_by, 0, R"(
If aggregation during GROUP BY is generating more than the specified number of rows (unique GROUP BY keys), the behavior will be determined by the 'group_by_overflow_mode' which by default is - throw an exception, but can be also switched to an approximate GROUP BY mode.
)", 0) \
    DECLARE(OverflowModeGroupBy, group_by_overflow_mode, OverflowMode::THROW, R"(
What to do when the limit is exceeded.
)", 0) \
    DECLARE(UInt64, max_bytes_before_external_group_by, 0, R"(
If memory usage during GROUP BY operation is exceeding this threshold in bytes, activate the 'external aggregation' mode (spill data to disk). Recommended value is half of the available system memory.
)", 0) \
    DECLARE(Double, max_bytes_ratio_before_external_group_by, 0.5, R"(
Ratio of used memory before enabling external GROUP BY. If you set it to 0.6 the external GROUP BY will be used once the memory usage will reach 60% of allowed memory for query.
)", 0) \
    \
    DECLARE(UInt64, max_rows_to_sort, 0, R"(
If more than the specified amount of records have to be processed for ORDER BY operation, the behavior will be determined by the 'sort_overflow_mode' which by default is - throw an exception
)", 0) \
    DECLARE(UInt64, max_bytes_to_sort, 0, R"(
If more than the specified amount of (uncompressed) bytes have to be processed for ORDER BY operation, the behavior will be determined by the 'sort_overflow_mode' which by default is - throw an exception
)", 0) \
    DECLARE(OverflowMode, sort_overflow_mode, OverflowMode::THROW, R"(
What to do when the limit is exceeded.
)", 0) \
    DECLARE(UInt64, prefer_external_sort_block_bytes, DEFAULT_BLOCK_SIZE * 256, R"(
Prefer maximum block bytes for external sort, reduce the memory usage during merging.
)", 0) \
    DECLARE(UInt64, min_external_sort_block_bytes, "100Mi", R"(
Minimal block size in bytes for external sort that will be dumped to disk, to avoid too many files.
)", 0) \
    DECLARE(UInt64, max_bytes_before_external_sort, 0, R"(
If memory usage during ORDER BY operation is exceeding this threshold in bytes, activate the 'external sorting' mode (spill data to disk). Recommended value is half of the available system memory.
)", 0) \
    DECLARE(Double, max_bytes_ratio_before_external_sort, 0.5, R"(
Ratio of used memory before enabling external ORDER BY. If you set it to 0.6 the external ORDER BY will be used once the memory usage will reach 60% of allowed memory for query.
)", 0) \
    DECLARE(UInt64, max_bytes_before_remerge_sort, 1000000000, R"(
In case of ORDER BY with LIMIT, when memory usage is higher than specified threshold, perform additional steps of merging blocks before final merge to keep just top LIMIT rows.
)", 0) \
    DECLARE(Float, remerge_sort_lowered_memory_bytes_ratio, 2., R"(
If memory usage after remerge does not reduced by this ratio, remerge will be disabled.
)", 0) \
    \
    DECLARE(UInt64, max_result_rows, 0, R"(
Limit on result size in rows. The query will stop after processing a block of data if the threshold is met, but it will not cut the last block of the result, therefore the result size can be larger than the threshold.
)", 0) \
    DECLARE(UInt64, max_result_bytes, 0, R"(
Limit on result size in bytes (uncompressed).  The query will stop after processing a block of data if the threshold is met, but it will not cut the last block of the result, therefore the result size can be larger than the threshold. Caveats: the result size in memory is taken into account for this threshold. Even if the result size is small, it can reference larger data structures in memory, representing dictionaries of LowCardinality columns, and Arenas of AggregateFunction columns, so the threshold can be exceeded despite the small result size. The setting is fairly low level and should be used with caution.
)", 0) \
    DECLARE(OverflowMode, result_overflow_mode, OverflowMode::THROW, R"(
What to do when the limit is exceeded.
)", 0) \
    \
    /* TODO: Check also when merging and finalizing aggregate functions. */ \
    DECLARE(Seconds, max_execution_time, 0, R"(
If query runtime exceeds the specified number of seconds, the behavior will be determined by the 'timeout_overflow_mode', which by default is - throw an exception. Note that the timeout is checked and the query can stop only in designated places during data processing. It currently cannot stop during merging of aggregation states or during query analysis, and the actual run time will be higher than the value of this setting.
)", 0) \
    DECLARE(OverflowMode, timeout_overflow_mode, OverflowMode::THROW, R"(
What to do when the limit is exceeded.
)", 0) \
    DECLARE(Seconds, max_execution_time_leaf, 0, R"(
Similar semantic to max_execution_time but only apply on leaf node for distributed queries, the time out behavior will be determined by 'timeout_overflow_mode_leaf' which by default is - throw an exception
)", 0) \
    DECLARE(OverflowMode, timeout_overflow_mode_leaf, OverflowMode::THROW, R"(
What to do when the leaf limit is exceeded.
)", 0) \
    \
    DECLARE(UInt64, min_execution_speed, 0, R"(
Minimum number of execution rows per second.
)", 0) \
    DECLARE(UInt64, max_execution_speed, 0, R"(
Maximum number of execution rows per second.
)", 0) \
    DECLARE(UInt64, min_execution_speed_bytes, 0, R"(
Minimum number of execution bytes per second.
)", 0) \
    DECLARE(UInt64, max_execution_speed_bytes, 0, R"(
Maximum number of execution bytes per second.
)", 0) \
    DECLARE(Seconds, timeout_before_checking_execution_speed, 10, R"(
Check that the speed is not too low after the specified time has elapsed.
)", 0) \
    DECLARE(Seconds, max_estimated_execution_time, 0, R"(
Maximum query estimate execution time in seconds.
)", 0) \
    \
    DECLARE(UInt64, max_columns_to_read, 0, R"(
If a query requires reading more than specified number of columns, exception is thrown. Zero value means unlimited. This setting is useful to prevent too complex queries.
)", 0) \
    DECLARE(UInt64, max_temporary_columns, 0, R"(
If a query generates more than the specified number of temporary columns in memory as a result of intermediate calculation, the exception is thrown. Zero value means unlimited. This setting is useful to prevent too complex queries.
)", 0) \
    DECLARE(UInt64, max_temporary_non_const_columns, 0, R"(
Similar to the 'max_temporary_columns' setting but applies only to non-constant columns. This makes sense because constant columns are cheap and it is reasonable to allow more of them.
)", 0) \
    \
    DECLARE(UInt64, max_sessions_for_user, 0, R"(
Maximum number of simultaneous sessions for a user.
)", 0) \
    \
    DECLARE(UInt64, max_subquery_depth, 100, R"(
If a query has more than the specified number of nested subqueries, throw an exception. This allows you to have a sanity check to protect the users of your cluster from going insane with their queries.
)", 0) \
    DECLARE(UInt64, max_analyze_depth, 5000, R"(
Maximum number of analyses performed by interpreter.
)", 0) \
    DECLARE(UInt64, max_ast_depth, 1000, R"(
Maximum depth of query syntax tree. Checked after parsing.
)", 0) \
    DECLARE(UInt64, max_ast_elements, 50000, R"(
Maximum size of query syntax tree in number of nodes. Checked after parsing.
)", 0) \
    DECLARE(UInt64, max_expanded_ast_elements, 500000, R"(
Maximum size of query syntax tree in number of nodes after expansion of aliases and the asterisk.
)", 0) \
    \
    DECLARE(UInt64, readonly, 0, R"(
0 - no read-only restrictions. 1 - only read requests, as well as changing explicitly allowed settings. 2 - only read requests, as well as changing settings, except for the 'readonly' setting.
)", 0) \
    \
    DECLARE(UInt64, max_rows_in_set, 0, R"(
Maximum size of the set (in number of elements) resulting from the execution of the IN section.
)", 0) \
    DECLARE(UInt64, max_bytes_in_set, 0, R"(
Maximum size of the set (in bytes in memory) resulting from the execution of the IN section.
)", 0) \
    DECLARE(OverflowMode, set_overflow_mode, OverflowMode::THROW, R"(
What to do when the limit is exceeded.
)", 0) \
    \
    DECLARE(UInt64, max_rows_in_join, 0, R"(
Maximum size of the hash table for JOIN (in number of rows).
)", 0) \
    DECLARE(UInt64, max_bytes_in_join, 0, R"(
Maximum size of the hash table for JOIN (in number of bytes in memory).
)", 0) \
    DECLARE(OverflowMode, join_overflow_mode, OverflowMode::THROW, R"(
What to do when the limit is exceeded.
)", 0) \
    DECLARE(Bool, join_any_take_last_row, false, R"(
Changes the behaviour of join operations with `ANY` strictness.

:::note
This setting applies only for `JOIN` operations with [Join](../../engines/table-engines/special/join.md) engine tables.
:::

Possible values:

- 0 — If the right table has more than one matching row, only the first one found is joined.
- 1 — If the right table has more than one matching row, only the last one found is joined.

See also:

- [JOIN clause](../../sql-reference/statements/select/join.md/#select-join)
- [Join table engine](../../engines/table-engines/special/join.md)
- [join_default_strictness](#join_default_strictness)
)", IMPORTANT) \
    DECLARE(JoinAlgorithm, join_algorithm, "direct,parallel_hash,hash", R"(
Specifies which [JOIN](../../sql-reference/statements/select/join.md) algorithm is used.

Several algorithms can be specified, and an available one would be chosen for a particular query based on kind/strictness and table engine.

Possible values:

- grace_hash

 [Grace hash join](https://en.wikipedia.org/wiki/Hash_join#Grace_hash_join) is used.  Grace hash provides an algorithm option that provides performant complex joins while limiting memory use.

 The first phase of a grace join reads the right table and splits it into N buckets depending on the hash value of key columns (initially, N is `grace_hash_join_initial_buckets`). This is done in a way to ensure that each bucket can be processed independently. Rows from the first bucket are added to an in-memory hash table while the others are saved to disk. If the hash table grows beyond the memory limit (e.g., as set by [`max_bytes_in_join`](/operations/settings/query-complexity.md/#max_bytes_in_join), the number of buckets is increased and the assigned bucket for each row. Any rows which don't belong to the current bucket are flushed and reassigned.

 Supports `INNER/LEFT/RIGHT/FULL ALL/ANY JOIN`.

- hash

 [Hash join algorithm](https://en.wikipedia.org/wiki/Hash_join) is used. The most generic implementation that supports all combinations of kind and strictness and multiple join keys that are combined with `OR` in the `JOIN ON` section.

 When using the `hash` algorithm, the right part of `JOIN` is uploaded into RAM.

- parallel_hash

 A variation of `hash` join that splits the data into buckets and builds several hashtables instead of one concurrently to speed up this process.

 When using the `parallel_hash` algorithm, the right part of `JOIN` is uploaded into RAM.

- partial_merge

 A variation of the [sort-merge algorithm](https://en.wikipedia.org/wiki/Sort-merge_join), where only the right table is fully sorted.

 The `RIGHT JOIN` and `FULL JOIN` are supported only with `ALL` strictness (`SEMI`, `ANTI`, `ANY`, and `ASOF` are not supported).

 When using the `partial_merge` algorithm, ClickHouse sorts the data and dumps it to the disk. The `partial_merge` algorithm in ClickHouse differs slightly from the classic realization. First, ClickHouse sorts the right table by joining keys in blocks and creates a min-max index for sorted blocks. Then it sorts parts of the left table by the `join key` and joins them over the right table. The min-max index is also used to skip unneeded right table blocks.

- direct

 This algorithm can be applied when the storage for the right table supports key-value requests.

 The `direct` algorithm performs a lookup in the right table using rows from the left table as keys. It's supported only by special storage such as [Dictionary](../../engines/table-engines/special/dictionary.md/#dictionary) or [EmbeddedRocksDB](../../engines/table-engines/integrations/embedded-rocksdb.md) and only the `LEFT` and `INNER` JOINs.

- auto

 When set to `auto`, `hash` join is tried first, and the algorithm is switched on the fly to another algorithm if the memory limit is violated.

- full_sorting_merge

 [Sort-merge algorithm](https://en.wikipedia.org/wiki/Sort-merge_join) with full sorting joined tables before joining.

- prefer_partial_merge

 ClickHouse always tries to use `partial_merge` join if possible, otherwise, it uses `hash`. *Deprecated*, same as `partial_merge,hash`.

- default (deprecated)

 Legacy value, please don't use anymore.
 Same as `direct,hash`, i.e. try to use direct join and hash join join (in this order).

)", 0) \
    DECLARE(UInt64, cross_join_min_rows_to_compress, 10000000, R"(
Minimal count of rows to compress block in CROSS JOIN. Zero value means - disable this threshold. This block is compressed when any of the two thresholds (by rows or by bytes) are reached.
)", 0) \
    DECLARE(UInt64, cross_join_min_bytes_to_compress, 1_GiB, R"(
Minimal size of block to compress in CROSS JOIN. Zero value means - disable this threshold. This block is compressed when any of the two thresholds (by rows or by bytes) are reached.
)", 0) \
    DECLARE(UInt64, default_max_bytes_in_join, 1000000000, R"(
Maximum size of right-side table if limit is required but max_bytes_in_join is not set.
)", 0) \
    DECLARE(UInt64, partial_merge_join_left_table_buffer_bytes, 0, R"(
If not 0 group left table blocks in bigger ones for left-side table in partial merge join. It uses up to 2x of specified memory per joining thread.
)", 0) \
    DECLARE(UInt64, partial_merge_join_rows_in_right_blocks, 65536, R"(
Limits sizes of right-hand join data blocks in partial merge join algorithm for [JOIN](../../sql-reference/statements/select/join.md) queries.

ClickHouse server:

1.  Splits right-hand join data into blocks with up to the specified number of rows.
2.  Indexes each block with its minimum and maximum values.
3.  Unloads prepared blocks to disk if it is possible.

Possible values:

- Any positive integer. Recommended range of values: \[1000, 100000\].
)", 0) \
    DECLARE(UInt64, join_on_disk_max_files_to_merge, 64, R"(
Limits the number of files allowed for parallel sorting in MergeJoin operations when they are executed on disk.

The bigger the value of the setting, the more RAM is used and the less disk I/O is needed.

Possible values:

- Any positive integer, starting from 2.
)", 0) \
    DECLARE(UInt64, max_rows_in_set_to_optimize_join, 0, R"(
Maximal size of the set to filter joined tables by each other's row sets before joining.

Possible values:

- 0 — Disable.
- Any positive integer.
)", 0) \
    \
    DECLARE(Bool, compatibility_ignore_collation_in_create_table, true, R"(
Compatibility ignore collation in create table
)", 0) \
    \
    DECLARE(String, temporary_files_codec, "LZ4", R"(
Sets compression codec for temporary files used in sorting and joining operations on disk.

Possible values:

- LZ4 — [LZ4](https://en.wikipedia.org/wiki/LZ4_(compression_algorithm)) compression is applied.
- NONE — No compression is applied.
)", 0) \
    \
    DECLARE(UInt64, max_rows_to_transfer, 0, R"(
Maximum size (in rows) of the transmitted external table obtained when the GLOBAL IN/JOIN section is executed.
)", 0) \
    DECLARE(UInt64, max_bytes_to_transfer, 0, R"(
Maximum size (in uncompressed bytes) of the transmitted external table obtained when the GLOBAL IN/JOIN section is executed.
)", 0) \
    DECLARE(OverflowMode, transfer_overflow_mode, OverflowMode::THROW, R"(
What to do when the limit is exceeded.
)", 0) \
    \
    DECLARE(UInt64, max_rows_in_distinct, 0, R"(
Maximum number of elements during execution of DISTINCT.
)", 0) \
    DECLARE(UInt64, max_bytes_in_distinct, 0, R"(
Maximum total size of the state (in uncompressed bytes) in memory for the execution of DISTINCT.
)", 0) \
    DECLARE(OverflowMode, distinct_overflow_mode, OverflowMode::THROW, R"(
What to do when the limit is exceeded.
)", 0) \
    \
    DECLARE(UInt64, max_memory_usage, 0, R"(
Maximum memory usage for processing of single query. Zero means unlimited.
)", 0) \
    DECLARE(UInt64, memory_overcommit_ratio_denominator, 1_GiB, R"(
It represents the soft memory limit when the hard limit is reached on the global level.
This value is used to compute the overcommit ratio for the query.
Zero means skip the query.
Read more about [memory overcommit](memory-overcommit.md).
)", 0) \
    DECLARE(UInt64, max_memory_usage_for_user, 0, R"(
Maximum memory usage for processing all concurrently running queries for the user. Zero means unlimited.
)", 0) \
    DECLARE(UInt64, memory_overcommit_ratio_denominator_for_user, 1_GiB, R"(
It represents the soft memory limit when the hard limit is reached on the user level.
This value is used to compute the overcommit ratio for the query.
Zero means skip the query.
Read more about [memory overcommit](memory-overcommit.md).
)", 0) \
    DECLARE(UInt64, max_untracked_memory, (4 * 1024 * 1024), R"(
Small allocations and deallocations are grouped in thread local variable and tracked or profiled only when an amount (in absolute value) becomes larger than the specified value. If the value is higher than 'memory_profiler_step' it will be effectively lowered to 'memory_profiler_step'.
)", 0) \
    DECLARE(UInt64, memory_profiler_step, (4 * 1024 * 1024), R"(
Sets the step of memory profiler. Whenever query memory usage becomes larger than every next step in number of bytes the memory profiler will collect the allocating stacktrace and will write it into [trace_log](../../operations/system-tables/trace_log.md/#system_tables-trace_log).

Possible values:

- A positive integer number of bytes.

- 0 for turning off the memory profiler.
)", 0) \
    DECLARE(Float, memory_profiler_sample_probability, 0., R"(
Collect random allocations and deallocations and write them into system.trace_log with 'MemorySample' trace_type. The probability is for every alloc/free regardless of the size of the allocation (can be changed with `memory_profiler_sample_min_allocation_size` and `memory_profiler_sample_max_allocation_size`). Note that sampling happens only when the amount of untracked memory exceeds 'max_untracked_memory'. You may want to set 'max_untracked_memory' to 0 for extra fine-grained sampling.
)", 0) \
    DECLARE(UInt64, memory_profiler_sample_min_allocation_size, 0, R"(
Collect random allocations of size greater or equal than the specified value with probability equal to `memory_profiler_sample_probability`. 0 means disabled. You may want to set 'max_untracked_memory' to 0 to make this threshold work as expected.
)", 0) \
    DECLARE(UInt64, memory_profiler_sample_max_allocation_size, 0, R"(
Collect random allocations of size less or equal than the specified value with probability equal to `memory_profiler_sample_probability`. 0 means disabled. You may want to set 'max_untracked_memory' to 0 to make this threshold work as expected.
)", 0) \
    DECLARE(Bool, trace_profile_events, false, R"(
Enables or disables collecting stacktraces on each update of profile events along with the name of profile event and the value of increment and sending them into [trace_log](../../operations/system-tables/trace_log.md/#system_tables-trace_log).

Possible values:

- 1 — Tracing of profile events enabled.
- 0 — Tracing of profile events disabled.
)", 0) \
    \
    DECLARE(UInt64, memory_usage_overcommit_max_wait_microseconds, 5'000'000, R"(
Maximum time thread will wait for memory to be freed in the case of memory overcommit on a user level.
If the timeout is reached and memory is not freed, an exception is thrown.
Read more about [memory overcommit](memory-overcommit.md).
)", 0) \
    \
    DECLARE(UInt64, max_network_bandwidth, 0, R"(
Limits the speed of the data exchange over the network in bytes per second. This setting applies to every query.

Possible values:

- Positive integer.
- 0 — Bandwidth control is disabled.
)", 0) \
    DECLARE(UInt64, max_network_bytes, 0, R"(
Limits the data volume (in bytes) that is received or transmitted over the network when executing a query. This setting applies to every individual query.

Possible values:

- Positive integer.
- 0 — Data volume control is disabled.
)", 0) \
    DECLARE(UInt64, max_network_bandwidth_for_user, 0, R"(
Limits the speed of the data exchange over the network in bytes per second. This setting applies to all concurrently running queries performed by a single user.

Possible values:

- Positive integer.
- 0 — Control of the data speed is disabled.
)", 0)\
    DECLARE(UInt64, max_network_bandwidth_for_all_users, 0, R"(
Limits the speed that data is exchanged at over the network in bytes per second. This setting applies to all concurrently running queries on the server.

Possible values:

- Positive integer.
- 0 — Control of the data speed is disabled.
)", 0) \
    \
    DECLARE(UInt64, max_temporary_data_on_disk_size_for_user, 0, R"(
The maximum amount of data consumed by temporary files on disk in bytes for all concurrently running user queries. Zero means unlimited.
)", 0)\
    DECLARE(UInt64, max_temporary_data_on_disk_size_for_query, 0, R"(
The maximum amount of data consumed by temporary files on disk in bytes for all concurrently running queries. Zero means unlimited.
)", 0)\
    \
    DECLARE(UInt64, backup_restore_keeper_max_retries, 1000, R"(
Max retries for [Zoo]Keeper operations in the middle of a BACKUP or RESTORE operation.
Should be big enough so the whole operation won't fail because of a temporary [Zoo]Keeper failure.
)", 0) \
    DECLARE(UInt64, backup_restore_keeper_retry_initial_backoff_ms, 100, R"(
Initial backoff timeout for [Zoo]Keeper operations during backup or restore
)", 0) \
    DECLARE(UInt64, backup_restore_keeper_retry_max_backoff_ms, 5000, R"(
Max backoff timeout for [Zoo]Keeper operations during backup or restore
)", 0) \
    DECLARE(UInt64, backup_restore_failure_after_host_disconnected_for_seconds, 3600, R"(
If a host during a BACKUP ON CLUSTER or RESTORE ON CLUSTER operation doesn't recreate its ephemeral 'alive' node in ZooKeeper for this amount of time then the whole backup or restore is considered as failed.
This value should be bigger than any reasonable time for a host to reconnect to ZooKeeper after a failure.
Zero means unlimited.
)", 0) \
    DECLARE(UInt64, backup_restore_keeper_max_retries_while_initializing, 20, R"(
Max retries for [Zoo]Keeper operations during the initialization of a BACKUP ON CLUSTER or RESTORE ON CLUSTER operation.
)", 0) \
    DECLARE(UInt64, backup_restore_keeper_max_retries_while_handling_error, 20, R"(
Max retries for [Zoo]Keeper operations while handling an error of a BACKUP ON CLUSTER or RESTORE ON CLUSTER operation.
)", 0) \
    DECLARE(UInt64, backup_restore_finish_timeout_after_error_sec, 180, R"(
How long the initiator should wait for other host to react to the 'error' node and stop their work on the current BACKUP ON CLUSTER or RESTORE ON CLUSTER operation.
)", 0) \
    DECLARE(UInt64, backup_restore_keeper_value_max_size, 1048576, R"(
Maximum size of data of a [Zoo]Keeper's node during backup
)", 0) \
    DECLARE(UInt64, backup_restore_batch_size_for_keeper_multi, 1000, R"(
Maximum size of batch for multi request to [Zoo]Keeper during backup or restore
)", 0) \
    DECLARE(UInt64, backup_restore_batch_size_for_keeper_multiread, 10000, R"(
Maximum size of batch for multiread request to [Zoo]Keeper during backup or restore
)", 0) \
    DECLARE(Float, backup_restore_keeper_fault_injection_probability, 0.0f, R"(
Approximate probability of failure for a keeper request during backup or restore. Valid value is in interval [0.0f, 1.0f]
)", 0) \
    DECLARE(UInt64, backup_restore_keeper_fault_injection_seed, 0, R"(
0 - random seed, otherwise the setting value
)", 0) \
    DECLARE(UInt64, backup_restore_s3_retry_attempts, 1000, R"(
Setting for Aws::Client::RetryStrategy, Aws::Client does retries itself, 0 means no retries. It takes place only for backup/restore.
)", 0) \
    DECLARE(UInt64, max_backup_bandwidth, 0, R"(
The maximum read speed in bytes per second for particular backup on server. Zero means unlimited.
)", 0) \
    DECLARE(Bool, restore_replicated_merge_tree_to_shared_merge_tree, false, R"(
Replace table engine from Replicated*MergeTree -> Shared*MergeTree during RESTORE.
)", 0) \
    \
    DECLARE(Bool, log_profile_events, true, R"(
Log query performance statistics into the query_log, query_thread_log and query_views_log.
)", 0) \
    DECLARE(Bool, log_query_settings, true, R"(
Log query settings into the query_log and OpenTelemetry span log.
)", 0) \
    DECLARE(Bool, log_query_threads, false, R"(
Setting up query threads logging.

Query threads log into the [system.query_thread_log](../../operations/system-tables/query_thread_log.md) table. This setting has effect only when [log_queries](#log_queries) is true. Queries' threads run by ClickHouse with this setup are logged according to the rules in the [query_thread_log](/operations/server-configuration-parameters/settings.md/#query_thread_log) server configuration parameter.

Possible values:

- 0 — Disabled.
- 1 — Enabled.

**Example**

``` text
log_query_threads=1
```
)", 0) \
    DECLARE(Bool, log_query_views, true, R"(
Setting up query views logging.

When a query run by ClickHouse with this setting enabled has associated views (materialized or live views), they are logged in the [query_views_log](/operations/server-configuration-parameters/settings.md/#query_views_log) server configuration parameter.

Example:

``` text
log_query_views=1
```
)", 0) \
    DECLARE(String, log_comment, "", R"(
Specifies the value for the `log_comment` field of the [system.query_log](../system-tables/query_log.md) table and comment text for the server log.

It can be used to improve the readability of server logs. Additionally, it helps to select queries related to the test from the `system.query_log` after running [clickhouse-test](../../development/tests.md).

Possible values:

- Any string no longer than [max_query_size](#max_query_size). If the max_query_size is exceeded, the server throws an exception.

**Example**

Query:

``` sql
SET log_comment = 'log_comment test', log_queries = 1;
SELECT 1;
SYSTEM FLUSH LOGS;
SELECT type, query FROM system.query_log WHERE log_comment = 'log_comment test' AND event_date >= yesterday() ORDER BY event_time DESC LIMIT 2;
```

Result:

``` text
┌─type────────┬─query─────┐
│ QueryStart  │ SELECT 1; │
│ QueryFinish │ SELECT 1; │
└─────────────┴───────────┘
```
)", 0) \
    DECLARE(Int64, query_metric_log_interval, -1, R"(
The interval in milliseconds at which the [query_metric_log](../../operations/system-tables/query_metric_log.md) for individual queries is collected.

If set to any negative value, it will take the value `collect_interval_milliseconds` from the [query_metric_log setting](/operations/server-configuration-parameters/settings.md/#query_metric_log) or default to 1000 if not present.

To disable the collection of a single query, set `query_metric_log_interval` to 0.

Default value: -1
    )", 0) \
    DECLARE(LogsLevel, send_logs_level, LogsLevel::fatal, R"(
Send server text logs with specified minimum level to client. Valid values: 'trace', 'debug', 'information', 'warning', 'error', 'fatal', 'none'
)", 0) \
    DECLARE(String, send_logs_source_regexp, "", R"(
Send server text logs with specified regexp to match log source name. Empty means all sources.
)", 0) \
    DECLARE(Bool, enable_optimize_predicate_expression, true, R"(
Turns on predicate pushdown in `SELECT` queries.

Predicate pushdown may significantly reduce network traffic for distributed queries.

Possible values:

- 0 — Disabled.
- 1 — Enabled.

Usage

Consider the following queries:

1.  `SELECT count() FROM test_table WHERE date = '2018-10-10'`
2.  `SELECT count() FROM (SELECT * FROM test_table) WHERE date = '2018-10-10'`

If `enable_optimize_predicate_expression = 1`, then the execution time of these queries is equal because ClickHouse applies `WHERE` to the subquery when processing it.

If `enable_optimize_predicate_expression = 0`, then the execution time of the second query is much longer because the `WHERE` clause applies to all the data after the subquery finishes.
)", 0) \
    DECLARE(Bool, enable_optimize_predicate_expression_to_final_subquery, true, R"(
Allow push predicate to final subquery.
)", 0) \
    DECLARE(Bool, allow_push_predicate_when_subquery_contains_with, true, R"(
Allows push predicate when subquery contains WITH clause
)", 0) \
    DECLARE(Bool, allow_push_predicate_ast_for_distributed_subqueries, true, R"(
Allows push predicate on AST level for distributed subqueries with enabled anlyzer
)", 0) \
    \
    DECLARE(UInt64, low_cardinality_max_dictionary_size, 8192, R"(
Sets a maximum size in rows of a shared global dictionary for the [LowCardinality](../../sql-reference/data-types/lowcardinality.md) data type that can be written to a storage file system. This setting prevents issues with RAM in case of unlimited dictionary growth. All the data that can't be encoded due to maximum dictionary size limitation ClickHouse writes in an ordinary method.

Possible values:

- Any positive integer.
)", 0) \
    DECLARE(Bool, low_cardinality_use_single_dictionary_for_part, false, R"(
Turns on or turns off using of single dictionary for the data part.

By default, the ClickHouse server monitors the size of dictionaries and if a dictionary overflows then the server starts to write the next one. To prohibit creating several dictionaries set `low_cardinality_use_single_dictionary_for_part = 1`.

Possible values:

- 1 — Creating several dictionaries for the data part is prohibited.
- 0 — Creating several dictionaries for the data part is not prohibited.
)", 0) \
    DECLARE(Bool, decimal_check_overflow, true, R"(
Check overflow of decimal arithmetic/comparison operations
)", 0) \
    DECLARE(Bool, allow_custom_error_code_in_throwif, false, R"(
Enable custom error code in function throwIf(). If true, thrown exceptions may have unexpected error codes.
)", 0) \
    \
    DECLARE(Bool, prefer_localhost_replica, true, R"(
Enables/disables preferable using the localhost replica when processing distributed queries.

Possible values:

- 1 — ClickHouse always sends a query to the localhost replica if it exists.
- 0 — ClickHouse uses the balancing strategy specified by the [load_balancing](#load_balancing) setting.

:::note
Disable this setting if you use [max_parallel_replicas](#max_parallel_replicas) without [parallel_replicas_custom_key](#parallel_replicas_custom_key).
If [parallel_replicas_custom_key](#parallel_replicas_custom_key) is set, disable this setting only if it's used on a cluster with multiple shards containing multiple replicas.
If it's used on a cluster with a single shard and multiple replicas, disabling this setting will have negative effects.
:::
)", 0) \
    DECLARE(UInt64, max_fetch_partition_retries_count, 5, R"(
Amount of retries while fetching partition from another host.
)", 0) \
    DECLARE(UInt64, http_max_multipart_form_data_size, 1024 * 1024 * 1024, R"(
Limit on size of multipart/form-data content. This setting cannot be parsed from URL parameters and should be set in a user profile. Note that content is parsed and external tables are created in memory before the start of query execution. And this is the only limit that has an effect on that stage (limits on max memory usage and max execution time have no effect while reading HTTP form data).
)", 0) \
    DECLARE(Bool, calculate_text_stack_trace, true, R"(
Calculate text stack trace in case of exceptions during query execution. This is the default. It requires symbol lookups that may slow down fuzzing tests when a huge amount of wrong queries are executed. In normal cases, you should not disable this option.
)", 0) \
    DECLARE(Bool, enable_job_stack_trace, true, R"(
Output stack trace of a job creator when job results in exception
)", 0) \
    DECLARE(Bool, allow_ddl, true, R"(
If it is set to true, then a user is allowed to executed DDL queries.
)", 0) \
    DECLARE(Bool, parallel_view_processing, false, R"(
Enables pushing to attached views concurrently instead of sequentially.
)", 0) \
    DECLARE(Bool, enable_unaligned_array_join, false, R"(
Allow ARRAY JOIN with multiple arrays that have different sizes. When this settings is enabled, arrays will be resized to the longest one.
)", 0) \
    DECLARE(Bool, optimize_read_in_order, true, R"(
Enables [ORDER BY](../../sql-reference/statements/select/order-by.md/#optimize_read_in_order) optimization in [SELECT](../../sql-reference/statements/select/index.md) queries for reading data from [MergeTree](../../engines/table-engines/mergetree-family/mergetree.md) tables.

Possible values:

- 0 — `ORDER BY` optimization is disabled.
- 1 — `ORDER BY` optimization is enabled.

**See Also**

- [ORDER BY Clause](../../sql-reference/statements/select/order-by.md/#optimize_read_in_order)
)", 0) \
    DECLARE(Bool, read_in_order_use_virtual_row, false, R"(
Use virtual row while reading in order of primary key or its monotonic function fashion. It is useful when searching over multiple parts as only relevant ones are touched.
)", 0) \
    DECLARE(Bool, optimize_read_in_window_order, true, R"(
Enable ORDER BY optimization in window clause for reading data in corresponding order in MergeTree tables.
)", 0) \
    DECLARE(Bool, optimize_aggregation_in_order, false, R"(
Enables [GROUP BY](../../sql-reference/statements/select/group-by.md) optimization in [SELECT](../../sql-reference/statements/select/index.md) queries for aggregating data in corresponding order in [MergeTree](../../engines/table-engines/mergetree-family/mergetree.md) tables.

Possible values:

- 0 — `GROUP BY` optimization is disabled.
- 1 — `GROUP BY` optimization is enabled.

**See Also**

- [GROUP BY optimization](../../sql-reference/statements/select/group-by.md/#aggregation-in-order)
)", 0) \
    DECLARE(Bool, read_in_order_use_buffering, true, R"(
Use buffering before merging while reading in order of primary key. It increases the parallelism of query execution
)", 0) \
    DECLARE(UInt64, aggregation_in_order_max_block_bytes, 50000000, R"(
Maximal size of block in bytes accumulated during aggregation in order of primary key. Lower block size allows to parallelize more final merge stage of aggregation.
)", 0) \
    DECLARE(UInt64, read_in_order_two_level_merge_threshold, 100, R"(
Minimal number of parts to read to run preliminary merge step during multithread reading in order of primary key.
)", 0) \
    DECLARE(Bool, low_cardinality_allow_in_native_format, true, R"(
Allows or restricts using the [LowCardinality](../../sql-reference/data-types/lowcardinality.md) data type with the [Native](../../interfaces/formats.md/#native) format.

If usage of `LowCardinality` is restricted, ClickHouse server converts `LowCardinality`-columns to ordinary ones for `SELECT` queries, and convert ordinary columns to `LowCardinality`-columns for `INSERT` queries.

This setting is required mainly for third-party clients which do not support `LowCardinality` data type.

Possible values:

- 1 — Usage of `LowCardinality` is not restricted.
- 0 — Usage of `LowCardinality` is restricted.
)", 0) \
    DECLARE(Bool, cancel_http_readonly_queries_on_client_close, false, R"(
Cancels HTTP read-only queries (e.g. SELECT) when a client closes the connection without waiting for the response.

Cloud default value: `1`.
)", 0) \
    DECLARE(Bool, external_table_functions_use_nulls, true, R"(
Defines how [mysql](../../sql-reference/table-functions/mysql.md), [postgresql](../../sql-reference/table-functions/postgresql.md) and [odbc](../../sql-reference/table-functions/odbc.md) table functions use Nullable columns.

Possible values:

- 0 — The table function explicitly uses Nullable columns.
- 1 — The table function implicitly uses Nullable columns.

**Usage**

If the setting is set to `0`, the table function does not make Nullable columns and inserts default values instead of NULL. This is also applicable for NULL values inside arrays.
)", 0) \
    DECLARE(Bool, external_table_strict_query, false, R"(
If it is set to true, transforming expression to local filter is forbidden for queries to external tables.
)", 0) \
    \
    DECLARE(Bool, allow_hyperscan, true, R"(
Allow functions that use Hyperscan library. Disable to avoid potentially long compilation times and excessive resource usage.
)", 0) \
    DECLARE(UInt64, max_hyperscan_regexp_length, 0, R"(
Defines the maximum length for each regular expression in the [hyperscan multi-match functions](../../sql-reference/functions/string-search-functions.md/#multimatchanyhaystack-pattern1-pattern2-patternn).

Possible values:

- Positive integer.
- 0 - The length is not limited.

**Example**

Query:

```sql
SELECT multiMatchAny('abcd', ['ab','bcd','c','d']) SETTINGS max_hyperscan_regexp_length = 3;
```

Result:

```text
┌─multiMatchAny('abcd', ['ab', 'bcd', 'c', 'd'])─┐
│                                              1 │
└────────────────────────────────────────────────┘
```

Query:

```sql
SELECT multiMatchAny('abcd', ['ab','bcd','c','d']) SETTINGS max_hyperscan_regexp_length = 2;
```

Result:

```text
Exception: Regexp length too large.
```

**See Also**

- [max_hyperscan_regexp_total_length](#max_hyperscan_regexp_total_length)
)", 0) \
    DECLARE(UInt64, max_hyperscan_regexp_total_length, 0, R"(
Sets the maximum length total of all regular expressions in each [hyperscan multi-match function](../../sql-reference/functions/string-search-functions.md/#multimatchanyhaystack-pattern1-pattern2-patternn).

Possible values:

- Positive integer.
- 0 - The length is not limited.

**Example**

Query:

```sql
SELECT multiMatchAny('abcd', ['a','b','c','d']) SETTINGS max_hyperscan_regexp_total_length = 5;
```

Result:

```text
┌─multiMatchAny('abcd', ['a', 'b', 'c', 'd'])─┐
│                                           1 │
└─────────────────────────────────────────────┘
```

Query:

```sql
SELECT multiMatchAny('abcd', ['ab','bc','c','d']) SETTINGS max_hyperscan_regexp_total_length = 5;
```

Result:

```text
Exception: Total regexp lengths too large.
```

**See Also**

- [max_hyperscan_regexp_length](#max_hyperscan_regexp_length)
)", 0) \
    DECLARE(Bool, reject_expensive_hyperscan_regexps, true, R"(
Reject patterns which will likely be expensive to evaluate with hyperscan (due to NFA state explosion)
)", 0) \
    DECLARE(Bool, allow_simdjson, true, R"(
Allow using simdjson library in 'JSON*' functions if AVX2 instructions are available. If disabled rapidjson will be used.
)", 0) \
    DECLARE(Bool, allow_introspection_functions, false, R"(
Enables or disables [introspection functions](../../sql-reference/functions/introspection.md) for query profiling.

Possible values:

- 1 — Introspection functions enabled.
- 0 — Introspection functions disabled.

**See Also**

- [Sampling Query Profiler](../../operations/optimizing-performance/sampling-query-profiler.md)
- System table [trace_log](../../operations/system-tables/trace_log.md/#system_tables-trace_log)
)", 0) \
    DECLARE(Bool, splitby_max_substrings_includes_remaining_string, false, R"(
Controls whether function [splitBy*()](../../sql-reference/functions/splitting-merging-functions.md) with argument `max_substrings` > 0 will include the remaining string in the last element of the result array.

Possible values:

- `0` - The remaining string will not be included in the last element of the result array.
- `1` - The remaining string will be included in the last element of the result array. This is the behavior of Spark's [`split()`](https://spark.apache.org/docs/3.1.2/api/python/reference/api/pyspark.sql.functions.split.html) function and Python's ['string.split()'](https://docs.python.org/3/library/stdtypes.html#str.split) method.
)", 0) \
    \
    DECLARE(Bool, allow_execute_multiif_columnar, true, R"(
Allow execute multiIf function columnar
)", 0) \
    DECLARE(Bool, formatdatetime_f_prints_single_zero, false, R"(
Formatter '%f' in function 'formatDateTime' prints a single zero instead of six zeros if the formatted value has no fractional seconds.
)", 0) \
    DECLARE(Bool, formatdatetime_f_prints_scale_number_of_digits, false, R"(
Formatter '%f' in function 'formatDateTime' prints only the scale amount of digits for a DateTime64 instead of fixed 6 digits.
)", 0) \
    DECLARE(Bool, formatdatetime_parsedatetime_m_is_month_name, true, R"(
Formatter '%M' in functions 'formatDateTime' and 'parseDateTime' print/parse the month name instead of minutes.
)", 0) \
    DECLARE(Bool, parsedatetime_parse_without_leading_zeros, true, R"(
Formatters '%c', '%l' and '%k' in function 'parseDateTime' parse months and hours without leading zeros.
)", 0) \
    DECLARE(Bool, formatdatetime_format_without_leading_zeros, false, R"(
Formatters '%c', '%l' and '%k' in function 'formatDateTime' print months and hours without leading zeros.
)", 0) \
    DECLARE(Bool, least_greatest_legacy_null_behavior, false, R"(
If enabled, functions 'least' and 'greatest' return NULL if one of their arguments is NULL.
)", 0) \
    DECLARE(Bool, h3togeo_lon_lat_result_order, false, R"(
Function 'h3ToGeo' returns (lon, lat) if true, otherwise (lat, lon).
)", 0) \
    DECLARE(UInt64, max_partitions_per_insert_block, 100, R"(
Limit maximum number of partitions in the single INSERTed block. Zero means unlimited. Throw an exception if the block contains too many partitions. This setting is a safety threshold because using a large number of partitions is a common misconception.
)", 0) \
    DECLARE(Bool, throw_on_max_partitions_per_insert_block, true, R"(
Used with max_partitions_per_insert_block. If true (default), an exception will be thrown when max_partitions_per_insert_block is reached. If false, details of the insert query reaching this limit with the number of partitions will be logged. This can be useful if you're trying to understand the impact on users when changing max_partitions_per_insert_block.
)", 0) \
    DECLARE(Int64, max_partitions_to_read, -1, R"(
Limit the max number of partitions that can be accessed in one query. &lt;= 0 means unlimited.
)", 0) \
    DECLARE(Bool, check_query_single_value_result, true, R"(
Defines the level of detail for the [CHECK TABLE](../../sql-reference/statements/check-table.md/#checking-mergetree-tables) query result for `MergeTree` family engines .

Possible values:

- 0 — the query shows a check status for every individual data part of a table.
- 1 — the query shows the general table check status.
)", 0) \
    DECLARE(Bool, allow_drop_detached, false, R"(
Allow ALTER TABLE ... DROP DETACHED PART[ITION] ... queries
)", 0) \
    DECLARE(UInt64, max_parts_to_move, 1000, "Limit the number of parts that can be moved in one query. Zero means unlimited.", 0) \
    \
    DECLARE(UInt64, max_table_size_to_drop, default_max_size_to_drop, R"(
Restriction on deleting tables in query time. The value 0 means that you can delete all tables without any restrictions.

Cloud default value: 1 TB.

:::note
This query setting overwrites its server setting equivalent, see [max_table_size_to_drop](/operations/server-configuration-parameters/settings.md/#max-table-size-to-drop)
:::
)", 0) \
    DECLARE(UInt64, max_partition_size_to_drop, default_max_size_to_drop, R"(
Restriction on dropping partitions in query time. The value 0 means that you can drop partitions without any restrictions.

Cloud default value: 1 TB.

:::note
This query setting overwrites its server setting equivalent, see [max_partition_size_to_drop](/operations/server-configuration-parameters/settings.md/#max-partition-size-to-drop)
:::
)", 0) \
    \
    DECLARE(UInt64, postgresql_connection_pool_size, 16, R"(
Connection pool size for PostgreSQL table engine and database engine.
)", 0) \
    DECLARE(UInt64, postgresql_connection_attempt_timeout, 2, R"(
Connection timeout in seconds of a single attempt to connect PostgreSQL end-point.
The value is passed as a `connect_timeout` parameter of the connection URL.
)", 0) \
    DECLARE(UInt64, postgresql_connection_pool_wait_timeout, 5000, R"(
Connection pool push/pop timeout on empty pool for PostgreSQL table engine and database engine. By default it will block on empty pool.
)", 0) \
    DECLARE(UInt64, postgresql_connection_pool_retries, 2, R"(
Connection pool push/pop retries number for PostgreSQL table engine and database engine.
)", 0) \
    DECLARE(Bool, postgresql_connection_pool_auto_close_connection, false, R"(
Close connection before returning connection to the pool.
)", 0) \
    DECLARE(Float, postgresql_fault_injection_probability, 0.0f, R"(
Approximate probability of failing internal (for replication) PostgreSQL queries. Valid value is in interval [0.0f, 1.0f]
)", 0) \
    DECLARE(UInt64, glob_expansion_max_elements, 1000, R"(
Maximum number of allowed addresses (For external storages, table functions, etc).
)", 0) \
    DECLARE(UInt64, odbc_bridge_connection_pool_size, 16, R"(
Connection pool size for each connection settings string in ODBC bridge.
)", 0) \
    DECLARE(Bool, odbc_bridge_use_connection_pooling, true, R"(
Use connection pooling in ODBC bridge. If set to false, a new connection is created every time.
)", 0) \
    \
    DECLARE(Seconds, distributed_replica_error_half_life, DBMS_CONNECTION_POOL_WITH_FAILOVER_DEFAULT_DECREASE_ERROR_PERIOD, R"(
- Type: seconds
- Default value: 60 seconds

Controls how fast errors in distributed tables are zeroed. If a replica is unavailable for some time, accumulates 5 errors, and distributed_replica_error_half_life is set to 1 second, then the replica is considered normal 3 seconds after the last error.

See also:

- [load_balancing](#load_balancing-round_robin)
- [Table engine Distributed](../../engines/table-engines/special/distributed.md)
- [distributed_replica_error_cap](#distributed_replica_error_cap)
- [distributed_replica_max_ignored_errors](#distributed_replica_max_ignored_errors)
)", 0) \
    DECLARE(UInt64, distributed_replica_error_cap, DBMS_CONNECTION_POOL_WITH_FAILOVER_MAX_ERROR_COUNT, R"(
- Type: unsigned int
- Default value: 1000

The error count of each replica is capped at this value, preventing a single replica from accumulating too many errors.

See also:

- [load_balancing](#load_balancing-round_robin)
- [Table engine Distributed](../../engines/table-engines/special/distributed.md)
- [distributed_replica_error_half_life](#distributed_replica_error_half_life)
- [distributed_replica_max_ignored_errors](#distributed_replica_max_ignored_errors)
)", 0) \
    DECLARE(UInt64, distributed_replica_max_ignored_errors, 0, R"(
- Type: unsigned int
- Default value: 0

The number of errors that will be ignored while choosing replicas (according to `load_balancing` algorithm).

See also:

- [load_balancing](#load_balancing-round_robin)
- [Table engine Distributed](../../engines/table-engines/special/distributed.md)
- [distributed_replica_error_cap](#distributed_replica_error_cap)
- [distributed_replica_error_half_life](#distributed_replica_error_half_life)
)", 0) \
    \
    DECLARE(UInt64, min_free_disk_space_for_temporary_data, 0, R"(
The minimum disk space to keep while writing temporary data used in external sorting and aggregation.
)", 0) \
    \
    DECLARE(DefaultTableEngine, default_temporary_table_engine, DefaultTableEngine::Memory, R"(
Same as [default_table_engine](#default_table_engine) but for temporary tables.

In this example, any new temporary table that does not specify an `Engine` will use the `Log` table engine:

Query:

```sql
SET default_temporary_table_engine = 'Log';

CREATE TEMPORARY TABLE my_table (
    x UInt32,
    y UInt32
);

SHOW CREATE TEMPORARY TABLE my_table;
```

Result:

```response
┌─statement────────────────────────────────────────────────────────────────┐
│ CREATE TEMPORARY TABLE default.my_table
(
    `x` UInt32,
    `y` UInt32
)
ENGINE = Log
└──────────────────────────────────────────────────────────────────────────┘
```
)", 0) \
    DECLARE(DefaultTableEngine, default_table_engine, DefaultTableEngine::MergeTree, R"(
Default table engine to use when `ENGINE` is not set in a `CREATE` statement.

Possible values:

- a string representing any valid table engine name

Cloud default value: `SharedMergeTree`.

**Example**

Query:

```sql
SET default_table_engine = 'Log';

SELECT name, value, changed FROM system.settings WHERE name = 'default_table_engine';
```

Result:

```response
┌─name─────────────────┬─value─┬─changed─┐
│ default_table_engine │ Log   │       1 │
└──────────────────────┴───────┴─────────┘
```

In this example, any new table that does not specify an `Engine` will use the `Log` table engine:

Query:

```sql
CREATE TABLE my_table (
    x UInt32,
    y UInt32
);

SHOW CREATE TABLE my_table;
```

Result:

```response
┌─statement────────────────────────────────────────────────────────────────┐
│ CREATE TABLE default.my_table
(
    `x` UInt32,
    `y` UInt32
)
ENGINE = Log
└──────────────────────────────────────────────────────────────────────────┘
```
)", 0) \
    DECLARE(Bool, show_table_uuid_in_table_create_query_if_not_nil, false, R"(
Sets the `SHOW TABLE` query display.

Possible values:

- 0 — The query will be displayed without table UUID.
- 1 — The query will be displayed with table UUID.
)", 0) \
    DECLARE(Bool, database_atomic_wait_for_drop_and_detach_synchronously, false, R"(
Adds a modifier `SYNC` to all `DROP` and `DETACH` queries.

Possible values:

- 0 — Queries will be executed with delay.
- 1 — Queries will be executed without delay.
)", 0) \
    DECLARE(Bool, enable_scalar_subquery_optimization, true, R"(
If it is set to true, prevent scalar subqueries from (de)serializing large scalar values and possibly avoid running the same subquery more than once.
)", 0) \
    DECLARE(Bool, optimize_trivial_count_query, true, R"(
Enables or disables the optimization to trivial query `SELECT count() FROM table` using metadata from MergeTree. If you need to use row-level security, disable this setting.

Possible values:

   - 0 — Optimization disabled.
   - 1 — Optimization enabled.

See also:

- [optimize_functions_to_subcolumns](#optimize_functions_to_subcolumns)
)", 0) \
    DECLARE(Bool, optimize_trivial_approximate_count_query, false, R"(
Use an approximate value for trivial count optimization of storages that support such estimation, for example, EmbeddedRocksDB.

Possible values:

   - 0 — Optimization disabled.
   - 1 — Optimization enabled.
)", 0) \
    DECLARE(Bool, optimize_count_from_files, true, R"(
Enables or disables the optimization of counting number of rows from files in different input formats. It applies to table functions/engines `file`/`s3`/`url`/`hdfs`/`azureBlobStorage`.

Possible values:

- 0 — Optimization disabled.
- 1 — Optimization enabled.
)", 0) \
    DECLARE(Bool, use_cache_for_count_from_files, true, R"(
Enables caching of rows number during count from files in table functions `file`/`s3`/`url`/`hdfs`/`azureBlobStorage`.

Enabled by default.
)", 0) \
    DECLARE(Bool, optimize_respect_aliases, true, R"(
If it is set to true, it will respect aliases in WHERE/GROUP BY/ORDER BY, that will help with partition pruning/secondary indexes/optimize_aggregation_in_order/optimize_read_in_order/optimize_trivial_count
)", 0) \
    DECLARE(UInt64, mutations_sync, 0, R"(
Allows to execute `ALTER TABLE ... UPDATE|DELETE|MATERIALIZE INDEX|MATERIALIZE PROJECTION|MATERIALIZE COLUMN` queries ([mutations](../../sql-reference/statements/alter/index.md/#mutations)) synchronously.

Possible values:

- 0 - Mutations execute asynchronously.
- 1 - The query waits for all mutations to complete on the current server.
- 2 - The query waits for all mutations to complete on all replicas (if they exist).
)", 0) \
    DECLARE(Bool, enable_lightweight_delete, true, R"(
Enable lightweight DELETE mutations for mergetree tables.
)", 0) ALIAS(allow_experimental_lightweight_delete) \
    DECLARE(UInt64, lightweight_deletes_sync, 2, R"(
The same as [`mutations_sync`](#mutations_sync), but controls only execution of lightweight deletes.

Possible values:

- 0 - Mutations execute asynchronously.
- 1 - The query waits for the lightweight deletes to complete on the current server.
- 2 - The query waits for the lightweight deletes to complete on all replicas (if they exist).

**See Also**

- [Synchronicity of ALTER Queries](../../sql-reference/statements/alter/index.md/#synchronicity-of-alter-queries)
- [Mutations](../../sql-reference/statements/alter/index.md/#mutations)
)", 0) \
    DECLARE(Bool, apply_deleted_mask, true, R"(
Enables filtering out rows deleted with lightweight DELETE. If disabled, a query will be able to read those rows. This is useful for debugging and \"undelete\" scenarios
)", 0) \
    DECLARE(Bool, optimize_normalize_count_variants, true, R"(
Rewrite aggregate functions that semantically equals to count() as count().
)", 0) \
    DECLARE(Bool, optimize_injective_functions_inside_uniq, true, R"(
Delete injective functions of one argument inside uniq*() functions.
)", 0) \
    DECLARE(Bool, rewrite_count_distinct_if_with_count_distinct_implementation, false, R"(
Allows you to rewrite `countDistcintIf` with [count_distinct_implementation](#count_distinct_implementation) setting.

Possible values:

- true — Allow.
- false — Disallow.
)", 0) \
    DECLARE(Bool, convert_query_to_cnf, false, R"(
When set to `true`, a `SELECT` query will be converted to conjuctive normal form (CNF). There are scenarios where rewriting a query in CNF may execute faster (view this [Github issue](https://github.com/ClickHouse/ClickHouse/issues/11749) for an explanation).

For example, notice how the following `SELECT` query is not modified (the default behavior):

```sql
EXPLAIN SYNTAX
SELECT *
FROM
(
    SELECT number AS x
    FROM numbers(20)
) AS a
WHERE ((x >= 1) AND (x <= 5)) OR ((x >= 10) AND (x <= 15))
SETTINGS convert_query_to_cnf = false;
```

The result is:

```response
┌─explain────────────────────────────────────────────────────────┐
│ SELECT x                                                       │
│ FROM                                                           │
│ (                                                              │
│     SELECT number AS x                                         │
│     FROM numbers(20)                                           │
│     WHERE ((x >= 1) AND (x <= 5)) OR ((x >= 10) AND (x <= 15)) │
│ ) AS a                                                         │
│ WHERE ((x >= 1) AND (x <= 5)) OR ((x >= 10) AND (x <= 15))     │
│ SETTINGS convert_query_to_cnf = 0                              │
└────────────────────────────────────────────────────────────────┘
```

Let's set `convert_query_to_cnf` to `true` and see what changes:

```sql
EXPLAIN SYNTAX
SELECT *
FROM
(
    SELECT number AS x
    FROM numbers(20)
) AS a
WHERE ((x >= 1) AND (x <= 5)) OR ((x >= 10) AND (x <= 15))
SETTINGS convert_query_to_cnf = true;
```

Notice the `WHERE` clause is rewritten in CNF, but the result set is the identical - the Boolean logic is unchanged:

```response
┌─explain───────────────────────────────────────────────────────────────────────────────────────────────────────────────┐
│ SELECT x                                                                                                              │
│ FROM                                                                                                                  │
│ (                                                                                                                     │
│     SELECT number AS x                                                                                                │
│     FROM numbers(20)                                                                                                  │
│     WHERE ((x <= 15) OR (x <= 5)) AND ((x <= 15) OR (x >= 1)) AND ((x >= 10) OR (x <= 5)) AND ((x >= 10) OR (x >= 1)) │
│ ) AS a                                                                                                                │
│ WHERE ((x >= 10) OR (x >= 1)) AND ((x >= 10) OR (x <= 5)) AND ((x <= 15) OR (x >= 1)) AND ((x <= 15) OR (x <= 5))     │
│ SETTINGS convert_query_to_cnf = 1                                                                                     │
└───────────────────────────────────────────────────────────────────────────────────────────────────────────────────────┘
```

Possible values: true, false
)", 0) \
    DECLARE(Bool, optimize_or_like_chain, false, R"(
Optimize multiple OR LIKE into multiMatchAny. This optimization should not be enabled by default, because it defies index analysis in some cases.
)", 0) \
    DECLARE(Bool, optimize_arithmetic_operations_in_aggregate_functions, true, R"(
Move arithmetic operations out of aggregation functions
)", 0) \
    DECLARE(Bool, optimize_redundant_functions_in_order_by, true, R"(
Remove functions from ORDER BY if its argument is also in ORDER BY
)", 0) \
    DECLARE(Bool, optimize_if_chain_to_multiif, false, R"(
Replace if(cond1, then1, if(cond2, ...)) chains to multiIf. Currently it's not beneficial for numeric types.
)", 0) \
    DECLARE(Bool, optimize_multiif_to_if, true, R"(
Replace 'multiIf' with only one condition to 'if'.
)", 0) \
    DECLARE(Bool, optimize_if_transform_strings_to_enum, false, R"(
Replaces string-type arguments in If and Transform to enum. Disabled by default cause it could make inconsistent change in distributed query that would lead to its fail.
)", 0) \
    DECLARE(Bool, optimize_functions_to_subcolumns, true, R"(
Enables or disables optimization by transforming some functions to reading subcolumns. This reduces the amount of data to read.

These functions can be transformed:

- [length](../../sql-reference/functions/array-functions.md/#array_functions-length) to read the [size0](../../sql-reference/data-types/array.md/#array-size) subcolumn.
- [empty](../../sql-reference/functions/array-functions.md/#function-empty) to read the [size0](../../sql-reference/data-types/array.md/#array-size) subcolumn.
- [notEmpty](../../sql-reference/functions/array-functions.md/#function-notempty) to read the [size0](../../sql-reference/data-types/array.md/#array-size) subcolumn.
- [isNull](../../sql-reference/operators/index.md/#operator-is-null) to read the [null](../../sql-reference/data-types/nullable.md/#finding-null) subcolumn.
- [isNotNull](../../sql-reference/operators/index.md/#is-not-null) to read the [null](../../sql-reference/data-types/nullable.md/#finding-null) subcolumn.
- [count](../../sql-reference/aggregate-functions/reference/count.md) to read the [null](../../sql-reference/data-types/nullable.md/#finding-null) subcolumn.
- [mapKeys](../../sql-reference/functions/tuple-map-functions.md/#mapkeys) to read the [keys](../../sql-reference/data-types/map.md/#map-subcolumns) subcolumn.
- [mapValues](../../sql-reference/functions/tuple-map-functions.md/#mapvalues) to read the [values](../../sql-reference/data-types/map.md/#map-subcolumns) subcolumn.

Possible values:

- 0 — Optimization disabled.
- 1 — Optimization enabled.
)", 0) \
    DECLARE(Bool, optimize_using_constraints, false, R"(
Use [constraints](../../sql-reference/statements/create/table.md/#constraints) for query optimization. The default is `false`.

Possible values:

- true, false
)", 0)                                                                                                                                           \
    DECLARE(Bool, optimize_substitute_columns, false, R"(
Use [constraints](../../sql-reference/statements/create/table.md/#constraints) for column substitution. The default is `false`.

Possible values:

- true, false
)", 0)                                                                                                                                         \
    DECLARE(Bool, optimize_append_index, false, R"(
Use [constraints](../../sql-reference/statements/create/table.md/#constraints) in order to append index condition. The default is `false`.

Possible values:

- true, false
)", 0) \
    DECLARE(Bool, optimize_time_filter_with_preimage, true, R"(
Optimize Date and DateTime predicates by converting functions into equivalent comparisons without conversions (e.g. `toYear(col) = 2023 -> col >= '2023-01-01' AND col <= '2023-12-31'`)
)", 0) \
    DECLARE(Bool, normalize_function_names, true, R"(
Normalize function names to their canonical names
)", 0) \
    DECLARE(Bool, enable_early_constant_folding, true, R"(
Enable query optimization where we analyze function and subqueries results and rewrite query if there are constants there
)", 0) \
    DECLARE(Bool, deduplicate_blocks_in_dependent_materialized_views, false, R"(
Enables or disables the deduplication check for materialized views that receive data from Replicated\* tables.

Possible values:

      0 — Disabled.
      1 — Enabled.

Usage

By default, deduplication is not performed for materialized views but is done upstream, in the source table.
If an INSERTed block is skipped due to deduplication in the source table, there will be no insertion into attached materialized views. This behaviour exists to enable the insertion of highly aggregated data into materialized views, for cases where inserted blocks are the same after materialized view aggregation but derived from different INSERTs into the source table.
At the same time, this behaviour "breaks" `INSERT` idempotency. If an `INSERT` into the main table was successful and `INSERT` into a materialized view failed (e.g. because of communication failure with ClickHouse Keeper) a client will get an error and can retry the operation. However, the materialized view won't receive the second insert because it will be discarded by deduplication in the main (source) table. The setting `deduplicate_blocks_in_dependent_materialized_views` allows for changing this behaviour. On retry, a materialized view will receive the repeat insert and will perform a deduplication check by itself,
ignoring check result for the source table, and will insert rows lost because of the first failure.
)", 0) \
    DECLARE(Bool, throw_if_deduplication_in_dependent_materialized_views_enabled_with_async_insert, true, R"(
Throw exception on INSERT query when the setting `deduplicate_blocks_in_dependent_materialized_views` is enabled along with `async_insert`. It guarantees correctness, because these features can't work together.
)", 0) \
    DECLARE(Bool, materialized_views_ignore_errors, false, R"(
Allows to ignore errors for MATERIALIZED VIEW, and deliver original block to the table regardless of MVs
)", 0) \
    DECLARE(Bool, ignore_materialized_views_with_dropped_target_table, false, R"(
Ignore MVs with dropped target table during pushing to views
)", 0) \
    DECLARE(Bool, allow_materialized_view_with_bad_select, true, R"(
Allow CREATE MATERIALIZED VIEW with SELECT query that references nonexistent tables or columns. It must still be syntactically valid. Doesn't apply to refreshable MVs. Doesn't apply if the MV schema needs to be inferred from the SELECT query (i.e. if the CREATE has no column list and no TO table). Can be used for creating MV before its source table.
)", 0) \
    DECLARE(Bool, use_compact_format_in_distributed_parts_names, true, R"(
Uses compact format for storing blocks for background (`distributed_foreground_insert`) INSERT into tables with `Distributed` engine.

Possible values:

- 0 — Uses `user[:password]@host:port#default_database` directory format.
- 1 — Uses `[shard{shard_index}[_replica{replica_index}]]` directory format.

:::note
- with `use_compact_format_in_distributed_parts_names=0` changes from cluster definition will not be applied for background INSERT.
- with `use_compact_format_in_distributed_parts_names=1` changing the order of the nodes in the cluster definition, will change the `shard_index`/`replica_index` so be aware.
:::
)", 0) \
    DECLARE(Bool, validate_polygons, true, R"(
Enables or disables throwing an exception in the [pointInPolygon](../../sql-reference/functions/geo/index.md/#pointinpolygon) function, if the polygon is self-intersecting or self-tangent.

Possible values:

- 0 — Throwing an exception is disabled. `pointInPolygon` accepts invalid polygons and returns possibly incorrect results for them.
- 1 — Throwing an exception is enabled.
)", 0) \
    DECLARE(UInt64, max_parser_depth, DBMS_DEFAULT_MAX_PARSER_DEPTH, R"(
Limits maximum recursion depth in the recursive descent parser. Allows controlling the stack size.

Possible values:

- Positive integer.
- 0 — Recursion depth is unlimited.
)", 0) \
    DECLARE(UInt64, max_parser_backtracks, DBMS_DEFAULT_MAX_PARSER_BACKTRACKS, R"(
Maximum parser backtracking (how many times it tries different alternatives in the recursive descend parsing process).
)", 0) \
    DECLARE(UInt64, max_recursive_cte_evaluation_depth, DBMS_RECURSIVE_CTE_MAX_EVALUATION_DEPTH, R"(
Maximum limit on recursive CTE evaluation depth
)", 0) \
    DECLARE(Bool, allow_settings_after_format_in_insert, false, R"(
Control whether `SETTINGS` after `FORMAT` in `INSERT` queries is allowed or not. It is not recommended to use this, since this may interpret part of `SETTINGS` as values.

Example:

```sql
INSERT INTO FUNCTION null('foo String') SETTINGS max_threads=1 VALUES ('bar');
```

But the following query will work only with `allow_settings_after_format_in_insert`:

```sql
SET allow_settings_after_format_in_insert=1;
INSERT INTO FUNCTION null('foo String') VALUES ('bar') SETTINGS max_threads=1;
```

Possible values:

- 0 — Disallow.
- 1 — Allow.

:::note
Use this setting only for backward compatibility if your use cases depend on old syntax.
:::
)", 0) \
    DECLARE(Seconds, periodic_live_view_refresh, 60, R"(
Interval after which periodically refreshed live view is forced to refresh.
)", 0) \
    DECLARE(Bool, transform_null_in, false, R"(
Enables equality of [NULL](../../sql-reference/syntax.md/#null-literal) values for [IN](../../sql-reference/operators/in.md) operator.

By default, `NULL` values can't be compared because `NULL` means undefined value. Thus, comparison `expr = NULL` must always return `false`. With this setting `NULL = NULL` returns `true` for `IN` operator.

Possible values:

- 0 — Comparison of `NULL` values in `IN` operator returns `false`.
- 1 — Comparison of `NULL` values in `IN` operator returns `true`.

**Example**

Consider the `null_in` table:

``` text
┌──idx─┬─────i─┐
│    1 │     1 │
│    2 │  NULL │
│    3 │     3 │
└──────┴───────┘
```

Query:

``` sql
SELECT idx, i FROM null_in WHERE i IN (1, NULL) SETTINGS transform_null_in = 0;
```

Result:

``` text
┌──idx─┬────i─┐
│    1 │    1 │
└──────┴──────┘
```

Query:

``` sql
SELECT idx, i FROM null_in WHERE i IN (1, NULL) SETTINGS transform_null_in = 1;
```

Result:

``` text
┌──idx─┬─────i─┐
│    1 │     1 │
│    2 │  NULL │
└──────┴───────┘
```

**See Also**

- [NULL Processing in IN Operators](../../sql-reference/operators/in.md/#in-null-processing)
)", 0) \
    DECLARE(Bool, allow_nondeterministic_mutations, false, R"(
User-level setting that allows mutations on replicated tables to make use of non-deterministic functions such as `dictGet`.

Given that, for example, dictionaries, can be out of sync across nodes, mutations that pull values from them are disallowed on replicated tables by default. Enabling this setting allows this behavior, making it the user's responsibility to ensure that the data used is in sync across all nodes.

**Example**

``` xml
<profiles>
    <default>
        <allow_nondeterministic_mutations>1</allow_nondeterministic_mutations>

        <!-- ... -->
    </default>

    <!-- ... -->

</profiles>
```
)", 0) \
 DECLARE(Bool, validate_mutation_query, true, R"(
Validate mutation queries before accepting them. Mutations are executed in the background, and running an invalid query will cause mutations to get stuck, requiring manual intervention.

Only change this setting if you encounter a backward-incompatible bug.
)", 0) \
    DECLARE(Seconds, lock_acquire_timeout, DBMS_DEFAULT_LOCK_ACQUIRE_TIMEOUT_SEC, R"(
Defines how many seconds a locking request waits before failing.

Locking timeout is used to protect from deadlocks while executing read/write operations with tables. When the timeout expires and the locking request fails, the ClickHouse server throws an exception "Locking attempt timed out! Possible deadlock avoided. Client should retry." with error code `DEADLOCK_AVOIDED`.

Possible values:

- Positive integer (in seconds).
- 0 — No locking timeout.
)", 0) \
    DECLARE(Bool, materialize_ttl_after_modify, true, R"(
Apply TTL for old data, after ALTER MODIFY TTL query
)", 0) \
    DECLARE(String, function_implementation, "", R"(
Choose function implementation for specific target or variant (experimental). If empty enable all of them.
)", 0) \
    DECLARE(Bool, data_type_default_nullable, false, R"(
Allows data types without explicit modifiers [NULL or NOT NULL](../../sql-reference/statements/create/table.md/#null-modifiers) in column definition will be [Nullable](../../sql-reference/data-types/nullable.md/#data_type-nullable).

Possible values:

- 1 — The data types in column definitions are set to `Nullable` by default.
- 0 — The data types in column definitions are set to not `Nullable` by default.
)", 0) \
    DECLARE(Bool, cast_keep_nullable, false, R"(
Enables or disables keeping of the `Nullable` data type in [CAST](../../sql-reference/functions/type-conversion-functions.md/#castx-t) operations.

When the setting is enabled and the argument of `CAST` function is `Nullable`, the result is also transformed to `Nullable` type. When the setting is disabled, the result always has the destination type exactly.

Possible values:

- 0 — The `CAST` result has exactly the destination type specified.
- 1 — If the argument type is `Nullable`, the `CAST` result is transformed to `Nullable(DestinationDataType)`.

**Examples**

The following query results in the destination data type exactly:

```sql
SET cast_keep_nullable = 0;
SELECT CAST(toNullable(toInt32(0)) AS Int32) as x, toTypeName(x);
```

Result:

```text
┌─x─┬─toTypeName(CAST(toNullable(toInt32(0)), 'Int32'))─┐
│ 0 │ Int32                                             │
└───┴───────────────────────────────────────────────────┘
```

The following query results in the `Nullable` modification on the destination data type:

```sql
SET cast_keep_nullable = 1;
SELECT CAST(toNullable(toInt32(0)) AS Int32) as x, toTypeName(x);
```

Result:

```text
┌─x─┬─toTypeName(CAST(toNullable(toInt32(0)), 'Int32'))─┐
│ 0 │ Nullable(Int32)                                   │
└───┴───────────────────────────────────────────────────┘
```

**See Also**

- [CAST](../../sql-reference/functions/type-conversion-functions.md/#type_conversion_function-cast) function
)", 0) \
    DECLARE(Bool, cast_ipv4_ipv6_default_on_conversion_error, false, R"(
CAST operator into IPv4, CAST operator into IPV6 type, toIPv4, toIPv6 functions will return default value instead of throwing exception on conversion error.
)", 0) \
    DECLARE(Bool, alter_partition_verbose_result, false, R"(
Enables or disables the display of information about the parts to which the manipulation operations with partitions and parts have been successfully applied.
Applicable to [ATTACH PARTITION|PART](../../sql-reference/statements/alter/partition.md/#alter_attach-partition) and to [FREEZE PARTITION](../../sql-reference/statements/alter/partition.md/#alter_freeze-partition).

Possible values:

- 0 — disable verbosity.
- 1 — enable verbosity.

**Example**

```sql
CREATE TABLE test(a Int64, d Date, s String) ENGINE = MergeTree PARTITION BY toYYYYMDECLARE(d) ORDER BY a;
INSERT INTO test VALUES(1, '2021-01-01', '');
INSERT INTO test VALUES(1, '2021-01-01', '');
ALTER TABLE test DETACH PARTITION ID '202101';

ALTER TABLE test ATTACH PARTITION ID '202101' SETTINGS alter_partition_verbose_result = 1;

┌─command_type─────┬─partition_id─┬─part_name────┬─old_part_name─┐
│ ATTACH PARTITION │ 202101       │ 202101_7_7_0 │ 202101_5_5_0  │
│ ATTACH PARTITION │ 202101       │ 202101_8_8_0 │ 202101_6_6_0  │
└──────────────────┴──────────────┴──────────────┴───────────────┘

ALTER TABLE test FREEZE SETTINGS alter_partition_verbose_result = 1;

┌─command_type─┬─partition_id─┬─part_name────┬─backup_name─┬─backup_path───────────────────┬─part_backup_path────────────────────────────────────────────┐
│ FREEZE ALL   │ 202101       │ 202101_7_7_0 │ 8           │ /var/lib/clickhouse/shadow/8/ │ /var/lib/clickhouse/shadow/8/data/default/test/202101_7_7_0 │
│ FREEZE ALL   │ 202101       │ 202101_8_8_0 │ 8           │ /var/lib/clickhouse/shadow/8/ │ /var/lib/clickhouse/shadow/8/data/default/test/202101_8_8_0 │
└──────────────┴──────────────┴──────────────┴─────────────┴───────────────────────────────┴─────────────────────────────────────────────────────────────┘
```
)", 0) \
    DECLARE(Bool, system_events_show_zero_values, false, R"(
Allows to select zero-valued events from [`system.events`](../../operations/system-tables/events.md).

Some monitoring systems require passing all the metrics values to them for each checkpoint, even if the metric value is zero.

Possible values:

- 0 — Disabled.
- 1 — Enabled.

**Examples**

Query

```sql
SELECT * FROM system.events WHERE event='QueryMemoryLimitExceeded';
```

Result

```text
Ok.
```

Query
```sql
SET system_events_show_zero_values = 1;
SELECT * FROM system.events WHERE event='QueryMemoryLimitExceeded';
```

Result

```text
┌─event────────────────────┬─value─┬─description───────────────────────────────────────────┐
│ QueryMemoryLimitExceeded │     0 │ Number of times when memory limit exceeded for query. │
└──────────────────────────┴───────┴───────────────────────────────────────────────────────┘
```
)", 0) \
    DECLARE(MySQLDataTypesSupport, mysql_datatypes_support_level, MySQLDataTypesSupportList{}, R"(
Defines how MySQL types are converted to corresponding ClickHouse types. A comma separated list in any combination of `decimal`, `datetime64`, `date2Date32` or `date2String`.
- `decimal`: convert `NUMERIC` and `DECIMAL` types to `Decimal` when precision allows it.
- `datetime64`: convert `DATETIME` and `TIMESTAMP` types to `DateTime64` instead of `DateTime` when precision is not `0`.
- `date2Date32`: convert `DATE` to `Date32` instead of `Date`. Takes precedence over `date2String`.
- `date2String`: convert `DATE` to `String` instead of `Date`. Overridden by `datetime64`.
)", 0) \
    DECLARE(Bool, optimize_trivial_insert_select, false, R"(
Optimize trivial 'INSERT INTO table SELECT ... FROM TABLES' query
)", 0) \
    DECLARE(Bool, allow_non_metadata_alters, true, R"(
Allow to execute alters which affects not only tables metadata, but also data on disk
)", 0) \
    DECLARE(Bool, enable_global_with_statement, true, R"(
Propagate WITH statements to UNION queries and all subqueries
)", 0) \
    DECLARE(Bool, aggregate_functions_null_for_empty, false, R"(
Enables or disables rewriting all aggregate functions in a query, adding [-OrNull](../../sql-reference/aggregate-functions/combinators.md/#agg-functions-combinator-ornull) suffix to them. Enable it for SQL standard compatibility.
It is implemented via query rewrite (similar to [count_distinct_implementation](#count_distinct_implementation) setting) to get consistent results for distributed queries.

Possible values:

- 0 — Disabled.
- 1 — Enabled.

**Example**

Consider the following query with aggregate functions:
```sql
SELECT SUM(-1), MAX(0) FROM system.one WHERE 0;
```

With `aggregate_functions_null_for_empty = 0` it would produce:
```text
┌─SUM(-1)─┬─MAX(0)─┐
│       0 │      0 │
└─────────┴────────┘
```

With `aggregate_functions_null_for_empty = 1` the result would be:
```text
┌─SUMOrNull(-1)─┬─MAXOrNull(0)─┐
│          NULL │         NULL │
└───────────────┴──────────────┘
```
)", 0) \
    DECLARE(Bool, optimize_syntax_fuse_functions, false, R"(
Enables to fuse aggregate functions with identical argument. It rewrites query contains at least two aggregate functions from [sum](../../sql-reference/aggregate-functions/reference/sum.md/#agg_function-sum), [count](../../sql-reference/aggregate-functions/reference/count.md/#agg_function-count) or [avg](../../sql-reference/aggregate-functions/reference/avg.md/#agg_function-avg) with identical argument to [sumCount](../../sql-reference/aggregate-functions/reference/sumcount.md/#agg_function-sumCount).

Possible values:

- 0 — Functions with identical argument are not fused.
- 1 — Functions with identical argument are fused.

**Example**

Query:

``` sql
CREATE TABLE fuse_tbl(a Int8, b Int8) Engine = Log;
SET optimize_syntax_fuse_functions = 1;
EXPLAIN SYNTAX SELECT sum(a), sum(b), count(b), avg(b) from fuse_tbl FORMAT TSV;
```

Result:

``` text
SELECT
    sum(a),
    sumCount(b).1,
    sumCount(b).2,
    (sumCount(b).1) / (sumCount(b).2)
FROM fuse_tbl
```
)", 0) \
    DECLARE(Bool, flatten_nested, true, R"(
Sets the data format of a [nested](../../sql-reference/data-types/nested-data-structures/index.md) columns.

Possible values:

- 1 — Nested column is flattened to separate arrays.
- 0 — Nested column stays a single array of tuples.

**Usage**

If the setting is set to `0`, it is possible to use an arbitrary level of nesting.

**Examples**

Query:

``` sql
SET flatten_nested = 1;
CREATE TABLE t_nest (`n` Nested(a UInt32, b UInt32)) ENGINE = MergeTree ORDER BY tuple();

SHOW CREATE TABLE t_nest;
```

Result:

``` text
┌─statement───────────────────────────────────────────────────────────────────────────────────────────────────────────────────────────────────────┐
│ CREATE TABLE default.t_nest
(
    `n.a` Array(UInt32),
    `n.b` Array(UInt32)
)
ENGINE = MergeTree
ORDER BY tuple()
SETTINGS index_granularity = 8192 │
└─────────────────────────────────────────────────────────────────────────────────────────────────────────────────────────────────────────────────┘
```

Query:

``` sql
SET flatten_nested = 0;

CREATE TABLE t_nest (`n` Nested(a UInt32, b UInt32)) ENGINE = MergeTree ORDER BY tuple();

SHOW CREATE TABLE t_nest;
```

Result:

``` text
┌─statement──────────────────────────────────────────────────────────────────────────────────────────────────────────────────────────┐
│ CREATE TABLE default.t_nest
(
    `n` Nested(a UInt32, b UInt32)
)
ENGINE = MergeTree
ORDER BY tuple()
SETTINGS index_granularity = 8192 │
└────────────────────────────────────────────────────────────────────────────────────────────────────────────────────────────────────┘
```
)", 0) \
    DECLARE(Bool, asterisk_include_materialized_columns, false, R"(
Include [MATERIALIZED](../../sql-reference/statements/create/table.md/#materialized) columns for wildcard query (`SELECT *`).

Possible values:

- 0 - disabled
- 1 - enabled
)", 0) \
    DECLARE(Bool, asterisk_include_alias_columns, false, R"(
Include [ALIAS](../../sql-reference/statements/create/table.md/#alias) columns for wildcard query (`SELECT *`).

Possible values:

- 0 - disabled
- 1 - enabled
)", 0) \
    DECLARE(Bool, optimize_skip_merged_partitions, false, R"(
Enables or disables optimization for [OPTIMIZE TABLE ... FINAL](../../sql-reference/statements/optimize.md) query if there is only one part with level > 0 and it doesn't have expired TTL.

- `OPTIMIZE TABLE ... FINAL SETTINGS optimize_skip_merged_partitions=1`

By default, `OPTIMIZE TABLE ... FINAL` query rewrites the one part even if there is only a single part.

Possible values:

- 1 - Enable optimization.
- 0 - Disable optimization.
)", 0) \
    DECLARE(Bool, optimize_on_insert, true, R"(
Enables or disables data transformation before the insertion, as if merge was done on this block (according to table engine).

Possible values:

- 0 — Disabled.
- 1 — Enabled.

**Example**

The difference between enabled and disabled:

Query:

```sql
SET optimize_on_insert = 1;

CREATE TABLE test1 (`FirstTable` UInt32) ENGINE = ReplacingMergeTree ORDER BY FirstTable;

INSERT INTO test1 SELECT number % 2 FROM numbers(5);

SELECT * FROM test1;

SET optimize_on_insert = 0;

CREATE TABLE test2 (`SecondTable` UInt32) ENGINE = ReplacingMergeTree ORDER BY SecondTable;

INSERT INTO test2 SELECT number % 2 FROM numbers(5);

SELECT * FROM test2;
```

Result:

``` text
┌─FirstTable─┐
│          0 │
│          1 │
└────────────┘

┌─SecondTable─┐
│           0 │
│           0 │
│           0 │
│           1 │
│           1 │
└─────────────┘
```

Note that this setting influences [Materialized view](../../sql-reference/statements/create/view.md/#materialized) behaviour.
)", 0) \
    DECLARE(Bool, optimize_use_projections, true, R"(
Enables or disables [projection](../../engines/table-engines/mergetree-family/mergetree.md/#projections) optimization when processing `SELECT` queries.

Possible values:

- 0 — Projection optimization disabled.
- 1 — Projection optimization enabled.
)", 0) ALIAS(allow_experimental_projection_optimization) \
    DECLARE(Bool, optimize_use_implicit_projections, true, R"(
Automatically choose implicit projections to perform SELECT query
)", 0) \
    DECLARE(Bool, force_optimize_projection, false, R"(
Enables or disables the obligatory use of [projections](../../engines/table-engines/mergetree-family/mergetree.md/#projections) in `SELECT` queries, when projection optimization is enabled (see [optimize_use_projections](#optimize_use_projections) setting).

Possible values:

- 0 — Projection optimization is not obligatory.
- 1 — Projection optimization is obligatory.
)", 0) \
    DECLARE(String, force_optimize_projection_name, "", R"(
If it is set to a non-empty string, check that this projection is used in the query at least once.

Possible values:

- string: name of projection that used in a query
)", 0) \
    DECLARE(String, preferred_optimize_projection_name, "", R"(
If it is set to a non-empty string, ClickHouse will try to apply specified projection in query.


Possible values:

- string: name of preferred projection
)", 0) \
    DECLARE(Bool, async_socket_for_remote, true, R"(
Enables asynchronous read from socket while executing remote query.

Enabled by default.
)", 0) \
    DECLARE(Bool, async_query_sending_for_remote, true, R"(
Enables asynchronous connection creation and query sending while executing remote query.

Enabled by default.
)", 0) \
    DECLARE(Bool, insert_null_as_default, true, R"(
Enables or disables the insertion of [default values](../../sql-reference/statements/create/table.md/#create-default-values) instead of [NULL](../../sql-reference/syntax.md/#null-literal) into columns with not [nullable](../../sql-reference/data-types/nullable.md/#data_type-nullable) data type.
If column type is not nullable and this setting is disabled, then inserting `NULL` causes an exception. If column type is nullable, then `NULL` values are inserted as is, regardless of this setting.

This setting is applicable to [INSERT ... SELECT](../../sql-reference/statements/insert-into.md/#inserting-the-results-of-select) queries. Note that `SELECT` subqueries may be concatenated with `UNION ALL` clause.

Possible values:

- 0 — Inserting `NULL` into a not nullable column causes an exception.
- 1 — Default column value is inserted instead of `NULL`.
)", 0) \
    DECLARE(Bool, describe_extend_object_types, false, R"(
Deduce concrete type of columns of type Object in DESCRIBE query
)", 0) \
    DECLARE(Bool, describe_include_subcolumns, false, R"(
Enables describing subcolumns for a [DESCRIBE](../../sql-reference/statements/describe-table.md) query. For example, members of a [Tuple](../../sql-reference/data-types/tuple.md) or subcolumns of a [Map](../../sql-reference/data-types/map.md/#map-subcolumns), [Nullable](../../sql-reference/data-types/nullable.md/#finding-null) or an [Array](../../sql-reference/data-types/array.md/#array-size) data type.

Possible values:

- 0 — Subcolumns are not included in `DESCRIBE` queries.
- 1 — Subcolumns are included in `DESCRIBE` queries.

**Example**

See an example for the [DESCRIBE](../../sql-reference/statements/describe-table.md) statement.
)", 0) \
    DECLARE(Bool, describe_include_virtual_columns, false, R"(
If true, virtual columns of table will be included into result of DESCRIBE query
)", 0) \
    DECLARE(Bool, describe_compact_output, false, R"(
If true, include only column names and types into result of DESCRIBE query
)", 0) \
    DECLARE(Bool, apply_mutations_on_fly, false, R"(
If true, mutations (UPDATEs and DELETEs) which are not materialized in data part will be applied on SELECTs.
)", 0) \
    DECLARE(Bool, mutations_execute_nondeterministic_on_initiator, false, R"(
If true constant nondeterministic functions (e.g. function `now()`) are executed on initiator and replaced to literals in `UPDATE` and `DELETE` queries. It helps to keep data in sync on replicas while executing mutations with constant nondeterministic functions. Default value: `false`.
)", 0) \
    DECLARE(Bool, mutations_execute_subqueries_on_initiator, false, R"(
If true scalar subqueries are executed on initiator and replaced to literals in `UPDATE` and `DELETE` queries. Default value: `false`.
)", 0) \
    DECLARE(UInt64, mutations_max_literal_size_to_replace, 16384, R"(
The maximum size of serialized literal in bytes to replace in `UPDATE` and `DELETE` queries. Takes effect only if at least one the two settings above is enabled. Default value: 16384 (16 KiB).
)", 0) \
    \
    DECLARE(Float, create_replicated_merge_tree_fault_injection_probability, 0.0f, R"(
The probability of a fault injection during table creation after creating metadata in ZooKeeper
)", 0) \
    \
    DECLARE(Bool, use_query_cache, false, R"(
If turned on, `SELECT` queries may utilize the [query cache](../query-cache.md). Parameters [enable_reads_from_query_cache](#enable_reads_from_query_cache)
and [enable_writes_to_query_cache](#enable_writes_to_query_cache) control in more detail how the cache is used.

Possible values:

- 0 - Disabled
- 1 - Enabled
)", 0) \
    DECLARE(Bool, enable_writes_to_query_cache, true, R"(
If turned on, results of `SELECT` queries are stored in the [query cache](../query-cache.md).

Possible values:

- 0 - Disabled
- 1 - Enabled
)", 0) \
    DECLARE(Bool, enable_reads_from_query_cache, true, R"(
If turned on, results of `SELECT` queries are retrieved from the [query cache](../query-cache.md).

Possible values:

- 0 - Disabled
- 1 - Enabled
)", 0) \
    DECLARE(QueryCacheNondeterministicFunctionHandling, query_cache_nondeterministic_function_handling, QueryCacheNondeterministicFunctionHandling::Throw, R"(
Controls how the [query cache](../query-cache.md) handles `SELECT` queries with non-deterministic functions like `rand()` or `now()`.

Possible values:

- `'throw'` - Throw an exception and don't cache the query result.
- `'save'` - Cache the query result.
- `'ignore'` - Don't cache the query result and don't throw an exception.
)", 0) \
    DECLARE(QueryCacheSystemTableHandling, query_cache_system_table_handling, QueryCacheSystemTableHandling::Throw, R"(
Controls how the [query cache](../query-cache.md) handles `SELECT` queries against system tables, i.e. tables in databases `system.*` and `information_schema.*`.

Possible values:

- `'throw'` - Throw an exception and don't cache the query result.
- `'save'` - Cache the query result.
- `'ignore'` - Don't cache the query result and don't throw an exception.
)", 0) \
    DECLARE(UInt64, query_cache_max_size_in_bytes, 0, R"(
The maximum amount of memory (in bytes) the current user may allocate in the [query cache](../query-cache.md). 0 means unlimited.

Possible values:

- Positive integer >= 0.
)", 0) \
    DECLARE(UInt64, query_cache_max_entries, 0, R"(
The maximum number of query results the current user may store in the [query cache](../query-cache.md). 0 means unlimited.

Possible values:

- Positive integer >= 0.
)", 0) \
    DECLARE(UInt64, query_cache_min_query_runs, 0, R"(
Minimum number of times a `SELECT` query must run before its result is stored in the [query cache](../query-cache.md).

Possible values:

- Positive integer >= 0.
)", 0) \
    DECLARE(Milliseconds, query_cache_min_query_duration, 0, R"(
Minimum duration in milliseconds a query needs to run for its result to be stored in the [query cache](../query-cache.md).

Possible values:

- Positive integer >= 0.
)", 0) \
    DECLARE(Bool, query_cache_compress_entries, true, R"(
Compress entries in the [query cache](../query-cache.md). Lessens the memory consumption of the query cache at the cost of slower inserts into / reads from it.

Possible values:

- 0 - Disabled
- 1 - Enabled
)", 0) \
    DECLARE(Bool, query_cache_squash_partial_results, true, R"(
Squash partial result blocks to blocks of size [max_block_size](#max_block_size). Reduces performance of inserts into the [query cache](../query-cache.md) but improves the compressability of cache entries (see [query_cache_compress-entries](#query_cache_compress_entries)).

Possible values:

- 0 - Disabled
- 1 - Enabled
)", 0) \
    DECLARE(Seconds, query_cache_ttl, 60, R"(
After this time in seconds entries in the [query cache](../query-cache.md) become stale.

Possible values:

- Positive integer >= 0.
)", 0) \
    DECLARE(Bool, query_cache_share_between_users, false, R"(
If turned on, the result of `SELECT` queries cached in the [query cache](../query-cache.md) can be read by other users.
It is not recommended to enable this setting due to security reasons.

Possible values:

- 0 - Disabled
- 1 - Enabled
)", 0) \
    DECLARE(String, query_cache_tag, "", R"(
A string which acts as a label for [query cache](../query-cache.md) entries.
The same queries with different tags are considered different by the query cache.

Possible values:

- Any string
)", 0) \
    DECLARE(Bool, enable_sharing_sets_for_mutations, true, R"(
Allow sharing set objects build for IN subqueries between different tasks of the same mutation. This reduces memory usage and CPU consumption
)", 0) \
    \
    DECLARE(Bool, optimize_rewrite_sum_if_to_count_if, true, R"(
Rewrite sumIf() and sum(if()) function countIf() function when logically equivalent
)", 0) \
    DECLARE(Bool, optimize_rewrite_aggregate_function_with_if, true, R"(
Rewrite aggregate functions with if expression as argument when logically equivalent.
For example, `avg(if(cond, col, null))` can be rewritten to `avgOrNullIf(cond, col)`. It may improve performance.

:::note
Supported only with the analyzer (`enable_analyzer = 1`).
:::
)", 0) \
    DECLARE(Bool, optimize_rewrite_array_exists_to_has, false, R"(
Rewrite arrayExists() functions to has() when logically equivalent. For example, arrayExists(x -> x = 1, arr) can be rewritten to has(arr, 1)
)", 0) \
    DECLARE(UInt64, insert_shard_id, 0, R"(
If not `0`, specifies the shard of [Distributed](../../engines/table-engines/special/distributed.md/#distributed) table into which the data will be inserted synchronously.

If `insert_shard_id` value is incorrect, the server will throw an exception.

To get the number of shards on `requested_cluster`, you can check server config or use this query:

``` sql
SELECT uniq(shard_num) FROM system.clusters WHERE cluster = 'requested_cluster';
```

Possible values:

- 0 — Disabled.
- Any number from `1` to `shards_num` of corresponding [Distributed](../../engines/table-engines/special/distributed.md/#distributed) table.

**Example**

Query:

```sql
CREATE TABLE x AS system.numbers ENGINE = MergeTree ORDER BY number;
CREATE TABLE x_dist AS x ENGINE = Distributed('test_cluster_two_shards_localhost', currentDatabase(), x);
INSERT INTO x_dist SELECT * FROM numbers(5) SETTINGS insert_shard_id = 1;
SELECT * FROM x_dist ORDER BY number ASC;
```

Result:

``` text
┌─number─┐
│      0 │
│      0 │
│      1 │
│      1 │
│      2 │
│      2 │
│      3 │
│      3 │
│      4 │
│      4 │
└────────┘
```
)", 0) \
    \
    DECLARE(Bool, collect_hash_table_stats_during_aggregation, true, R"(
Enable collecting hash table statistics to optimize memory allocation
)", 0) \
    DECLARE(UInt64, max_size_to_preallocate_for_aggregation, 1'000'000'000'000, R"(
For how many elements it is allowed to preallocate space in all hash tables in total before aggregation
)", 0) \
    \
    DECLARE(Bool, collect_hash_table_stats_during_joins, true, R"(
Enable collecting hash table statistics to optimize memory allocation
)", 0) \
    DECLARE(UInt64, max_size_to_preallocate_for_joins, 1'000'000'000'000, R"(
For how many elements it is allowed to preallocate space in all hash tables in total before join
)", 0) \
    \
    DECLARE(Bool, kafka_disable_num_consumers_limit, false, R"(
Disable limit on kafka_num_consumers that depends on the number of available CPU cores.
)", 0) \
    DECLARE(Bool, allow_experimental_kafka_offsets_storage_in_keeper, false, R"(
Allow experimental feature to store Kafka related offsets in ClickHouse Keeper. When enabled a ClickHouse Keeper path and replica name can be specified to the Kafka table engine. As a result instead of the regular Kafka engine, a new type of storage engine will be used that stores the committed offsets primarily in ClickHouse Keeper
)", EXPERIMENTAL) \
    DECLARE(Bool, enable_software_prefetch_in_aggregation, true, R"(
Enable use of software prefetch in aggregation
)", 0) \
    DECLARE(Bool, allow_aggregate_partitions_independently, false, R"(
Enable independent aggregation of partitions on separate threads when partition key suits group by key. Beneficial when number of partitions close to number of cores and partitions have roughly the same size
)", 0) \
    DECLARE(Bool, force_aggregate_partitions_independently, false, R"(
Force the use of optimization when it is applicable, but heuristics decided not to use it
)", 0) \
    DECLARE(UInt64, max_number_of_partitions_for_independent_aggregation, 128, R"(
Maximal number of partitions in table to apply optimization
)", 0) \
    DECLARE(Float, min_hit_rate_to_use_consecutive_keys_optimization, 0.5, R"(
Minimal hit rate of a cache which is used for consecutive keys optimization in aggregation to keep it enabled
)", 0) \
    \
    DECLARE(Bool, engine_file_empty_if_not_exists, false, R"(
Allows to select data from a file engine table without file.

Possible values:
- 0 — `SELECT` throws exception.
- 1 — `SELECT` returns empty result.
)", 0) \
    DECLARE(Bool, engine_file_truncate_on_insert, false, R"(
Enables or disables truncate before insert in [File](../../engines/table-engines/special/file.md) engine tables.

Possible values:
- 0 — `INSERT` query appends new data to the end of the file.
- 1 — `INSERT` query replaces existing content of the file with the new data.
)", 0) \
    DECLARE(Bool, engine_file_allow_create_multiple_files, false, R"(
Enables or disables creating a new file on each insert in file engine tables if the format has the suffix (`JSON`, `ORC`, `Parquet`, etc.). If enabled, on each insert a new file will be created with a name following this pattern:

`data.Parquet` -> `data.1.Parquet` -> `data.2.Parquet`, etc.

Possible values:
- 0 — `INSERT` query appends new data to the end of the file.
- 1 — `INSERT` query creates a new file.
)", 0) \
    DECLARE(Bool, engine_file_skip_empty_files, false, R"(
Enables or disables skipping empty files in [File](../../engines/table-engines/special/file.md) engine tables.

Possible values:
- 0 — `SELECT` throws an exception if empty file is not compatible with requested format.
- 1 — `SELECT` returns empty result for empty file.
)", 0) \
    DECLARE(Bool, engine_url_skip_empty_files, false, R"(
Enables or disables skipping empty files in [URL](../../engines/table-engines/special/url.md) engine tables.

Possible values:
- 0 — `SELECT` throws an exception if empty file is not compatible with requested format.
- 1 — `SELECT` returns empty result for empty file.
)", 0) \
    DECLARE(Bool, enable_url_encoding, true, R"(
Allows to enable/disable decoding/encoding path in uri in [URL](../../engines/table-engines/special/url.md) engine tables.

Enabled by default.
)", 0) \
    DECLARE(UInt64, database_replicated_initial_query_timeout_sec, 300, R"(
Sets how long initial DDL query should wait for Replicated database to process previous DDL queue entries in seconds.

Possible values:

- Positive integer.
- 0 — Unlimited.
)", 0) \
    DECLARE(Bool, database_replicated_enforce_synchronous_settings, false, R"(
Enforces synchronous waiting for some queries (see also database_atomic_wait_for_drop_and_detach_synchronously, mutation_sync, alter_sync). Not recommended to enable these settings.
)", 0) \
    DECLARE(UInt64, max_distributed_depth, 5, R"(
Limits the maximum depth of recursive queries for [Distributed](../../engines/table-engines/special/distributed.md) tables.

If the value is exceeded, the server throws an exception.

Possible values:

- Positive integer.
- 0 — Unlimited depth.
)", 0) \
    DECLARE(Bool, database_replicated_always_detach_permanently, false, R"(
Execute DETACH TABLE as DETACH TABLE PERMANENTLY if database engine is Replicated
)", 0) \
    DECLARE(Bool, database_replicated_allow_only_replicated_engine, false, R"(
Allow to create only Replicated tables in database with engine Replicated
)", 0) \
    DECLARE(UInt64, database_replicated_allow_replicated_engine_arguments, 0, R"(
0 - Don't allow to explicitly specify ZooKeeper path and replica name for *MergeTree tables in Replicated databases. 1 - Allow. 2 - Allow, but ignore the specified path and use default one instead. 3 - Allow and don't log a warning.
)", 0) \
    DECLARE(UInt64, database_replicated_allow_explicit_uuid, 0, R"(
0 - Don't allow to explicitly specify UUIDs for tables in Replicated databases. 1 - Allow. 2 - Allow, but ignore the specified UUID and generate a random one instead.
)", 0) \
    DECLARE(Bool, database_replicated_allow_heavy_create, false, R"(
Allow long-running DDL queries (CREATE AS SELECT and POPULATE) in Replicated database engine. Note that it can block DDL queue for a long time.
)", 0) \
    DECLARE(Bool, cloud_mode, false, R"(
Cloud mode
)", 0) \
    DECLARE(UInt64, cloud_mode_engine, 1, R"(
The engine family allowed in Cloud.

- 0 - allow everything
- 1 - rewrite DDLs to use *ReplicatedMergeTree
- 2 - rewrite DDLs to use SharedMergeTree
- 3 - rewrite DDLs to use SharedMergeTree except when explicitly passed remote disk is specified

UInt64 to minimize public part
)", 0) \
    DECLARE(UInt64, cloud_mode_database_engine, 1, R"(
The database engine allowed in Cloud. 1 - rewrite DDLs to use Replicated database, 2 - rewrite DDLs to use Shared database
)", 0) \
    DECLARE(DistributedDDLOutputMode, distributed_ddl_output_mode, DistributedDDLOutputMode::THROW, R"(
Sets format of distributed DDL query result.

Possible values:

- `throw` — Returns result set with query execution status for all hosts where query is finished. If query has failed on some hosts, then it will rethrow the first exception. If query is not finished yet on some hosts and [distributed_ddl_task_timeout](#distributed_ddl_task_timeout) exceeded, then it throws `TIMEOUT_EXCEEDED` exception.
- `none` — Is similar to throw, but distributed DDL query returns no result set.
- `null_status_on_timeout` — Returns `NULL` as execution status in some rows of result set instead of throwing `TIMEOUT_EXCEEDED` if query is not finished on the corresponding hosts.
- `never_throw` — Do not throw `TIMEOUT_EXCEEDED` and do not rethrow exceptions if query has failed on some hosts.
- `none_only_active` - similar to `none`, but doesn't wait for inactive replicas of the `Replicated` database. Note: with this mode it's impossible to figure out that the query was not executed on some replica and will be executed in background.
- `null_status_on_timeout_only_active` — similar to `null_status_on_timeout`, but doesn't wait for inactive replicas of the `Replicated` database
- `throw_only_active` — similar to `throw`, but doesn't wait for inactive replicas of the `Replicated` database

Cloud default value: `none`.
)", 0) \
    DECLARE(UInt64, distributed_ddl_entry_format_version, 5, R"(
Compatibility version of distributed DDL (ON CLUSTER) queries
)", 0) \
    \
    DECLARE(UInt64, external_storage_max_read_rows, 0, R"(
Limit maximum number of rows when table with external engine should flush history data. Now supported only for MySQL table engine, database engine, and dictionary. If equal to 0, this setting is disabled
)", 0) \
    DECLARE(UInt64, external_storage_max_read_bytes, 0, R"(
Limit maximum number of bytes when table with external engine should flush history data. Now supported only for MySQL table engine, database engine, and dictionary. If equal to 0, this setting is disabled
)", 0)  \
    DECLARE(UInt64, external_storage_connect_timeout_sec, DBMS_DEFAULT_CONNECT_TIMEOUT_SEC, R"(
Connect timeout in seconds. Now supported only for MySQL
)", 0)  \
    DECLARE(UInt64, external_storage_rw_timeout_sec, DBMS_DEFAULT_RECEIVE_TIMEOUT_SEC, R"(
Read/write timeout in seconds. Now supported only for MySQL
)", 0)  \
    \
    DECLARE(SetOperationMode, union_default_mode, SetOperationMode::Unspecified, R"(
Sets a mode for combining `SELECT` query results. The setting is only used when shared with [UNION](../../sql-reference/statements/select/union.md) without explicitly specifying the `UNION ALL` or `UNION DISTINCT`.

Possible values:

- `'DISTINCT'` — ClickHouse outputs rows as a result of combining queries removing duplicate rows.
- `'ALL'` — ClickHouse outputs all rows as a result of combining queries including duplicate rows.
- `''` — ClickHouse generates an exception when used with `UNION`.

See examples in [UNION](../../sql-reference/statements/select/union.md).
)", 0) \
    DECLARE(SetOperationMode, intersect_default_mode, SetOperationMode::ALL, R"(
Set default mode in INTERSECT query. Possible values: empty string, 'ALL', 'DISTINCT'. If empty, query without mode will throw exception.
)", 0) \
    DECLARE(SetOperationMode, except_default_mode, SetOperationMode::ALL, R"(
Set default mode in EXCEPT query. Possible values: empty string, 'ALL', 'DISTINCT'. If empty, query without mode will throw exception.
)", 0) \
    DECLARE(Bool, optimize_aggregators_of_group_by_keys, true, R"(
Eliminates min/max/any/anyLast aggregators of GROUP BY keys in SELECT section
)", 0) \
    DECLARE(Bool, optimize_injective_functions_in_group_by, true, R"(
Replaces injective functions by it's arguments in GROUP BY section
)", 0) \
    DECLARE(Bool, optimize_group_by_function_keys, true, R"(
Eliminates functions of other keys in GROUP BY section
)", 0) \
    DECLARE(Bool, optimize_group_by_constant_keys, true, R"(
Optimize GROUP BY when all keys in block are constant
)", 0) \
    DECLARE(Bool, legacy_column_name_of_tuple_literal, false, R"(
List all names of element of large tuple literals in their column names instead of hash. This settings exists only for compatibility reasons. It makes sense to set to 'true', while doing rolling update of cluster from version lower than 21.7 to higher.
)", 0) \
    DECLARE(Bool, enable_named_columns_in_function_tuple, false, R"(
Generate named tuples in function tuple() when all names are unique and can be treated as unquoted identifiers.
)", 0) \
    \
    DECLARE(Bool, query_plan_enable_optimizations, true, R"(
Toggles query optimization at the query plan level.

:::note
This is an expert-level setting which should only be used for debugging by developers. The setting may change in future in backward-incompatible ways or be removed.
:::

Possible values:

- 0 - Disable all optimizations at the query plan level
- 1 - Enable optimizations at the query plan level (but individual optimizations may still be disabled via their individual settings)
)", 0) \
    DECLARE(UInt64, query_plan_max_optimizations_to_apply, 10'000, R"(
Limits the total number of optimizations applied to query plan, see setting [query_plan_enable_optimizations](#query_plan_enable_optimizations).
Useful to avoid long optimization times for complex queries.
In the EXPLAIN PLAN query, stop applying optimizations after this limit is reached and return the plan as is.
For regular query execution if the actual number of optimizations exceeds this setting, an exception is thrown.

:::note
This is an expert-level setting which should only be used for debugging by developers. The setting may change in future in backward-incompatible ways or be removed.
:::
)", 0) \
    DECLARE(Bool, query_plan_lift_up_array_join, true, R"(
Toggles a query-plan-level optimization which moves ARRAY JOINs up in the execution plan.
Only takes effect if setting [query_plan_enable_optimizations](#query_plan_enable_optimizations) is 1.

:::note
This is an expert-level setting which should only be used for debugging by developers. The setting may change in future in backward-incompatible ways or be removed.
:::

Possible values:

- 0 - Disable
- 1 - Enable
)", 0) \
    DECLARE(Bool, query_plan_push_down_limit, true, R"(
Toggles a query-plan-level optimization which moves LIMITs down in the execution plan.
Only takes effect if setting [query_plan_enable_optimizations](#query_plan_enable_optimizations) is 1.

:::note
This is an expert-level setting which should only be used for debugging by developers. The setting may change in future in backward-incompatible ways or be removed.
:::

Possible values:

- 0 - Disable
- 1 - Enable
)", 0) \
    DECLARE(Bool, query_plan_split_filter, true, R"(
:::note
This is an expert-level setting which should only be used for debugging by developers. The setting may change in future in backward-incompatible ways or be removed.
:::

Toggles a query-plan-level optimization which splits filters into expressions.
Only takes effect if setting [query_plan_enable_optimizations](#query_plan_enable_optimizations) is 1.

Possible values:

- 0 - Disable
- 1 - Enable
)", 0) \
    DECLARE(Bool, query_plan_merge_expressions, true, R"(
Toggles a query-plan-level optimization which merges consecutive filters.
Only takes effect if setting [query_plan_enable_optimizations](#query_plan_enable_optimizations) is 1.

:::note
This is an expert-level setting which should only be used for debugging by developers. The setting may change in future in backward-incompatible ways or be removed.
:::

Possible values:

- 0 - Disable
- 1 - Enable
)", 0) \
    DECLARE(Bool, query_plan_merge_filters, true, R"(
Allow to merge filters in the query plan
)", 0) \
    DECLARE(Bool, query_plan_filter_push_down, true, R"(
Toggles a query-plan-level optimization which moves filters down in the execution plan.
Only takes effect if setting [query_plan_enable_optimizations](#query_plan_enable_optimizations) is 1.

:::note
This is an expert-level setting which should only be used for debugging by developers. The setting may change in future in backward-incompatible ways or be removed.
:::

Possible values:

- 0 - Disable
- 1 - Enable
)", 0) \
    DECLARE(Bool, query_plan_convert_outer_join_to_inner_join, true, R"(
Allow to convert OUTER JOIN to INNER JOIN if filter after JOIN always filters default values
)", 0) \
    DECLARE(Bool, query_plan_optimize_prewhere, true, R"(
Allow to push down filter to PREWHERE expression for supported storages
)", 0) \
    DECLARE(Bool, query_plan_execute_functions_after_sorting, true, R"(
Toggles a query-plan-level optimization which moves expressions after sorting steps.
Only takes effect if setting [query_plan_enable_optimizations](#query_plan_enable_optimizations) is 1.

:::note
This is an expert-level setting which should only be used for debugging by developers. The setting may change in future in backward-incompatible ways or be removed.
:::

Possible values:

- 0 - Disable
- 1 - Enable
)", 0) \
    DECLARE(Bool, query_plan_reuse_storage_ordering_for_window_functions, true, R"(
Toggles a query-plan-level optimization which uses storage sorting when sorting for window functions.
Only takes effect if setting [query_plan_enable_optimizations](#query_plan_enable_optimizations) is 1.

:::note
This is an expert-level setting which should only be used for debugging by developers. The setting may change in future in backward-incompatible ways or be removed.
:::

Possible values:

- 0 - Disable
- 1 - Enable
)", 0) \
    DECLARE(Bool, query_plan_lift_up_union, true, R"(
Toggles a query-plan-level optimization which moves larger subtrees of the query plan into union to enable further optimizations.
Only takes effect if setting [query_plan_enable_optimizations](#query_plan_enable_optimizations) is 1.

:::note
This is an expert-level setting which should only be used for debugging by developers. The setting may change in future in backward-incompatible ways or be removed.
:::

Possible values:

- 0 - Disable
- 1 - Enable
)", 0) \
    DECLARE(Bool, query_plan_read_in_order, true, R"(
Toggles the read in-order optimization query-plan-level optimization.
Only takes effect if setting [query_plan_enable_optimizations](#query_plan_enable_optimizations) is 1.

:::note
This is an expert-level setting which should only be used for debugging by developers. The setting may change in future in backward-incompatible ways or be removed.
:::

Possible values:

- 0 - Disable
- 1 - Enable
)", 0) \
    DECLARE(Bool, query_plan_aggregation_in_order, true, R"(
Toggles the aggregation in-order query-plan-level optimization.
Only takes effect if setting [query_plan_enable_optimizations](#query_plan_enable_optimizations) is 1.

:::note
This is an expert-level setting which should only be used for debugging by developers. The setting may change in future in backward-incompatible ways or be removed.
:::

Possible values:

- 0 - Disable
- 1 - Enable
)", 0) \
    DECLARE(Bool, query_plan_remove_redundant_sorting, true, R"(
Toggles a query-plan-level optimization which removes redundant sorting steps, e.g. in subqueries.
Only takes effect if setting [query_plan_enable_optimizations](#query_plan_enable_optimizations) is 1.

:::note
This is an expert-level setting which should only be used for debugging by developers. The setting may change in future in backward-incompatible ways or be removed.
:::

Possible values:

- 0 - Disable
- 1 - Enable
)", 0) \
    DECLARE(Bool, query_plan_remove_redundant_distinct, true, R"(
Toggles a query-plan-level optimization which removes redundant DISTINCT steps.
Only takes effect if setting [query_plan_enable_optimizations](#query_plan_enable_optimizations) is 1.

:::note
This is an expert-level setting which should only be used for debugging by developers. The setting may change in future in backward-incompatible ways or be removed.
:::

Possible values:

- 0 - Disable
- 1 - Enable
)", 0) \
    DECLARE(Bool, query_plan_try_use_vector_search, true, R"(
Toggles a query-plan-level optimization which tries to use the vector similarity index.
Only takes effect if setting [query_plan_enable_optimizations](#query_plan_enable_optimizations) is 1.

:::note
This is an expert-level setting which should only be used for debugging by developers. The setting may change in future in backward-incompatible ways or be removed.
:::

Possible values:

- 0 - Disable
- 1 - Enable
)", 0) \
    DECLARE(Bool, query_plan_enable_multithreading_after_window_functions, true, R"(
Enable multithreading after evaluating window functions to allow parallel stream processing
)", 0) \
<<<<<<< HEAD
    \
    DECLARE(Bool, serialize_query_plan, true, R"(
Serialize query plan for distributed processing
)", 0) \
    \
=======
    DECLARE(Bool, query_plan_use_new_logical_join_step, true, "Use new logical join step in query plan", 0) \
>>>>>>> 57f48d8b
    DECLARE(UInt64, regexp_max_matches_per_row, 1000, R"(
Sets the maximum number of matches for a single regular expression per row. Use it to protect against memory overload when using greedy regular expression in the [extractAllGroupsHorizontal](../../sql-reference/functions/string-search-functions.md/#extractallgroups-horizontal) function.

Possible values:

- Positive integer.
)", 0) \
    \
    DECLARE(UInt64, limit, 0, R"(
Sets the maximum number of rows to get from the query result. It adjusts the value set by the [LIMIT](../../sql-reference/statements/select/limit.md/#limit-clause) clause, so that the limit, specified in the query, cannot exceed the limit, set by this setting.

Possible values:

- 0 — The number of rows is not limited.
- Positive integer.
)", 0) \
    DECLARE(UInt64, offset, 0, R"(
Sets the number of rows to skip before starting to return rows from the query. It adjusts the offset set by the [OFFSET](../../sql-reference/statements/select/offset.md/#offset-fetch) clause, so that these two values are summarized.

Possible values:

- 0 — No rows are skipped .
- Positive integer.

**Example**

Input table:

``` sql
CREATE TABLE test (i UInt64) ENGINE = MergeTree() ORDER BY i;
INSERT INTO test SELECT number FROM numbers(500);
```

Query:

``` sql
SET limit = 5;
SET offset = 7;
SELECT * FROM test LIMIT 10 OFFSET 100;
```
Result:

``` text
┌───i─┐
│ 107 │
│ 108 │
│ 109 │
└─────┘
```
)", 0) \
    \
    DECLARE(UInt64, function_range_max_elements_in_block, 500000000, R"(
Sets the safety threshold for data volume generated by function [range](../../sql-reference/functions/array-functions.md/#range). Defines the maximum number of values generated by function per block of data (sum of array sizes for every row in a block).

Possible values:

- Positive integer.

**See Also**

- [max_block_size](#max_block_size)
- [min_insert_block_size_rows](#min_insert_block_size_rows)
)", 0) \
    DECLARE(UInt64, function_sleep_max_microseconds_per_block, 3000000, R"(
Maximum number of microseconds the function `sleep` is allowed to sleep for each block. If a user called it with a larger value, it throws an exception. It is a safety threshold.
)", 0) \
    DECLARE(UInt64, function_visible_width_behavior, 1, R"(
The version of `visibleWidth` behavior. 0 - only count the number of code points; 1 - correctly count zero-width and combining characters, count full-width characters as two, estimate the tab width, count delete characters.
)", 0) \
    DECLARE(ShortCircuitFunctionEvaluation, short_circuit_function_evaluation, ShortCircuitFunctionEvaluation::ENABLE, R"(
Allows calculating the [if](../../sql-reference/functions/conditional-functions.md/#if), [multiIf](../../sql-reference/functions/conditional-functions.md/#multiif), [and](../../sql-reference/functions/logical-functions.md/#logical-and-function), and [or](../../sql-reference/functions/logical-functions.md/#logical-or-function) functions according to a [short scheme](https://en.wikipedia.org/wiki/Short-circuit_evaluation). This helps optimize the execution of complex expressions in these functions and prevent possible exceptions (such as division by zero when it is not expected).

Possible values:

- `enable` — Enables short-circuit function evaluation for functions that are suitable for it (can throw an exception or computationally heavy).
- `force_enable` — Enables short-circuit function evaluation for all functions.
- `disable` — Disables short-circuit function evaluation.
)", 0) \
    \
    DECLARE(LocalFSReadMethod, storage_file_read_method, LocalFSReadMethod::pread, R"(
Method of reading data from storage file, one of: `read`, `pread`, `mmap`. The mmap method does not apply to clickhouse-server (it's intended for clickhouse-local).
)", 0) \
    DECLARE(String, local_filesystem_read_method, "pread_threadpool", R"(
Method of reading data from local filesystem, one of: read, pread, mmap, io_uring, pread_threadpool. The 'io_uring' method is experimental and does not work for Log, TinyLog, StripeLog, File, Set and Join, and other tables with append-able files in presence of concurrent reads and writes.
)", 0) \
    DECLARE(String, remote_filesystem_read_method, "threadpool", R"(
Method of reading data from remote filesystem, one of: read, threadpool.
)", 0) \
    DECLARE(Bool, local_filesystem_read_prefetch, false, R"(
Should use prefetching when reading data from local filesystem.
)", 0) \
    DECLARE(Bool, remote_filesystem_read_prefetch, true, R"(
Should use prefetching when reading data from remote filesystem.
)", 0) \
    DECLARE(Int64, read_priority, 0, R"(
Priority to read data from local filesystem or remote filesystem. Only supported for 'pread_threadpool' method for local filesystem and for `threadpool` method for remote filesystem.
)", 0) \
    DECLARE(UInt64, merge_tree_min_rows_for_concurrent_read_for_remote_filesystem, 0, R"(
The minimum number of lines to read from one file before the [MergeTree](../../engines/table-engines/mergetree-family/mergetree.md) engine can parallelize reading, when reading from remote filesystem. We do not recommend using this setting.

Possible values:

- Positive integer.
)", 0) \
    DECLARE(UInt64, merge_tree_min_bytes_for_concurrent_read_for_remote_filesystem, 0, R"(
The minimum number of bytes to read from one file before [MergeTree](../../engines/table-engines/mergetree-family/mergetree.md) engine can parallelize reading, when reading from remote filesystem. We do not recommend using this setting.

Possible values:

- Positive integer.
)", 0) \
    DECLARE(UInt64, remote_read_min_bytes_for_seek, 4 * DBMS_DEFAULT_BUFFER_SIZE, R"(
Min bytes required for remote read (url, s3) to do seek, instead of read with ignore.
)", 0) \
    DECLARE(UInt64, merge_tree_min_bytes_per_task_for_remote_reading, 2 * DBMS_DEFAULT_BUFFER_SIZE, R"(
Min bytes to read per task.
)", 0) ALIAS(filesystem_prefetch_min_bytes_for_single_read_task) \
    DECLARE(Bool, merge_tree_use_const_size_tasks_for_remote_reading, true, R"(
Whether to use constant size tasks for reading from a remote table.
)", 0) \
    DECLARE(Bool, merge_tree_determine_task_size_by_prewhere_columns, true, R"(
Whether to use only prewhere columns size to determine reading task size.
)", 0) \
    DECLARE(UInt64, merge_tree_min_read_task_size, 8, R"(
Hard lower limit on the task size (even when the number of granules is low and the number of available threads is high we won't allocate smaller tasks
)", 0) \
    DECLARE(UInt64, merge_tree_compact_parts_min_granules_to_multibuffer_read, 16, R"(
Only has an effect in ClickHouse Cloud. Number of granules in stripe of compact part of MergeTree tables to use multibuffer reader, which supports parallel reading and prefetch. In case of reading from remote fs using of multibuffer reader increases number of read request.
)", 0) \
    \
    DECLARE(Bool, async_insert, false, R"(
If true, data from INSERT query is stored in queue and later flushed to table in background. If wait_for_async_insert is false, INSERT query is processed almost instantly, otherwise client will wait until data will be flushed to table
)", 0) \
    DECLARE(Bool, wait_for_async_insert, true, R"(
If true wait for processing of asynchronous insertion
)", 0) \
    DECLARE(Seconds, wait_for_async_insert_timeout, DBMS_DEFAULT_LOCK_ACQUIRE_TIMEOUT_SEC, R"(
Timeout for waiting for processing asynchronous insertion
)", 0) \
    DECLARE(UInt64, async_insert_max_data_size, 10485760, R"(
Maximum size in bytes of unparsed data collected per query before being inserted
)", 0) \
    DECLARE(UInt64, async_insert_max_query_number, 450, R"(
Maximum number of insert queries before being inserted
)", 0) \
    DECLARE(Milliseconds, async_insert_poll_timeout_ms, 10, R"(
Timeout for polling data from asynchronous insert queue
)", 0) \
    DECLARE(Bool, async_insert_use_adaptive_busy_timeout, true, R"(
If it is set to true, use adaptive busy timeout for asynchronous inserts
)", 0) \
    DECLARE(Milliseconds, async_insert_busy_timeout_min_ms, 50, R"(
If auto-adjusting is enabled through async_insert_use_adaptive_busy_timeout, minimum time to wait before dumping collected data per query since the first data appeared. It also serves as the initial value for the adaptive algorithm
)", 0) \
    DECLARE(Milliseconds, async_insert_busy_timeout_max_ms, 200, R"(
Maximum time to wait before dumping collected data per query since the first data appeared.
)", 0) ALIAS(async_insert_busy_timeout_ms) \
    DECLARE(Double, async_insert_busy_timeout_increase_rate, 0.2, R"(
The exponential growth rate at which the adaptive asynchronous insert timeout increases
)", 0) \
    DECLARE(Double, async_insert_busy_timeout_decrease_rate, 0.2, R"(
The exponential growth rate at which the adaptive asynchronous insert timeout decreases
)", 0) \
    \
    DECLARE(UInt64, remote_fs_read_max_backoff_ms, 10000, R"(
Max wait time when trying to read data for remote disk
)", 0) \
    DECLARE(UInt64, remote_fs_read_backoff_max_tries, 5, R"(
Max attempts to read with backoff
)", 0) \
    DECLARE(Bool, enable_filesystem_cache, true, R"(
Use cache for remote filesystem. This setting does not turn on/off cache for disks (must be done via disk config), but allows to bypass cache for some queries if intended
)", 0) \
    DECLARE(String, filesystem_cache_name, "", R"(
Filesystem cache name to use for stateless table engines or data lakes
)", 0) \
    DECLARE(Bool, enable_filesystem_cache_on_write_operations, false, R"(
Write into cache on write operations. To actually work this setting requires be added to disk config too
)", 0) \
    DECLARE(Bool, enable_filesystem_cache_log, false, R"(
Allows to record the filesystem caching log for each query
)", 0) \
    DECLARE(Bool, read_from_filesystem_cache_if_exists_otherwise_bypass_cache, false, R"(
Allow to use the filesystem cache in passive mode - benefit from the existing cache entries, but don't put more entries into the cache. If you set this setting for heavy ad-hoc queries and leave it disabled for short real-time queries, this will allows to avoid cache threshing by too heavy queries and to improve the overall system efficiency.
)", 0) \
    DECLARE(Bool, filesystem_cache_skip_download_if_exceeds_per_query_cache_write_limit, true, R"(
Skip download from remote filesystem if exceeds query cache size
)", 0)  ALIAS(skip_download_if_exceeds_query_cache) \
    DECLARE(UInt64, filesystem_cache_max_download_size, (128UL * 1024 * 1024 * 1024), R"(
Max remote filesystem cache size that can be downloaded by a single query
)", 0) \
    DECLARE(Bool, throw_on_error_from_cache_on_write_operations, false, R"(
Ignore error from cache when caching on write operations (INSERT, merges)
)", 0) \
    DECLARE(UInt64, filesystem_cache_segments_batch_size, 20, R"(
Limit on size of a single batch of file segments that a read buffer can request from cache. Too low value will lead to excessive requests to cache, too large may slow down eviction from cache
)", 0) \
    DECLARE(UInt64, filesystem_cache_reserve_space_wait_lock_timeout_milliseconds, 1000, R"(
Wait time to lock cache for space reservation in filesystem cache
)", 0) \
    DECLARE(Bool, filesystem_cache_prefer_bigger_buffer_size, true, R"(
Prefer bigger buffer size if filesystem cache is enabled to avoid writing small file segments which deteriorate cache performance. On the other hand, enabling this setting might increase memory usage.
)", 0) \
    DECLARE(UInt64, filesystem_cache_boundary_alignment, 0, R"(
Filesystem cache boundary alignment. This setting is applied only for non-disk read (e.g. for cache of remote table engines / table functions, but not for storage configuration of MergeTree tables). Value 0 means no alignment.
)", 0) \
    DECLARE(UInt64, temporary_data_in_cache_reserve_space_wait_lock_timeout_milliseconds, (10 * 60 * 1000), R"(
Wait time to lock cache for space reservation for temporary data in filesystem cache
)", 0) \
    \
    DECLARE(Bool, use_page_cache_for_disks_without_file_cache, false, R"(
Use userspace page cache for remote disks that don't have filesystem cache enabled.
)", 0) \
    DECLARE(Bool, read_from_page_cache_if_exists_otherwise_bypass_cache, false, R"(
Use userspace page cache in passive mode, similar to read_from_filesystem_cache_if_exists_otherwise_bypass_cache.
)", 0) \
    DECLARE(Bool, page_cache_inject_eviction, false, R"(
Userspace page cache will sometimes invalidate some pages at random. Intended for testing.
)", 0) \
    \
    DECLARE(Bool, load_marks_asynchronously, false, R"(
Load MergeTree marks asynchronously
)", 0) \
    DECLARE(Bool, enable_filesystem_read_prefetches_log, false, R"(
Log to system.filesystem prefetch_log during query. Should be used only for testing or debugging, not recommended to be turned on by default
)", 0) \
    DECLARE(Bool, allow_prefetched_read_pool_for_remote_filesystem, true, R"(
Prefer prefetched threadpool if all parts are on remote filesystem
)", 0) \
    DECLARE(Bool, allow_prefetched_read_pool_for_local_filesystem, false, R"(
Prefer prefetched threadpool if all parts are on local filesystem
)", 0) \
    \
    DECLARE(UInt64, prefetch_buffer_size, DBMS_DEFAULT_BUFFER_SIZE, R"(
The maximum size of the prefetch buffer to read from the filesystem.
)", 0) \
    DECLARE(UInt64, filesystem_prefetch_step_bytes, 0, R"(
Prefetch step in bytes. Zero means `auto` - approximately the best prefetch step will be auto deduced, but might not be 100% the best. The actual value might be different because of setting filesystem_prefetch_min_bytes_for_single_read_task
)", 0) \
    DECLARE(UInt64, filesystem_prefetch_step_marks, 0, R"(
Prefetch step in marks. Zero means `auto` - approximately the best prefetch step will be auto deduced, but might not be 100% the best. The actual value might be different because of setting filesystem_prefetch_min_bytes_for_single_read_task
)", 0) \
    DECLARE(UInt64, filesystem_prefetch_max_memory_usage, "1Gi", R"(
Maximum memory usage for prefetches.
)", 0) \
    DECLARE(UInt64, filesystem_prefetches_limit, 200, R"(
Maximum number of prefetches. Zero means unlimited. A setting `filesystem_prefetches_max_memory_usage` is more recommended if you want to limit the number of prefetches
)", 0) \
    \
    DECLARE(UInt64, use_structure_from_insertion_table_in_table_functions, 2, R"(
Use structure from insertion table instead of schema inference from data. Possible values: 0 - disabled, 1 - enabled, 2 - auto
)", 0) \
    \
    DECLARE(UInt64, http_max_tries, 10, R"(
Max attempts to read via http.
)", 0) \
    DECLARE(UInt64, http_retry_initial_backoff_ms, 100, R"(
Min milliseconds for backoff, when retrying read via http
)", 0) \
    DECLARE(UInt64, http_retry_max_backoff_ms, 10000, R"(
Max milliseconds for backoff, when retrying read via http
)", 0) \
    \
    DECLARE(Bool, force_remove_data_recursively_on_drop, false, R"(
Recursively remove data on DROP query. Avoids 'Directory not empty' error, but may silently remove detached data
)", 0) \
    DECLARE(Bool, check_table_dependencies, true, R"(
Check that DDL query (such as DROP TABLE or RENAME) will not break dependencies
)", 0) \
    DECLARE(Bool, check_referential_table_dependencies, false, R"(
Check that DDL query (such as DROP TABLE or RENAME) will not break referential dependencies
)", 0) \
    DECLARE(Bool, use_local_cache_for_remote_storage, true, R"(
Use local cache for remote storage like HDFS or S3, it's used for remote table engine only
)", 0) \
    \
    DECLARE(Bool, allow_unrestricted_reads_from_keeper, false, R"(
Allow unrestricted (without condition on path) reads from system.zookeeper table, can be handy, but is not safe for zookeeper
)", 0) \
    DECLARE(Bool, allow_deprecated_database_ordinary, false, R"(
Allow to create databases with deprecated Ordinary engine
)", 0) \
    DECLARE(Bool, allow_deprecated_syntax_for_merge_tree, false, R"(
Allow to create *MergeTree tables with deprecated engine definition syntax
)", 0) \
    DECLARE(Bool, allow_asynchronous_read_from_io_pool_for_merge_tree, false, R"(
Use background I/O pool to read from MergeTree tables. This setting may increase performance for I/O bound queries
)", 0) \
    DECLARE(UInt64, max_streams_for_merge_tree_reading, 0, R"(
If is not zero, limit the number of reading streams for MergeTree table.
)", 0) \
    \
    DECLARE(Bool, force_grouping_standard_compatibility, true, R"(
Make GROUPING function to return 1 when argument is not used as an aggregation key
)", 0) \
    \
    DECLARE(Bool, schema_inference_use_cache_for_file, true, R"(
Use cache in schema inference while using file table function
)", 0) \
    DECLARE(Bool, schema_inference_use_cache_for_s3, true, R"(
Use cache in schema inference while using s3 table function
)", 0) \
    DECLARE(Bool, schema_inference_use_cache_for_azure, true, R"(
Use cache in schema inference while using azure table function
)", 0) \
    DECLARE(Bool, schema_inference_use_cache_for_hdfs, true, R"(
Use cache in schema inference while using hdfs table function
)", 0) \
    DECLARE(Bool, schema_inference_use_cache_for_url, true, R"(
Use cache in schema inference while using url table function
)", 0) \
    DECLARE(Bool, schema_inference_cache_require_modification_time_for_url, true, R"(
Use schema from cache for URL with last modification time validation (for URLs with Last-Modified header)
)", 0) \
    \
    DECLARE(String, compatibility, "", R"(
The `compatibility` setting causes ClickHouse to use the default settings of a previous version of ClickHouse, where the previous version is provided as the setting.

If settings are set to non-default values, then those settings are honored (only settings that have not been modified are affected by the `compatibility` setting).

This setting takes a ClickHouse version number as a string, like `22.3`, `22.8`. An empty value means that this setting is disabled.

Disabled by default.

:::note
In ClickHouse Cloud the compatibility setting must be set by ClickHouse Cloud support.  Please [open a case](https://clickhouse.cloud/support) to have it set.
:::
)", 0) \
    \
    DECLARE(Map, additional_table_filters, "", R"(
An additional filter expression that is applied after reading
from the specified table.

**Example**

``` sql
INSERT INTO table_1 VALUES (1, 'a'), (2, 'bb'), (3, 'ccc'), (4, 'dddd');
SELECT * FROM table_1;
```
```response
┌─x─┬─y────┐
│ 1 │ a    │
│ 2 │ bb   │
│ 3 │ ccc  │
│ 4 │ dddd │
└───┴──────┘
```
```sql
SELECT *
FROM table_1
SETTINGS additional_table_filters = {'table_1': 'x != 2'}
```
```response
┌─x─┬─y────┐
│ 1 │ a    │
│ 3 │ ccc  │
│ 4 │ dddd │
└───┴──────┘
```
)", 0) \
    DECLARE(String, additional_result_filter, "", R"(
An additional filter expression to apply to the result of `SELECT` query.
This setting is not applied to any subquery.

**Example**

``` sql
INSERT INTO table_1 VALUES (1, 'a'), (2, 'bb'), (3, 'ccc'), (4, 'dddd');
SElECT * FROM table_1;
```
```response
┌─x─┬─y────┐
│ 1 │ a    │
│ 2 │ bb   │
│ 3 │ ccc  │
│ 4 │ dddd │
└───┴──────┘
```
```sql
SELECT *
FROM table_1
SETTINGS additional_result_filter = 'x != 2'
```
```response
┌─x─┬─y────┐
│ 1 │ a    │
│ 3 │ ccc  │
│ 4 │ dddd │
└───┴──────┘
```
)", 0) \
    \
    DECLARE(String, workload, "default", R"(
Name of workload to be used to access resources
)", 0) \
    DECLARE(Milliseconds, storage_system_stack_trace_pipe_read_timeout_ms, 100, R"(
Maximum time to read from a pipe for receiving information from the threads when querying the `system.stack_trace` table. This setting is used for testing purposes and not meant to be changed by users.
)", 0) \
    \
    DECLARE(String, rename_files_after_processing, "", R"(
- **Type:** String

- **Default value:** Empty string

This setting allows to specify renaming pattern for files processed by `file` table function. When option is set, all files read by `file` table function will be renamed according to specified pattern with placeholders, only if files processing was successful.

### Placeholders

- `%a` — Full original filename (e.g., "sample.csv").
- `%f` — Original filename without extension (e.g., "sample").
- `%e` — Original file extension with dot (e.g., ".csv").
- `%t` — Timestamp (in microseconds).
- `%%` — Percentage sign ("%").

### Example
- Option: `--rename_files_after_processing="processed_%f_%t%e"`

- Query: `SELECT * FROM file('sample.csv')`


If reading `sample.csv` is successful, file will be renamed to `processed_sample_1683473210851438.csv`
)", 0) \
    \
    /* CLOUD ONLY */ \
    DECLARE(Bool, read_through_distributed_cache, false, R"(
Only has an effect in ClickHouse Cloud. Allow reading from distributed cache
)", 0) \
    DECLARE(Bool, write_through_distributed_cache, false, R"(
Only has an effect in ClickHouse Cloud. Allow writing to distributed cache (writing to s3 will also be done by distributed cache)
)", 0) \
    DECLARE(Bool, distributed_cache_throw_on_error, false, R"(
Only has an effect in ClickHouse Cloud. Rethrow exception happened during communication with distributed cache or exception received from distributed cache. Otherwise fallback to skipping distributed cache on error
)", 0) \
    DECLARE(DistributedCacheLogMode, distributed_cache_log_mode, DistributedCacheLogMode::LOG_ON_ERROR, R"(
Only has an effect in ClickHouse Cloud. Mode for writing to system.distributed_cache_log
)", 0) \
    DECLARE(Bool, distributed_cache_fetch_metrics_only_from_current_az, true, R"(
Only has an effect in ClickHouse Cloud. Fetch metrics only from current availability zone in system.distributed_cache_metrics, system.distributed_cache_events
)", 0) \
    DECLARE(UInt64, distributed_cache_connect_max_tries, default_distributed_cache_connect_max_tries, R"(
Only has an effect in ClickHouse Cloud. Number of tries to connect to distributed cache if unsuccessful
)", 0) \
    DECLARE(UInt64, distributed_cache_receive_response_wait_milliseconds, 60000, R"(
Only has an effect in ClickHouse Cloud. Wait time in milliseconds to receive data for request from distributed cache
)", 0) \
    DECLARE(UInt64, distributed_cache_receive_timeout_milliseconds, 10000, R"(
Only has an effect in ClickHouse Cloud. Wait time in milliseconds to receive any kind of response from distributed cache
)", 0) \
    DECLARE(UInt64, distributed_cache_wait_connection_from_pool_milliseconds, 100, R"(
Only has an effect in ClickHouse Cloud. Wait time in milliseconds to receive connection from connection pool if distributed_cache_pool_behaviour_on_limit is wait
)", 0) \
    DECLARE(Bool, distributed_cache_bypass_connection_pool, false, R"(
Only has an effect in ClickHouse Cloud. Allow to bypass distributed cache connection pool
)", 0) \
    DECLARE(DistributedCachePoolBehaviourOnLimit, distributed_cache_pool_behaviour_on_limit, DistributedCachePoolBehaviourOnLimit::WAIT, R"(
Only has an effect in ClickHouse Cloud. Identifies behaviour of distributed cache connection on pool limit reached
)", 0) \
    DECLARE(UInt64, distributed_cache_read_alignment, 0, R"(
Only has an effect in ClickHouse Cloud. A setting for testing purposes, do not change it
)", 0) \
    DECLARE(UInt64, distributed_cache_max_unacked_inflight_packets, DistributedCache::MAX_UNACKED_INFLIGHT_PACKETS, R"(
Only has an effect in ClickHouse Cloud. A maximum number of unacknowledged in-flight packets in a single distributed cache read request
)", 0) \
    DECLARE(UInt64, distributed_cache_data_packet_ack_window, DistributedCache::ACK_DATA_PACKET_WINDOW, R"(
Only has an effect in ClickHouse Cloud. A window for sending ACK for DataPacket sequence in a single distributed cache read request
)", 0) \
    DECLARE(Bool, distributed_cache_discard_connection_if_unread_data, true, R"(
Only has an effect in ClickHouse Cloud. Discard connection if some data is unread.
)", 0) \
    DECLARE(Bool, distributed_cache_min_bytes_for_seek, 0, R"(
Only has an effect in ClickHouse Cloud. Minimum number of bytes to do seek in distributed cache.
)", 0) \
    DECLARE(Bool, filesystem_cache_enable_background_download_for_metadata_files_in_packed_storage, true, R"(
Only has an effect in ClickHouse Cloud. Wait time to lock cache for space reservation in filesystem cache
)", 0) \
    DECLARE(Bool, filesystem_cache_enable_background_download_during_fetch, true, R"(
Only has an effect in ClickHouse Cloud. Wait time to lock cache for space reservation in filesystem cache
)", 0) \
    \
    DECLARE(Bool, parallelize_output_from_storages, true, R"(
Parallelize output for reading step from storage. It allows parallelization of  query processing right after reading from storage if possible
)", 0) \
    DECLARE(String, insert_deduplication_token, "", R"(
The setting allows a user to provide own deduplication semantic in MergeTree/ReplicatedMergeTree
For example, by providing a unique value for the setting in each INSERT statement,
user can avoid the same inserted data being deduplicated.


Possible values:

- Any string

`insert_deduplication_token` is used for deduplication _only_ when not empty.

For the replicated tables by default the only 100 of the most recent inserts for each partition are deduplicated (see [replicated_deduplication_window](merge-tree-settings.md/#replicated-deduplication-window), [replicated_deduplication_window_seconds](merge-tree-settings.md/#replicated-deduplication-window-seconds)).
For not replicated tables see [non_replicated_deduplication_window](merge-tree-settings.md/#non-replicated-deduplication-window).

:::note
`insert_deduplication_token` works on a partition level (the same as `insert_deduplication` checksum). Multiple partitions can have the same `insert_deduplication_token`.
:::

Example:

```sql
CREATE TABLE test_table
( A Int64 )
ENGINE = MergeTree
ORDER BY A
SETTINGS non_replicated_deduplication_window = 100;

INSERT INTO test_table SETTINGS insert_deduplication_token = 'test' VALUES (1);

-- the next insert won't be deduplicated because insert_deduplication_token is different
INSERT INTO test_table SETTINGS insert_deduplication_token = 'test1' VALUES (1);

-- the next insert will be deduplicated because insert_deduplication_token
-- is the same as one of the previous
INSERT INTO test_table SETTINGS insert_deduplication_token = 'test' VALUES (2);

SELECT * FROM test_table

┌─A─┐
│ 1 │
└───┘
┌─A─┐
│ 1 │
└───┘
```
)", 0) \
    DECLARE(Bool, count_distinct_optimization, false, R"(
Rewrite count distinct to subquery of group by
)", 0) \
    DECLARE(Bool, throw_if_no_data_to_insert, true, R"(
Allows or forbids empty INSERTs, enabled by default (throws an error on an empty insert). Only applies to INSERTs using [`clickhouse-client`](/interfaces/cli) or using the [gRPC interface](/interfaces/grpc).
)", 0) \
    DECLARE(Bool, compatibility_ignore_auto_increment_in_create_table, false, R"(
Ignore AUTO_INCREMENT keyword in column declaration if true, otherwise return error. It simplifies migration from MySQL
)", 0) \
    DECLARE(Bool, multiple_joins_try_to_keep_original_names, false, R"(
Do not add aliases to top level expression list on multiple joins rewrite
)", 0) \
    DECLARE(Bool, optimize_sorting_by_input_stream_properties, true, R"(
Optimize sorting by sorting properties of input stream
)", 0) \
    DECLARE(UInt64, keeper_max_retries, 10, R"(
Max retries for general keeper operations
)", 0) \
    DECLARE(UInt64, keeper_retry_initial_backoff_ms, 100, R"(
Initial backoff timeout for general keeper operations
)", 0) \
    DECLARE(UInt64, keeper_retry_max_backoff_ms, 5000, R"(
Max backoff timeout for general keeper operations
)", 0) \
    DECLARE(UInt64, insert_keeper_max_retries, 20, R"(
The setting sets the maximum number of retries for ClickHouse Keeper (or ZooKeeper) requests during insert into replicated MergeTree. Only Keeper requests which failed due to network error, Keeper session timeout, or request timeout are considered for retries.

Possible values:

- Positive integer.
- 0 — Retries are disabled

Cloud default value: `20`.

Keeper request retries are done after some timeout. The timeout is controlled by the following settings: `insert_keeper_retry_initial_backoff_ms`, `insert_keeper_retry_max_backoff_ms`.
The first retry is done after `insert_keeper_retry_initial_backoff_ms` timeout. The consequent timeouts will be calculated as follows:
```
timeout = min(insert_keeper_retry_max_backoff_ms, latest_timeout * 2)
```

For example, if `insert_keeper_retry_initial_backoff_ms=100`, `insert_keeper_retry_max_backoff_ms=10000` and `insert_keeper_max_retries=8` then timeouts will be `100, 200, 400, 800, 1600, 3200, 6400, 10000`.

Apart from fault tolerance, the retries aim to provide a better user experience - they allow to avoid returning an error during INSERT execution if Keeper is restarted, for example, due to an upgrade.
)", 0) \
    DECLARE(UInt64, insert_keeper_retry_initial_backoff_ms, 100, R"(
Initial timeout(in milliseconds) to retry a failed Keeper request during INSERT query execution

Possible values:

- Positive integer.
- 0 — No timeout
)", 0) \
    DECLARE(UInt64, insert_keeper_retry_max_backoff_ms, 10000, R"(
Maximum timeout (in milliseconds) to retry a failed Keeper request during INSERT query execution

Possible values:

- Positive integer.
- 0 — Maximum timeout is not limited
)", 0) \
    DECLARE(Float, insert_keeper_fault_injection_probability, 0.0f, R"(
Approximate probability of failure for a keeper request during insert. Valid value is in interval [0.0f, 1.0f]
)", 0) \
    DECLARE(UInt64, insert_keeper_fault_injection_seed, 0, R"(
0 - random seed, otherwise the setting value
)", 0) \
    DECLARE(Bool, force_aggregation_in_order, false, R"(
The setting is used by the server itself to support distributed queries. Do not change it manually, because it will break normal operations. (Forces use of aggregation in order on remote nodes during distributed aggregation).
)", IMPORTANT) \
    DECLARE(UInt64, http_max_request_param_data_size, 10_MiB, R"(
Limit on size of request data used as a query parameter in predefined HTTP requests.
)", 0) \
    DECLARE(Bool, function_json_value_return_type_allow_nullable, false, R"(
Control whether allow to return `NULL` when value is not exist for JSON_VALUE function.

```sql
SELECT JSON_VALUE('{"hello":"world"}', '$.b') settings function_json_value_return_type_allow_nullable=true;

┌─JSON_VALUE('{"hello":"world"}', '$.b')─┐
│ ᴺᵁᴸᴸ                                   │
└────────────────────────────────────────┘

1 row in set. Elapsed: 0.001 sec.
```

Possible values:

- true — Allow.
- false — Disallow.
)", 0) \
    DECLARE(Bool, function_json_value_return_type_allow_complex, false, R"(
Control whether allow to return complex type (such as: struct, array, map) for json_value function.

```sql
SELECT JSON_VALUE('{"hello":{"world":"!"}}', '$.hello') settings function_json_value_return_type_allow_complex=true

┌─JSON_VALUE('{"hello":{"world":"!"}}', '$.hello')─┐
│ {"world":"!"}                                    │
└──────────────────────────────────────────────────┘

1 row in set. Elapsed: 0.001 sec.
```

Possible values:

- true — Allow.
- false — Disallow.
)", 0) \
    DECLARE(Bool, use_with_fill_by_sorting_prefix, true, R"(
Columns preceding WITH FILL columns in ORDER BY clause form sorting prefix. Rows with different values in sorting prefix are filled independently
)", 0) \
    DECLARE(Bool, optimize_uniq_to_count, true, R"(
Rewrite uniq and its variants(except uniqUpTo) to count if subquery has distinct or group by clause.
)", 0) \
    DECLARE(Bool, use_variant_as_common_type, false, R"(
Allows to use `Variant` type as a result type for [if](../../sql-reference/functions/conditional-functions.md/#if)/[multiIf](../../sql-reference/functions/conditional-functions.md/#multiif)/[array](../../sql-reference/functions/array-functions.md)/[map](../../sql-reference/functions/tuple-map-functions.md) functions when there is no common type for argument types.

Example:

```sql
SET use_variant_as_common_type = 1;
SELECT toTypeName(if(number % 2, number, range(number))) as variant_type FROM numbers(1);
SELECT if(number % 2, number, range(number)) as variant FROM numbers(5);
```

```text
┌─variant_type───────────────────┐
│ Variant(Array(UInt64), UInt64) │
└────────────────────────────────┘
┌─variant───┐
│ []        │
│ 1         │
│ [0,1]     │
│ 3         │
│ [0,1,2,3] │
└───────────┘
```

```sql
SET use_variant_as_common_type = 1;
SELECT toTypeName(multiIf((number % 4) = 0, 42, (number % 4) = 1, [1, 2, 3], (number % 4) = 2, 'Hello, World!', NULL)) AS variant_type FROM numbers(1);
SELECT multiIf((number % 4) = 0, 42, (number % 4) = 1, [1, 2, 3], (number % 4) = 2, 'Hello, World!', NULL) AS variant FROM numbers(4);
```

```text
─variant_type─────────────────────────┐
│ Variant(Array(UInt8), String, UInt8) │
└──────────────────────────────────────┘

┌─variant───────┐
│ 42            │
│ [1,2,3]       │
│ Hello, World! │
│ ᴺᵁᴸᴸ          │
└───────────────┘
```

```sql
SET use_variant_as_common_type = 1;
SELECT toTypeName(array(range(number), number, 'str_' || toString(number))) as array_of_variants_type from numbers(1);
SELECT array(range(number), number, 'str_' || toString(number)) as array_of_variants FROM numbers(3);
```

```text
┌─array_of_variants_type────────────────────────┐
│ Array(Variant(Array(UInt64), String, UInt64)) │
└───────────────────────────────────────────────┘

┌─array_of_variants─┐
│ [[],0,'str_0']    │
│ [[0],1,'str_1']   │
│ [[0,1],2,'str_2'] │
└───────────────────┘
```

```sql
SET use_variant_as_common_type = 1;
SELECT toTypeName(map('a', range(number), 'b', number, 'c', 'str_' || toString(number))) as map_of_variants_type from numbers(1);
SELECT map('a', range(number), 'b', number, 'c', 'str_' || toString(number)) as map_of_variants FROM numbers(3);
```

```text
┌─map_of_variants_type────────────────────────────────┐
│ Map(String, Variant(Array(UInt64), String, UInt64)) │
└─────────────────────────────────────────────────────┘

┌─map_of_variants───────────────┐
│ {'a':[],'b':0,'c':'str_0'}    │
│ {'a':[0],'b':1,'c':'str_1'}   │
│ {'a':[0,1],'b':2,'c':'str_2'} │
└───────────────────────────────┘
```
)", 0) \
    DECLARE(Bool, enable_order_by_all, true, R"(
Enables or disables sorting with `ORDER BY ALL` syntax, see [ORDER BY](../../sql-reference/statements/select/order-by.md).

Possible values:

- 0 — Disable ORDER BY ALL.
- 1 — Enable ORDER BY ALL.

**Example**

Query:

```sql
CREATE TABLE TAB(C1 Int, C2 Int, ALL Int) ENGINE=Memory();

INSERT INTO TAB VALUES (10, 20, 30), (20, 20, 10), (30, 10, 20);

SELECT * FROM TAB ORDER BY ALL; -- returns an error that ALL is ambiguous

SELECT * FROM TAB ORDER BY ALL SETTINGS enable_order_by_all = 0;
```

Result:

```text
┌─C1─┬─C2─┬─ALL─┐
│ 20 │ 20 │  10 │
│ 30 │ 10 │  20 │
│ 10 │ 20 │  30 │
└────┴────┴─────┘
```
)", 0) \
    DECLARE(Float, ignore_drop_queries_probability, 0, R"(
If enabled, server will ignore all DROP table queries with specified probability (for Memory and JOIN engines it will replcase DROP to TRUNCATE). Used for testing purposes
)", 0) \
    DECLARE(Bool, traverse_shadow_remote_data_paths, false, R"(
Traverse frozen data (shadow directory) in addition to actual table data when query system.remote_data_paths
)", 0) \
    DECLARE(Bool, geo_distance_returns_float64_on_float64_arguments, true, R"(
If all four arguments to `geoDistance`, `greatCircleDistance`, `greatCircleAngle` functions are Float64, return Float64 and use double precision for internal calculations. In previous ClickHouse versions, the functions always returned Float32.
)", 0) \
    DECLARE(Bool, allow_get_client_http_header, false, R"(
Allow to use the function `getClientHTTPHeader` which lets to obtain a value of an the current HTTP request's header. It is not enabled by default for security reasons, because some headers, such as `Cookie`, could contain sensitive info. Note that the `X-ClickHouse-*` and `Authentication` headers are always restricted and cannot be obtained with this function.
)", 0) \
    DECLARE(Bool, cast_string_to_dynamic_use_inference, false, R"(
Use types inference during String to Dynamic conversion
)", 0) \
    DECLARE(Bool, enable_blob_storage_log, true, R"(
Write information about blob storage operations to system.blob_storage_log table
)", 0) \
    DECLARE(Bool, use_json_alias_for_old_object_type, false, R"(
When enabled, `JSON` data type alias will be used to create an old [Object('json')](../../sql-reference/data-types/json.md) type instead of the new [JSON](../../sql-reference/data-types/newjson.md) type.
)", 0) \
    DECLARE(Bool, allow_create_index_without_type, false, R"(
Allow CREATE INDEX query without TYPE. Query will be ignored. Made for SQL compatibility tests.
)", 0) \
    DECLARE(Bool, create_index_ignore_unique, false, R"(
Ignore UNIQUE keyword in CREATE UNIQUE INDEX. Made for SQL compatibility tests.
)", 0) \
    DECLARE(Bool, print_pretty_type_names, true, R"(
Allows to print deep-nested type names in a pretty way with indents in `DESCRIBE` query and in `toTypeName()` function.

Example:

```sql
CREATE TABLE test (a Tuple(b String, c Tuple(d Nullable(UInt64), e Array(UInt32), f Array(Tuple(g String, h Map(String, Array(Tuple(i String, j UInt64))))), k Date), l Nullable(String))) ENGINE=Memory;
DESCRIBE TABLE test FORMAT TSVRaw SETTINGS print_pretty_type_names=1;
```

```
a   Tuple(
    b String,
    c Tuple(
        d Nullable(UInt64),
        e Array(UInt32),
        f Array(Tuple(
            g String,
            h Map(
                String,
                Array(Tuple(
                    i String,
                    j UInt64
                ))
            )
        )),
        k Date
    ),
    l Nullable(String)
)
```
)", 0) \
    DECLARE(Bool, create_table_empty_primary_key_by_default, false, R"(
Allow to create *MergeTree tables with empty primary key when ORDER BY and PRIMARY KEY not specified
)", 0) \
    DECLARE(Bool, allow_named_collection_override_by_default, true, R"(
Allow named collections' fields override by default.
)", 0) \
    DECLARE(SQLSecurityType, default_normal_view_sql_security, SQLSecurityType::INVOKER, R"(
Allows to set default `SQL SECURITY` option while creating a normal view. [More about SQL security](../../sql-reference/statements/create/view.md/#sql_security).

The default value is `INVOKER`.
)", 0) \
    DECLARE(SQLSecurityType, default_materialized_view_sql_security, SQLSecurityType::DEFINER, R"(
Allows to set a default value for SQL SECURITY option when creating a materialized view. [More about SQL security](../../sql-reference/statements/create/view.md/#sql_security).

The default value is `DEFINER`.
)", 0) \
    DECLARE(String, default_view_definer, "CURRENT_USER", R"(
Allows to set default `DEFINER` option while creating a view. [More about SQL security](../../sql-reference/statements/create/view.md/#sql_security).

The default value is `CURRENT_USER`.
)", 0) \
    DECLARE(UInt64, cache_warmer_threads, 4, R"(
Only has an effect in ClickHouse Cloud. Number of background threads for speculatively downloading new data parts into file cache, when [cache_populated_by_fetch](merge-tree-settings.md/#cache_populated_by_fetch) is enabled. Zero to disable.
)", 0) \
    DECLARE(Bool, use_async_executor_for_materialized_views, false, R"(
Use async and potentially multithreaded execution of materialized view query, can speedup views processing during INSERT, but also consume more memory.)", 0) \
    DECLARE(Int64, ignore_cold_parts_seconds, 0, R"(
Only has an effect in ClickHouse Cloud. Exclude new data parts from SELECT queries until they're either pre-warmed (see [cache_populated_by_fetch](merge-tree-settings.md/#cache_populated_by_fetch)) or this many seconds old. Only for Replicated-/SharedMergeTree.
)", 0) \
    DECLARE(Bool, short_circuit_function_evaluation_for_nulls, true, R"(
Allows to execute functions with Nullable arguments only on rows with non-NULL values in all arguments when ratio of NULL values in arguments exceeds short_circuit_function_evaluation_for_nulls_threshold. Applies only to functions that return NULL value for rows with at least one NULL value in arguments.
)", 0) \
    DECLARE(Double, short_circuit_function_evaluation_for_nulls_threshold, 1.0, R"(
Ratio threshold of NULL values to execute functions with Nullable arguments only on rows with non-NULL values in all arguments. Applies when setting short_circuit_function_evaluation_for_nulls is enabled.
When the ratio of rows containing NULL values to the total number of rows exceeds this threshold, these rows containing NULL values will not be evaluated.
)", 0) \
    DECLARE(Int64, prefer_warmed_unmerged_parts_seconds, 0, R"(
Only has an effect in ClickHouse Cloud. If a merged part is less than this many seconds old and is not pre-warmed (see [cache_populated_by_fetch](merge-tree-settings.md/#cache_populated_by_fetch)), but all its source parts are available and pre-warmed, SELECT queries will read from those parts instead. Only for Replicated-/SharedMergeTree. Note that this only checks whether CacheWarmer processed the part; if the part was fetched into cache by something else, it'll still be considered cold until CacheWarmer gets to it; if it was warmed, then evicted from cache, it'll still be considered warm.
)", 0) \
    DECLARE(Bool, allow_deprecated_error_prone_window_functions, false, R"(
Allow usage of deprecated error prone window functions (neighbor, runningAccumulate, runningDifferenceStartingWithFirstValue, runningDifference)
)", 0) \
    DECLARE(Bool, use_iceberg_partition_pruning, false, R"(
Use Iceberg partition pruning for Iceberg tables
)", 0) \
    DECLARE(Bool, allow_deprecated_snowflake_conversion_functions, false, R"(
Functions `snowflakeToDateTime`, `snowflakeToDateTime64`, `dateTimeToSnowflake`, and `dateTime64ToSnowflake` are deprecated and disabled by default.
Please use functions `snowflakeIDToDateTime`, `snowflakeIDToDateTime64`, `dateTimeToSnowflakeID`, and `dateTime64ToSnowflakeID` instead.

To re-enable the deprecated functions (e.g., during a transition period), please set this setting to `true`.
)", 0) \
    DECLARE(Bool, optimize_distinct_in_order, true, R"(
Enable DISTINCT optimization if some columns in DISTINCT form a prefix of sorting. For example, prefix of sorting key in merge tree or ORDER BY statement
)", 0) \
    DECLARE(Bool, keeper_map_strict_mode, false, R"(
Enforce additional checks during operations on KeeperMap. E.g. throw an exception on an insert for already existing key
)", 0) \
    DECLARE(UInt64, extract_key_value_pairs_max_pairs_per_row, 1000, R"(
Max number of pairs that can be produced by the `extractKeyValuePairs` function. Used as a safeguard against consuming too much memory.
)", 0) ALIAS(extract_kvp_max_pairs_per_row) \
    DECLARE(Bool, restore_replace_external_engines_to_null, false, R"(
For testing purposes. Replaces all external engines to Null to not initiate external connections.
)", 0) \
    DECLARE(Bool, restore_replace_external_table_functions_to_null, false, R"(
For testing purposes. Replaces all external table functions to Null to not initiate external connections.
)", 0) \
    DECLARE(Bool, restore_replace_external_dictionary_source_to_null, false, R"(
Replace external dictionary sources to Null on restore. Useful for testing purposes
)", 0) \
        /* Parallel replicas */ \
    DECLARE(UInt64, allow_experimental_parallel_reading_from_replicas, 0, R"(
Use up to `max_parallel_replicas` the number of replicas from each shard for SELECT query execution. Reading is parallelized and coordinated dynamically. 0 - disabled, 1 - enabled, silently disable them in case of failure, 2 - enabled, throw an exception in case of failure
)", BETA) ALIAS(enable_parallel_replicas) \
    DECLARE(NonZeroUInt64, max_parallel_replicas, 1000, R"(
The maximum number of replicas for each shard when executing a query.

Possible values:

- Positive integer.

**Additional Info**

This options will produce different results depending on the settings used.

:::note
This setting will produce incorrect results when joins or subqueries are involved, and all tables don't meet certain requirements. See [Distributed Subqueries and max_parallel_replicas](../../sql-reference/operators/in.md/#max_parallel_replica-subqueries) for more details.
:::

### Parallel processing using `SAMPLE` key

A query may be processed faster if it is executed on several servers in parallel. But the query performance may degrade in the following cases:

- The position of the sampling key in the partitioning key does not allow efficient range scans.
- Adding a sampling key to the table makes filtering by other columns less efficient.
- The sampling key is an expression that is expensive to calculate.
- The cluster latency distribution has a long tail, so that querying more servers increases the query overall latency.

### Parallel processing using [parallel_replicas_custom_key](#parallel_replicas_custom_key)

This setting is useful for any replicated table.
)", 0) \
    DECLARE(ParallelReplicasMode, parallel_replicas_mode, ParallelReplicasMode::READ_TASKS, R"(
Type of filter to use with custom key for parallel replicas. default - use modulo operation on the custom key, range - use range filter on custom key using all possible values for the value type of custom key.
)", BETA) \
    DECLARE(UInt64, parallel_replicas_count, 0, R"(
This is internal setting that should not be used directly and represents an implementation detail of the 'parallel replicas' mode. This setting will be automatically set up by the initiator server for distributed queries to the number of parallel replicas participating in query processing.
)", BETA) \
    DECLARE(UInt64, parallel_replica_offset, 0, R"(
This is internal setting that should not be used directly and represents an implementation detail of the 'parallel replicas' mode. This setting will be automatically set up by the initiator server for distributed queries to the index of the replica participating in query processing among parallel replicas.
)", BETA) \
    DECLARE(String, parallel_replicas_custom_key, "", R"(
An arbitrary integer expression that can be used to split work between replicas for a specific table.
The value can be any integer expression.

Simple expressions using primary keys are preferred.

If the setting is used on a cluster that consists of a single shard with multiple replicas, those replicas will be converted into virtual shards.
Otherwise, it will behave same as for `SAMPLE` key, it will use multiple replicas of each shard.
)", BETA) \
    DECLARE(UInt64, parallel_replicas_custom_key_range_lower, 0, R"(
Allows the filter type `range` to split the work evenly between replicas based on the custom range `[parallel_replicas_custom_key_range_lower, INT_MAX]`.

When used in conjunction with [parallel_replicas_custom_key_range_upper](#parallel_replicas_custom_key_range_upper), it lets the filter evenly split the work over replicas for the range `[parallel_replicas_custom_key_range_lower, parallel_replicas_custom_key_range_upper]`.

Note: This setting will not cause any additional data to be filtered during query processing, rather it changes the points at which the range filter breaks up the range `[0, INT_MAX]` for parallel processing.
)", BETA) \
    DECLARE(UInt64, parallel_replicas_custom_key_range_upper, 0, R"(
Allows the filter type `range` to split the work evenly between replicas based on the custom range `[0, parallel_replicas_custom_key_range_upper]`. A value of 0 disables the upper bound, setting it the max value of the custom key expression.

When used in conjunction with [parallel_replicas_custom_key_range_lower](#parallel_replicas_custom_key_range_lower), it lets the filter evenly split the work over replicas for the range `[parallel_replicas_custom_key_range_lower, parallel_replicas_custom_key_range_upper]`.

Note: This setting will not cause any additional data to be filtered during query processing, rather it changes the points at which the range filter breaks up the range `[0, INT_MAX]` for parallel processing
)", BETA) \
    DECLARE(String, cluster_for_parallel_replicas, "", R"(
Cluster for a shard in which current server is located
)", BETA) \
    DECLARE(Bool, parallel_replicas_allow_in_with_subquery, true, R"(
If true, subquery for IN will be executed on every follower replica.
)", BETA) \
    DECLARE(Bool, parallel_replicas_for_non_replicated_merge_tree, false, R"(
If true, ClickHouse will use parallel replicas algorithm also for non-replicated MergeTree tables
)", BETA) \
    DECLARE(UInt64, parallel_replicas_min_number_of_rows_per_replica, 0, R"(
Limit the number of replicas used in a query to (estimated rows to read / min_number_of_rows_per_replica). The max is still limited by 'max_parallel_replicas'
)", BETA) \
    DECLARE(Bool, parallel_replicas_prefer_local_join, true, R"(
If true, and JOIN can be executed with parallel replicas algorithm, and all storages of right JOIN part are *MergeTree, local JOIN will be used instead of GLOBAL JOIN.
)", BETA) \
    DECLARE(UInt64, parallel_replicas_mark_segment_size, 0, R"(
Parts virtually divided into segments to be distributed between replicas for parallel reading. This setting controls the size of these segments. Not recommended to change until you're absolutely sure in what you're doing. Value should be in range [128; 16384]
)", BETA) \
    DECLARE(Bool, parallel_replicas_local_plan, true, R"(
Build local plan for local replica
)", BETA) \
    DECLARE(Bool, parallel_replicas_index_analysis_only_on_coordinator, true, R"(
Index analysis done only on replica-coordinator and skipped on other replicas. Effective only with enabled parallel_replicas_local_plan
)", BETA) \
    \
    DECLARE(Bool, parallel_replicas_only_with_analyzer, true, R"(
The analyzer should be enabled to use parallel replicas. With disabled analyzer query execution fallbacks to local execution, even if parallel reading from replicas is enabled. Using parallel replicas without the analyzer enabled is not supported
)", BETA) \
    \
    DECLARE(Bool, allow_experimental_analyzer, true, R"(
Allow new query analyzer.
)", IMPORTANT) ALIAS(enable_analyzer) \
    DECLARE(Bool, analyzer_compatibility_join_using_top_level_identifier, false, R"(
Force to resolve identifier in JOIN USING from projection (for example, in `SELECT a + 1 AS b FROM t1 JOIN t2 USING (b)` join will be performed by `t1.a + 1 = t2.b`, rather then `t1.b = t2.b`).
)", 0) \
    \
    DECLARE(Timezone, session_timezone, "", R"(
Sets the implicit time zone of the current session or query.
The implicit time zone is the time zone applied to values of type DateTime/DateTime64 which have no explicitly specified time zone.
The setting takes precedence over the globally configured (server-level) implicit time zone.
A value of '' (empty string) means that the implicit time zone of the current session or query is equal to the [server time zone](../server-configuration-parameters/settings.md/#timezone).

You can use functions `timeZone()` and `serverTimeZone()` to get the session time zone and server time zone.

Possible values:

-    Any time zone name from `system.time_zones`, e.g. `Europe/Berlin`, `UTC` or `Zulu`

Examples:

```sql
SELECT timeZone(), serverTimeZone() FORMAT CSV

"Europe/Berlin","Europe/Berlin"
```

```sql
SELECT timeZone(), serverTimeZone() SETTINGS session_timezone = 'Asia/Novosibirsk' FORMAT CSV

"Asia/Novosibirsk","Europe/Berlin"
```

Assign session time zone 'America/Denver' to the inner DateTime without explicitly specified time zone:

```sql
SELECT toDateTime64(toDateTime64('1999-12-12 23:23:23.123', 3), 3, 'Europe/Zurich') SETTINGS session_timezone = 'America/Denver' FORMAT TSV

1999-12-13 07:23:23.123
```

:::warning
Not all functions that parse DateTime/DateTime64 respect `session_timezone`. This can lead to subtle errors.
See the following example and explanation.
:::

```sql
CREATE TABLE test_tz (`d` DateTime('UTC')) ENGINE = Memory AS SELECT toDateTime('2000-01-01 00:00:00', 'UTC');

SELECT *, timeZone() FROM test_tz WHERE d = toDateTime('2000-01-01 00:00:00') SETTINGS session_timezone = 'Asia/Novosibirsk'
0 rows in set.

SELECT *, timeZone() FROM test_tz WHERE d = '2000-01-01 00:00:00' SETTINGS session_timezone = 'Asia/Novosibirsk'
┌───────────────────d─┬─timeZone()───────┐
│ 2000-01-01 00:00:00 │ Asia/Novosibirsk │
└─────────────────────┴──────────────────┘
```

This happens due to different parsing pipelines:

- `toDateTime()` without explicitly given time zone used in the first `SELECT` query honors setting `session_timezone` and the global time zone.
- In the second query, a DateTime is parsed from a String, and inherits the type and time zone of the existing column`d`. Thus, setting `session_timezone` and the global time zone are not honored.

**See also**

- [timezone](../server-configuration-parameters/settings.md/#timezone)
)", BETA) \
DECLARE(Bool, create_if_not_exists, false, R"(
Enable `IF NOT EXISTS` for `CREATE` statement by default. If either this setting or `IF NOT EXISTS` is specified and a table with the provided name already exists, no exception will be thrown.
)", 0) \
    DECLARE(Bool, enforce_strict_identifier_format, false, R"(
If enabled, only allow identifiers containing alphanumeric characters and underscores.
)", 0) \
    DECLARE(Bool, mongodb_throw_on_unsupported_query, true, R"(
If enabled, MongoDB tables will return an error when a MongoDB query cannot be built. Otherwise, ClickHouse reads the full table and processes it locally. This option does not apply to the legacy implementation or when 'allow_experimental_analyzer=0'.
)", 0) \
    DECLARE(Bool, implicit_select, false, R"(
Allow writing simple SELECT queries without the leading SELECT keyword, which makes it simple for calculator-style usage, e.g. `1 + 2` becomes a valid query.

In `clickhouse-local` it is enabled by default and can be explicitly disabled.
)", 0) \
    DECLARE(Bool, optimize_extract_common_expressions, true, R"(
Allow extracting common expressions from disjunctions in WHERE, PREWHERE, ON, HAVING and QUALIFY expressions. A logical expression like `(A AND B) OR (A AND C)` can be rewritten to `A AND (B OR C)`, which might help to utilize:
- indices in simple filtering expressions
- cross to inner join optimization
)", 0) \
    DECLARE(Bool, optimize_and_compare_chain, true, R"(
Populate constant comparison in AND chains to enhance filtering ability. Support operators `<`, `<=`, `>`, `>=`, `=` and mix of them. For example, `(a < b) AND (b < c) AND (c < 5)` would be `(a < b) AND (b < c) AND (c < 5) AND (b < 5) AND (a < 5)`.
)", 0) \
    DECLARE(Bool, push_external_roles_in_interserver_queries, true, R"(
Enable pushing user roles from originator to other nodes while performing a query.
)", 0) \
    DECLARE(Bool, shared_merge_tree_sync_parts_on_partition_operations, true, R"(
Automatically synchronize set of data parts after MOVE|REPLACE|ATTACH partition operations in SMT tables. Cloud only
)", 0) \
    \
    DECLARE(Bool, allow_experimental_variant_type, false, R"(
Allows creation of [Variant](../../sql-reference/data-types/variant.md) data type.
)", BETA) ALIAS(enable_variant_type) \
    DECLARE(Bool, allow_experimental_dynamic_type, false, R"(
Allows creation of [Dynamic](../../sql-reference/data-types/dynamic.md) data type.
)", BETA) ALIAS(enable_dynamic_type) \
    DECLARE(Bool, allow_experimental_json_type, false, R"(
Allows creation of [JSON](../../sql-reference/data-types/newjson.md) data type.
)", BETA) ALIAS(enable_json_type) \
    DECLARE(Bool, allow_general_join_planning, true, R"(
Allows a more general join planning algorithm that can handle more complex conditions, but only works with hash join. If hash join is not enabled, then the usual join planning algorithm is used regardless of the value of this setting.
)", 0) \
    DECLARE(UInt64, merge_table_max_tables_to_look_for_schema_inference, 1000, R"(
When creating a `Merge` table without an explicit schema or when using the `merge` table function, infer schema as a union of not more than the specified number of matching tables.
If there is a larger number of tables, the schema will be inferred from the first specified number of tables.
)", 0) \
    DECLARE(Bool, validate_enum_literals_in_operators, false, R"(
If enabled, validate enum literals in operators like `IN`, `NOT IN`, `==`, `!=` against the enum type and throw an exception if the literal is not a valid enum value.
)", 0) \
    \
    DECLARE(UInt64, max_autoincrement_series, 1000, R"(
The limit on the number of series created by the `generateSeriesID` function.

As each series represents a node in Keeper, it is recommended to have no more than a couple of millions of them.
)", 0) \
    DECLARE(Bool, use_hive_partitioning, true, R"(
When enabled, ClickHouse will detect Hive-style partitioning in path (`/name=value/`) in file-like table engines [File](../../engines/table-engines/special/file.md/#hive-style-partitioning)/[S3](../../engines/table-engines/integrations/s3.md/#hive-style-partitioning)/[URL](../../engines/table-engines/special/url.md/#hive-style-partitioning)/[HDFS](../../engines/table-engines/integrations/hdfs.md/#hive-style-partitioning)/[AzureBlobStorage](../../engines/table-engines/integrations/azureBlobStorage.md/#hive-style-partitioning) and will allow to use partition columns as virtual columns in the query. These virtual columns will have the same names as in the partitioned path, but starting with `_`.
)", 0) \
    DECLARE(Bool, apply_settings_from_server, true, R"(
Whether the client should accept settings from server.

This only affects operations performed on the client side, in particular parsing the INSERT input data and formatting the query result. Most of query execution happens on the server and is not affected by this setting.

Normally this setting should be set in user profile (users.xml or queries like `ALTER USER`), not through the client (client command line arguments, `SET` query, or `SETTINGS` section of `SELECT` query). Through the client it can be changed to false, but can't be changed to true (because the server won't send the settings if user profile has `apply_settings_from_server = false`).

Note that initially (24.12) there was a server setting (`send_settings_to_client`), but latter it got replaced with this client setting, for better usability.
)", 0) \
    \
    /* ####################################################### */ \
    /* ########### START OF EXPERIMENTAL FEATURES ############ */ \
    /* ## ADD PRODUCTION / BETA FEATURES BEFORE THIS BLOCK  ## */ \
    /* ####################################################### */ \
    \
    DECLARE(Bool, allow_experimental_materialized_postgresql_table, false, R"(
Allows to use the MaterializedPostgreSQL table engine. Disabled by default, because this feature is experimental
)", EXPERIMENTAL) \
    DECLARE(Bool, allow_experimental_funnel_functions, false, R"(
Enable experimental functions for funnel analysis.
)", EXPERIMENTAL) \
    DECLARE(Bool, allow_experimental_nlp_functions, false, R"(
Enable experimental functions for natural language processing.
)", EXPERIMENTAL) \
    DECLARE(Bool, allow_experimental_hash_functions, false, R"(
Enable experimental hash functions
)", EXPERIMENTAL) \
    DECLARE(Bool, allow_experimental_object_type, false, R"(
Allow the obsolete Object data type
)", EXPERIMENTAL) \
    DECLARE(Bool, allow_experimental_time_series_table, false, R"(
Allows creation of tables with the [TimeSeries](../../engines/table-engines/integrations/time-series.md) table engine.

Possible values:

- 0 — the [TimeSeries](../../engines/table-engines/integrations/time-series.md) table engine is disabled.
- 1 — the [TimeSeries](../../engines/table-engines/integrations/time-series.md) table engine is enabled.
)", EXPERIMENTAL) \
    DECLARE(Bool, allow_experimental_vector_similarity_index, false, R"(
Allow experimental vector similarity index
)", EXPERIMENTAL) \
    DECLARE(Bool, allow_experimental_codecs, false, R"(
If it is set to true, allow to specify experimental compression codecs (but we don't have those yet and this option does nothing).
)", EXPERIMENTAL) \
    DECLARE(Bool, allow_experimental_shared_set_join, false, R"(
Only has an effect in ClickHouse Cloud. Allow to create ShareSet and SharedJoin
)", EXPERIMENTAL) \
    DECLARE(UInt64, max_limit_for_ann_queries, 1'000'000, R"(
SELECT queries with LIMIT bigger than this setting cannot use vector similarity indices. Helps to prevent memory overflows in vector similarity indices.
)", EXPERIMENTAL) \
    DECLARE(UInt64, hnsw_candidate_list_size_for_search, 256, R"(
The size of the dynamic candidate list when searching the vector similarity index, also known as 'ef_search'.
)", EXPERIMENTAL) \
    DECLARE(Bool, throw_on_unsupported_query_inside_transaction, true, R"(
Throw exception if unsupported query is used inside transaction
)", EXPERIMENTAL) \
    DECLARE(TransactionsWaitCSNMode, wait_changes_become_visible_after_commit_mode, TransactionsWaitCSNMode::WAIT_UNKNOWN, R"(
Wait for committed changes to become actually visible in the latest snapshot
)", EXPERIMENTAL) \
    DECLARE(Bool, implicit_transaction, false, R"(
If enabled and not already inside a transaction, wraps the query inside a full transaction (begin + commit or rollback)
)", EXPERIMENTAL) \
    DECLARE(NonZeroUInt64, grace_hash_join_initial_buckets, 1, R"(
Initial number of grace hash join buckets
)", EXPERIMENTAL) \
    DECLARE(NonZeroUInt64, grace_hash_join_max_buckets, 1024, R"(
Limit on the number of grace hash join buckets
)", EXPERIMENTAL) \
    DECLARE(UInt64, join_to_sort_minimum_perkey_rows, 40, R"(
The lower limit of per-key average rows in the right table to determine whether to rerange the right table by key in left or inner join. This setting ensures that the optimization is not applied for sparse table keys
)", EXPERIMENTAL) \
    DECLARE(UInt64, join_to_sort_maximum_table_rows, 10000, R"(
The maximum number of rows in the right table to determine whether to rerange the right table by key in left or inner join.
)", EXPERIMENTAL) \
    DECLARE(Bool, allow_experimental_join_right_table_sorting, false, R"(
If it is set to true, and the conditions of `join_to_sort_minimum_perkey_rows` and `join_to_sort_maximum_table_rows` are met, rerange the right table by key to improve the performance in left or inner hash join.
)", EXPERIMENTAL) \
    \
    DECLARE(Bool, allow_statistics_optimize, false, R"(
Allows using statistics to optimize queries
)", EXPERIMENTAL) ALIAS(allow_statistic_optimize) \
    DECLARE(Bool, allow_experimental_statistics, false, R"(
Allows defining columns with [statistics](../../engines/table-engines/mergetree-family/mergetree.md/#table_engine-mergetree-creating-a-table) and [manipulate statistics](../../engines/table-engines/mergetree-family/mergetree.md/#column-statistics).
)", EXPERIMENTAL) ALIAS(allow_experimental_statistic) \
    \
    DECLARE(Bool, allow_archive_path_syntax, true, R"(
File/S3 engines/table function will parse paths with '::' as `<archive> :: <file>\` if archive has correct extension
)", EXPERIMENTAL) \
    \
    DECLARE(Bool, allow_experimental_inverted_index, false, R"(
If it is set to true, allow to use experimental inverted index.
)", EXPERIMENTAL) \
    DECLARE(Bool, allow_experimental_full_text_index, false, R"(
If it is set to true, allow to use experimental full-text index.
)", EXPERIMENTAL) \
    \
    DECLARE(Bool, allow_experimental_join_condition, false, R"(
Support join with inequal conditions which involve columns from both left and right table. e.g. `t1.y < t2.y`.
)", EXPERIMENTAL) \
    \
    DECLARE(Bool, allow_experimental_live_view, false, R"(
Allows creation of a deprecated LIVE VIEW.

Possible values:

- 0 — Working with live views is disabled.
- 1 — Working with live views is enabled.
)", EXPERIMENTAL) \
    DECLARE(Seconds, live_view_heartbeat_interval, 15, R"(
The heartbeat interval in seconds to indicate live query is alive.
)", EXPERIMENTAL) \
    DECLARE(UInt64, max_live_view_insert_blocks_before_refresh, 64, R"(
Limit maximum number of inserted blocks after which mergeable blocks are dropped and query is re-executed.
)", EXPERIMENTAL) \
    \
    DECLARE(Bool, allow_experimental_window_view, false, R"(
Enable WINDOW VIEW. Not mature enough.
)", EXPERIMENTAL) \
    DECLARE(Seconds, window_view_clean_interval, 60, R"(
The clean interval of window view in seconds to free outdated data.
)", EXPERIMENTAL) \
    DECLARE(Seconds, window_view_heartbeat_interval, 15, R"(
The heartbeat interval in seconds to indicate watch query is alive.
)", EXPERIMENTAL) \
    DECLARE(Seconds, wait_for_window_view_fire_signal_timeout, 10, R"(
Timeout for waiting for window view fire signal in event time processing
)", EXPERIMENTAL) \
    \
    DECLARE(Bool, stop_refreshable_materialized_views_on_startup, false, R"(
On server startup, prevent scheduling of refreshable materialized views, as if with SYSTEM STOP VIEWS. You can manually start them with `SYSTEM START VIEWS` or `SYSTEM START VIEW <name>` afterwards. Also applies to newly created views. Has no effect on non-refreshable materialized views.
)", EXPERIMENTAL) \
    \
    DECLARE(Bool, allow_experimental_database_materialized_postgresql, false, R"(
Allow to create database with Engine=MaterializedPostgreSQL(...).
)", EXPERIMENTAL) \
    \
    /** Experimental feature for moving data between shards. */ \
    DECLARE(Bool, allow_experimental_query_deduplication, false, R"(
Experimental data deduplication for SELECT queries based on part UUIDs
)", EXPERIMENTAL) \
    DECLARE(Bool, allow_experimental_database_iceberg, false, R"(
Allow experimental database engine Iceberg
)", EXPERIMENTAL) \
    DECLARE(Bool, allow_experimental_kusto_dialect, false, R"(
Enable Kusto Query Language (KQL) - an alternative to SQL.
)", EXPERIMENTAL) \
    DECLARE(Bool, allow_experimental_prql_dialect, false, R"(
Enable PRQL - an alternative to SQL.
)", EXPERIMENTAL) \
    DECLARE(Bool, enable_adaptive_memory_spill_scheduler, false, R"(
Trigger processor to spill data into external storage adpatively. grace join is supported at present.
)", EXPERIMENTAL) \
    \
    /** Experimental tsToGrid aggregate function. */ \
    DECLARE(Bool, allow_experimental_ts_to_grid_aggregate_function, false, R"(
Experimental tsToGrid aggregate function for Prometheus-like timeseries resampling. Cloud only
)", EXPERIMENTAL) \
    \
    /* ####################################################### */ \
    /* ############ END OF EXPERIMENTAL FEATURES ############# */ \
    /* ####################################################### */ \

// End of COMMON_SETTINGS
// Please add settings related to formats in Core/FormatFactorySettings.h, move obsolete settings to OBSOLETE_SETTINGS and obsolete format settings to OBSOLETE_FORMAT_SETTINGS.

#define OBSOLETE_SETTINGS(M, ALIAS) \
    /** Obsolete settings which are kept around for compatibility reasons. They have no effect anymore. */ \
    MAKE_OBSOLETE(M, Bool, update_insert_deduplication_token_in_dependent_materialized_views, 0) \
    MAKE_OBSOLETE(M, UInt64, max_memory_usage_for_all_queries, 0) \
    MAKE_OBSOLETE(M, UInt64, multiple_joins_rewriter_version, 0) \
    MAKE_OBSOLETE(M, Bool, enable_debug_queries, false) \
    MAKE_OBSOLETE(M, Bool, allow_experimental_database_atomic, true) \
    MAKE_OBSOLETE(M, Bool, allow_experimental_bigint_types, true) \
    MAKE_OBSOLETE(M, Bool, allow_experimental_window_functions, true) \
    MAKE_OBSOLETE(M, Bool, allow_experimental_geo_types, true) \
    MAKE_OBSOLETE(M, Bool, allow_experimental_query_cache, true) \
    MAKE_OBSOLETE(M, Bool, allow_experimental_alter_materialized_view_structure, true) \
    MAKE_OBSOLETE(M, Bool, allow_experimental_shared_merge_tree, true) \
    MAKE_OBSOLETE(M, Bool, allow_experimental_database_replicated, true) \
    MAKE_OBSOLETE(M, Bool, allow_experimental_refreshable_materialized_view, true) \
    MAKE_OBSOLETE(M, Bool, allow_experimental_bfloat16_type, true) \
    \
    MAKE_OBSOLETE(M, Milliseconds, async_insert_stale_timeout_ms, 0) \
    MAKE_OBSOLETE(M, StreamingHandleErrorMode, handle_kafka_error_mode, StreamingHandleErrorMode::DEFAULT) \
    MAKE_OBSOLETE(M, Bool, database_replicated_ddl_output, true) \
    MAKE_OBSOLETE(M, UInt64, replication_alter_columns_timeout, 60) \
    MAKE_OBSOLETE(M, UInt64, odbc_max_field_size, 0) \
    MAKE_OBSOLETE(M, Bool, allow_experimental_map_type, true) \
    MAKE_OBSOLETE(M, UInt64, merge_tree_clear_old_temporary_directories_interval_seconds, 60) \
    MAKE_OBSOLETE(M, UInt64, merge_tree_clear_old_parts_interval_seconds, 1) \
    MAKE_OBSOLETE(M, UInt64, partial_merge_join_optimizations, 0) \
    MAKE_OBSOLETE(M, MaxThreads, max_alter_threads, 0) \
    MAKE_OBSOLETE(M, Bool, use_mysql_types_in_show_columns, false) \
    MAKE_OBSOLETE(M, Bool, s3queue_allow_experimental_sharded_mode, false) \
    MAKE_OBSOLETE(M, LightweightMutationProjectionMode, lightweight_mutation_projection_mode, LightweightMutationProjectionMode::THROW) \
    /* moved to config.xml: see also src/Core/ServerSettings.h */ \
    MAKE_DEPRECATED_BY_SERVER_CONFIG(M, UInt64, background_buffer_flush_schedule_pool_size, 16) \
    MAKE_DEPRECATED_BY_SERVER_CONFIG(M, UInt64, background_pool_size, 16) \
    MAKE_DEPRECATED_BY_SERVER_CONFIG(M, Float, background_merges_mutations_concurrency_ratio, 2) \
    MAKE_DEPRECATED_BY_SERVER_CONFIG(M, UInt64, background_move_pool_size, 8) \
    MAKE_DEPRECATED_BY_SERVER_CONFIG(M, UInt64, background_fetches_pool_size, 8) \
    MAKE_DEPRECATED_BY_SERVER_CONFIG(M, UInt64, background_common_pool_size, 8) \
    MAKE_DEPRECATED_BY_SERVER_CONFIG(M, UInt64, background_schedule_pool_size, 128) \
    MAKE_DEPRECATED_BY_SERVER_CONFIG(M, UInt64, background_message_broker_schedule_pool_size, 16) \
    MAKE_DEPRECATED_BY_SERVER_CONFIG(M, UInt64, background_distributed_schedule_pool_size, 16) \
    MAKE_DEPRECATED_BY_SERVER_CONFIG(M, UInt64, max_remote_read_network_bandwidth_for_server, 0) \
    MAKE_DEPRECATED_BY_SERVER_CONFIG(M, UInt64, max_remote_write_network_bandwidth_for_server, 0) \
    MAKE_DEPRECATED_BY_SERVER_CONFIG(M, UInt64, async_insert_threads, 16) \
    MAKE_DEPRECATED_BY_SERVER_CONFIG(M, UInt64, max_replicated_fetches_network_bandwidth_for_server, 0) \
    MAKE_DEPRECATED_BY_SERVER_CONFIG(M, UInt64, max_replicated_sends_network_bandwidth_for_server, 0) \
    MAKE_DEPRECATED_BY_SERVER_CONFIG(M, UInt64, max_entries_for_hash_table_stats, 10'000) \
    /* ---- */ \
    MAKE_OBSOLETE(M, DefaultDatabaseEngine, default_database_engine, DefaultDatabaseEngine::Atomic) \
    MAKE_OBSOLETE(M, UInt64, max_pipeline_depth, 0) \
    MAKE_OBSOLETE(M, Seconds, temporary_live_view_timeout, 1) \
    MAKE_OBSOLETE(M, Milliseconds, async_insert_cleanup_timeout_ms, 1000) \
    MAKE_OBSOLETE(M, Bool, optimize_fuse_sum_count_avg, 0) \
    MAKE_OBSOLETE(M, Seconds, drain_timeout, 3) \
    MAKE_OBSOLETE(M, UInt64, backup_threads, 16) \
    MAKE_OBSOLETE(M, UInt64, restore_threads, 16) \
    MAKE_OBSOLETE(M, Bool, optimize_duplicate_order_by_and_distinct, false) \
    MAKE_OBSOLETE(M, UInt64, parallel_replicas_min_number_of_granules_to_enable, 0) \
    MAKE_OBSOLETE(M, ParallelReplicasCustomKeyFilterType, parallel_replicas_custom_key_filter_type, ParallelReplicasCustomKeyFilterType::DEFAULT) \
    MAKE_OBSOLETE(M, Bool, query_plan_optimize_projection, true) \
    MAKE_OBSOLETE(M, Bool, query_cache_store_results_of_queries_with_nondeterministic_functions, false) \
    MAKE_OBSOLETE(M, Bool, allow_experimental_annoy_index, false) \
    MAKE_OBSOLETE(M, UInt64, max_threads_for_annoy_index_creation, 4) \
    MAKE_OBSOLETE(M, Int64, annoy_index_search_k_nodes, -1) \
    MAKE_OBSOLETE(M, Bool, allow_experimental_usearch_index, false) \
    MAKE_OBSOLETE(M, Bool, optimize_move_functions_out_of_any, false) \
    MAKE_OBSOLETE(M, Bool, allow_experimental_undrop_table_query, true) \
    MAKE_OBSOLETE(M, Bool, allow_experimental_s3queue, true) \
    MAKE_OBSOLETE(M, Bool, query_plan_optimize_primary_key, true) \
    MAKE_OBSOLETE(M, Bool, optimize_monotonous_functions_in_order_by, false) \
    MAKE_OBSOLETE(M, UInt64, http_max_chunk_size, 100_GiB) \
    MAKE_OBSOLETE(M, Bool, iceberg_engine_ignore_schema_evolution, false) \
    MAKE_OBSOLETE(M, Float, parallel_replicas_single_task_marks_count_multiplier, 2) \
    MAKE_OBSOLETE(M, Bool, allow_experimental_database_materialized_mysql, false) \
    /** The section above is for obsolete settings. Do not add anything there. */
#endif /// __CLION_IDE__

#define LIST_OF_SETTINGS(M, ALIAS)     \
    COMMON_SETTINGS(M, ALIAS)          \
    OBSOLETE_SETTINGS(M, ALIAS)        \
    FORMAT_FACTORY_SETTINGS(M, ALIAS)  \
    OBSOLETE_FORMAT_SETTINGS(M, ALIAS) \

// clang-format on

DECLARE_SETTINGS_TRAITS_ALLOW_CUSTOM_SETTINGS(SettingsTraits, LIST_OF_SETTINGS)
IMPLEMENT_SETTINGS_TRAITS(SettingsTraits, LIST_OF_SETTINGS)

/** Settings of query execution.
  * These settings go to users.xml.
  */
struct SettingsImpl : public BaseSettings<SettingsTraits>, public IHints<2>
{
    SettingsImpl() = default;

    /** Set multiple settings from "profile" (in server configuration file (users.xml), profiles contain groups of multiple settings).
        * The profile can also be set using the `set` functions, like the profile setting.
        */
    void setProfile(const String & profile_name, const Poco::Util::AbstractConfiguration & config);

    /// Load settings from configuration file, at "path" prefix in configuration.
    void loadSettingsFromConfig(const String & path, const Poco::Util::AbstractConfiguration & config);

    /// Dumps profile events to column of type Map(String, String)
    void dumpToMapColumn(IColumn * column, bool changed_only = true);

    /// Check that there is no user-level settings at the top level in config.
    /// This is a common source of mistake (user don't know where to write user-level setting).
    static void checkNoSettingNamesAtTopLevel(const Poco::Util::AbstractConfiguration & config, const String & config_path);

    std::vector<String> getAllRegisteredNames() const override;

    void set(std::string_view name, const Field & value) override;

private:
    void applyCompatibilitySetting(const String & compatibility);

    std::unordered_set<std::string_view> settings_changed_by_compatibility_setting;
};

/** Set the settings from the profile (in the server configuration, many settings can be listed in one profile).
    * The profile can also be set using the `set` functions, like the `profile` setting.
    */
void SettingsImpl::setProfile(const String & profile_name, const Poco::Util::AbstractConfiguration & config)
{
    String elem = "profiles." + profile_name;

    if (!config.has(elem))
        throw Exception(ErrorCodes::THERE_IS_NO_PROFILE, "There is no profile '{}' in configuration file.", profile_name);

    Poco::Util::AbstractConfiguration::Keys config_keys;
    config.keys(elem, config_keys);

    for (const std::string & key : config_keys)
    {
        if (key == "constraints")
            continue;
        if (key == "profile" || key.starts_with("profile["))   /// Inheritance of profiles from the current one.
            setProfile(config.getString(elem + "." + key), config);
        else
            set(key, config.getString(elem + "." + key));
    }
}

void SettingsImpl::loadSettingsFromConfig(const String & path, const Poco::Util::AbstractConfiguration & config)
{
    if (!config.has(path))
        throw Exception(ErrorCodes::NO_ELEMENTS_IN_CONFIG, "There is no path '{}' in configuration file.", path);

    Poco::Util::AbstractConfiguration::Keys config_keys;
    config.keys(path, config_keys);

    for (const std::string & key : config_keys)
    {
        set(key, config.getString(path + "." + key));
    }
}

void SettingsImpl::dumpToMapColumn(IColumn * column, bool changed_only)
{
    /// Convert ptr and make simple check
    auto * column_map = column ? &typeid_cast<ColumnMap &>(*column) : nullptr;
    if (!column_map)
        return;

    auto & offsets = column_map->getNestedColumn().getOffsets();
    auto & tuple_column = column_map->getNestedData();
    auto & key_column = tuple_column.getColumn(0);
    auto & value_column = tuple_column.getColumn(1);

    size_t size = 0;
    for (const auto & setting : all(changed_only ? SKIP_UNCHANGED : SKIP_NONE))
    {
        auto name = setting.getName();
        key_column.insertData(name.data(), name.size());
        value_column.insert(setting.getValueString());
        size++;
    }

    offsets.push_back(offsets.back() + size);
}

void SettingsImpl::checkNoSettingNamesAtTopLevel(const Poco::Util::AbstractConfiguration & config, const String & config_path)
{
    if (config.getBool("skip_check_for_incorrect_settings", false))
        return;

    SettingsImpl settings;
    for (const auto & setting : settings.all())
    {
        const auto & name = setting.getName();
        bool should_skip_check = name == "max_table_size_to_drop" || name == "max_partition_size_to_drop";
        if (config.has(name) && (setting.getTier() != SettingsTierType::OBSOLETE) && !should_skip_check)
        {
            throw Exception(ErrorCodes::UNKNOWN_ELEMENT_IN_CONFIG, "A setting '{}' appeared at top level in config {}."
                " But it is user-level setting that should be located in users.xml inside <profiles> section for specific profile."
                " You can add it to <profiles><default> if you want to change default value of this setting."
                " You can also disable the check - specify <skip_check_for_incorrect_settings>1</skip_check_for_incorrect_settings>"
                " in the main configuration file.",
                name, config_path);
        }
    }
}

std::vector<String> SettingsImpl::getAllRegisteredNames() const
{
    std::vector<String> all_settings;
    for (const auto & setting_field : all())
        all_settings.push_back(setting_field.getName());
    return all_settings;
}

void SettingsImpl::set(std::string_view name, const Field & value)
{
    if (name == "compatibility")
    {
        if (value.getType() != Field::Types::Which::String)
            throw Exception(ErrorCodes::BAD_ARGUMENTS, "Unexpected type of value for setting 'compatibility'. Expected String, got {}", value.getTypeName());
        applyCompatibilitySetting(value.safeGet<String>());
    }
    /// If we change setting that was changed by compatibility setting before
    /// we should remove it from settings_changed_by_compatibility_setting,
    /// otherwise the next time we will change compatibility setting
    /// this setting will be changed too (and we don't want it).
    else if (settings_changed_by_compatibility_setting.contains(name))
        settings_changed_by_compatibility_setting.erase(name);

    BaseSettings::set(name, value);
}

void SettingsImpl::applyCompatibilitySetting(const String & compatibility_value)
{
    /// First, revert all changes applied by previous compatibility setting
    for (const auto & setting_name : settings_changed_by_compatibility_setting)
        resetToDefault(setting_name);

    settings_changed_by_compatibility_setting.clear();
    /// If setting value is empty, we don't need to change settings
    if (compatibility_value.empty())
        return;

    ClickHouseVersion version(compatibility_value);
    const auto & settings_changes_history = getSettingsChangesHistory();
    /// Iterate through ClickHouse version in descending order and apply reversed
    /// changes for each version that is higher that version from compatibility setting
    for (auto it = settings_changes_history.rbegin(); it != settings_changes_history.rend(); ++it)
    {
        if (version >= it->first)
            break;

        /// Apply reversed changes from this version.
        for (const auto & change : it->second)
        {
            /// In case the alias is being used (e.g. use enable_analyzer) we must change the original setting
            auto final_name = SettingsTraits::resolveName(change.name);

            /// If this setting was changed manually, we don't change it
            if (isChanged(final_name) && !settings_changed_by_compatibility_setting.contains(final_name))
                continue;

            /// Don't mark as changed if the value isn't really changed
            if (get(final_name) == change.previous_value)
                continue;

            BaseSettings::set(final_name, change.previous_value);
            settings_changed_by_compatibility_setting.insert(final_name);
        }
    }
}

#define INITIALIZE_SETTING_EXTERN(TYPE, NAME, DEFAULT, DESCRIPTION, FLAGS) \
    Settings ## TYPE NAME = & SettingsImpl :: NAME;

namespace Setting
{
    LIST_OF_SETTINGS(INITIALIZE_SETTING_EXTERN, SKIP_ALIAS)  /// NOLINT (misc-use-internal-linkage)
}

#undef INITIALIZE_SETTING_EXTERN

Settings::Settings()
    : impl(std::make_unique<SettingsImpl>())
{}

Settings::Settings(const Settings & settings)
    : impl(std::make_unique<SettingsImpl>(*settings.impl))
{}

Settings::Settings(Settings && settings) noexcept
    : impl(std::make_unique<SettingsImpl>(std::move(*settings.impl)))
{}

Settings::~Settings() = default;

Settings & Settings::operator=(const Settings & other)
{
    if (&other == this)
        return *this;
    *impl = *other.impl;
    return *this;
}

bool Settings::operator==(const Settings & other) const
{
    return *impl == *other.impl;
}

COMMON_SETTINGS_SUPPORTED_TYPES(Settings, IMPLEMENT_SETTING_SUBSCRIPT_OPERATOR)

bool Settings::has(std::string_view name) const
{
    return impl->has(name);
}

bool Settings::isChanged(std::string_view name) const
{
    return impl->isChanged(name);
}

SettingsTierType Settings::getTier(std::string_view name) const
{
    return impl->getTier(name);
}

bool Settings::tryGet(std::string_view name, Field & value) const
{
    return impl->tryGet(name, value);
}

Field Settings::get(std::string_view name) const
{
    return impl->get(name);
}

void Settings::set(std::string_view name, const Field & value)
{
    impl->set(name, value);
}

void Settings::setDefaultValue(std::string_view name)
{
    impl->resetToDefault(name);
}

std::vector<String> Settings::getHints(const String & name) const
{
    return impl->getHints(name);
}

String Settings::toString() const
{
    return impl->toString();
}

SettingsChanges Settings::changes() const
{
    return impl->changes();
}

void Settings::applyChanges(const SettingsChanges & changes)
{
    impl->applyChanges(changes);
}

std::vector<std::string_view> Settings::getAllRegisteredNames() const
{
    std::vector<std::string_view> setting_names;
    for (const auto & setting : impl->all())
    {
        setting_names.emplace_back(setting.getName());
    }
    return setting_names;
}

std::vector<std::string_view> Settings::getChangedAndObsoleteNames() const
{
    std::vector<std::string_view> setting_names;
    for (const auto & setting : impl->allChanged())
    {
        if (setting.getTier() == SettingsTierType::OBSOLETE)
            setting_names.emplace_back(setting.getName());
    }
    return setting_names;
}

std::vector<std::string_view> Settings::getUnchangedNames() const
{
    std::vector<std::string_view> setting_names;
    for (const auto & setting : impl->allUnchanged())
    {
        setting_names.emplace_back(setting.getName());
    }
    return setting_names;
}

void Settings::dumpToSystemSettingsColumns(MutableColumnsAndConstraints & params) const
{
    MutableColumns & res_columns = params.res_columns;

    const auto fill_data_for_setting = [&](std::string_view setting_name, const auto & setting)
    {
        res_columns[1]->insert(setting.getValueString());
        res_columns[2]->insert(setting.isValueChanged());

        /// Trim starting/ending newline.
        std::string_view doc = setting.getDescription();
        if (!doc.empty() && doc[0] == '\n')
            doc = doc.substr(1);
        if (!doc.empty() && doc[doc.length() - 1] == '\n')
            doc = doc.substr(0, doc.length() - 1);

        res_columns[3]->insert(doc);

        Field min;
        Field max;
        SettingConstraintWritability writability = SettingConstraintWritability::WRITABLE;
        params.constraints.get(*this, setting_name, min, max, writability);

        /// These two columns can accept strings only.
        if (!min.isNull())
            min = Settings::valueToStringUtil(setting_name, min);
        if (!max.isNull())
            max = Settings::valueToStringUtil(setting_name, max);

        res_columns[4]->insert(min);
        res_columns[5]->insert(max);
        res_columns[6]->insert(writability == SettingConstraintWritability::CONST);
        res_columns[7]->insert(setting.getTypeName());
        res_columns[8]->insert(setting.getDefaultValueString());
        res_columns[10]->insert(setting.getTier() == SettingsTierType::OBSOLETE);
        res_columns[11]->insert(setting.getTier());
    };

    const auto & settings_to_aliases = SettingsImpl::Traits::settingsToAliases();
    for (const auto & setting : impl->all())
    {
        const auto & setting_name = setting.getName();
        res_columns[0]->insert(setting_name);

        fill_data_for_setting(setting_name, setting);
        res_columns[9]->insert("");

        if (auto it = settings_to_aliases.find(setting_name); it != settings_to_aliases.end())
        {
            for (const auto alias : it->second)
            {
                res_columns[0]->insert(alias);
                fill_data_for_setting(alias, setting);
                res_columns[9]->insert(setting_name);
            }
        }
    }
}

void Settings::dumpToMapColumn(IColumn * column, bool changed_only) const
{
    impl->dumpToMapColumn(column, changed_only);
}

NameToNameMap Settings::toNameToNameMap() const
{
    NameToNameMap query_parameters;
    for (const auto & param : *impl)
    {
        std::string value;
        ReadBufferFromOwnString buf(param.getValueString());
        readQuoted(value, buf);
        query_parameters.emplace(param.getName(), value);
    }
    return query_parameters;
}

void Settings::write(WriteBuffer & out, SettingsWriteFormat format) const
{
    impl->write(out, format);
}

void Settings::read(ReadBuffer & in, SettingsWriteFormat format)
{
    impl->read(in, format);
}

void Settings::writeEmpty(WriteBuffer & out)
{
    BaseSettingsHelpers::writeString("", out);
}

void Settings::addToProgramOptions(boost::program_options::options_description & options)
{
    addProgramOptions(*impl, options);
}

void Settings::addToProgramOptions(std::string_view setting_name, boost::program_options::options_description & options)
{
    const auto & accessor = SettingsImpl::Traits::Accessor::instance();
    size_t index = accessor.find(setting_name);
    chassert(index != static_cast<size_t>(-1));
    auto on_program_option = boost::function1<void, const std::string &>(
            [this, setting_name](const std::string & value)
            {
                this->set(setting_name, value);
            });
    options.add(boost::shared_ptr<boost::program_options::option_description>(new boost::program_options::option_description(
            setting_name.data(), boost::program_options::value<std::string>()->composing()->notifier(on_program_option), accessor.getDescription(index)))); // NOLINT
}

void Settings::addToProgramOptionsAsMultitokens(boost::program_options::options_description & options) const
{
    addProgramOptionsAsMultitokens(*impl, options);
}

void Settings::addToClientOptions(Poco::Util::LayeredConfiguration &config, const boost::program_options::variables_map &options, bool repeated_settings) const
{
    for (const auto & setting : impl->all())
    {
        const auto & name = setting.getName();
        if (options.count(name))
        {
            if (repeated_settings)
                config.setString(name, options[name].as<Strings>().back());
            else
                config.setString(name, options[name].as<String>());
        }
    }
}

Field Settings::castValueUtil(std::string_view name, const Field & value)
{
    return SettingsImpl::castValueUtil(name, value);
}

String Settings::valueToStringUtil(std::string_view name, const Field & value)
{
    return SettingsImpl::valueToStringUtil(name, value);
}

Field Settings::stringToValueUtil(std::string_view name, const String & str)
{
    return SettingsImpl::stringToValueUtil(name, str);
}

bool Settings::hasBuiltin(std::string_view name)
{
    return SettingsImpl::hasBuiltin(name);
}

std::string_view Settings::resolveName(std::string_view name)
{
    return SettingsImpl::Traits::resolveName(name);
}

void Settings::checkNoSettingNamesAtTopLevel(const Poco::Util::AbstractConfiguration & config, const String & config_path)
{
    SettingsImpl::checkNoSettingNamesAtTopLevel(config, config_path);
}

}<|MERGE_RESOLUTION|>--- conflicted
+++ resolved
@@ -4838,15 +4838,11 @@
     DECLARE(Bool, query_plan_enable_multithreading_after_window_functions, true, R"(
 Enable multithreading after evaluating window functions to allow parallel stream processing
 )", 0) \
-<<<<<<< HEAD
-    \
+    DECLARE(Bool, query_plan_use_new_logical_join_step, true, "Use new logical join step in query plan", 0) \
     DECLARE(Bool, serialize_query_plan, true, R"(
 Serialize query plan for distributed processing
 )", 0) \
     \
-=======
-    DECLARE(Bool, query_plan_use_new_logical_join_step, true, "Use new logical join step in query plan", 0) \
->>>>>>> 57f48d8b
     DECLARE(UInt64, regexp_max_matches_per_row, 1000, R"(
 Sets the maximum number of matches for a single regular expression per row. Use it to protect against memory overload when using greedy regular expression in the [extractAllGroupsHorizontal](../../sql-reference/functions/string-search-functions.md/#extractallgroups-horizontal) function.
 
