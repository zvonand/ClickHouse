--- conflicted
+++ resolved
@@ -389,13 +389,10 @@
                     columns_infos,
                     file_format,
                     /*reference_data_file = */ std::nullopt,
-<<<<<<< HEAD
+                    /*equality_ids*/ std::nullopt,
                     content_,
                     path_to_manifest_file_,
                     metadata_content_);
-=======
-                    /*equality_ids*/ std::nullopt);
->>>>>>> 74fbd5c8
                 break;
             case FileContentType::POSITION_DELETE:
             {
@@ -421,12 +418,10 @@
                     columns_infos,
                     file_format,
                     reference_file_path,
-<<<<<<< HEAD
+                    /*equality_ids*/ std::nullopt,
                     content_,
                     path_to_manifest_file_,
                     metadata_content_);
-=======
-                    /*equality_ids*/ std::nullopt);
                 break;
             }
             case FileContentType::EQUALITY_DELETE:
@@ -455,7 +450,6 @@
                     file_format,
                     /*reference_data_file = */ std::nullopt,
                     equality_ids);
->>>>>>> 74fbd5c8
                 break;
             }
         }
