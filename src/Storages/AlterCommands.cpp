--- conflicted
+++ resolved
@@ -31,12 +31,6 @@
 #include <Parsers/queryToString.h>
 #include <Storages/AlterCommands.h>
 #include <Storages/IStorage.h>
-<<<<<<< HEAD
-#include <Storages/LightweightDeleteDescription.h>
-#include <Storages/BlockNumberColumn.h>
-#include <Storages/QueueModeColumns.h>
-=======
->>>>>>> ad363fe2
 #include <Storages/MergeTree/MergeTreeData.h>
 #include <Common/typeid_cast.h>
 #include <Common/randomSeed.h>
@@ -1273,14 +1267,6 @@
 
         if (command.ttl && !table->supportsTTL())
             throw Exception(ErrorCodes::BAD_ARGUMENTS, "Engine {} doesn't support TTL clause", table->getName());
-
-        if (isQueueModeColumn(column_name) && std::dynamic_pointer_cast<MergeTreeData>(table))
-        {
-            auto casted_table = std::dynamic_pointer_cast<MergeTreeData>(table);
-
-            if (const auto& settings = casted_table->getSettings(); settings && settings->queue)
-                throw Exception(ErrorCodes::ILLEGAL_COLUMN, "Cannot alter column {}: this column is essential for queue mode", backQuote(column_name));
-        }
 
         if (command.type == AlterCommand::ADD_COLUMN)
         {
