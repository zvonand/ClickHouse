--- conflicted
+++ resolved
@@ -268,10 +268,7 @@
 
     bool initialized = false;
     std::atomic<bool> updated = false;
-<<<<<<< HEAD
-=======
-
->>>>>>> fe8b046a
+
     bool allow_dynamic_metadata_for_data_lakes = false;
     bool allow_experimental_delta_kernel_rs = false;
 };
