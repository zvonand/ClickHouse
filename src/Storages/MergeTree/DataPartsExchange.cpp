#include <Storages/MergeTree/DataPartsExchange.h>
<<<<<<< HEAD
#include <Storages/MergeTree/MergeTreeDataPartInMemory.h>
#include <Storages/MergeTree/MergedBlockOutputStream.h>
=======
#include <Disks/createVolume.h>
>>>>>>> c7d9094a
#include <Common/CurrentMetrics.h>
#include <Common/NetException.h>
#include <DataStreams/NativeBlockOutputStream.h>
#include <IO/HTTPCommon.h>
#include <ext/scope_guard.h>
#include <Poco/File.h>
#include <Poco/Net/HTTPServerResponse.h>
#include <Poco/Net/HTTPRequest.h>


namespace CurrentMetrics
{
    extern const Metric ReplicatedSend;
    extern const Metric ReplicatedFetch;
}

namespace DB
{

namespace ErrorCodes
{
    extern const int DIRECTORY_ALREADY_EXISTS;
    extern const int NO_SUCH_DATA_PART;
    extern const int ABORTED;
    extern const int BAD_SIZE_OF_FILE_IN_DATA_PART;
    extern const int CANNOT_WRITE_TO_OSTREAM;
    extern const int CHECKSUM_DOESNT_MATCH;
    extern const int INSECURE_PATH;
    extern const int CORRUPTED_DATA;
    extern const int LOGICAL_ERROR;
}

namespace DataPartsExchange
{

namespace
{
constexpr auto REPLICATION_PROTOCOL_VERSION_WITH_PARTS_SIZE = 1;
constexpr auto REPLICATION_PROTOCOL_VERSION_WITH_PARTS_SIZE_AND_TTL_INFOS = 2;
constexpr auto REPLICATION_PROTOCOL_VERSION_WITH_PARTS_TYPE = 3;


std::string getEndpointId(const std::string & node_id)
{
    return "DataPartsExchange:" + node_id;
}

}

std::string Service::getId(const std::string & node_id) const
{
    return getEndpointId(node_id);
}

void Service::processQuery(const Poco::Net::HTMLForm & params, ReadBuffer & /*body*/, WriteBuffer & out, Poco::Net::HTTPServerResponse & response)
{
    int client_protocol_version = parse<int>(params.get("client_protocol_version", "0"));

    String part_name = params.get("part");

    const auto data_settings = data.getSettings();

    /// Validation of the input that may come from malicious replica.
    MergeTreePartInfo::fromPartName(part_name, data.format_version);

    static std::atomic_uint total_sends {0};

    if ((data_settings->replicated_max_parallel_sends && total_sends >= data_settings->replicated_max_parallel_sends)
        || (data_settings->replicated_max_parallel_sends_for_table && data.current_table_sends >= data_settings->replicated_max_parallel_sends_for_table))
    {
        response.setStatus(std::to_string(HTTP_TOO_MANY_REQUESTS));
        response.setReason("Too many concurrent fetches, try again later");
        response.set("Retry-After", "10");
        response.setChunkedTransferEncoding(false);
        return;
    }

    /// We pretend to work as older server version, to be sure that client will correctly process our version
    response.addCookie({"server_protocol_version", toString(std::min(client_protocol_version, REPLICATION_PROTOCOL_VERSION_WITH_PARTS_TYPE))});

    ++total_sends;
    SCOPE_EXIT({--total_sends;});

    ++data.current_table_sends;
    SCOPE_EXIT({--data.current_table_sends;});

    LOG_TRACE(log, "Sending part {}", part_name);

    try
    {
<<<<<<< HEAD
        auto storage_lock = data.lockStructureForShare(
            false, RWLockImpl::NO_QUERY, data.getSettings()->lock_acquire_timeout_for_background_operations);

        auto part = findPart(part_name);
=======
        MergeTreeData::DataPartPtr part = findPart(part_name);
>>>>>>> c7d9094a

        CurrentMetrics::Increment metric_increment{CurrentMetrics::ReplicatedSend};

        if (client_protocol_version >= REPLICATION_PROTOCOL_VERSION_WITH_PARTS_SIZE)
            writeBinary(part->checksums.getTotalSizeOnDisk(), out);

        if (client_protocol_version >= REPLICATION_PROTOCOL_VERSION_WITH_PARTS_SIZE_AND_TTL_INFOS)
        {
            WriteBufferFromOwnString ttl_infos_buffer;
            part->ttl_infos.write(ttl_infos_buffer);
            writeBinary(ttl_infos_buffer.str(), out);
        }

<<<<<<< HEAD
        if (client_protocol_version >= REPLICATION_PROTOCOL_VERSION_WITH_PARTS_TYPE)
            writeStringBinary(part->getType().toString(), out);
=======
        writeBinary(checksums.files.size(), out);
        for (const auto & it : checksums.files)
        {
            String file_name = it.first;

            auto disk = part->volume->getDisk();
            String path = part->getFullRelativePath() + file_name;

            UInt64 size = disk->getFileSize(path);

            writeStringBinary(it.first, out);
            writeBinary(size, out);

            auto file_in = disk->readFile(path);
            HashingWriteBuffer hashing_out(out);
            copyData(*file_in, hashing_out, blocker.getCounter());
>>>>>>> c7d9094a

        if (isInMemoryPart(part))
            sendPartFromMemory(part, out, storage_lock);
        else
            sendPartFromDisk(part, out, storage_lock);
    }
    catch (const NetException &)
    {
        /// Network error or error on remote side. No need to enqueue part for check.
        throw;
    }
    catch (const Exception & e)
    {
        if (e.code() != ErrorCodes::ABORTED && e.code() != ErrorCodes::CANNOT_WRITE_TO_OSTREAM)
            data.reportBrokenPart(part_name);
        throw;
    }
    catch (...)
    {
        data.reportBrokenPart(part_name);
        throw;
    }
}

void Service::sendPartFromMemory(const MergeTreeData::DataPartPtr & part, WriteBuffer & out, TableStructureReadLockHolder &)
{
    auto part_in_memory = dynamic_cast<const MergeTreeDataPartInMemory *>(part.get());
    if (!part_in_memory)
        throw Exception("Part " + part->name + " is not stored in memory", ErrorCodes::LOGICAL_ERROR);

    NativeBlockOutputStream block_out(out, 0, data.getSampleBlock());
    part->checksums.write(out);
    block_out.write(part_in_memory->block);
}

void Service::sendPartFromDisk(const MergeTreeData::DataPartPtr & part, WriteBuffer & out, TableStructureReadLockHolder &)
{
    /// We'll take a list of files from the list of checksums.
    MergeTreeData::DataPart::Checksums checksums = part->checksums;
    /// Add files that are not in the checksum list.
    checksums.files["checksums.txt"];
    checksums.files["columns.txt"];

    MergeTreeData::DataPart::Checksums data_checksums;

    writeBinary(checksums.files.size(), out);
    for (const auto & it : checksums.files)
    {
        String file_name = it.first;

        auto disk = part->disk;
        String path = part->getFullRelativePath() + file_name;

        UInt64 size = disk->getFileSize(path);

        writeStringBinary(it.first, out);
        writeBinary(size, out);

        auto file_in = disk->readFile(path);
        HashingWriteBuffer hashing_out(out);
        copyData(*file_in, hashing_out, blocker.getCounter());

        if (blocker.isCancelled())
            throw Exception("Transferring part to replica was cancelled", ErrorCodes::ABORTED);

        if (hashing_out.count() != size)
            throw Exception("Unexpected size of file " + path, ErrorCodes::BAD_SIZE_OF_FILE_IN_DATA_PART);

        writePODBinary(hashing_out.getHash(), out);

        if (file_name != "checksums.txt" &&
            file_name != "columns.txt")
            data_checksums.addFile(file_name, hashing_out.count(), hashing_out.getHash());
    }

    part->checksums.checkEqual(data_checksums, false);
}

MergeTreeData::DataPartPtr Service::findPart(const String & name)
{
    /// It is important to include PreCommitted and Outdated parts here because remote replicas cannot reliably
    /// determine the local state of the part, so queries for the parts in these states are completely normal.
    auto part = data.getPartIfExists(
        name, {MergeTreeDataPartState::PreCommitted, MergeTreeDataPartState::Committed, MergeTreeDataPartState::Outdated});
    if (part)
        return part;

    throw Exception("No part " + name + " in table", ErrorCodes::NO_SUCH_DATA_PART);
}

MergeTreeData::MutableDataPartPtr Fetcher::fetchPart(
    const String & part_name,
    const String & replica_path,
    const String & host,
    int port,
    const ConnectionTimeouts & timeouts,
    const String & user,
    const String & password,
    const String & interserver_scheme,
    bool to_detached,
    const String & tmp_prefix_)
{
    /// Validation of the input that may come from malicious replica.
    MergeTreePartInfo::fromPartName(part_name, data.format_version);
    const auto data_settings = data.getSettings();

    Poco::URI uri;
    uri.setScheme(interserver_scheme);
    uri.setHost(host);
    uri.setPort(port);
    uri.setQueryParameters(
    {
        {"endpoint",                getEndpointId(replica_path)},
        {"part",                    part_name},
        {"client_protocol_version", toString(REPLICATION_PROTOCOL_VERSION_WITH_PARTS_TYPE)},
        {"compress",                "false"}
    });

    Poco::Net::HTTPBasicCredentials creds{};
    if (!user.empty())
    {
        creds.setUsername(user);
        creds.setPassword(password);
    }

    PooledReadWriteBufferFromHTTP in{
        uri,
        Poco::Net::HTTPRequest::HTTP_POST,
        {},
        timeouts,
        creds,
        DBMS_DEFAULT_BUFFER_SIZE,
        0, /* no redirects */
        data_settings->replicated_max_parallel_fetches_for_host
    };

    int server_protocol_version = parse<int>(in.getResponseCookie("server_protocol_version", "0"));

    ReservationPtr reservation;
    if (server_protocol_version >= REPLICATION_PROTOCOL_VERSION_WITH_PARTS_SIZE)
    {
        size_t sum_files_size;
        readBinary(sum_files_size, in);
        if (server_protocol_version >= REPLICATION_PROTOCOL_VERSION_WITH_PARTS_SIZE_AND_TTL_INFOS)
        {
            IMergeTreeDataPart::TTLInfos ttl_infos;
            String ttl_infos_string;
            readBinary(ttl_infos_string, in);
            ReadBufferFromString ttl_infos_buffer(ttl_infos_string);
            assertString("ttl format version: 1\n", ttl_infos_buffer);
            ttl_infos.read(ttl_infos_buffer);
            reservation = data.reserveSpacePreferringTTLRules(sum_files_size, ttl_infos, std::time(nullptr));
        }
        else
            reservation = data.reserveSpace(sum_files_size);
    }
    else
    {
        /// We don't know real size of part because sender server version is too old
        reservation = data.makeEmptyReservationOnLargestDisk();
    }

    String part_type = "Wide";
    if (server_protocol_version >= REPLICATION_PROTOCOL_VERSION_WITH_PARTS_SIZE)
        readStringBinary(part_type, in);

    return part_type == "InMemory" ? downloadPartToMemory(part_name, std::move(reservation), in)
        : downloadPartToDisk(part_name, replica_path, to_detached, tmp_prefix_, std::move(reservation), in);
}

MergeTreeData::MutableDataPartPtr Fetcher::downloadPartToMemory(
    const String & part_name,
    ReservationPtr reservation,
    PooledReadWriteBufferFromHTTP & in)
{
    MergeTreeData::DataPart::Checksums checksums;
    if (!checksums.read(in))
        throw Exception("Cannot deserialize checksums", ErrorCodes::CORRUPTED_DATA);

    NativeBlockInputStream block_in(in, 0);
    auto block = block_in.read();
    MergeTreeData::MutableDataPartPtr new_data_part =
        std::make_shared<MergeTreeDataPartInMemory>(data, part_name, reservation->getDisk());

    new_data_part->is_temp = true;
    new_data_part->setColumns(block.getNamesAndTypesList());
    new_data_part->minmax_idx.update(block, data.minmax_idx_columns);
    new_data_part->partition.create(data, block, 0);

    MergedBlockOutputStream part_out(new_data_part, block.getNamesAndTypesList(), {}, nullptr);
    part_out.writePrefix();
    part_out.write(block);
    part_out.writeSuffixAndFinalizePart(new_data_part);
    new_data_part->checksums.checkEqual(checksums, /* have_uncompressed = */ true);

    return new_data_part;
}

MergeTreeData::MutableDataPartPtr Fetcher::downloadPartToDisk(
    const String & part_name,
    const String & replica_path,
    bool to_detached,
    const String & tmp_prefix_,
    const ReservationPtr reservation,
    PooledReadWriteBufferFromHTTP & in)
{
    size_t files;
    readBinary(files, in);

    auto disk = reservation->getDisk();

    static const String TMP_PREFIX = "tmp_fetch_";
    String tmp_prefix = tmp_prefix_.empty() ? TMP_PREFIX : tmp_prefix_;

    String part_relative_path = String(to_detached ? "detached/" : "") + tmp_prefix + part_name;
    String part_download_path = data.getRelativeDataPath() + part_relative_path + "/";

    if (disk->exists(part_download_path))
        throw Exception("Directory " + fullPath(disk, part_download_path) + " already exists.", ErrorCodes::DIRECTORY_ALREADY_EXISTS);

    CurrentMetrics::Increment metric_increment{CurrentMetrics::ReplicatedFetch};

    disk->createDirectories(part_download_path);

    MergeTreeData::DataPart::Checksums checksums;
    for (size_t i = 0; i < files; ++i)
    {
        String file_name;
        UInt64 file_size;

        readStringBinary(file_name, in);
        readBinary(file_size, in);

        /// File must be inside "absolute_part_path" directory.
        /// Otherwise malicious ClickHouse replica may force us to write to arbitrary path.
        String absolute_file_path = Poco::Path(part_download_path + file_name).absolute().toString();
        if (!startsWith(absolute_file_path, Poco::Path(part_download_path).absolute().toString()))
            throw Exception("File path (" + absolute_file_path + ") doesn't appear to be inside part path (" + part_download_path + ")."
                " This may happen if we are trying to download part from malicious replica or logical error.",
                ErrorCodes::INSECURE_PATH);

        auto file_out = disk->writeFile(part_download_path + file_name);
        HashingWriteBuffer hashing_out(*file_out);
        copyData(in, hashing_out, file_size, blocker.getCounter());

        if (blocker.isCancelled())
        {
            /// NOTE The is_cancelled flag also makes sense to check every time you read over the network, performing a poll with a not very large timeout.
            /// And now we check it only between read chunks (in the `copyData` function).
            disk->removeRecursive(part_download_path);
            throw Exception("Fetching of part was cancelled", ErrorCodes::ABORTED);
        }

        MergeTreeDataPartChecksum::uint128 expected_hash;
        readPODBinary(expected_hash, in);

        if (expected_hash != hashing_out.getHash())
            throw Exception("Checksum mismatch for file " + fullPath(disk, part_download_path + file_name) + " transferred from " + replica_path,
                ErrorCodes::CHECKSUM_DOESNT_MATCH);

        if (file_name != "checksums.txt" &&
            file_name != "columns.txt")
            checksums.addFile(file_name, file_size, expected_hash);
    }

    assertEOF(in);

    auto volume = std::make_shared<SingleDiskVolume>("volume_" + part_name, disk);
    MergeTreeData::MutableDataPartPtr new_data_part = data.createPart(part_name, volume, part_relative_path);
    new_data_part->is_temp = true;
    new_data_part->modification_time = time(nullptr);
    new_data_part->loadColumnsChecksumsIndexes(true, false);
    new_data_part->checksums.checkEqual(checksums, false);

    return new_data_part;
}

}

}<|MERGE_RESOLUTION|>--- conflicted
+++ resolved
@@ -1,10 +1,8 @@
 #include <Storages/MergeTree/DataPartsExchange.h>
-<<<<<<< HEAD
 #include <Storages/MergeTree/MergeTreeDataPartInMemory.h>
 #include <Storages/MergeTree/MergedBlockOutputStream.h>
-=======
 #include <Disks/createVolume.h>
->>>>>>> c7d9094a
+#include <Disks/SingleDiskVolume.h>
 #include <Common/CurrentMetrics.h>
 #include <Common/NetException.h>
 #include <DataStreams/NativeBlockOutputStream.h>
@@ -95,14 +93,7 @@
 
     try
     {
-<<<<<<< HEAD
-        auto storage_lock = data.lockStructureForShare(
-            false, RWLockImpl::NO_QUERY, data.getSettings()->lock_acquire_timeout_for_background_operations);
-
-        auto part = findPart(part_name);
-=======
         MergeTreeData::DataPartPtr part = findPart(part_name);
->>>>>>> c7d9094a
 
         CurrentMetrics::Increment metric_increment{CurrentMetrics::ReplicatedSend};
 
@@ -116,32 +107,13 @@
             writeBinary(ttl_infos_buffer.str(), out);
         }
 
-<<<<<<< HEAD
         if (client_protocol_version >= REPLICATION_PROTOCOL_VERSION_WITH_PARTS_TYPE)
             writeStringBinary(part->getType().toString(), out);
-=======
-        writeBinary(checksums.files.size(), out);
-        for (const auto & it : checksums.files)
-        {
-            String file_name = it.first;
-
-            auto disk = part->volume->getDisk();
-            String path = part->getFullRelativePath() + file_name;
-
-            UInt64 size = disk->getFileSize(path);
-
-            writeStringBinary(it.first, out);
-            writeBinary(size, out);
-
-            auto file_in = disk->readFile(path);
-            HashingWriteBuffer hashing_out(out);
-            copyData(*file_in, hashing_out, blocker.getCounter());
->>>>>>> c7d9094a
 
         if (isInMemoryPart(part))
-            sendPartFromMemory(part, out, storage_lock);
+            sendPartFromMemory(part, out);
         else
-            sendPartFromDisk(part, out, storage_lock);
+            sendPartFromDisk(part, out);
     }
     catch (const NetException &)
     {
@@ -161,7 +133,7 @@
     }
 }
 
-void Service::sendPartFromMemory(const MergeTreeData::DataPartPtr & part, WriteBuffer & out, TableStructureReadLockHolder &)
+void Service::sendPartFromMemory(const MergeTreeData::DataPartPtr & part, WriteBuffer & out)
 {
     auto part_in_memory = dynamic_cast<const MergeTreeDataPartInMemory *>(part.get());
     if (!part_in_memory)
@@ -172,7 +144,7 @@
     block_out.write(part_in_memory->block);
 }
 
-void Service::sendPartFromDisk(const MergeTreeData::DataPartPtr & part, WriteBuffer & out, TableStructureReadLockHolder &)
+void Service::sendPartFromDisk(const MergeTreeData::DataPartPtr & part, WriteBuffer & out)
 {
     /// We'll take a list of files from the list of checksums.
     MergeTreeData::DataPart::Checksums checksums = part->checksums;
@@ -187,7 +159,7 @@
     {
         String file_name = it.first;
 
-        auto disk = part->disk;
+        auto disk = part->volume->getDisk();
         String path = part->getFullRelativePath() + file_name;
 
         UInt64 size = disk->getFileSize(path);
@@ -317,9 +289,11 @@
         throw Exception("Cannot deserialize checksums", ErrorCodes::CORRUPTED_DATA);
 
     NativeBlockInputStream block_in(in, 0);
-    auto block = block_in.read();
+    auto block = block_in.read();    
+
+    auto volume = std::make_shared<SingleDiskVolume>("volume_" + part_name, reservation->getDisk());
     MergeTreeData::MutableDataPartPtr new_data_part =
-        std::make_shared<MergeTreeDataPartInMemory>(data, part_name, reservation->getDisk());
+        std::make_shared<MergeTreeDataPartInMemory>(data, part_name, volume);
 
     new_data_part->is_temp = true;
     new_data_part->setColumns(block.getNamesAndTypesList());
