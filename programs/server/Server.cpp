#include "Server.h"

#include <memory>
#include <Interpreters/ClientInfo.h>
#include <sys/resource.h>
#include <sys/stat.h>
#include <sys/types.h>
#include <pwd.h>
#include <unistd.h>
#include <Poco/Net/HTTPServer.h>
#include <Poco/Net/NetException.h>
#include <Poco/Util/HelpFormatter.h>
#include <Poco/Environment.h>
#include <Poco/Config.h>
#include <Common/scope_guard_safe.h>
#include <Common/logger_useful.h>
#include <base/phdr_cache.h>
#include <Common/ErrorHandlers.h>
#include <Processors/QueryPlan/QueryPlanStepRegistry.h>
#include <base/getMemoryAmount.h>
#include <base/getAvailableMemoryAmount.h>
#include <base/errnoToString.h>
#include <base/coverage.h>
#include <base/getFQDNOrHostName.h>
#include <base/safeExit.h>
#include <base/Numa.h>
#include <Common/PoolId.h>
#include <Common/MemoryTracker.h>
#include <Common/MemoryWorker.h>
#include <Common/ClickHouseRevision.h>
#include <Common/DNSResolver.h>
#include <Common/CgroupsMemoryUsageObserver.h>
#include <Common/CurrentMetrics.h>
#include <Common/ISlotControl.h>
#include <Common/Macros.h>
#include <Common/ShellCommand.h>
#include <Common/ZooKeeper/ZooKeeper.h>
#include <Common/ZooKeeper/ZooKeeperNodeCache.h>
#include <Common/formatReadable.h>
#include <Common/getMultipleKeysFromConfig.h>
#include <Common/getNumberOfCPUCoresToUse.h>
#include <Common/getExecutablePath.h>
#include <Common/ProfileEvents.h>
#include <Common/Scheduler/IResourceManager.h>
#include <Common/ThreadProfileEvents.h>
#include <Common/ThreadStatus.h>
#include <Common/getMappedArea.h>
#include <Common/remapExecutable.h>
#include <Common/TLDListsHolder.h>
#include <Common/Config/AbstractConfigurationComparison.h>
#include <Common/assertProcessUserMatchesDataOwner.h>
#include <Common/makeSocketAddress.h>
#include <Common/FailPoint.h>
#include <Common/CPUID.h>
#include <Common/HTTPConnectionPool.h>
#include <Common/NamedCollections/NamedCollectionsFactory.h>
#include <Server/waitServersToFinish.h>
#include <Interpreters/Cache/FileCacheFactory.h>
#include <Core/BackgroundSchedulePool.h>
#include <Core/ServerSettings.h>
#include <Core/ServerUUID.h>
#include <IO/ReadHelpers.h>
#include <IO/ReadBufferFromFile.h>
#include <IO/SharedThreadPools.h>
#include <IO/UseSSL.h>
#include <Interpreters/CancellationChecker.h>
#include <Interpreters/ServerAsynchronousMetrics.h>
#include <Interpreters/DDLWorker.h>
#include <Interpreters/DNSCacheUpdater.h>
#include <Interpreters/DatabaseCatalog.h>
#include <Interpreters/ExternalDictionariesLoader.h>
#include <Interpreters/ProcessList.h>
#include <Interpreters/loadMetadata.h>
#include <Interpreters/registerInterpreters.h>
#include <Interpreters/JIT/CompiledExpressionCache.h>
#include <Access/AccessControl.h>
#include <Access/ContextAccess.h>
#include <Access/User.h>
#include <Storages/MaterializedView/RefreshSet.h>
#include <Storages/MergeTree/MergeTreeSettings.h>
#include <Storages/StorageReplicatedMergeTree.h>
#include <Storages/System/attachSystemTables.h>
#include <Storages/System/attachInformationSchemaTables.h>
#include <Storages/Cache/ExternalDataSourceCache.h>
#include <Storages/Cache/registerRemoteFileMetadatas.h>
#include <AggregateFunctions/registerAggregateFunctions.h>
#include <Functions/UserDefined/IUserDefinedSQLObjectsStorage.h>
#include <Functions/registerFunctions.h>
#include <TableFunctions/registerTableFunctions.h>
#include <Formats/registerFormats.h>
#include <Storages/registerStorages.h>
#include <Databases/registerDatabases.h>
#include <Dictionaries/registerDictionaries.h>
#include <Disks/registerDisks.h>
#include <Common/Scheduler/Nodes/registerSchedulerNodes.h>
#include <Common/Scheduler/Workload/IWorkloadEntityStorage.h>
#include <Common/Config/ConfigReloader.h>
#include <Server/HTTPHandlerFactory.h>
#include <Common/ReplicasReconnector.h>
#include "MetricsTransmitter.h"
#include <Common/StatusFile.h>
#include <Server/TCPHandlerFactory.h>
#include <Server/TCPServer.h>
#include <Common/SensitiveDataMasker.h>
#include <Common/ThreadFuzzer.h>
#include <Common/getHashOfLoadedBinary.h>
#include <Common/filesystemHelpers.h>
#include <Compression/CompressionCodecEncrypted.h>
#include <Server/HTTP/HTTPServerConnectionFactory.h>
#include <Server/MySQLHandlerFactory.h>
#include <Server/PostgreSQLHandlerFactory.h>
#include <Server/ProxyV1HandlerFactory.h>
#include <Server/TLSHandlerFactory.h>
#include <Server/ProtocolServerAdapter.h>
#include <Server/KeeperReadinessHandler.h>
#include <Server/HTTP/HTTPServer.h>
#include <Server/CloudPlacementInfo.h>
#include <Interpreters/AsynchronousInsertQueue.h>
#include <filesystem>
#include <unordered_set>

#include <Common/Jemalloc.h>

#include "config.h"
#include <Common/config_version.h>

#if defined(OS_LINUX)
#    include <cstdlib>
#    include <sys/un.h>
#    include <sys/mman.h>
#    include <sys/ptrace.h>
#    include <Common/hasLinuxCapability.h>
#endif

#if USE_SSL
#    include <Poco/Net/SecureServerSocket.h>
#    include <Server/CertificateReloader.h>
#    include <Server/SSH/SSHPtyHandlerFactory.h>
#    include <Common/LibSSHInitializer.h>
#    include <Common/LibSSHLogger.h>
#endif

#if USE_GRPC
#   include <Server/GRPCServer.h>
#endif

#if USE_NURAFT
#    include <Coordination/FourLetterCommand.h>
#    include <Server/KeeperTCPHandlerFactory.h>
#endif

#if USE_AZURE_BLOB_STORAGE
#   include <azure/storage/common/internal/xml_wrapper.hpp>
#   include <azure/core/diagnostics/logger.hpp>
#endif

#if USE_PARQUET
#   include <Processors/Formats/Impl/ParquetFileMetaDataCache.h>
#endif


#include <incbin.h>
/// A minimal file used when the server is run without installation
INCBIN(resource_embedded_xml, SOURCE_DIR "/programs/server/embedded.xml");

namespace DB
{
namespace Setting
{
    extern const SettingsSeconds http_receive_timeout;
    extern const SettingsSeconds http_send_timeout;
    extern const SettingsSeconds receive_timeout;
    extern const SettingsSeconds send_timeout;
}

namespace MergeTreeSetting
{
    extern const MergeTreeSettingsBool allow_remote_fs_zero_copy_replication;
}

namespace ServerSetting
{
    extern const ServerSettingsUInt32 allow_feature_tier;
    extern const ServerSettingsUInt32 asynchronous_heavy_metrics_update_period_s;
    extern const ServerSettingsUInt32 asynchronous_metrics_update_period_s;
    extern const ServerSettingsBool asynchronous_metrics_enable_heavy_metrics;
    extern const ServerSettingsBool async_insert_queue_flush_on_shutdown;
    extern const ServerSettingsUInt64 async_insert_threads;
    extern const ServerSettingsBool async_load_databases;
    extern const ServerSettingsBool async_load_system_database;
    extern const ServerSettingsUInt64 background_buffer_flush_schedule_pool_size;
    extern const ServerSettingsUInt64 background_common_pool_size;
    extern const ServerSettingsUInt64 background_distributed_schedule_pool_size;
    extern const ServerSettingsUInt64 background_fetches_pool_size;
    extern const ServerSettingsFloat background_merges_mutations_concurrency_ratio;
    extern const ServerSettingsString background_merges_mutations_scheduling_policy;
    extern const ServerSettingsUInt64 background_message_broker_schedule_pool_size;
    extern const ServerSettingsUInt64 background_move_pool_size;
    extern const ServerSettingsUInt64 background_pool_size;
    extern const ServerSettingsUInt64 background_schedule_pool_size;
    extern const ServerSettingsUInt64 backups_io_thread_pool_queue_size;
    extern const ServerSettingsDouble cache_size_to_ram_max_ratio;
    extern const ServerSettingsDouble cannot_allocate_thread_fault_injection_probability;
    extern const ServerSettingsUInt64 cgroups_memory_usage_observer_wait_time;
    extern const ServerSettingsUInt64 compiled_expression_cache_elements_size;
    extern const ServerSettingsUInt64 compiled_expression_cache_size;
    extern const ServerSettingsUInt64 concurrent_threads_soft_limit_num;
    extern const ServerSettingsUInt64 concurrent_threads_soft_limit_ratio_to_cores;
    extern const ServerSettingsString concurrent_threads_scheduler;
    extern const ServerSettingsUInt64 config_reload_interval_ms;
    extern const ServerSettingsUInt64 database_catalog_drop_table_concurrency;
    extern const ServerSettingsString default_database;
    extern const ServerSettingsBool disable_internal_dns_cache;
    extern const ServerSettingsUInt64 disk_connections_soft_limit;
    extern const ServerSettingsUInt64 disk_connections_store_limit;
    extern const ServerSettingsUInt64 disk_connections_warn_limit;
    extern const ServerSettingsBool dns_allow_resolve_names_to_ipv4;
    extern const ServerSettingsBool dns_allow_resolve_names_to_ipv6;
    extern const ServerSettingsUInt64 dns_cache_max_entries;
    extern const ServerSettingsInt32 dns_cache_update_period;
    extern const ServerSettingsUInt32 dns_max_consecutive_failures;
    extern const ServerSettingsBool enable_azure_sdk_logging;
    extern const ServerSettingsBool format_alter_operations_with_parentheses;
    extern const ServerSettingsUInt64 global_profiler_cpu_time_period_ns;
    extern const ServerSettingsUInt64 global_profiler_real_time_period_ns;
    extern const ServerSettingsUInt64 http_connections_soft_limit;
    extern const ServerSettingsUInt64 http_connections_store_limit;
    extern const ServerSettingsUInt64 http_connections_warn_limit;
    extern const ServerSettingsString index_mark_cache_policy;
    extern const ServerSettingsUInt64 index_mark_cache_size;
    extern const ServerSettingsDouble index_mark_cache_size_ratio;
    extern const ServerSettingsString skipping_index_cache_policy;
    extern const ServerSettingsUInt64 skipping_index_cache_size;
    extern const ServerSettingsUInt64 skipping_index_cache_max_entries;
    extern const ServerSettingsDouble skipping_index_cache_size_ratio;
    extern const ServerSettingsString index_uncompressed_cache_policy;
    extern const ServerSettingsUInt64 index_uncompressed_cache_size;
    extern const ServerSettingsDouble index_uncompressed_cache_size_ratio;
    extern const ServerSettingsUInt64 io_thread_pool_queue_size;
    extern const ServerSettingsSeconds keep_alive_timeout;
    extern const ServerSettingsString mark_cache_policy;
    extern const ServerSettingsUInt64 mark_cache_size;
    extern const ServerSettingsDouble mark_cache_size_ratio;
    extern const ServerSettingsUInt64 max_fetch_partition_thread_pool_size;
    extern const ServerSettingsUInt64 max_active_parts_loading_thread_pool_size;
    extern const ServerSettingsUInt64 max_backups_io_thread_pool_free_size;
    extern const ServerSettingsUInt64 max_backups_io_thread_pool_size;
    extern const ServerSettingsUInt64 max_concurrent_insert_queries;
    extern const ServerSettingsUInt64 max_concurrent_queries;
    extern const ServerSettingsUInt64 max_concurrent_select_queries;
    extern const ServerSettingsInt32 max_connections;
    extern const ServerSettingsUInt64 max_database_num_to_warn;
    extern const ServerSettingsUInt32 max_database_replicated_create_table_thread_pool_size;
    extern const ServerSettingsUInt64 max_dictionary_num_to_warn;
    extern const ServerSettingsUInt64 max_io_thread_pool_free_size;
    extern const ServerSettingsUInt64 max_io_thread_pool_size;
    extern const ServerSettingsUInt64 max_keep_alive_requests;
    extern const ServerSettingsUInt64 max_outdated_parts_loading_thread_pool_size;
    extern const ServerSettingsUInt64 max_partition_size_to_drop;
    extern const ServerSettingsUInt64 max_part_num_to_warn;
    extern const ServerSettingsUInt64 max_parts_cleaning_thread_pool_size;
    extern const ServerSettingsUInt64 max_remote_read_network_bandwidth_for_server;
    extern const ServerSettingsUInt64 max_remote_write_network_bandwidth_for_server;
    extern const ServerSettingsUInt64 max_server_memory_usage;
    extern const ServerSettingsDouble max_server_memory_usage_to_ram_ratio;
    extern const ServerSettingsUInt64 max_table_num_to_warn;
    extern const ServerSettingsUInt64 max_table_size_to_drop;
    extern const ServerSettingsUInt64 max_temporary_data_on_disk_size;
    extern const ServerSettingsUInt64 max_thread_pool_free_size;
    extern const ServerSettingsUInt64 max_thread_pool_size;
    extern const ServerSettingsUInt64 max_unexpected_parts_loading_thread_pool_size;
    extern const ServerSettingsUInt64 max_view_num_to_warn;
    extern const ServerSettingsUInt64 max_waiting_queries;
    extern const ServerSettingsUInt64 memory_worker_period_ms;
    extern const ServerSettingsBool memory_worker_correct_memory_tracker;
    extern const ServerSettingsUInt64 merges_mutations_memory_usage_soft_limit;
    extern const ServerSettingsDouble merges_mutations_memory_usage_to_ram_ratio;
    extern const ServerSettingsString merge_workload;
    extern const ServerSettingsUInt64 mmap_cache_size;
    extern const ServerSettingsString mutation_workload;
    extern const ServerSettingsUInt64 page_cache_chunk_size;
    extern const ServerSettingsUInt64 page_cache_mmap_size;
    extern const ServerSettingsUInt64 page_cache_size;
    extern const ServerSettingsBool page_cache_use_madv_free;
    extern const ServerSettingsBool page_cache_use_transparent_huge_pages;
    extern const ServerSettingsBool prepare_system_log_tables_on_startup;
    extern const ServerSettingsBool show_addresses_in_stack_traces;
    extern const ServerSettingsBool shutdown_wait_backups_and_restores;
    extern const ServerSettingsUInt64 shutdown_wait_unfinished;
    extern const ServerSettingsBool shutdown_wait_unfinished_queries;
    extern const ServerSettingsUInt64 storage_connections_soft_limit;
    extern const ServerSettingsUInt64 storage_connections_store_limit;
    extern const ServerSettingsUInt64 storage_connections_warn_limit;
    extern const ServerSettingsUInt64 tables_loader_background_pool_size;
    extern const ServerSettingsUInt64 tables_loader_foreground_pool_size;
    extern const ServerSettingsString temporary_data_in_cache;
    extern const ServerSettingsUInt64 thread_pool_queue_size;
    extern const ServerSettingsString tmp_policy;
    extern const ServerSettingsUInt64 total_memory_profiler_sample_max_allocation_size;
    extern const ServerSettingsUInt64 total_memory_profiler_sample_min_allocation_size;
    extern const ServerSettingsUInt64 total_memory_profiler_step;
    extern const ServerSettingsDouble total_memory_tracker_sample_probability;
    extern const ServerSettingsBool throw_on_unknown_workload;
    extern const ServerSettingsString uncompressed_cache_policy;
    extern const ServerSettingsUInt64 uncompressed_cache_size;
    extern const ServerSettingsDouble uncompressed_cache_size_ratio;
    extern const ServerSettingsString primary_index_cache_policy;
    extern const ServerSettingsUInt64 primary_index_cache_size;
    extern const ServerSettingsDouble primary_index_cache_size_ratio;
    extern const ServerSettingsBool use_legacy_mongodb_integration;
<<<<<<< HEAD
    extern const ServerSettingsBool dictionaries_lazy_load;
    extern const ServerSettingsBool wait_dictionaries_load_at_startup;
    extern const ServerSettingsUInt64 max_prefixes_deserialization_thread_pool_size;
    extern const ServerSettingsUInt64 max_prefixes_deserialization_thread_pool_free_size;
    extern const ServerSettingsUInt64 prefixes_deserialization_thread_pool_thread_pool_queue_size;
=======
    extern const ServerSettingsUInt64 input_format_parquet_metadata_cache_max_size;
>>>>>>> 1bd3a359
}

}

namespace CurrentMetrics
{
    extern const Metric Revision;
    extern const Metric VersionInteger;
    extern const Metric MemoryTracking;
    extern const Metric MergesMutationsMemoryTracking;
    extern const Metric MaxDDLEntryID;
    extern const Metric MaxPushedDDLEntryID;
    extern const Metric StartupScriptsExecutionState;
    extern const Metric IsServerShuttingDown;
}

namespace ProfileEvents
{
    extern const Event MainConfigLoads;
    extern const Event ServerStartupMilliseconds;
    extern const Event InterfaceNativeSendBytes;
    extern const Event InterfaceNativeReceiveBytes;
    extern const Event InterfaceHTTPSendBytes;
    extern const Event InterfaceHTTPReceiveBytes;
    extern const Event InterfacePrometheusSendBytes;
    extern const Event InterfacePrometheusReceiveBytes;
    extern const Event InterfaceInterserverSendBytes;
    extern const Event InterfaceInterserverReceiveBytes;
    extern const Event InterfaceMySQLSendBytes;
    extern const Event InterfaceMySQLReceiveBytes;
    extern const Event InterfacePostgreSQLSendBytes;
    extern const Event InterfacePostgreSQLReceiveBytes;
}

namespace fs = std::filesystem;

int mainEntryClickHouseServer(int argc, char ** argv)
{
    DB::Server app;

    /// Do not fork separate process from watchdog if we attached to terminal.
    /// Otherwise it breaks gdb usage.
    /// Can be overridden by environment variable (cannot use server config at this moment).
    if (argc > 0)
    {
        const char * env_watchdog = getenv("CLICKHOUSE_WATCHDOG_ENABLE"); // NOLINT(concurrency-mt-unsafe)
        if (env_watchdog)
        {
            if (0 == strcmp(env_watchdog, "1"))
                app.shouldSetupWatchdog(argv[0]);

            /// Other values disable watchdog explicitly.
        }
        else if (!isatty(STDIN_FILENO) && !isatty(STDOUT_FILENO) && !isatty(STDERR_FILENO))
            app.shouldSetupWatchdog(argv[0]);
    }

    try
    {
        return app.run(argc, argv);
    }
    catch (...)
    {
        std::cerr << DB::getCurrentExceptionMessage(true) << "\n";
        auto code = DB::getCurrentExceptionCode();
        return static_cast<UInt8>(code) ? code : 1;
    }
}

namespace DB
{

namespace ErrorCodes
{
    extern const int NO_ELEMENTS_IN_CONFIG;
    extern const int SUPPORT_IS_DISABLED;
    extern const int ARGUMENT_OUT_OF_BOUND;
    extern const int EXCESSIVE_ELEMENT_IN_CONFIG;
    extern const int INVALID_CONFIG_PARAMETER;
    extern const int NETWORK_ERROR;
    extern const int CORRUPTED_DATA;
}


enum StartupScriptsExecutionState : CurrentMetrics::Value
{
    NotFinished = 0,
    Success = 1,
    Failure = 2,
};


static std::string getCanonicalPath(std::string && path)
{
    Poco::trimInPlace(path);
    if (path.empty())
        throw Exception(ErrorCodes::INVALID_CONFIG_PARAMETER, "path configuration parameter is empty");
    if (path.back() != '/')
        path += '/';
    return std::move(path);
}

Poco::Net::SocketAddress Server::socketBindListen(
    const Poco::Util::AbstractConfiguration & config,
    Poco::Net::ServerSocket & socket,
    const std::string & host,
    UInt16 port,
    [[maybe_unused]] bool secure) const
{
    auto address = makeSocketAddress(host, port, &logger());
    socket.bind(address, /* reuseAddress = */ true, /* reusePort = */ config.getBool("listen_reuse_port", false));
    /// If caller requests any available port from the OS, discover it after binding.
    if (port == 0)
    {
        address = socket.address();
        LOG_DEBUG(&logger(), "Requested any available port (port == 0), actual port is {:d}", address.port());
    }

    socket.listen(/* backlog = */ config.getUInt("listen_backlog", 4096));

    return address;
}

Strings getListenHosts(const Poco::Util::AbstractConfiguration & config)
{
    auto listen_hosts = DB::getMultipleValuesFromConfig(config, "", "listen_host");
    if (listen_hosts.empty())
    {
        listen_hosts.emplace_back("::1");
        listen_hosts.emplace_back("127.0.0.1");
    }
    return listen_hosts;
}

Strings getInterserverListenHosts(const Poco::Util::AbstractConfiguration & config)
{
    auto interserver_listen_hosts = DB::getMultipleValuesFromConfig(config, "", "interserver_listen_host");
    if (!interserver_listen_hosts.empty())
      return interserver_listen_hosts;

    /// Use more general restriction in case of emptiness
    return getListenHosts(config);
}

bool getListenTry(const Poco::Util::AbstractConfiguration & config)
{
    bool listen_try = config.getBool("listen_try", false);
    if (!listen_try)
    {
        Poco::Util::AbstractConfiguration::Keys protocols;
        config.keys("protocols", protocols);
        listen_try =
            DB::getMultipleValuesFromConfig(config, "", "listen_host").empty() &&
            std::none_of(protocols.begin(), protocols.end(), [&](const auto & protocol)
            {
                return config.has("protocols." + protocol + ".host") && config.has("protocols." + protocol + ".port");
            });
    }
    return listen_try;
}


void Server::createServer(
    Poco::Util::AbstractConfiguration & config,
    const std::string & listen_host,
    const char * port_name,
    bool listen_try,
    bool start_server,
    std::vector<ProtocolServerAdapter> & servers,
    CreateServerFunc && func) const
{
    /// For testing purposes, user may omit tcp_port or http_port or https_port in configuration file.
    if (config.getString(port_name, "").empty())
        return;

    /// If we already have an active server for this listen_host/port_name, don't create it again
    for (const auto & server : servers)
    {
        if (!server.isStopping() && server.getListenHost() == listen_host && server.getPortName() == port_name)
            return;
    }

    auto port = config.getInt(port_name);
    try
    {
        servers.push_back(func(port));
        if (start_server)
        {
            servers.back().start();
            LOG_INFO(&logger(), "Listening for {}", servers.back().getDescription());
        }
        global_context->registerServerPort(port_name, port);
    }
    catch (const Poco::Exception &)
    {
        if (listen_try)
        {
            LOG_WARNING(&logger(), "Listen [{}]:{} failed: {}. If it is an IPv6 or IPv4 address and your host has disabled IPv6 or IPv4, "
                "then consider to "
                "specify not disabled IPv4 or IPv6 address to listen in <listen_host> element of configuration "
                "file. Example for disabled IPv6: <listen_host>0.0.0.0</listen_host> ."
                " Example for disabled IPv4: <listen_host>::</listen_host>",
                listen_host, port, getCurrentExceptionMessage(false));
        }
        else
        {
            throw Exception(ErrorCodes::NETWORK_ERROR, "Listen [{}]:{} failed: {}", listen_host, port, getCurrentExceptionMessage(false));
        }
    }
}


#if defined(OS_LINUX)
namespace
{

void setOOMScore(int value, LoggerRawPtr log)
{
    try
    {
        std::string value_string = std::to_string(value);
        DB::WriteBufferFromFile buf("/proc/self/oom_score_adj");
        buf.write(value_string.c_str(), value_string.size());
        buf.next();
        buf.close();
    }
    catch (const Poco::Exception & e)
    {
        LOG_WARNING(log, "Failed to adjust OOM score: '{}'.", e.displayText());
        return;
    }
    LOG_INFO(log, "Set OOM score adjustment to {}", value);
}

}
#endif


void Server::uninitialize()
{
    logger().information("shutting down");
    BaseDaemon::uninitialize();
}

int Server::run()
{
    if (config().hasOption("help"))
    {
        Poco::Util::HelpFormatter help_formatter(Server::options());
        auto header_str = fmt::format("{} [OPTION] [-- [ARG]...]\n"
                                      "positional arguments can be used to rewrite config.xml properties, for example, --http_port=8010",
                                      commandName());
        help_formatter.setHeader(header_str);
        help_formatter.format(std::cout);
        return 0;
    }
    if (config().hasOption("version"))
    {
        std::cout << VERSION_NAME << " server version " << VERSION_STRING << VERSION_OFFICIAL << "." << std::endl;
        return 0;
    }
    return Application::run(); // NOLINT
}

void Server::initialize(Poco::Util::Application & self)
{
    ConfigProcessor::registerEmbeddedConfig("config.xml", std::string_view(reinterpret_cast<const char *>(gresource_embedded_xmlData), gresource_embedded_xmlSize));
    BaseDaemon::initialize(self);
    logger().information("starting up");

    LOG_INFO(&logger(), "OS name: {}, version: {}, architecture: {}",
        Poco::Environment::osName(),
        Poco::Environment::osVersion(),
        Poco::Environment::osArchitecture());
}

std::string Server::getDefaultCorePath() const
{
    return getCanonicalPath(config().getString("path", DBMS_DEFAULT_PATH)) + "cores";
}

void Server::defineOptions(Poco::Util::OptionSet & options)
{
    options.addOption(
        Poco::Util::Option("help", "h", "show help and exit")
            .required(false)
            .repeatable(false)
            .binding("help"));
    options.addOption(
        Poco::Util::Option("version", "V", "show version and exit")
            .required(false)
            .repeatable(false)
            .binding("version"));
    BaseDaemon::defineOptions(options);
}


void checkForUsersNotInMainConfig(
    const Poco::Util::AbstractConfiguration & config,
    const std::string & config_path,
    const std::string & users_config_path,
    LoggerPtr log)
{
    if (config.getBool("skip_check_for_incorrect_settings", false))
        return;

    if (config.has("users") || config.has("profiles") || config.has("quotas"))
    {
        /// We cannot throw exception here, because we have support for obsolete 'conf.d' directory
        /// (that does not correspond to config.d or users.d) but substitute configuration to both of them.

        LOG_ERROR(log, "The <users>, <profiles> and <quotas> elements should be located in users config file: {} not in main config {}."
            " Also note that you should place configuration changes to the appropriate *.d directory like 'users.d'.",
            users_config_path, config_path);
    }
}

namespace
{

/// Unused in other builds
#if defined(OS_LINUX)
String readLine(const String & path)
{
    ReadBufferFromFile in(path);
    String contents;
    readStringUntilNewlineInto(contents, in);
    return contents;
}

int readNumber(const String & path)
{
    ReadBufferFromFile in(path);
    int result;
    readText(result, in);
    return result;
}

#endif

void sanityChecks(Server & server)
{
    std::string data_path = getCanonicalPath(server.config().getString("path", DBMS_DEFAULT_PATH));
    std::string logs_path = server.config().getString("logger.log", "");

    if (server.logger().is(Poco::Message::PRIO_TEST))
        server.context()->addWarningMessage("Server logging level is set to 'test' and performance is degraded. This cannot be used in production.");

#if defined(OS_LINUX)
    try
    {
        const std::unordered_set<std::string> fast_clock_sources = {
            // ARM clock
            "arch_sys_counter",
            // KVM guest clock
            "kvm-clock",
            // X86 clock
            "tsc",
        };
        const char * filename = "/sys/devices/system/clocksource/clocksource0/current_clocksource";
        if (!fast_clock_sources.contains(readLine(filename)))
            server.context()->addWarningMessage("Linux is not using a fast clock source. Performance can be degraded. Check " + String(filename));
    }
    catch (...) // NOLINT(bugprone-empty-catch)
    {
    }

    try
    {
        const char * filename = "/proc/sys/vm/overcommit_memory";
        if (readNumber(filename) == 2)
            server.context()->addWarningMessage("Linux memory overcommit is disabled. Check " + String(filename));
    }
    catch (...) // NOLINT(bugprone-empty-catch)
    {
    }

    try
    {
        const char * filename = "/sys/kernel/mm/transparent_hugepage/enabled";
        if (readLine(filename).find("[always]") != std::string::npos)
            server.context()->addWarningMessage("Linux transparent hugepages are set to \"always\". Check " + String(filename));
    }
    catch (...) // NOLINT(bugprone-empty-catch)
    {
    }

    try
    {
        const char * filename = "/proc/sys/kernel/pid_max";
        if (readNumber(filename) < 30000)
            server.context()->addWarningMessage("Linux max PID is too low. Check " + String(filename));
    }
    catch (...) // NOLINT(bugprone-empty-catch)
    {
    }

    try
    {
        const char * filename = "/proc/sys/kernel/threads-max";
        if (readNumber(filename) < 30000)
            server.context()->addWarningMessage("Linux threads max count is too low. Check " + String(filename));
    }
    catch (...) // NOLINT(bugprone-empty-catch)
    {
    }

    try
    {
        const char * filename = "/proc/sys/kernel/task_delayacct";
        if (readNumber(filename) == 0)
            server.context()->addWarningMessage("Delay accounting is not enabled, OSIOWaitMicroseconds will not be gathered. You can enable it using `echo 1 > " + String(filename) + "` or by using sysctl.");
    }
    catch (...) // NOLINT(bugprone-empty-catch)
    {
    }

    std::string dev_id = getBlockDeviceId(data_path);
    if (getBlockDeviceType(dev_id) == BlockDeviceType::ROT && getBlockDeviceReadAheadBytes(dev_id) == 0)
        server.context()->addWarningMessage("Rotational disk with disabled readahead is in use. Performance can be degraded. Used for data: " + String(data_path));
#endif

    try
    {
        if (getAvailableMemoryAmount() < (2l << 30))
            server.context()->addWarningMessage("Available memory at server startup is too low (2GiB).");
    }
    catch (...) // NOLINT(bugprone-empty-catch)
    {
    }

    try
    {
        if (!enoughSpaceInDirectory(data_path, 1ull << 30))
            server.context()->addWarningMessage("Available disk space for data at server startup is too low (1GiB): " + String(data_path));
    }
    catch (...) // NOLINT(bugprone-empty-catch)
    {
    }

    try
    {
        if (!logs_path.empty())
        {
            auto logs_parent = fs::path(logs_path).parent_path();
            if (!enoughSpaceInDirectory(logs_parent, 1ull << 30))
                server.context()->addWarningMessage("Available disk space for logs at server startup is too low (1GiB): " + String(logs_parent));
        }
    }
    catch (...) // NOLINT(bugprone-empty-catch)
    {
    }

    if (server.context()->getMergeTreeSettings()[MergeTreeSetting::allow_remote_fs_zero_copy_replication])
    {
        server.context()->addWarningMessage("The setting 'allow_remote_fs_zero_copy_replication' is enabled for MergeTree tables."
            " But the feature of 'zero-copy replication' is under development and is not ready for production."
            " The usage of this feature can lead to data corruption and loss. The setting should be disabled in production.");
    }
}

}

void loadStartupScripts(const Poco::Util::AbstractConfiguration & config, ContextMutablePtr context, Poco::Logger * log)
{
    try
    {
        Poco::Util::AbstractConfiguration::Keys keys;
        config.keys("startup_scripts", keys);

        SetResultDetailsFunc callback;
        for (const auto & key : keys)
        {
            std::string full_prefix = "startup_scripts." + key;

            auto user = config.getString(full_prefix + ".user", "");
            auto startup_context = Context::createCopy(context);

            if (!user.empty())
            {
                auto & access_control = startup_context->getAccessControl();
                startup_context->setUser(access_control.getID<User>(user));
            }

            startup_context->makeQueryContext();

            if (config.has(full_prefix + ".condition"))
            {
                auto condition = config.getString(full_prefix + ".condition");
                auto condition_read_buffer = ReadBufferFromString(condition);
                auto condition_write_buffer = WriteBufferFromOwnString();

                LOG_DEBUG(log, "Checking startup query condition `{}`", condition);
                startup_context->setQueryKind(ClientInfo::QueryKind::INITIAL_QUERY);
                executeQuery(condition_read_buffer, condition_write_buffer, true, startup_context, callback, QueryFlags{ .internal = true }, std::nullopt, {});

                auto result = condition_write_buffer.str();

                if (result != "1\n" && result != "true\n")
                {
                    if (result != "0\n" && result != "false\n")
                        context->addWarningMessage(fmt::format("The condition query returned `{}`, which can't be interpreted as a boolean (`0`, `false`, `1`, `true`). Will skip this query.", result));

                    continue;
                }

                LOG_DEBUG(log, "Condition is true, will execute the query next");
            }

            auto query = config.getString(full_prefix + ".query");
            auto read_buffer = ReadBufferFromString(query);
            auto write_buffer = WriteBufferFromOwnString();

            LOG_DEBUG(log, "Executing query `{}`", query);
            startup_context->setQueryKind(ClientInfo::QueryKind::INITIAL_QUERY);
            executeQuery(read_buffer, write_buffer, true, startup_context, callback, QueryFlags{ .internal = true }, std::nullopt, {});
        }

        CurrentMetrics::set(CurrentMetrics::StartupScriptsExecutionState, StartupScriptsExecutionState::Success);
    }
    catch (...)
    {
        CurrentMetrics::set(CurrentMetrics::StartupScriptsExecutionState, StartupScriptsExecutionState::Failure);
        tryLogCurrentException(log, "Failed to parse startup scripts file");
    }
}

static void initializeAzureSDKLogger(
    [[ maybe_unused ]] const ServerSettings & server_settings,
    [[ maybe_unused ]] int server_logs_level)
{
#if USE_AZURE_BLOB_STORAGE
    if (!server_settings[ServerSetting::enable_azure_sdk_logging])
        return;

    using AzureLogsLevel = Azure::Core::Diagnostics::Logger::Level;

    static const std::unordered_map<AzureLogsLevel, std::pair<Poco::Message::Priority, DB::LogsLevel>> azure_to_server_mapping =
    {
        {AzureLogsLevel::Error, {Poco::Message::PRIO_DEBUG, LogsLevel::debug}},
        {AzureLogsLevel::Warning, {Poco::Message::PRIO_DEBUG, LogsLevel::debug}},
        {AzureLogsLevel::Informational, {Poco::Message::PRIO_TRACE, LogsLevel::trace}},
        {AzureLogsLevel::Verbose, {Poco::Message::PRIO_TEST, LogsLevel::test}},
    };

    static const std::map<Poco::Message::Priority, AzureLogsLevel> server_to_azure_mapping =
    {
        {Poco::Message::PRIO_DEBUG, AzureLogsLevel::Warning},
        {Poco::Message::PRIO_TRACE, AzureLogsLevel::Informational},
        {Poco::Message::PRIO_TEST, AzureLogsLevel::Verbose},
    };

    static const LoggerPtr azure_sdk_logger = getLogger("AzureSDK");

    auto it = server_to_azure_mapping.lower_bound(static_cast<Poco::Message::Priority>(server_logs_level));
    chassert(it != server_to_azure_mapping.end());
    Azure::Core::Diagnostics::Logger::SetLevel(it->second);

    Azure::Core::Diagnostics::Logger::SetListener([](AzureLogsLevel level, const std::string & message)
    {
        auto [poco_level, db_level] = azure_to_server_mapping.at(level);
        LOG_IMPL(azure_sdk_logger, db_level, poco_level, fmt::runtime(message));
    });
#endif
}

#if defined(SANITIZER)
static std::vector<String> getSanitizerNames()
{
    std::vector<String> names;

#if defined(ADDRESS_SANITIZER)
    names.push_back("address");
#endif
#if defined(THREAD_SANITIZER)
    names.push_back("thread");
#endif
#if defined(MEMORY_SANITIZER)
    names.push_back("memory");
#endif
#if defined(UNDEFINED_BEHAVIOR_SANITIZER)
    names.push_back("undefined behavior");
#endif

    return names;
}
#endif

int Server::main(const std::vector<std::string> & /*args*/)
try
{
#if USE_JEMALLOC
    setJemallocBackgroundThreads(true);
#endif

#if USE_SSL
    ::ssh::LibSSHInitializer::instance();
    ::ssh::libsshLogger::initialize();
#endif

    Stopwatch startup_watch;

    Poco::Logger * log = &logger();

    UseSSL use_ssl;

    MainThreadStatus::getInstance();

    ServerSettings server_settings;
    server_settings.loadSettingsFromConfig(config());

    ASTAlterCommand::setFormatAlterCommandsWithParentheses(server_settings[ServerSetting::format_alter_operations_with_parentheses]);

    StackTrace::setShowAddresses(server_settings[ServerSetting::show_addresses_in_stack_traces]);

#if USE_HDFS
    /// This will point libhdfs3 to the right location for its config.
    /// Note: this has to be done once at server initialization, because 'setenv' is not thread-safe.

    String libhdfs3_conf = config().getString("hdfs.libhdfs3_conf", "");
    if (!libhdfs3_conf.empty())
    {
        if (std::filesystem::path{libhdfs3_conf}.is_relative() && !std::filesystem::exists(libhdfs3_conf))
        {
            const String config_path = config().getString("config-file", "config.xml");
            const auto config_dir = std::filesystem::path{config_path}.remove_filename();
            if (std::filesystem::exists(config_dir / libhdfs3_conf))
                libhdfs3_conf = std::filesystem::absolute(config_dir / libhdfs3_conf);
        }
        setenv("LIBHDFS3_CONF", libhdfs3_conf.c_str(), true /* overwrite */); // NOLINT
    }
#endif

    /// When building openssl into clickhouse, clickhouse owns the configuration
    /// Therefore, the clickhouse openssl configuration should be kept separate from
    /// the OS. Default to the one in the standard config directory, unless overridden
    /// by a key in the config.
    /// Note: this has to be done once at server initialization, because 'setenv' is not thread-safe.
    if (config().has("opensslconf"))
    {
        std::string opensslconf_path = config().getString("opensslconf");
        setenv("OPENSSL_CONF", opensslconf_path.c_str(), true); /// NOLINT
    }
    else
    {
        const String config_path = config().getString("config-file", "config.xml");
        const auto config_dir = std::filesystem::path{config_path}.replace_filename("openssl.conf");
        setenv("OPENSSL_CONF", config_dir.c_str(), true); /// NOLINT
    }

    if (auto total_numa_memory = getNumaNodesTotalMemory(); total_numa_memory.has_value())
    {
        LOG_INFO(
            log, "ClickHouse is bound to a subset of NUMA nodes. Total memory of all available nodes: {}", ReadableSize(*total_numa_memory));
    }

    registerInterpreters();
    registerFunctions();
    registerAggregateFunctions();
    registerTableFunctions(server_settings[ServerSetting::use_legacy_mongodb_integration]);
    registerDatabases();
    registerStorages(server_settings[ServerSetting::use_legacy_mongodb_integration]);
    registerDictionaries(server_settings[ServerSetting::use_legacy_mongodb_integration]);
    registerDisks(/* global_skip_access_check= */ false);
    registerFormats();
    registerRemoteFileMetadatas();
    registerSchedulerNodes();

    QueryPlanStepRegistry::registerPlanSteps();

    CurrentMetrics::set(CurrentMetrics::Revision, ClickHouseRevision::getVersionRevision());
    CurrentMetrics::set(CurrentMetrics::VersionInteger, ClickHouseRevision::getVersionInteger());

    /** Context contains all that query execution is dependent:
      *  settings, available functions, data types, aggregate functions, databases, ...
      */
    auto shared_context = Context::createShared();
    global_context = Context::createGlobal(shared_context.get());

    global_context->makeGlobalContext();
    global_context->setApplicationType(Context::ApplicationType::SERVER);

#if !defined(NDEBUG) || !defined(__OPTIMIZE__)
    global_context->addWarningMessage("Server was built in debug mode. It will work slowly.");
#endif

    if (ThreadFuzzer::instance().isEffective())
        global_context->addWarningMessage("ThreadFuzzer is enabled. Application will run slowly and unstable.");

#if defined(SANITIZER)
    auto sanitizers = getSanitizerNames();

    String log_message;
    if (sanitizers.empty())
        log_message = "sanitizer";
    else if (sanitizers.size() == 1)
        log_message = fmt::format("{} sanitizer", sanitizers.front());
    else
        log_message = fmt::format("sanitizers ({})", fmt::join(sanitizers, ", "));

    global_context->addWarningMessage(fmt::format("Server was built with {}. It will work slowly.", log_message));
#endif

#if defined(SANITIZE_COVERAGE) || WITH_COVERAGE
    global_context->addWarningMessage("Server was built with code coverage. It will work slowly.");
#endif

    const size_t physical_server_memory = getMemoryAmount();

    LOG_INFO(
        log,
        "Available RAM: {}; logical cores: {}; used cores: {}.",
        formatReadableSizeWithBinarySuffix(physical_server_memory),
        std::thread::hardware_concurrency(),
        getNumberOfCPUCoresToUse() // on ARM processors it can show only enabled at current moment cores
    );

#if defined(__x86_64__)
    String cpu_info;
#define COLLECT_FLAG(X) \
    if (CPU::have##X()) \
    {                   \
        if (!cpu_info.empty()) \
            cpu_info += ", ";  \
        cpu_info += #X; \
    }

    CPU_ID_ENUMERATE(COLLECT_FLAG)
#undef COLLECT_FLAG

    LOG_INFO(log, "Available CPU instruction sets: {}", cpu_info);
#endif

    bool has_trace_collector = false;
    /// Disable it if we collect test coverage information, because it will work extremely slow.
#if !WITH_COVERAGE
    /// Profilers cannot work reliably with any other libunwind or without PHDR cache.
    has_trace_collector = hasPHDRCache() && config().has("trace_log");
#endif

    /// Describe multiple reasons when query profiler cannot work.

#if WITH_COVERAGE
    LOG_INFO(log, "Query Profiler and TraceCollector are disabled because they work extremely slow with test coverage.");
#endif

#if defined(SANITIZER)
    LOG_INFO(log, "Query Profiler is disabled because it cannot work under sanitizers"
        " when two different stack unwinding methods will interfere with each other.");
#endif

    if (!hasPHDRCache())
        LOG_INFO(log, "Query Profiler and TraceCollector are disabled because they require PHDR cache to be created"
            " (otherwise the function 'dl_iterate_phdr' is not lock free and not async-signal safe).");

    // Initialize global thread pool. Do it before we fetch configs from zookeeper
    // nodes (`from_zk`), because ZooKeeper interface uses the pool. We will
    // ignore `max_thread_pool_size` in configs we fetch from ZK, but oh well.
    GlobalThreadPool::initialize(
        server_settings[ServerSetting::max_thread_pool_size],
        server_settings[ServerSetting::max_thread_pool_free_size],
        server_settings[ServerSetting::thread_pool_queue_size],
        has_trace_collector ? server_settings[ServerSetting::global_profiler_real_time_period_ns] : 0,
        has_trace_collector ? server_settings[ServerSetting::global_profiler_cpu_time_period_ns] : 0);

    if (has_trace_collector)
    {
        global_context->createTraceCollector();

        /// Set up server-wide memory profiler (for total memory tracker).
        if (server_settings[ServerSetting::total_memory_profiler_step])
            total_memory_tracker.setProfilerStep(server_settings[ServerSetting::total_memory_profiler_step]);

        if (server_settings[ServerSetting::total_memory_tracker_sample_probability] > 0.0)
            total_memory_tracker.setSampleProbability(server_settings[ServerSetting::total_memory_tracker_sample_probability]);

        if (server_settings[ServerSetting::total_memory_profiler_sample_min_allocation_size])
            total_memory_tracker.setSampleMinAllocationSize(server_settings[ServerSetting::total_memory_profiler_sample_min_allocation_size]);

        if (server_settings[ServerSetting::total_memory_profiler_sample_max_allocation_size])
            total_memory_tracker.setSampleMaxAllocationSize(server_settings[ServerSetting::total_memory_profiler_sample_max_allocation_size]);
    }

    Poco::ThreadPool server_pool(
        /* minCapacity */3,
        /* maxCapacity */server_settings[ServerSetting::max_connections],
        /* idleTime */60,
        /* stackSize */POCO_THREAD_STACK_SIZE,
        server_settings[ServerSetting::global_profiler_real_time_period_ns],
        server_settings[ServerSetting::global_profiler_cpu_time_period_ns]);

    std::mutex servers_lock;
    std::vector<ProtocolServerAdapter> servers;
    std::vector<ProtocolServerAdapter> servers_to_start_before_tables;

    /// Wait for all threads to avoid possible use-after-free (for example logging objects can be already destroyed).
    SCOPE_EXIT({
        Stopwatch watch;
        LOG_INFO(log, "Waiting for background threads");
        GlobalThreadPool::instance().shutdown();
        LOG_INFO(log, "Background threads finished in {} ms", watch.elapsedMilliseconds());
    });

    MemoryWorker memory_worker(
        server_settings[ServerSetting::memory_worker_period_ms], server_settings[ServerSetting::memory_worker_correct_memory_tracker]);

    /// This object will periodically calculate some metrics.
    ServerAsynchronousMetrics async_metrics(
        global_context,
        server_settings[ServerSetting::asynchronous_metrics_update_period_s],
        server_settings[ServerSetting::asynchronous_metrics_enable_heavy_metrics],
        server_settings[ServerSetting::asynchronous_heavy_metrics_update_period_s],
        [&]() -> std::vector<ProtocolServerMetrics>
        {
            std::vector<ProtocolServerMetrics> metrics;

            std::lock_guard lock(servers_lock);
            metrics.reserve(servers_to_start_before_tables.size() + servers.size());

            for (const auto & server : servers_to_start_before_tables)
                metrics.emplace_back(ProtocolServerMetrics{server.getPortName(), server.currentThreads(), server.refusedConnections()});

            for (const auto & server : servers)
                metrics.emplace_back(ProtocolServerMetrics{server.getPortName(), server.currentThreads(), server.refusedConnections()});
            return metrics;
        },
        /*update_jemalloc_epoch_=*/memory_worker.getSource() != MemoryWorker::MemoryUsageSource::Jemalloc,
        /*update_rss_=*/memory_worker.getSource() == MemoryWorker::MemoryUsageSource::None);

    /// NOTE: global context should be destroyed *before* GlobalThreadPool::shutdown()
    /// Otherwise GlobalThreadPool::shutdown() will hang, since Context holds some threads.
    SCOPE_EXIT({
        async_metrics.stop();

        /** Ask to cancel background jobs all table engines,
          *  and also query_log.
          * It is important to do early, not in destructor of Context, because
          *  table engines could use Context on destroy.
          */
        LOG_INFO(log, "Shutting down storages.");

        global_context->shutdown();

        LOG_DEBUG(log, "Shut down storages.");

        if (!servers_to_start_before_tables.empty())
        {
            LOG_DEBUG(log, "Waiting for current connections to servers for tables to finish.");
            size_t current_connections = 0;
            {
                std::lock_guard lock(servers_lock);
                for (auto & server : servers_to_start_before_tables)
                {
                    server.stop();
                    current_connections += server.currentConnections();
                }
            }

            if (current_connections)
                LOG_INFO(log, "Closed all listening sockets. Waiting for {} outstanding connections.", current_connections);
            else
                LOG_INFO(log, "Closed all listening sockets.");

            if (current_connections > 0)
                current_connections = waitServersToFinish(servers_to_start_before_tables, servers_lock, server_settings[ServerSetting::shutdown_wait_unfinished]);

            if (current_connections)
                LOG_INFO(log, "Closed connections to servers for tables. But {} remain. Probably some tables of other users cannot finish their connections after context shutdown.", current_connections);
            else
                LOG_INFO(log, "Closed connections to servers for tables.");
        }

        global_context->shutdownKeeperDispatcher();

        /// Wait server pool to avoid use-after-free of destroyed context in the handlers
        server_pool.joinAll();

        /** Explicitly destroy Context. It is more convenient than in destructor of Server, because logger is still available.
          * At this moment, no one could own shared part of Context.
          */
        global_context->resetSharedContext();
        global_context.reset();
        shared_context.reset();
        LOG_DEBUG(log, "Destroyed global context.");
    });


#if USE_AZURE_BLOB_STORAGE
    /// It makes sense to deinitialize libxml after joining of all threads
    /// in global pool because libxml uses thread-local memory allocations via
    /// 'pthread_key_create' and 'pthread_setspecific' which should be deallocated
    /// at 'pthread_exit'. Deinitialization of libxml leads to call of 'pthread_key_delete'
    /// and if it is done before joining of threads, allocated memory will not be freed
    /// and there may be memory leaks in threads that used libxml.
    GlobalThreadPool::instance().addOnDestroyCallback([]
    {
        Azure::Storage::_internal::XmlGlobalDeinitialize();
    });
#endif

    getIOThreadPool().initialize(
        server_settings[ServerSetting::max_io_thread_pool_size],
        server_settings[ServerSetting::max_io_thread_pool_free_size],
        server_settings[ServerSetting::io_thread_pool_queue_size]);

    getBackupsIOThreadPool().initialize(
        server_settings[ServerSetting::max_backups_io_thread_pool_size],
        server_settings[ServerSetting::max_backups_io_thread_pool_free_size],
        server_settings[ServerSetting::backups_io_thread_pool_queue_size]);

    getFetchPartitionThreadPool().initialize(
        server_settings[ServerSetting::max_fetch_partition_thread_pool_size],
        0, // FETCH PARTITION is relatively rare, no need to keep threads
        server_settings[ServerSetting::max_fetch_partition_thread_pool_size]);

    getActivePartsLoadingThreadPool().initialize(
        server_settings[ServerSetting::max_active_parts_loading_thread_pool_size],
        0, // We don't need any threads once all the parts will be loaded
        server_settings[ServerSetting::max_active_parts_loading_thread_pool_size]);

    getOutdatedPartsLoadingThreadPool().initialize(
        server_settings[ServerSetting::max_outdated_parts_loading_thread_pool_size],
        0, // We don't need any threads once all the parts will be loaded
        server_settings[ServerSetting::max_outdated_parts_loading_thread_pool_size]);

    /// It could grow if we need to synchronously wait until all the data parts will be loaded.
    getOutdatedPartsLoadingThreadPool().setMaxTurboThreads(
        server_settings[ServerSetting::max_active_parts_loading_thread_pool_size]
    );

    getUnexpectedPartsLoadingThreadPool().initialize(
        server_settings[ServerSetting::max_unexpected_parts_loading_thread_pool_size],
        0, // We don't need any threads once all the parts will be loaded
        server_settings[ServerSetting::max_unexpected_parts_loading_thread_pool_size]);

    /// It could grow if we need to synchronously wait until all the data parts will be loaded.
    getUnexpectedPartsLoadingThreadPool().setMaxTurboThreads(
        server_settings[ServerSetting::max_active_parts_loading_thread_pool_size]
    );

    getPartsCleaningThreadPool().initialize(
        server_settings[ServerSetting::max_parts_cleaning_thread_pool_size],
        0, // We don't need any threads one all the parts will be deleted
        server_settings[ServerSetting::max_parts_cleaning_thread_pool_size]);

    auto max_database_replicated_create_table_thread_pool_size = server_settings[ServerSetting::max_database_replicated_create_table_thread_pool_size]
        ? server_settings[ServerSetting::max_database_replicated_create_table_thread_pool_size]
        : getNumberOfCPUCoresToUse();
    getDatabaseReplicatedCreateTablesThreadPool().initialize(
        max_database_replicated_create_table_thread_pool_size,
        0, // We don't need any threads once all the tables will be created
        max_database_replicated_create_table_thread_pool_size);

    getDatabaseCatalogDropTablesThreadPool().initialize(
        server_settings[ServerSetting::database_catalog_drop_table_concurrency],
        0, // We don't need any threads if there are no DROP queries.
        server_settings[ServerSetting::database_catalog_drop_table_concurrency]);

    getMergeTreePrefixesDeserializationThreadPool().initialize(
        server_settings[ServerSetting::max_prefixes_deserialization_thread_pool_size],
        server_settings[ServerSetting::max_prefixes_deserialization_thread_pool_free_size],
        server_settings[ServerSetting::prefixes_deserialization_thread_pool_thread_pool_queue_size]);

    /// Initialize global local cache for remote filesystem.
    if (config().has("local_cache_for_remote_fs"))
    {
        bool enable = config().getBool("local_cache_for_remote_fs.enable", false);
        if (enable)
        {
            String root_dir = config().getString("local_cache_for_remote_fs.root_dir");
            UInt64 limit_size = config().getUInt64("local_cache_for_remote_fs.limit_size");
            UInt64 bytes_read_before_flush
                = config().getUInt64("local_cache_for_remote_fs.bytes_read_before_flush", DBMS_DEFAULT_BUFFER_SIZE);
            ExternalDataSourceCache::instance().initOnce(global_context, root_dir, limit_size, bytes_read_before_flush);
        }
    }

    std::string path_str = getCanonicalPath(config().getString("path", DBMS_DEFAULT_PATH));
    fs::path path = path_str;

    /// Check that the process user id matches the owner of the data.
    assertProcessUserMatchesDataOwner(path_str, [&](const std::string & message){ global_context->addWarningMessage(message); });

    global_context->setPath(path_str);

    StatusFile status{path / "status", StatusFile::write_full_info};

    ServerUUID::load(path / "uuid", log);

    PlacementInfo::PlacementInfo::instance().initialize(config());

    zkutil::validateZooKeeperConfig(config());
    bool has_zookeeper = zkutil::hasZooKeeperConfig(config());

    zkutil::ZooKeeperNodeCache main_config_zk_node_cache([&] { return global_context->getZooKeeper(); });
    zkutil::EventPtr main_config_zk_changed_event = std::make_shared<Poco::Event>();
    if (loaded_config.has_zk_includes)
    {
        auto old_configuration = loaded_config.configuration;
        ConfigProcessor config_processor(config_path);
        loaded_config = config_processor.loadConfigWithZooKeeperIncludes(
            main_config_zk_node_cache, main_config_zk_changed_event, /* fallback_to_preprocessed = */ true);
        config_processor.savePreprocessedConfig(loaded_config, path_str);
        config().removeConfiguration(old_configuration.get());
        config().add(loaded_config.configuration.duplicate(), PRIO_DEFAULT, false);
        global_context->setConfig(loaded_config.configuration);
    }

    Settings::checkNoSettingNamesAtTopLevel(config(), config_path);

    /// We need to reload server settings because config could be updated via zookeeper.
    server_settings.loadSettingsFromConfig(config());

#if defined(OS_LINUX)
    std::string executable_path = getExecutablePath();

    if (!executable_path.empty())
    {
        /// Integrity check based on checksum of the executable code.
        /// Note: it is not intended to protect from malicious party,
        /// because the reference checksum can be easily modified as well.
        /// And we don't involve asymmetric encryption with PKI yet.
        /// It's only intended to protect from faulty hardware.
        /// Note: it is only based on machine code.
        /// But there are other sections of the binary (e.g. exception handling tables)
        /// that are interpreted (not executed) but can alter the behaviour of the program as well.

        /// Please keep the below log messages in-sync with the ones in daemon/BaseDaemon.cpp
        if (stored_binary_hash.empty())
        {
            LOG_WARNING(log, "Integrity check of the executable skipped because the reference checksum could not be read.");
        }
        else
        {
            String calculated_binary_hash = getHashOfLoadedBinaryHex();
            if (calculated_binary_hash == stored_binary_hash)
            {
                LOG_INFO(log, "Integrity check of the executable successfully passed (checksum: {})", calculated_binary_hash);
            }
            else
            {
                /// If program is run under debugger, ptrace will fail.
                if (ptrace(PTRACE_TRACEME, 0, nullptr, nullptr) == -1)
                {
                    /// Program is run under debugger. Modification of it's binary image is ok for breakpoints.
                    global_context->addWarningMessage(fmt::format(
                        "Server is run under debugger and its binary image is modified (most likely with breakpoints).",
                        calculated_binary_hash));
                }
                else
                {
                    throw Exception(
                        ErrorCodes::CORRUPTED_DATA,
                        "Calculated checksum of the executable ({0}) does not correspond"
                        " to the reference checksum stored in the executable ({1})."
                        " This may indicate one of the following:"
                        " - the executable {2} was changed just after startup;"
                        " - the executable {2} was corrupted on disk due to faulty hardware;"
                        " - the loaded executable was corrupted in memory due to faulty hardware;"
                        " - the file {2} was intentionally modified;"
                        " - a logical error in the code.",
                        calculated_binary_hash,
                        stored_binary_hash,
                        executable_path);
                }
            }
        }
    }
    else
        executable_path = "/usr/bin/clickhouse";    /// It is used for information messages.

    /// After full config loaded
    {
        if (config().getBool("remap_executable", false))
        {
            LOG_DEBUG(log, "Will remap executable in memory.");
            size_t size = remapExecutable();
            LOG_DEBUG(log, "The code ({}) in memory has been successfully remapped.", ReadableSize(size));
        }

        if (config().getBool("mlock_executable", false))
        {
            if (hasLinuxCapability(CAP_IPC_LOCK))
            {
                try
                {
                    /// Get the memory area with (current) code segment.
                    /// It's better to lock only the code segment instead of calling "mlockall",
                    /// because otherwise debug info will be also locked in memory, and it can be huge.
                    auto [addr, len] = getMappedArea(reinterpret_cast<void *>(mainEntryClickHouseServer));

                    LOG_TRACE(log, "Will do mlock to prevent executable memory from being paged out. It may take a few seconds.");
                    if (0 != mlock(addr, len))
                        LOG_WARNING(log, "Failed mlock: {}", errnoToString());
                    else
                        LOG_TRACE(log, "The memory map of clickhouse executable has been mlock'ed, total {}", ReadableSize(len));
                }
                catch (...)
                {
                    LOG_WARNING(log, "Cannot mlock: {}", getCurrentExceptionMessage(false));
                }
            }
            else
            {
                LOG_INFO(log, "It looks like the process has no CAP_IPC_LOCK capability, binary mlock will be disabled."
                    " It could happen due to incorrect ClickHouse package installation."
                    " You could resolve the problem manually with 'sudo setcap cap_ipc_lock=+ep {}'."
                    " Note that it will not work on 'nosuid' mounted filesystems.", executable_path);
            }
        }
    }

    FailPointInjection::enableFromGlobalConfig(config());
#endif

    memory_worker.start();

#if defined(OS_LINUX)
    int default_oom_score = 0;

#if !defined(NDEBUG)
    /// In debug version on Linux, increase oom score so that clickhouse is killed
    /// first, instead of some service. Use a carefully chosen random score of 555:
    /// the maximum is 1000, and chromium uses 300 for its tab processes. Ignore
    /// whatever errors that occur, because it's just a debugging aid and we don't
    /// care if it breaks.
    default_oom_score = 555;
#endif

    int oom_score = config().getInt("oom_score", default_oom_score);
    if (oom_score)
        setOOMScore(oom_score, log);
#endif

    std::unique_ptr<DB::BackgroundSchedulePoolTaskHolder> cancellation_task;

    SCOPE_EXIT({
        if (cancellation_task)
            CancellationChecker::getInstance().terminateThread();
    });

    if (server_settings[ServerSetting::background_schedule_pool_size] > 1)
    {
        auto cancellation_task_holder = global_context->getSchedulePool().createTask(
            "CancellationChecker",
            [] { CancellationChecker::getInstance().workerFunction(); }
        );
        cancellation_task = std::make_unique<DB::BackgroundSchedulePoolTaskHolder>(std::move(cancellation_task_holder));
        (*cancellation_task)->activateAndSchedule();
    }

    global_context->setRemoteHostFilter(config());
    global_context->setHTTPHeaderFilter(config());

    /// Try to increase limit on number of open files.
    {
        rlimit rlim;
        if (getrlimit(RLIMIT_NOFILE, &rlim))
            throw Poco::Exception("Cannot getrlimit");

        if (rlim.rlim_cur == rlim.rlim_max)
        {
            LOG_DEBUG(log, "rlimit on number of file descriptors is {}", rlim.rlim_cur);
        }
        else
        {
            rlim_t old = rlim.rlim_cur;
            rlim.rlim_cur = config().getUInt("max_open_files", static_cast<unsigned>(rlim.rlim_max));
            int rc = setrlimit(RLIMIT_NOFILE, &rlim);
            if (rc != 0)
                LOG_WARNING(log, "Cannot set max number of file descriptors to {}. Try to specify max_open_files according to your system limits. error: {}", rlim.rlim_cur, errnoToString());
            else
                LOG_DEBUG(log, "Set max number of file descriptors to {} (was {}).", rlim.rlim_cur, old);
        }
    }

    /// Try to increase limit on number of threads.
    {
        rlimit rlim;
        if (getrlimit(RLIMIT_NPROC, &rlim))
            throw Poco::Exception("Cannot getrlimit");

        if (rlim.rlim_cur == rlim.rlim_max)
        {
            LOG_DEBUG(log, "rlimit on number of threads is {}", rlim.rlim_cur);
        }
        else
        {
            rlim_t old = rlim.rlim_cur;
            rlim.rlim_cur = rlim.rlim_max;
            int rc = setrlimit(RLIMIT_NPROC, &rlim);
            if (rc != 0)
            {
                LOG_WARNING(log, "Cannot set max number of threads to {}. error: {}", rlim.rlim_cur, errnoToString());
                rlim.rlim_cur = old;
            }
            else
            {
                LOG_DEBUG(log, "Set max number of threads to {} (was {}).", rlim.rlim_cur, old);
            }
        }

        if (rlim.rlim_cur < 30000)
        {
            global_context->addWarningMessage("Maximum number of threads is lower than 30000. There could be problems with handling a lot of simultaneous queries.");
        }
    }

    static ServerErrorHandler error_handler;
    Poco::ErrorHandler::set(&error_handler);

    /// Initialize DateLUT early, to not interfere with running time of first query.
    LOG_DEBUG(log, "Initializing DateLUT.");
    DateLUT::serverTimezoneInstance();
    LOG_TRACE(log, "Initialized DateLUT with time zone '{}'.", DateLUT::serverTimezoneInstance().getTimeZone());

    /// Storage with temporary data for processing of heavy queries.
    if (!server_settings[ServerSetting::tmp_policy].value.empty())
    {
        global_context->setTemporaryStoragePolicy(server_settings[ServerSetting::tmp_policy], server_settings[ServerSetting::max_temporary_data_on_disk_size]);
    }
    else if (!server_settings[ServerSetting::temporary_data_in_cache].value.empty())
    {
        global_context->setTemporaryStorageInCache(server_settings[ServerSetting::temporary_data_in_cache], server_settings[ServerSetting::max_temporary_data_on_disk_size]);
    }
    else
    {
        std::string temporary_path = config().getString("tmp_path", path / "tmp/");
        global_context->setTemporaryStoragePath(temporary_path, server_settings[ServerSetting::max_temporary_data_on_disk_size]);
    }

    /** Directory with 'flags': files indicating temporary settings for the server set by system administrator.
      * Flags may be cleared automatically after being applied by the server.
      * Examples: do repair of local data; clone all replicated tables from replica.
      */
    {
        auto flags_path = path / "flags/";
        fs::create_directories(flags_path);
        global_context->setFlagsPath(flags_path);
    }

    /** Directory with user provided files that are usable by 'file' table function.
      */
    {

        std::string user_files_path = config().getString("user_files_path", path / "user_files/");
        global_context->setUserFilesPath(user_files_path);
        fs::create_directories(user_files_path);
    }

    {
        std::string dictionaries_lib_path = config().getString("dictionaries_lib_path", path / "dictionaries_lib/");
        global_context->setDictionariesLibPath(dictionaries_lib_path);
    }

    {
        std::string user_scripts_path = config().getString("user_scripts_path", path / "user_scripts/");
        global_context->setUserScriptsPath(user_scripts_path);
    }

    /// top_level_domains_lists
    {
        const std::string & top_level_domains_path = config().getString("top_level_domains_path", path / "top_level_domains/");
        TLDListsHolder::getInstance().parseConfig(fs::path(top_level_domains_path) / "", config());
    }

    {
        fs::create_directories(path / "data");
        fs::create_directories(path / "metadata");

        /// Directory with metadata of tables, which was marked as dropped by Atomic database
        fs::create_directories(path / "metadata_dropped");
    }

    if (config().has("interserver_http_port") && config().has("interserver_https_port"))
        throw Exception(ErrorCodes::EXCESSIVE_ELEMENT_IN_CONFIG, "Both http and https interserver ports are specified");

    static const auto interserver_tags =
    {
        std::make_tuple("interserver_http_host", "interserver_http_port", "http"),
        std::make_tuple("interserver_https_host", "interserver_https_port", "https")
    };

    for (auto [host_tag, port_tag, scheme] : interserver_tags)
    {
        if (config().has(port_tag))
        {
            String this_host = config().getString(host_tag, "");

            if (this_host.empty())
            {
                this_host = getFQDNOrHostName();
                LOG_DEBUG(log, "Configuration parameter '{}' doesn't exist or exists and empty. Will use '{}' as replica host.",
                    host_tag, this_host);
            }

            String port_str = config().getString(port_tag);
            int port = parse<int>(port_str);

            if (port < 0 || port > 0xFFFF)
                throw Exception(ErrorCodes::ARGUMENT_OUT_OF_BOUND, "Out of range '{}': {}", String(port_tag), port);

            global_context->setInterserverIOAddress(this_host, port);
            global_context->setInterserverScheme(scheme);
        }
    }

    LOG_DEBUG(log, "Initializing interserver credentials.");
    global_context->updateInterserverCredentials(config());

    if (config().has("macros"))
        global_context->setMacros(std::make_unique<Macros>(config(), "macros", log));

    /// Set up caches.

    const size_t max_cache_size = static_cast<size_t>(physical_server_memory * server_settings[ServerSetting::cache_size_to_ram_max_ratio]);

    String uncompressed_cache_policy = server_settings[ServerSetting::uncompressed_cache_policy];
    size_t uncompressed_cache_size = server_settings[ServerSetting::uncompressed_cache_size];
    double uncompressed_cache_size_ratio = server_settings[ServerSetting::uncompressed_cache_size_ratio];
    if (uncompressed_cache_size > max_cache_size)
    {
        uncompressed_cache_size = max_cache_size;
        LOG_INFO(log, "Lowered uncompressed cache size to {} because the system has limited RAM", formatReadableSizeWithBinarySuffix(uncompressed_cache_size));
    }
    global_context->setUncompressedCache(uncompressed_cache_policy, uncompressed_cache_size, uncompressed_cache_size_ratio);

    String mark_cache_policy = server_settings[ServerSetting::mark_cache_policy];
    size_t mark_cache_size = server_settings[ServerSetting::mark_cache_size];
    double mark_cache_size_ratio = server_settings[ServerSetting::mark_cache_size_ratio];
    if (mark_cache_size > max_cache_size)
    {
        mark_cache_size = max_cache_size;
        LOG_INFO(log, "Lowered mark cache size to {} because the system has limited RAM", formatReadableSizeWithBinarySuffix(mark_cache_size));
    }
    global_context->setMarkCache(mark_cache_policy, mark_cache_size, mark_cache_size_ratio);

    String primary_index_cache_policy = server_settings[ServerSetting::primary_index_cache_policy];
    size_t primary_index_cache_size = server_settings[ServerSetting::primary_index_cache_size];
    double primary_index_cache_size_ratio = server_settings[ServerSetting::primary_index_cache_size_ratio];
    if (primary_index_cache_size > max_cache_size)
    {
        primary_index_cache_size = max_cache_size;
        LOG_INFO(log, "Lowered primary index cache size to {} because the system has limited RAM", formatReadableSizeWithBinarySuffix(primary_index_cache_size));
    }
    global_context->setPrimaryIndexCache(primary_index_cache_policy, primary_index_cache_size, primary_index_cache_size_ratio);

    size_t page_cache_size = server_settings[ServerSetting::page_cache_size];
    if (page_cache_size != 0)
        global_context->setPageCache(
            server_settings[ServerSetting::page_cache_chunk_size], server_settings[ServerSetting::page_cache_mmap_size],
            page_cache_size, server_settings[ServerSetting::page_cache_use_madv_free],
            server_settings[ServerSetting::page_cache_use_transparent_huge_pages]);

    String index_uncompressed_cache_policy = server_settings[ServerSetting::index_uncompressed_cache_policy];
    size_t index_uncompressed_cache_size = server_settings[ServerSetting::index_uncompressed_cache_size];
    double index_uncompressed_cache_size_ratio = server_settings[ServerSetting::index_uncompressed_cache_size_ratio];
    if (index_uncompressed_cache_size > max_cache_size)
    {
        index_uncompressed_cache_size = max_cache_size;
        LOG_INFO(log, "Lowered index uncompressed cache size to {} because the system has limited RAM", formatReadableSizeWithBinarySuffix(index_uncompressed_cache_size));
    }
    global_context->setIndexUncompressedCache(index_uncompressed_cache_policy, index_uncompressed_cache_size, index_uncompressed_cache_size_ratio);

    String index_mark_cache_policy = server_settings[ServerSetting::index_mark_cache_policy];
    size_t index_mark_cache_size = server_settings[ServerSetting::index_mark_cache_size];
    double index_mark_cache_size_ratio = server_settings[ServerSetting::index_mark_cache_size_ratio];
    if (index_mark_cache_size > max_cache_size)
    {
        index_mark_cache_size = max_cache_size;
        LOG_INFO(log, "Lowered index mark cache size to {} because the system has limited RAM", formatReadableSizeWithBinarySuffix(index_mark_cache_size));
    }
    global_context->setIndexMarkCache(index_mark_cache_policy, index_mark_cache_size, index_mark_cache_size_ratio);

    String skipping_index_cache_policy = server_settings[ServerSetting::skipping_index_cache_policy];
    size_t skipping_index_cache_size = server_settings[ServerSetting::skipping_index_cache_size];
    size_t skipping_index_cache_max_entries = server_settings[ServerSetting::skipping_index_cache_max_entries];
    double skipping_index_cache_size_ratio = server_settings[ServerSetting::skipping_index_cache_size_ratio];
    if (skipping_index_cache_size > max_cache_size)
    {
        skipping_index_cache_size = max_cache_size;
        LOG_INFO(log, "Lowered skipping index cache size to {} because the system has limited RAM", formatReadableSizeWithBinarySuffix(skipping_index_cache_size));
    }
    global_context->setSkippingIndexCache(skipping_index_cache_policy, skipping_index_cache_size, skipping_index_cache_max_entries, skipping_index_cache_size_ratio);

    size_t mmap_cache_size = server_settings[ServerSetting::mmap_cache_size];
    if (mmap_cache_size > max_cache_size)
    {
        mmap_cache_size = max_cache_size;
        LOG_INFO(log, "Lowered mmap file cache size to {} because the system has limited RAM", formatReadableSizeWithBinarySuffix(mmap_cache_size));
    }
    global_context->setMMappedFileCache(mmap_cache_size);

    size_t query_cache_max_size_in_bytes = config().getUInt64("query_cache.max_size_in_bytes", DEFAULT_QUERY_CACHE_MAX_SIZE);
    size_t query_cache_max_entries = config().getUInt64("query_cache.max_entries", DEFAULT_QUERY_CACHE_MAX_ENTRIES);
    size_t query_cache_query_cache_max_entry_size_in_bytes = config().getUInt64("query_cache.max_entry_size_in_bytes", DEFAULT_QUERY_CACHE_MAX_ENTRY_SIZE_IN_BYTES);
    size_t query_cache_max_entry_size_in_rows = config().getUInt64("query_cache.max_entry_rows_in_rows", DEFAULT_QUERY_CACHE_MAX_ENTRY_SIZE_IN_ROWS);
    if (query_cache_max_size_in_bytes > max_cache_size)
    {
        query_cache_max_size_in_bytes = max_cache_size;
        LOG_INFO(log, "Lowered query cache size to {} because the system has limited RAM", formatReadableSizeWithBinarySuffix(query_cache_max_size_in_bytes));
    }
    global_context->setQueryCache(query_cache_max_size_in_bytes, query_cache_max_entries, query_cache_query_cache_max_entry_size_in_bytes, query_cache_max_entry_size_in_rows);

#if USE_EMBEDDED_COMPILER
    size_t compiled_expression_cache_max_size_in_bytes = server_settings[ServerSetting::compiled_expression_cache_size];
    size_t compiled_expression_cache_max_elements = server_settings[ServerSetting::compiled_expression_cache_elements_size];
    CompiledExpressionCacheFactory::instance().init(compiled_expression_cache_max_size_in_bytes, compiled_expression_cache_max_elements);
#endif

    NamedCollectionFactory::instance().loadIfNot();

    FileCacheFactory::instance().loadDefaultCaches(config());

    /// Initialize main config reloader.
    std::string include_from_path = config().getString("include_from", "/etc/metrika.xml");

    if (config().has("query_masking_rules"))
    {
        SensitiveDataMasker::setInstance(std::make_unique<SensitiveDataMasker>(config(), "query_masking_rules"));
    }

    std::optional<CgroupsMemoryUsageObserver> cgroups_memory_usage_observer;
    try
    {
        auto wait_time = server_settings[ServerSetting::cgroups_memory_usage_observer_wait_time];
        if (wait_time != 0)
            cgroups_memory_usage_observer.emplace(std::chrono::seconds(wait_time));
    }
    catch (Exception &)
    {
        tryLogCurrentException(log, "Disabling cgroup memory observer because of an error during initialization");
    }

    std::string cert_path = config().getString("openSSL.server.certificateFile", "");
    std::string key_path = config().getString("openSSL.server.privateKeyFile", "");

    std::vector<std::string> extra_paths = {include_from_path};
    if (!cert_path.empty())
        extra_paths.emplace_back(cert_path);
    if (!key_path.empty())
        extra_paths.emplace_back(key_path);

    Poco::Util::AbstractConfiguration::Keys protocols;
    config().keys("protocols", protocols);
    for (const auto & protocol : protocols)
    {
        cert_path = config().getString("protocols." + protocol + ".certificateFile", "");
        key_path = config().getString("protocols." + protocol + ".privateKeyFile", "");
        if (!cert_path.empty())
            extra_paths.emplace_back(cert_path);
        if (!key_path.empty())
            extra_paths.emplace_back(key_path);
    }

    auto main_config_reloader = std::make_unique<ConfigReloader>(
        config_path,
        extra_paths,
        config().getString("path", DBMS_DEFAULT_PATH),
        std::move(main_config_zk_node_cache),
        main_config_zk_changed_event,
        [&](ConfigurationPtr config, bool initial_loading)
        {
            Settings::checkNoSettingNamesAtTopLevel(*config, config_path);

            ServerSettings new_server_settings;
            new_server_settings.loadSettingsFromConfig(*config);

            size_t max_server_memory_usage = new_server_settings[ServerSetting::max_server_memory_usage];
            const double max_server_memory_usage_to_ram_ratio = new_server_settings[ServerSetting::max_server_memory_usage_to_ram_ratio];
            const size_t current_physical_server_memory = getMemoryAmount(); /// With cgroups, the amount of memory available to the server can be changed dynamically.
            const size_t default_max_server_memory_usage = static_cast<size_t>(current_physical_server_memory * max_server_memory_usage_to_ram_ratio);

            if (max_server_memory_usage == 0)
            {
                max_server_memory_usage = default_max_server_memory_usage;
                LOG_INFO(log, "Changed setting 'max_server_memory_usage' to {}"
                    " ({} available memory * {:.2f} max_server_memory_usage_to_ram_ratio)",
                    formatReadableSizeWithBinarySuffix(max_server_memory_usage),
                    formatReadableSizeWithBinarySuffix(current_physical_server_memory),
                    max_server_memory_usage_to_ram_ratio);
            }
            else if (max_server_memory_usage > default_max_server_memory_usage)
            {
                max_server_memory_usage = default_max_server_memory_usage;
                LOG_INFO(log, "Lowered setting 'max_server_memory_usage' to {}"
                    " because the system has too little memory. The new value was"
                    " calculated as {} available memory * {:.2f} max_server_memory_usage_to_ram_ratio",
                    formatReadableSizeWithBinarySuffix(max_server_memory_usage),
                    formatReadableSizeWithBinarySuffix(current_physical_server_memory),
                    max_server_memory_usage_to_ram_ratio);
            }

            total_memory_tracker.setHardLimit(max_server_memory_usage);
            total_memory_tracker.setDescription("(total)");
            total_memory_tracker.setMetric(CurrentMetrics::MemoryTracking);

            size_t merges_mutations_memory_usage_soft_limit = new_server_settings[ServerSetting::merges_mutations_memory_usage_soft_limit];

            size_t default_merges_mutations_server_memory_usage = static_cast<size_t>(current_physical_server_memory * new_server_settings[ServerSetting::merges_mutations_memory_usage_to_ram_ratio]);
            if (merges_mutations_memory_usage_soft_limit == 0)
            {
                merges_mutations_memory_usage_soft_limit = default_merges_mutations_server_memory_usage;
                LOG_INFO(log, "Setting merges_mutations_memory_usage_soft_limit was set to {}"
                    " ({} available * {:.2f} merges_mutations_memory_usage_to_ram_ratio)",
                    formatReadableSizeWithBinarySuffix(merges_mutations_memory_usage_soft_limit),
                    formatReadableSizeWithBinarySuffix(current_physical_server_memory),
                    new_server_settings[ServerSetting::merges_mutations_memory_usage_to_ram_ratio]);
            }
            else if (merges_mutations_memory_usage_soft_limit > default_merges_mutations_server_memory_usage)
            {
                merges_mutations_memory_usage_soft_limit = default_merges_mutations_server_memory_usage;
                LOG_WARNING(log, "Setting merges_mutations_memory_usage_soft_limit was set to {}"
                    " ({} available * {:.2f} merges_mutations_memory_usage_to_ram_ratio)",
                    formatReadableSizeWithBinarySuffix(merges_mutations_memory_usage_soft_limit),
                    formatReadableSizeWithBinarySuffix(current_physical_server_memory),
                    new_server_settings[ServerSetting::merges_mutations_memory_usage_to_ram_ratio]);
            }

            LOG_INFO(log, "Merges and mutations memory limit is set to {}",
                formatReadableSizeWithBinarySuffix(merges_mutations_memory_usage_soft_limit));
            background_memory_tracker.setSoftLimit(merges_mutations_memory_usage_soft_limit);
            background_memory_tracker.setDescription("(background)");
            background_memory_tracker.setMetric(CurrentMetrics::MergesMutationsMemoryTracking);

            auto * global_overcommit_tracker = global_context->getGlobalOvercommitTracker();
            total_memory_tracker.setOvercommitTracker(global_overcommit_tracker);

            // FIXME logging-related things need synchronization -- see the 'Logger * log' saved
            // in a lot of places. For now, disable updating log configuration without server restart.
            //setTextLog(global_context->getTextLog());
            updateLevels(*config, logger());
            global_context->setClustersConfig(config, has_zookeeper);
            global_context->setMacros(std::make_unique<Macros>(*config, "macros", log));
            global_context->setExternalAuthenticatorsConfig(*config);

            global_context->setDashboardsConfig(config);

            if (global_context->isServerCompletelyStarted())
            {
                /// It does not make sense to reload anything before server has started.
                /// Moreover, it may break initialization order.
                global_context->loadOrReloadDictionaries(*config);
                global_context->loadOrReloadUserDefinedExecutableFunctions(*config);
            }

            global_context->setRemoteHostFilter(*config);
            global_context->setHTTPHeaderFilter(*config);

            global_context->setMaxTableSizeToDrop(new_server_settings[ServerSetting::max_table_size_to_drop]);
            global_context->setMaxPartitionSizeToDrop(new_server_settings[ServerSetting::max_partition_size_to_drop]);
            global_context->setMaxTableNumToWarn(new_server_settings[ServerSetting::max_table_num_to_warn]);
            global_context->setMaxViewNumToWarn(new_server_settings[ServerSetting::max_view_num_to_warn]);
            global_context->setMaxDictionaryNumToWarn(new_server_settings[ServerSetting::max_dictionary_num_to_warn]);
            global_context->setMaxDatabaseNumToWarn(new_server_settings[ServerSetting::max_database_num_to_warn]);
            global_context->setMaxPartNumToWarn(new_server_settings[ServerSetting::max_part_num_to_warn]);
            global_context->getAccessControl().setAllowTierSettings(new_server_settings[ServerSetting::allow_feature_tier]);

            size_t read_bandwidth = new_server_settings[ServerSetting::max_remote_read_network_bandwidth_for_server];
            size_t write_bandwidth = new_server_settings[ServerSetting::max_remote_write_network_bandwidth_for_server];

            global_context->reloadRemoteThrottlerConfig(read_bandwidth,write_bandwidth);
            LOG_INFO(log, "Setting max_remote_read_network_bandwidth_for_server was set to {}", read_bandwidth);
            LOG_INFO(log, "Setting max_remote_write_network_bandwidth_for_server was set to {}", write_bandwidth);

            /// Only for system.server_settings
            global_context->setConfigReloaderInterval(new_server_settings[ServerSetting::config_reload_interval_ms]);

            auto [concurrent_threads_soft_limit, concurrency_control_scheduler] = global_context->setConcurrentThreadsSoftLimit(
                new_server_settings[ServerSetting::concurrent_threads_soft_limit_num],
                new_server_settings[ServerSetting::concurrent_threads_soft_limit_ratio_to_cores],
                new_server_settings[ServerSetting::concurrent_threads_scheduler]);
            LOG_INFO(log, "ConcurrencyControl limit is set to {} CPU slots with '{}' scheduler",
                concurrent_threads_soft_limit == UnlimitedSlots ? std::string("UNLIMITED") : std::to_string(concurrent_threads_soft_limit),
                concurrency_control_scheduler);

            global_context->getProcessList().setMaxSize(new_server_settings[ServerSetting::max_concurrent_queries]);
            global_context->getProcessList().setMaxInsertQueriesAmount(new_server_settings[ServerSetting::max_concurrent_insert_queries]);
            global_context->getProcessList().setMaxSelectQueriesAmount(new_server_settings[ServerSetting::max_concurrent_select_queries]);
            global_context->getProcessList().setMaxWaitingQueriesAmount(new_server_settings[ServerSetting::max_waiting_queries]);

            if (config->has("keeper_server"))
                global_context->updateKeeperConfiguration(*config);

            /// Reload the number of threads for global pools.
            /// Note: If you specified it in the top level config (not it config of default profile)
            /// then ClickHouse will use it exactly.
            /// This is done for backward compatibility.
            if (global_context->areBackgroundExecutorsInitialized())
            {
                auto new_pool_size = new_server_settings[ServerSetting::background_pool_size];
                auto new_ratio = new_server_settings[ServerSetting::background_merges_mutations_concurrency_ratio];
                global_context->getMergeMutateExecutor()->increaseThreadsAndMaxTasksCount(new_pool_size, static_cast<size_t>(new_pool_size * new_ratio));
                global_context->getMergeMutateExecutor()->updateSchedulingPolicy(new_server_settings[ServerSetting::background_merges_mutations_scheduling_policy].toString());
            }

            if (global_context->areBackgroundExecutorsInitialized())
            {
                auto new_pool_size = new_server_settings[ServerSetting::background_move_pool_size];
                global_context->getMovesExecutor()->increaseThreadsAndMaxTasksCount(new_pool_size, new_pool_size);
            }

            if (global_context->areBackgroundExecutorsInitialized())
            {
                auto new_pool_size = new_server_settings[ServerSetting::background_fetches_pool_size];
                global_context->getFetchesExecutor()->increaseThreadsAndMaxTasksCount(new_pool_size, new_pool_size);
            }

            if (global_context->areBackgroundExecutorsInitialized())
            {
                auto new_pool_size = new_server_settings[ServerSetting::background_common_pool_size];
                global_context->getCommonExecutor()->increaseThreadsAndMaxTasksCount(new_pool_size, new_pool_size);
            }

            global_context->getBufferFlushSchedulePool().increaseThreadsCount(new_server_settings[ServerSetting::background_buffer_flush_schedule_pool_size]);
            global_context->getSchedulePool().increaseThreadsCount(new_server_settings[ServerSetting::background_schedule_pool_size]);
            global_context->getMessageBrokerSchedulePool().increaseThreadsCount(new_server_settings[ServerSetting::background_message_broker_schedule_pool_size]);
            global_context->getDistributedSchedulePool().increaseThreadsCount(new_server_settings[ServerSetting::background_distributed_schedule_pool_size]);

            global_context->getAsyncLoader().setMaxThreads(TablesLoaderForegroundPoolId, new_server_settings[ServerSetting::tables_loader_foreground_pool_size]);
            global_context->getAsyncLoader().setMaxThreads(TablesLoaderBackgroundLoadPoolId, new_server_settings[ServerSetting::tables_loader_background_pool_size]);
            global_context->getAsyncLoader().setMaxThreads(TablesLoaderBackgroundStartupPoolId, new_server_settings[ServerSetting::tables_loader_background_pool_size]);

            getIOThreadPool().reloadConfiguration(
                new_server_settings[ServerSetting::max_io_thread_pool_size],
                new_server_settings[ServerSetting::max_io_thread_pool_free_size],
                new_server_settings[ServerSetting::io_thread_pool_queue_size]);

            getBackupsIOThreadPool().reloadConfiguration(
                new_server_settings[ServerSetting::max_backups_io_thread_pool_size],
                new_server_settings[ServerSetting::max_backups_io_thread_pool_free_size],
                new_server_settings[ServerSetting::backups_io_thread_pool_queue_size]);

            getFetchPartitionThreadPool().reloadConfiguration(
                new_server_settings[ServerSetting::max_fetch_partition_thread_pool_size],
                0, // FETCH PARTITION is relatively rare, no need to keep threads
                new_server_settings[ServerSetting::max_fetch_partition_thread_pool_size]);

            getActivePartsLoadingThreadPool().reloadConfiguration(
                new_server_settings[ServerSetting::max_active_parts_loading_thread_pool_size],
                0, // We don't need any threads once all the parts will be loaded
                new_server_settings[ServerSetting::max_active_parts_loading_thread_pool_size]);

            getOutdatedPartsLoadingThreadPool().reloadConfiguration(
                new_server_settings[ServerSetting::max_outdated_parts_loading_thread_pool_size],
                0, // We don't need any threads once all the parts will be loaded
                new_server_settings[ServerSetting::max_outdated_parts_loading_thread_pool_size]);

            /// It could grow if we need to synchronously wait until all the data parts will be loaded.
            getOutdatedPartsLoadingThreadPool().setMaxTurboThreads(
                new_server_settings[ServerSetting::max_active_parts_loading_thread_pool_size]
            );

            getPartsCleaningThreadPool().reloadConfiguration(
                new_server_settings[ServerSetting::max_parts_cleaning_thread_pool_size],
                0, // We don't need any threads one all the parts will be deleted
                new_server_settings[ServerSetting::max_parts_cleaning_thread_pool_size]);

            getMergeTreePrefixesDeserializationThreadPool().reloadConfiguration(
                new_server_settings[ServerSetting::max_prefixes_deserialization_thread_pool_size],
                new_server_settings[ServerSetting::max_prefixes_deserialization_thread_pool_free_size],
                new_server_settings[ServerSetting::prefixes_deserialization_thread_pool_thread_pool_queue_size]);

            global_context->setMergeWorkload(new_server_settings[ServerSetting::merge_workload]);
            global_context->setMutationWorkload(new_server_settings[ServerSetting::mutation_workload]);
            global_context->setThrowOnUnknownWorkload(new_server_settings[ServerSetting::throw_on_unknown_workload]);

            if (config->has("resources"))
            {
                global_context->getResourceManager()->updateConfiguration(*config);
            }

            if (!initial_loading)
            {
                /// We do not load ZooKeeper configuration on the first config loading
                /// because TestKeeper server is not started yet.
                if (zkutil::hasZooKeeperConfig(*config))
                    global_context->reloadZooKeeperIfChanged(config);

                global_context->reloadAuxiliaryZooKeepersConfigIfChanged(config);

                global_context->reloadQueryMaskingRulesIfChanged(config);

                if (global_context->isServerCompletelyStarted())
                {
                    std::lock_guard lock(servers_lock);
                    updateServers(*config, server_pool, async_metrics, servers, servers_to_start_before_tables);
                }
            }

            global_context->updateStorageConfiguration(*config);
            global_context->updateInterserverCredentials(*config);

            global_context->updateUncompressedCacheConfiguration(*config);
            global_context->updateMarkCacheConfiguration(*config);
            global_context->updatePrimaryIndexCacheConfiguration(*config);
            global_context->updateIndexUncompressedCacheConfiguration(*config);
            global_context->updateIndexMarkCacheConfiguration(*config);
            global_context->updateSkippingIndexCacheConfiguration(*config);
            global_context->updateMMappedFileCacheConfiguration(*config);
            global_context->updateQueryCacheConfiguration(*config);

            CompressionCodecEncrypted::Configuration::instance().tryLoad(*config, "encryption_codecs");
#if USE_SSL
            CertificateReloader::instance().tryReloadAll(*config);
#endif
            NamedCollectionFactory::instance().reloadFromConfig(*config);

            FileCacheFactory::instance().updateSettingsFromConfig(*config);

            HTTPConnectionPools::instance().setLimits(
                HTTPConnectionPools::Limits{
                    new_server_settings[ServerSetting::disk_connections_soft_limit],
                    new_server_settings[ServerSetting::disk_connections_warn_limit],
                    new_server_settings[ServerSetting::disk_connections_store_limit],
                },
                HTTPConnectionPools::Limits{
                    new_server_settings[ServerSetting::storage_connections_soft_limit],
                    new_server_settings[ServerSetting::storage_connections_warn_limit],
                    new_server_settings[ServerSetting::storage_connections_store_limit],
                },
                HTTPConnectionPools::Limits{
                    new_server_settings[ServerSetting::http_connections_soft_limit],
                    new_server_settings[ServerSetting::http_connections_warn_limit],
                    new_server_settings[ServerSetting::http_connections_store_limit],
                });

            DNSResolver::instance().setFilterSettings(new_server_settings[ServerSetting::dns_allow_resolve_names_to_ipv4], new_server_settings[ServerSetting::dns_allow_resolve_names_to_ipv6]);

            if (global_context->isServerCompletelyStarted())
                CannotAllocateThreadFaultInjector::setFaultProbability(new_server_settings[ServerSetting::cannot_allocate_thread_fault_injection_probability]);

            ProfileEvents::increment(ProfileEvents::MainConfigLoads);

            /// Must be the last.
            latest_config = config;
        });

    const auto listen_hosts = getListenHosts(config());
    const auto interserver_listen_hosts = getInterserverListenHosts(config());
    const auto listen_try = getListenTry(config());

    if (config().has("keeper_server.server_id"))
    {
#if USE_NURAFT
        //// If we don't have configured connection probably someone trying to use clickhouse-server instead
        //// of clickhouse-keeper, so start synchronously.
        bool can_initialize_keeper_async = false;

        if (has_zookeeper) /// We have configured connection to some zookeeper cluster
        {
            /// If we cannot connect to some other node from our cluster then we have to wait our Keeper start
            /// synchronously.
            can_initialize_keeper_async = global_context->tryCheckClientConnectionToMyKeeperCluster();
        }
        /// Initialize keeper RAFT.
        global_context->initializeKeeperDispatcher(can_initialize_keeper_async);
        FourLetterCommandFactory::registerCommands(*global_context->getKeeperDispatcher());

        auto config_getter = [this] () -> const Poco::Util::AbstractConfiguration &
        {
            return global_context->getConfigRef();
        };

        for (const auto & listen_host : listen_hosts)
        {
            /// TCP Keeper
            const char * port_name = "keeper_server.tcp_port";
            createServer(
                config(), listen_host, port_name, listen_try, /* start_server: */ false,
                servers_to_start_before_tables,
                [&](UInt16 port) -> ProtocolServerAdapter
                {
                    Poco::Net::ServerSocket socket;
                    auto address = socketBindListen(config(), socket, listen_host, port);
                    socket.setReceiveTimeout(Poco::Timespan(config().getUInt64("keeper_server.socket_receive_timeout_sec", DBMS_DEFAULT_RECEIVE_TIMEOUT_SEC), 0));
                    socket.setSendTimeout(Poco::Timespan(config().getUInt64("keeper_server.socket_send_timeout_sec", DBMS_DEFAULT_SEND_TIMEOUT_SEC), 0));
                    return ProtocolServerAdapter(
                        listen_host,
                        port_name,
                        "Keeper (tcp): " + address.toString(),
                        std::make_unique<TCPServer>(
                            new KeeperTCPHandlerFactory(
                                config_getter,
                                global_context->getKeeperDispatcher(),
                                global_context->getSettingsRef()[Setting::receive_timeout].totalSeconds(),
                                global_context->getSettingsRef()[Setting::send_timeout].totalSeconds(),
                                false),
                            server_pool,
                            socket));
                });

            const char * secure_port_name = "keeper_server.tcp_port_secure";
            createServer(
                config(), listen_host, secure_port_name, listen_try, /* start_server: */ false,
                servers_to_start_before_tables,
                [&](UInt16 port) -> ProtocolServerAdapter
                {
#if USE_SSL
                    Poco::Net::SecureServerSocket socket;
                    auto address = socketBindListen(config(), socket, listen_host, port, /* secure = */ true);
                    socket.setReceiveTimeout(Poco::Timespan(config().getUInt64("keeper_server.socket_receive_timeout_sec", DBMS_DEFAULT_RECEIVE_TIMEOUT_SEC), 0));
                    socket.setSendTimeout(Poco::Timespan(config().getUInt64("keeper_server.socket_send_timeout_sec", DBMS_DEFAULT_SEND_TIMEOUT_SEC), 0));
                    return ProtocolServerAdapter(
                        listen_host,
                        secure_port_name,
                        "Keeper with secure protocol (tcp_secure): " + address.toString(),
                        std::make_unique<TCPServer>(
                            new KeeperTCPHandlerFactory(
                                config_getter,
                                global_context->getKeeperDispatcher(),
                                global_context->getSettingsRef()[Setting::receive_timeout].totalSeconds(),
                                global_context->getSettingsRef()[Setting::send_timeout].totalSeconds(),
                                true),
                            server_pool,
                            socket));
#else
                    UNUSED(port);
                    throw Exception(ErrorCodes::SUPPORT_IS_DISABLED, "SSL support for TCP protocol is disabled because Poco library was built without NetSSL support.");
#endif
                });

            /// HTTP control endpoints
            port_name = "keeper_server.http_control.port";
            createServer(config(), listen_host, port_name, listen_try, /* start_server: */ false,
            servers_to_start_before_tables,
            [&](UInt16 port) -> ProtocolServerAdapter
            {
                auto http_context = httpContext();
                Poco::Timespan keep_alive_timeout(config().getUInt("keep_alive_timeout", 10), 0);
                Poco::Net::HTTPServerParams::Ptr http_params = new Poco::Net::HTTPServerParams;
                http_params->setTimeout(http_context->getReceiveTimeout());
                http_params->setKeepAliveTimeout(keep_alive_timeout);

                Poco::Net::ServerSocket socket;
                auto address = socketBindListen(config(), socket, listen_host, port);
                socket.setReceiveTimeout(http_context->getReceiveTimeout());
                socket.setSendTimeout(http_context->getSendTimeout());
                return ProtocolServerAdapter(
                    listen_host,
                    port_name,
                    "HTTP Control: http://" + address.toString(),
                    std::make_unique<HTTPServer>(
                        std::move(http_context),
                        createKeeperHTTPControlMainHandlerFactory(
                            config_getter(),
                            global_context->getKeeperDispatcher(),
                            "KeeperHTTPControlHandler-factory"), server_pool, socket, http_params));
            });
        }
#else
        throw Exception(ErrorCodes::SUPPORT_IS_DISABLED, "ClickHouse server built without NuRaft library. Cannot use internal coordination.");
#endif

    }

    {
        std::lock_guard lock(servers_lock);
        /// We should start interserver communications before (and more important shutdown after) tables.
        /// Because server can wait for a long-running queries (for example in tcp_handler) after interserver handler was already shut down.
        /// In this case we will have replicated tables which are unable to send any parts to other replicas, but still can
        /// communicate with zookeeper, execute merges, etc.
        createInterserverServers(
            config(),
            interserver_listen_hosts,
            listen_try,
            server_pool,
            async_metrics,
            servers_to_start_before_tables,
            /* start_servers= */ false);


        for (auto & server : servers_to_start_before_tables)
        {
            server.start();
            LOG_INFO(log, "Listening for {}", server.getDescription());
        }
    }

    /// Initialize access storages.
    auto & access_control = global_context->getAccessControl();
    try
    {
        access_control.setupFromMainConfig(config(), config_path, [&] { return global_context->getZooKeeper(); });
    }
    catch (...)
    {
        tryLogCurrentException(log, "Caught exception while setting up access control.");
        throw;
    }

    if (cgroups_memory_usage_observer)
    {
        cgroups_memory_usage_observer->setOnMemoryAmountAvailableChangedFn([&]() { main_config_reloader->reload(); });
        cgroups_memory_usage_observer->startThread();
    }

    /// Reload config in SYSTEM RELOAD CONFIG query.
    global_context->setConfigReloadCallback([&]()
    {
        main_config_reloader->reload();
        access_control.reload(AccessControl::ReloadMode::USERS_CONFIG_ONLY);
    });

    global_context->setStopServersCallback([&](const ServerType & server_type)
    {
        std::lock_guard lock(servers_lock);
        stopServers(servers, server_type);
    });

    global_context->setStartServersCallback([&](const ServerType & server_type)
    {
        std::lock_guard lock(servers_lock);
        createServers(
            config(),
            listen_hosts,
            listen_try,
            server_pool,
            async_metrics,
            servers,
            /* start_servers= */ true,
            server_type);
    });

    /// Limit on total number of concurrently executed queries.
    global_context->getProcessList().setMaxSize(server_settings[ServerSetting::max_concurrent_queries]);

    /// Load global settings from default_profile and system_profile.
    global_context->setDefaultProfiles(config());

    /// Initialize background executors after we load default_profile config.
    /// This is needed to load proper values of background_pool_size etc.
    global_context->initializeBackgroundExecutorsIfNeeded();

    if (server_settings[ServerSetting::async_insert_threads])
    {
        global_context->setAsynchronousInsertQueue(std::make_shared<AsynchronousInsertQueue>(
            global_context,
            server_settings[ServerSetting::async_insert_threads],
            server_settings[ServerSetting::async_insert_queue_flush_on_shutdown]));
    }

    /// Set path for format schema files
    fs::path format_schema_path(config().getString("format_schema_path", path / "format_schemas/"));
    global_context->setFormatSchemaPath(format_schema_path);
    fs::create_directories(format_schema_path);

    /// Set the path for google proto files
    if (config().has("google_protos_path"))
        global_context->setGoogleProtosPath(fs::weakly_canonical(config().getString("google_protos_path")));

    /// Set path for filesystem caches
    fs::path filesystem_caches_path(config().getString("filesystem_caches_path", ""));
    if (!filesystem_caches_path.empty())
        global_context->setFilesystemCachesPath(filesystem_caches_path);

    /// NOTE: Do sanity checks after we loaded all possible substitutions (for the configuration) from ZK
    /// Additionally, making the check after the default profile is initialized.
    /// It is important to initialize MergeTreeSettings after Settings, to support compatibility for MergeTreeSettings.
    sanityChecks(*this);

    /// Check sanity of MergeTreeSettings on server startup
    {
        /// All settings can be changed in the global config
        bool allowed_experimental = true;
        bool allowed_beta = true;
        size_t background_pool_tasks = global_context->getMergeMutateExecutor()->getMaxTasksCount();
        global_context->getMergeTreeSettings().sanityCheck(background_pool_tasks, allowed_experimental, allowed_beta);
        global_context->getReplicatedMergeTreeSettings().sanityCheck(background_pool_tasks, allowed_experimental, allowed_beta);
    }
    /// try set up encryption. There are some errors in config, error will be printed and server wouldn't start.
    CompressionCodecEncrypted::Configuration::instance().load(config(), "encryption_codecs");

    /// DNSCacheUpdater uses BackgroundSchedulePool which lives in shared context
    /// and thus this object must be created after the SCOPE_EXIT object where shared
    /// context is destroyed.
    /// In addition this object has to be created before the loading of the tables.
    std::unique_ptr<DNSCacheUpdater> dns_cache_updater;
    if (server_settings[ServerSetting::disable_internal_dns_cache])
    {
        /// Disable DNS caching at all
        DNSResolver::instance().setDisableCacheFlag();
        LOG_DEBUG(log, "DNS caching disabled");
    }
    else
    {
        DNSResolver::instance().setCacheMaxEntries(server_settings[ServerSetting::dns_cache_max_entries]);

        /// Initialize a watcher periodically updating DNS cache
        dns_cache_updater = std::make_unique<DNSCacheUpdater>(
            global_context, server_settings[ServerSetting::dns_cache_update_period], server_settings[ServerSetting::dns_max_consecutive_failures]);
    }

    if (dns_cache_updater)
        dns_cache_updater->start();

<<<<<<< HEAD
    auto replicas_reconnector = ReplicasReconnector::init(global_context);
=======
#if USE_PARQUET
    ParquetFileMetaDataCache::instance()->setMaxSizeInBytes(server_settings[ServerSetting::input_format_parquet_metadata_cache_max_size]);
#endif
>>>>>>> 1bd3a359

    /// Set current database name before loading tables and databases because
    /// system logs may copy global context.
    std::string default_database = server_settings[ServerSetting::default_database].toString();
    global_context->setCurrentDatabaseNameInGlobalContext(default_database);

    LOG_INFO(log, "Loading metadata from {}", path_str);

    LoadTaskPtrs load_system_metadata_tasks;
    LoadTaskPtrs load_metadata_tasks;

    // Make sure that if exception is thrown during startup async, new async loading jobs are not going to be called.
    // This is important for the case when exception is thrown from loading of metadata with `async_load_databases = false`
    // to avoid simultaneously running table startups and destructing databases.
    SCOPE_EXIT_SAFE(
        LOG_INFO(log, "Stopping AsyncLoader.");

        // Waits for all currently running jobs to finish and do not run any other pending jobs.
        global_context->getAsyncLoader().stop();
    );

    try
    {
        /// Don't run background queries until we loaded tables.
        /// (In particular things would break if a background drop query happens before the
        /// loadMarkedAsDroppedTables() call below - it'll see dropped table metadata and try to
        /// drop the table a second time and throw an exception.)
        global_context->getRefreshSet().setRefreshesStopped(true);

        auto & database_catalog = DatabaseCatalog::instance();
        /// We load temporary database first, because projections need it.
        database_catalog.initializeAndLoadTemporaryDatabase();
        load_system_metadata_tasks = loadMetadataSystem(global_context, server_settings[ServerSetting::async_load_system_database]);
        maybeConvertSystemDatabase(global_context, load_system_metadata_tasks);

        /// Startup scripts can depend on the system log tables.
        if (config().has("startup_scripts") && !server_settings[ServerSetting::prepare_system_log_tables_on_startup].changed)
            global_context->setServerSetting("prepare_system_log_tables_on_startup", true);

        /// After attaching system databases we can initialize system log.
        global_context->initializeSystemLogs();
        global_context->setSystemZooKeeperLogAfterInitializationIfNeeded();
        /// Build loggers before tables startup to make log messages from tables
        /// attach available in system.text_log
        buildLoggers(config(), logger());
        initializeAzureSDKLogger(server_settings, logger().getLevel());
        /// After the system database is created, attach virtual system tables (in addition to query_log and part_log)
        attachSystemTablesServer(global_context, *database_catalog.getSystemDatabase(), has_zookeeper);
        attachInformationSchema(global_context, *database_catalog.getDatabase(DatabaseCatalog::INFORMATION_SCHEMA));
        attachInformationSchema(global_context, *database_catalog.getDatabase(DatabaseCatalog::INFORMATION_SCHEMA_UPPERCASE));
        /// Firstly remove partially dropped databases, to avoid race with Materialized...SyncThread,
        /// that may execute DROP before loadMarkedAsDroppedTables() in background,
        /// and so loadMarkedAsDroppedTables() will find it and try to add, and UUID will overlap.
        database_catalog.loadMarkedAsDroppedTables();
        database_catalog.createBackgroundTasks();
        /// Then, load remaining databases (some of them maybe be loaded asynchronously)
        load_metadata_tasks = loadMetadata(global_context, default_database, server_settings[ServerSetting::async_load_databases]);
        /// If we need to convert database engines, disable async tables loading
        convertDatabasesEnginesIfNeed(load_metadata_tasks, global_context);
        database_catalog.startupBackgroundTasks();
        /// After loading validate that default database exists
        database_catalog.assertDatabaseExists(default_database);
        /// Load user-defined SQL functions.
        global_context->getUserDefinedSQLObjectsStorage().loadObjects();
        /// Load WORKLOADs and RESOURCEs.
        global_context->getWorkloadEntityStorage().loadEntities();

        global_context->getRefreshSet().setRefreshesStopped(false);
    }
    catch (...)
    {
        tryLogCurrentException(log, "Caught exception while loading metadata");
        throw;
    }

    bool found_stop_flag = false;

    if (has_zookeeper && global_context->getMacros()->getMacroMap().contains("replica"))
    {
        try
        {
            auto zookeeper = global_context->getZooKeeper();
            String stop_flag_path = "/clickhouse/stop_replicated_ddl_queries/{replica}";
            stop_flag_path = global_context->getMacros()->expand(stop_flag_path);
            found_stop_flag = zookeeper->exists(stop_flag_path);
        }
        catch (const Coordination::Exception & e)
        {
            if (e.code != Coordination::Error::ZCONNECTIONLOSS)
                throw;
            tryLogCurrentException(log);
        }
    }

    if (found_stop_flag)
        LOG_INFO(log, "Found a stop flag for replicated DDL queries. They will be disabled");
    else
        DatabaseCatalog::instance().startReplicatedDDLQueries();

    LOG_DEBUG(log, "Loaded metadata.");

    if (has_trace_collector)
        global_context->initializeTraceCollector();

#if defined(OS_LINUX)
    auto tasks_stats_provider = TasksStatsCounters::findBestAvailableProvider();
    if (tasks_stats_provider == TasksStatsCounters::MetricsProvider::None)
    {
        LOG_INFO(log, "It looks like this system does not have procfs mounted at /proc location,"
            " neither clickhouse-server process has CAP_NET_ADMIN capability."
            " 'taskstats' performance statistics will be disabled."
            " It could happen due to incorrect ClickHouse package installation."
            " You can try to resolve the problem manually with 'sudo setcap cap_net_admin=+ep {}'."
            " Note that it will not work on 'nosuid' mounted filesystems."
            " It also doesn't work if you run clickhouse-server inside network namespace as it happens in some containers.",
            executable_path);
    }
    else
    {
        LOG_INFO(log, "Tasks stats provider: {}", TasksStatsCounters::metricsProviderString(tasks_stats_provider));
    }

    if (!hasLinuxCapability(CAP_SYS_NICE))
    {
        LOG_INFO(log, "It looks like the process has no CAP_SYS_NICE capability, the setting 'os_thread_priority' will have no effect."
            " It could happen due to incorrect ClickHouse package installation."
            " You could resolve the problem manually with 'sudo setcap cap_sys_nice=+ep {}'."
            " Note that it will not work on 'nosuid' mounted filesystems.",
            executable_path);
    }
#else
    LOG_INFO(log, "TaskStats is not implemented for this OS. IO accounting will be disabled.");
#endif

    {
        attachSystemTablesAsync(global_context, *DatabaseCatalog::instance().getSystemDatabase(), async_metrics);

        {
            std::lock_guard lock(servers_lock);
            createServers(config(), listen_hosts, listen_try, server_pool, async_metrics, servers);
            if (servers.empty())
                throw Exception(ErrorCodes::NO_ELEMENTS_IN_CONFIG,
                                "No servers started (add valid listen_host and 'tcp_port' or 'http_port' "
                                "to configuration file.)");
        }

        if (servers.empty())
             throw Exception(ErrorCodes::NO_ELEMENTS_IN_CONFIG,
                             "No servers started (add valid listen_host and 'tcp_port' or 'http_port' "
                             "to configuration file.)");

#if USE_SSL
        CertificateReloader::instance().tryLoad(config());
        CertificateReloader::instance().tryLoadClient(config());
#endif

        /// Must be done after initialization of `servers`, because async_metrics will access `servers` variable from its thread.
        async_metrics.start();
        global_context->setAsynchronousMetrics(&async_metrics);

        main_config_reloader->start();
        access_control.startPeriodicReloading();

        /// try to load dictionaries immediately, throw on error and die
        try
        {
            global_context->loadOrReloadDictionaries(config());

            if (!server_settings[ServerSetting::dictionaries_lazy_load] && server_settings[ServerSetting::wait_dictionaries_load_at_startup])
                global_context->waitForDictionariesLoad();
        }
        catch (...)
        {
            tryLogCurrentException(log, "Caught exception while loading dictionaries.");
            throw;
        }

        /// try to load embedded dictionaries immediately, throw on error and die
        try
        {
            global_context->tryCreateEmbeddedDictionaries();
        }
        catch (...)
        {
            tryLogCurrentException(log, "Caught exception while loading embedded dictionaries.");
            throw;
        }

        /// try to load user defined executable functions, throw on error and die
        try
        {
            global_context->loadOrReloadUserDefinedExecutableFunctions(config());
        }
        catch (...)
        {
            tryLogCurrentException(log, "Caught exception while loading user defined executable functions.");
            throw;
        }

        if (has_zookeeper && config().has("distributed_ddl"))
        {
            /// DDL worker should be started after all tables were loaded
            String ddl_queue_path = config().getString("distributed_ddl.path", "/clickhouse/task_queue/ddl/");
            String ddl_replicas_path = config().getString("distributed_ddl.replicas_path", "/clickhouse/task_queue/replicas/");
            int pool_size = config().getInt("distributed_ddl.pool_size", 1);
            if (pool_size < 1)
                throw Exception(ErrorCodes::ARGUMENT_OUT_OF_BOUND, "distributed_ddl.pool_size should be greater then 0");
            global_context->setDDLWorker(
                std::make_unique<DDLWorker>(
                    pool_size,
                    ddl_queue_path,
                    ddl_replicas_path,
                    global_context,
                    &config(),
                    "distributed_ddl",
                    "DDLWorker",
                    &CurrentMetrics::MaxDDLEntryID,
                    &CurrentMetrics::MaxPushedDDLEntryID),
                joinTasks(load_system_metadata_tasks, load_metadata_tasks));
        }

        /// Do not keep tasks in server, they should be kept inside databases. Used here to make dependent tasks only.
        load_system_metadata_tasks.clear();
        load_system_metadata_tasks.shrink_to_fit();
        load_metadata_tasks.clear();
        load_metadata_tasks.shrink_to_fit();

        if (config().has("startup_scripts"))
            loadStartupScripts(config(), global_context, log);

        {
            std::lock_guard lock(servers_lock);
            for (auto & server : servers)
            {
                server.start();
                LOG_INFO(log, "Listening for {}", server.getDescription());
            }

            global_context->setServerCompletelyStarted();
            LOG_INFO(log, "Ready for connections.");
        }

        startup_watch.stop();
        ProfileEvents::increment(ProfileEvents::ServerStartupMilliseconds, startup_watch.elapsedMilliseconds());

        CannotAllocateThreadFaultInjector::setFaultProbability(server_settings[ServerSetting::cannot_allocate_thread_fault_injection_probability]);

#if USE_GWP_ASAN
        GWPAsan::initFinished();
#endif

        try
        {
            global_context->startClusterDiscovery();
        }
        catch (...)
        {
            tryLogCurrentException(log, "Caught exception while starting cluster discovery");
        }

#if defined(OS_LINUX)
        /// Tell the service manager that service startup is finished.
        /// NOTE: the parent clickhouse-watchdog process must do systemdNotify("MAINPID={}\n", child_pid); before
        /// the child process notifies 'READY=1'.
        systemdNotify("READY=1\n");
#endif

        SCOPE_EXIT_SAFE({
            LOG_DEBUG(log, "Received termination signal.");

            CurrentMetrics::set(CurrentMetrics::IsServerShuttingDown, 1);

            /// Stop reloading of the main config. This must be done before everything else because it
            /// can try to access/modify already deleted objects.
            /// E.g. it can recreate new servers or it may pass a changed config to some destroyed parts of ContextSharedPart.
            main_config_reloader.reset();
            access_control.stopPeriodicReloading();

            is_cancelled = true;

            LOG_DEBUG(log, "Waiting for current connections to close.");

            size_t current_connections = 0;
            {
                std::lock_guard lock(servers_lock);
                for (auto & server : servers)
                {
                    server.stop();
                    current_connections += server.currentConnections();
                }
            }

            global_context->getRefreshSet().setRefreshesStopped(true);

            if (current_connections)
                LOG_WARNING(log, "Closed all listening sockets. Waiting for {} outstanding connections.", current_connections);
            else
                LOG_INFO(log, "Closed all listening sockets.");

            /// Wait for unfinished backups and restores.
            /// This must be done after closing listening sockets (no more backups/restores) but before ProcessList::killAllQueries
            /// (because killAllQueries() will cancel all running backups/restores).
            if (server_settings[ServerSetting::shutdown_wait_backups_and_restores])
                global_context->waitAllBackupsAndRestores();

            /// Killing remaining queries.
            if (!server_settings[ServerSetting::shutdown_wait_unfinished_queries])
                global_context->getProcessList().killAllQueries();

            size_t wait_limit_seconds = server_settings[ServerSetting::shutdown_wait_unfinished];
            auto wait_start = std::chrono::steady_clock::now();

            if (current_connections)
                current_connections = waitServersToFinish(servers, servers_lock, wait_limit_seconds);

            if (current_connections)
                LOG_WARNING(log, "Closed connections. But {} remain."
                    " Tip: To increase wait time add to config: <shutdown_wait_unfinished>60</shutdown_wait_unfinished>", current_connections);
            else
                LOG_INFO(log, "Closed connections.");

            global_context->getRefreshSet().joinBackgroundTasks(wait_start + std::chrono::milliseconds(wait_limit_seconds * 1000));

            dns_cache_updater.reset();

            if (current_connections)
            {
                /// There is no better way to force connections to close in Poco.
                /// Otherwise connection handlers will continue to live
                /// (they are effectively dangling objects, but they use global thread pool
                ///  and global thread pool destructor will wait for threads, preventing server shutdown).

                /// Dump coverage here, because std::atexit callback would not be called.
                dumpCoverageReportIfPossible();
                LOG_WARNING(log, "Will shutdown forcefully.");
                safeExit(0);
            }
        });

        std::vector<std::unique_ptr<MetricsTransmitter>> metrics_transmitters;
        for (const auto & graphite_key : DB::getMultipleKeysFromConfig(config(), "", "graphite"))
        {
            metrics_transmitters.emplace_back(std::make_unique<MetricsTransmitter>(
                global_context->getConfigRef(), graphite_key, async_metrics));
        }

        waitForTerminationRequest();
    }

    return Application::EXIT_OK;
}
catch (...)
{
    /// Poco does not provide stacktrace.
    tryLogCurrentException("Application");
    auto code = getCurrentExceptionCode();
    return static_cast<UInt8>(code) ? code : -1;
}

std::unique_ptr<TCPProtocolStackFactory> Server::buildProtocolStackFromConfig(
    const Poco::Util::AbstractConfiguration & config,
    const std::string & protocol,
    Poco::Net::HTTPServerParams::Ptr http_params,
    AsynchronousMetrics & async_metrics,
    bool & is_secure)
{
    auto create_factory = [&](const std::string & type, const std::string & conf_name) -> TCPServerConnectionFactory::Ptr
    {
        if (type == "tcp")
            return TCPServerConnectionFactory::Ptr(new TCPHandlerFactory(*this, false, false, ProfileEvents::InterfaceNativeReceiveBytes, ProfileEvents::InterfaceNativeSendBytes));

        if (type == "tls")
#if USE_SSL
            return TCPServerConnectionFactory::Ptr(new TLSHandlerFactory(*this, conf_name));
#else
            throw Exception(ErrorCodes::SUPPORT_IS_DISABLED, "SSL support for TCP protocol is disabled because Poco library was built without NetSSL support.");
#endif

        if (type == "proxy1")
            return TCPServerConnectionFactory::Ptr(new ProxyV1HandlerFactory(*this, conf_name));
        if (type == "mysql")
            return TCPServerConnectionFactory::Ptr(new MySQLHandlerFactory(*this, ProfileEvents::InterfaceMySQLReceiveBytes, ProfileEvents::InterfaceMySQLSendBytes));
        if (type == "postgres")
#if USE_SSL
            return TCPServerConnectionFactory::Ptr(new PostgreSQLHandlerFactory(*this, conf_name + ".", ProfileEvents::InterfacePostgreSQLReceiveBytes, ProfileEvents::InterfacePostgreSQLSendBytes));
#else
            return TCPServerConnectionFactory::Ptr(new PostgreSQLHandlerFactory(*this, ProfileEvents::InterfacePostgreSQLReceiveBytes, ProfileEvents::InterfacePostgreSQLSendBytes));
#endif
        if (type == "http")
            return TCPServerConnectionFactory::Ptr(
                new HTTPServerConnectionFactory(httpContext(), http_params, createHandlerFactory(*this, config, async_metrics, "HTTPHandler-factory"), ProfileEvents::InterfaceHTTPReceiveBytes, ProfileEvents::InterfaceHTTPSendBytes)
            );
        if (type == "prometheus")
            return TCPServerConnectionFactory::Ptr(
                new HTTPServerConnectionFactory(httpContext(), http_params, createHandlerFactory(*this, config, async_metrics, "PrometheusHandler-factory"), ProfileEvents::InterfacePrometheusReceiveBytes, ProfileEvents::InterfacePrometheusSendBytes)
            );
        if (type == "interserver")
            return TCPServerConnectionFactory::Ptr(
                new HTTPServerConnectionFactory(httpContext(), http_params, createHandlerFactory(*this, config, async_metrics, "InterserverIOHTTPHandler-factory"), ProfileEvents::InterfaceInterserverReceiveBytes, ProfileEvents::InterfaceInterserverSendBytes)
            );

        throw Exception(ErrorCodes::INVALID_CONFIG_PARAMETER, "Protocol configuration error, unknown protocol name '{}'", type);
    };

    std::string conf_name = "protocols." + protocol;
    std::string prefix = conf_name + ".";
    std::unordered_set<std::string> pset {conf_name};

    auto stack = std::make_unique<TCPProtocolStackFactory>(*this, conf_name);

    while (true)
    {
        // if there is no "type" - it's a reference to another protocol and this is just an endpoint
        if (config.has(prefix + "type"))
        {
            std::string type = config.getString(prefix + "type");
            if (type == "tls")
            {
                if (is_secure)
                    throw Exception(ErrorCodes::INVALID_CONFIG_PARAMETER, "Protocol '{}' contains more than one TLS layer", protocol);
                is_secure = true;
            }

            stack->append(create_factory(type, conf_name));
        }

        if (!config.has(prefix + "impl"))
            break;

        conf_name = "protocols." + config.getString(prefix + "impl");
        prefix = conf_name + ".";

        if (!pset.insert(conf_name).second)
            throw Exception(ErrorCodes::INVALID_CONFIG_PARAMETER, "Protocol '{}' configuration contains a loop on '{}'", protocol, conf_name);
    }

    return stack;
}

HTTPContextPtr Server::httpContext() const
{
    return std::make_shared<HTTPContext>(context());
}

void Server::createServers(
    Poco::Util::AbstractConfiguration & config,
    const Strings & listen_hosts,
    bool listen_try,
    Poco::ThreadPool & server_pool,
    AsynchronousMetrics & async_metrics,
    std::vector<ProtocolServerAdapter> & servers,
    bool start_servers,
    const ServerType & server_type)
{
    const Settings & settings = global_context->getSettingsRef();

    Poco::Net::HTTPServerParams::Ptr http_params = new Poco::Net::HTTPServerParams;
    http_params->setTimeout(settings[Setting::http_receive_timeout]);
    http_params->setKeepAliveTimeout(global_context->getServerSettings()[ServerSetting::keep_alive_timeout]);
    http_params->setMaxKeepAliveRequests(static_cast<int>(global_context->getServerSettings()[ServerSetting::max_keep_alive_requests]));

    Poco::Util::AbstractConfiguration::Keys protocols;
    config.keys("protocols", protocols);

    for (const auto & protocol : protocols)
    {
        if (!server_type.shouldStart(ServerType::Type::CUSTOM, protocol))
            continue;

        std::string prefix = "protocols." + protocol + ".";
        std::string port_name = prefix + "port";
        std::string description {"<undefined> protocol"};
        if (config.has(prefix + "description"))
            description = config.getString(prefix + "description");

        if (!config.has(prefix + "port"))
            continue;

        std::vector<std::string> hosts;
        if (config.has(prefix + "host"))
            hosts.push_back(config.getString(prefix + "host"));
        else
            hosts = listen_hosts;

        for (const auto & host : hosts)
        {
            bool is_secure = false;
            auto stack = buildProtocolStackFromConfig(config, protocol, http_params, async_metrics, is_secure);

            if (stack->empty())
                throw Exception(ErrorCodes::INVALID_CONFIG_PARAMETER, "Protocol '{}' stack empty", protocol);

            createServer(config, host, port_name.c_str(), listen_try, start_servers, servers, [&](UInt16 port) -> ProtocolServerAdapter
            {
                Poco::Net::ServerSocket socket;
                auto address = socketBindListen(config, socket, host, port, is_secure);
                socket.setReceiveTimeout(settings[Setting::receive_timeout]);
                socket.setSendTimeout(settings[Setting::send_timeout]);

                return ProtocolServerAdapter(
                    host,
                    port_name.c_str(),
                    description + ": " + address.toString(),
                    std::make_unique<TCPServer>(
                        stack.release(),
                        server_pool,
                        socket,
                        new Poco::Net::TCPServerParams));
            });
        }
    }

    for (const auto & listen_host : listen_hosts)
    {
        const char * port_name;

        if (server_type.shouldStart(ServerType::Type::HTTP))
        {
            /// HTTP
            port_name = "http_port";
            createServer(config, listen_host, port_name, listen_try, start_servers, servers, [&](UInt16 port) -> ProtocolServerAdapter
            {
                Poco::Net::ServerSocket socket;
                auto address = socketBindListen(config, socket, listen_host, port);
                socket.setReceiveTimeout(settings[Setting::http_receive_timeout]);
                socket.setSendTimeout(settings[Setting::http_send_timeout]);

                return ProtocolServerAdapter(
                    listen_host,
                    port_name,
                    "http://" + address.toString(),
                    std::make_unique<HTTPServer>(
                        httpContext(), createHandlerFactory(*this, config, async_metrics, "HTTPHandler-factory"), server_pool, socket, http_params, ProfileEvents::InterfaceHTTPReceiveBytes, ProfileEvents::InterfaceHTTPSendBytes));
            });
        }

        if (server_type.shouldStart(ServerType::Type::HTTPS))
        {
            /// HTTPS
            port_name = "https_port";
            createServer(config, listen_host, port_name, listen_try, start_servers, servers, [&](UInt16 port) -> ProtocolServerAdapter
            {
#if USE_SSL
                Poco::Net::SecureServerSocket socket;
                auto address = socketBindListen(config, socket, listen_host, port, /* secure = */ true);
                socket.setReceiveTimeout(settings[Setting::http_receive_timeout]);
                socket.setSendTimeout(settings[Setting::http_send_timeout]);
                return ProtocolServerAdapter(
                    listen_host,
                    port_name,
                    "https://" + address.toString(),
                    std::make_unique<HTTPServer>(
                        httpContext(), createHandlerFactory(*this, config, async_metrics, "HTTPSHandler-factory"), server_pool, socket, http_params, ProfileEvents::InterfaceHTTPReceiveBytes, ProfileEvents::InterfaceHTTPSendBytes));
#else
                UNUSED(port);
                throw Exception(ErrorCodes::SUPPORT_IS_DISABLED, "HTTPS protocol is disabled because Poco library was built without NetSSL support.");
#endif
            });
        }

        if (server_type.shouldStart(ServerType::Type::TCP))
        {
            /// TCP
            port_name = "tcp_port";
            createServer(config, listen_host, port_name, listen_try, start_servers, servers, [&](UInt16 port) -> ProtocolServerAdapter
            {
                Poco::Net::ServerSocket socket;
                auto address = socketBindListen(config, socket, listen_host, port);
                socket.setReceiveTimeout(settings[Setting::receive_timeout]);
                socket.setSendTimeout(settings[Setting::send_timeout]);
                return ProtocolServerAdapter(
                    listen_host,
                    port_name,
                    "native protocol (tcp): " + address.toString(),
                    std::make_unique<TCPServer>(
                        new TCPHandlerFactory(*this, /* secure */ false, /* proxy protocol */ false, ProfileEvents::InterfaceNativeReceiveBytes, ProfileEvents::InterfaceNativeSendBytes),
                        server_pool,
                        socket,
                        new Poco::Net::TCPServerParams));
            });
        }

        if (server_type.shouldStart(ServerType::Type::TCP_WITH_PROXY))
        {
            /// TCP with PROXY protocol, see https://github.com/wolfeidau/proxyv2/blob/master/docs/proxy-protocol.txt
            port_name = "tcp_with_proxy_port";
            createServer(config, listen_host, port_name, listen_try, start_servers, servers, [&](UInt16 port) -> ProtocolServerAdapter
            {
                Poco::Net::ServerSocket socket;
                auto address = socketBindListen(config, socket, listen_host, port);
                socket.setReceiveTimeout(settings[Setting::receive_timeout]);
                socket.setSendTimeout(settings[Setting::send_timeout]);
                return ProtocolServerAdapter(
                    listen_host,
                    port_name,
                    "native protocol (tcp) with PROXY: " + address.toString(),
                    std::make_unique<TCPServer>(
                        new TCPHandlerFactory(*this, /* secure */ false, /* proxy protocol */ true, ProfileEvents::InterfaceNativeReceiveBytes, ProfileEvents::InterfaceNativeSendBytes),
                        server_pool,
                        socket,
                        new Poco::Net::TCPServerParams));
            });
        }

        if (server_type.shouldStart(ServerType::Type::TCP_SECURE))
        {
            /// TCP with SSL
            port_name = "tcp_port_secure";
            createServer(config, listen_host, port_name, listen_try, start_servers, servers, [&](UInt16 port) -> ProtocolServerAdapter
            {
    #if USE_SSL
                Poco::Net::SecureServerSocket socket;
                auto address = socketBindListen(config, socket, listen_host, port, /* secure = */ true);
                socket.setReceiveTimeout(settings[Setting::receive_timeout]);
                socket.setSendTimeout(settings[Setting::send_timeout]);
                return ProtocolServerAdapter(
                    listen_host,
                    port_name,
                    "secure native protocol (tcp_secure): " + address.toString(),
                    std::make_unique<TCPServer>(
                        new TCPHandlerFactory(*this, /* secure */ true, /* proxy protocol */ false, ProfileEvents::InterfaceNativeReceiveBytes, ProfileEvents::InterfaceNativeSendBytes),
                        server_pool,
                        socket,
                        new Poco::Net::TCPServerParams));
    #else
                UNUSED(port);
                throw Exception(ErrorCodes::SUPPORT_IS_DISABLED, "SSL support for TCP protocol is disabled because Poco library was built without NetSSL support.");
    #endif
            });
        }

        if (server_type.shouldStart(ServerType::Type::TCP_SSH))
        {
            port_name = "tcp_ssh_port";
            createServer(
                config,
                listen_host,
                port_name,
                listen_try,
                start_servers,
                servers,
                [&](UInt16 port) -> ProtocolServerAdapter
                {
#if 0 && USE_SSH && defined(OS_LINUX) /// SSH server is insecure until and it is disabled until all special cases are fixed.
                    Poco::Net::ServerSocket socket;
                    auto address = socketBindListen(config, socket, listen_host, port, /* secure = */ false);
                    return ProtocolServerAdapter(
                        listen_host,
                        port_name,
                        "SSH PTY: " + address.toString(),
                        std::make_unique<TCPServer>(
                            new SSHPtyHandlerFactory(*this, config),
                            server_pool,
                            socket,
                            new Poco::Net::TCPServerParams));
#else
                UNUSED(port);
                throw Exception(ErrorCodes::SUPPORT_IS_DISABLED, "SSH protocol is disabled for ClickHouse, as it has been either built without libssh or not for Linux");
#endif
                });
        }

        if (server_type.shouldStart(ServerType::Type::MYSQL))
        {
            port_name = "mysql_port";
            createServer(config, listen_host, port_name, listen_try, start_servers, servers, [&](UInt16 port) -> ProtocolServerAdapter
            {
                Poco::Net::ServerSocket socket;
                auto address = socketBindListen(config, socket, listen_host, port, /* secure = */ true);
                socket.setReceiveTimeout(Poco::Timespan());
                socket.setSendTimeout(settings[Setting::send_timeout]);
                return ProtocolServerAdapter(
                    listen_host,
                    port_name,
                    "MySQL compatibility protocol: " + address.toString(),
                    std::make_unique<TCPServer>(new MySQLHandlerFactory(*this, ProfileEvents::InterfaceMySQLReceiveBytes, ProfileEvents::InterfaceMySQLSendBytes), server_pool, socket, new Poco::Net::TCPServerParams));
            });
        }

        if (server_type.shouldStart(ServerType::Type::POSTGRESQL))
        {
            port_name = "postgresql_port";
            createServer(config, listen_host, port_name, listen_try, start_servers, servers, [&](UInt16 port) -> ProtocolServerAdapter
            {
                Poco::Net::ServerSocket socket;
                auto address = socketBindListen(config, socket, listen_host, port, /* secure = */ true);
                socket.setReceiveTimeout(Poco::Timespan());
                socket.setSendTimeout(settings[Setting::send_timeout]);
                return ProtocolServerAdapter(
                    listen_host,
                    port_name,
                    "PostgreSQL compatibility protocol: " + address.toString(),
#if USE_SSL
                    std::make_unique<TCPServer>(new PostgreSQLHandlerFactory(*this, Poco::Net::SSLManager::CFG_SERVER_PREFIX, ProfileEvents::InterfacePostgreSQLReceiveBytes, ProfileEvents::InterfacePostgreSQLSendBytes), server_pool, socket, new Poco::Net::TCPServerParams));
#else
                    std::make_unique<TCPServer>(new PostgreSQLHandlerFactory(*this, ProfileEvents::InterfacePostgreSQLReceiveBytes, ProfileEvents::InterfacePostgreSQLSendBytes), server_pool, socket, new Poco::Net::TCPServerParams));
#endif
            });
        }

#if USE_GRPC
        if (server_type.shouldStart(ServerType::Type::GRPC))
        {
            port_name = "grpc_port";
            createServer(config, listen_host, port_name, listen_try, start_servers, servers, [&](UInt16 port) -> ProtocolServerAdapter
            {
                Poco::Net::SocketAddress server_address(listen_host, port);
                return ProtocolServerAdapter(
                    listen_host,
                    port_name,
                    "gRPC protocol: " + server_address.toString(),
                    std::make_unique<GRPCServer>(*this, makeSocketAddress(listen_host, port, &logger())));
            });
        }
#endif
        if (server_type.shouldStart(ServerType::Type::PROMETHEUS))
        {
            /// Prometheus (if defined and not setup yet with http_port)
            port_name = "prometheus.port";
            createServer(config, listen_host, port_name, listen_try, start_servers, servers, [&](UInt16 port) -> ProtocolServerAdapter
            {
                Poco::Net::ServerSocket socket;
                auto address = socketBindListen(config, socket, listen_host, port);
                socket.setReceiveTimeout(settings[Setting::http_receive_timeout]);
                socket.setSendTimeout(settings[Setting::http_send_timeout]);
                return ProtocolServerAdapter(
                    listen_host,
                    port_name,
                    "Prometheus: http://" + address.toString(),
                    std::make_unique<HTTPServer>(
                        httpContext(), createHandlerFactory(*this, config, async_metrics, "PrometheusHandler-factory"), server_pool, socket, http_params, ProfileEvents::InterfacePrometheusReceiveBytes, ProfileEvents::InterfacePrometheusSendBytes));
            });
        }
    }
}

void Server::createInterserverServers(
    Poco::Util::AbstractConfiguration & config,
    const Strings & interserver_listen_hosts,
    bool listen_try,
    Poco::ThreadPool & server_pool,
    AsynchronousMetrics & async_metrics,
    std::vector<ProtocolServerAdapter> & servers,
    bool start_servers,
    const ServerType & server_type)
{
    const Settings & settings = global_context->getSettingsRef();

    Poco::Net::HTTPServerParams::Ptr http_params = new Poco::Net::HTTPServerParams;
    http_params->setTimeout(settings[Setting::http_receive_timeout]);
    http_params->setKeepAliveTimeout(global_context->getServerSettings()[ServerSetting::keep_alive_timeout]);

    /// Now iterate over interserver_listen_hosts
    for (const auto & interserver_listen_host : interserver_listen_hosts)
    {
        const char * port_name;

        if (server_type.shouldStart(ServerType::Type::INTERSERVER_HTTP))
        {
            /// Interserver IO HTTP
            port_name = "interserver_http_port";
            createServer(config, interserver_listen_host, port_name, listen_try, start_servers, servers, [&](UInt16 port) -> ProtocolServerAdapter
            {
                Poco::Net::ServerSocket socket;
                auto address = socketBindListen(config, socket, interserver_listen_host, port);
                socket.setReceiveTimeout(settings[Setting::http_receive_timeout]);
                socket.setSendTimeout(settings[Setting::http_send_timeout]);
                return ProtocolServerAdapter(
                    interserver_listen_host,
                    port_name,
                    "replica communication (interserver): http://" + address.toString(),
                    std::make_unique<HTTPServer>(
                        httpContext(),
                        createHandlerFactory(*this, config, async_metrics, "InterserverIOHTTPHandler-factory"),
                        server_pool,
                        socket,
                        http_params,
                        ProfileEvents::InterfaceInterserverReceiveBytes,
                        ProfileEvents::InterfaceInterserverSendBytes));
            });
        }

        if (server_type.shouldStart(ServerType::Type::INTERSERVER_HTTPS))
        {
            port_name = "interserver_https_port";
            createServer(config, interserver_listen_host, port_name, listen_try, start_servers, servers, [&](UInt16 port) -> ProtocolServerAdapter
            {
#if USE_SSL
                Poco::Net::SecureServerSocket socket;
                auto address = socketBindListen(config, socket, interserver_listen_host, port, /* secure = */ true);
                socket.setReceiveTimeout(settings[Setting::http_receive_timeout]);
                socket.setSendTimeout(settings[Setting::http_send_timeout]);
                return ProtocolServerAdapter(
                    interserver_listen_host,
                    port_name,
                    "secure replica communication (interserver): https://" + address.toString(),
                    std::make_unique<HTTPServer>(
                        httpContext(),
                        createHandlerFactory(*this, config, async_metrics, "InterserverIOHTTPSHandler-factory"),
                        server_pool,
                        socket,
                        http_params,
                        ProfileEvents::InterfaceInterserverReceiveBytes,
                        ProfileEvents::InterfaceInterserverSendBytes));
#else
                UNUSED(port);
                throw Exception(ErrorCodes::SUPPORT_IS_DISABLED, "SSL support for TCP protocol is disabled because Poco library was built without NetSSL support.");
#endif
            });
        }
    }
}

void Server::stopServers(
    std::vector<ProtocolServerAdapter> & servers,
    const ServerType & server_type) const
{
    LoggerRawPtr log = &logger();

    /// Remove servers once all their connections are closed
    auto check_server = [&log](const char prefix[], auto & server)
    {
        if (!server.isStopping())
            return false;
        size_t current_connections = server.currentConnections();
        LOG_DEBUG(log, "Server {}{}: {} ({} connections)",
            server.getDescription(),
            prefix,
            !current_connections ? "finished" : "waiting",
            current_connections);
        return !current_connections;
    };

    std::erase_if(servers, std::bind_front(check_server, " (from one of previous remove)"));

    for (auto & server : servers)
    {
        if (!server.isStopping())
        {
            const std::string server_port_name = server.getPortName();

            if (server_type.shouldStop(server_port_name))
                server.stop();
        }
    }

    std::erase_if(servers, std::bind_front(check_server, ""));
}

void Server::updateServers(
    Poco::Util::AbstractConfiguration & config,
    Poco::ThreadPool & server_pool,
    AsynchronousMetrics & async_metrics,
    std::vector<ProtocolServerAdapter> & servers,
    std::vector<ProtocolServerAdapter> & servers_to_start_before_tables)
{
    LoggerRawPtr log = &logger();

    const auto listen_hosts = getListenHosts(config);
    const auto interserver_listen_hosts = getInterserverListenHosts(config);
    const auto listen_try = getListenTry(config);

    /// Remove servers once all their connections are closed
    auto check_server = [&log](const char prefix[], auto & server)
    {
        if (!server.isStopping())
            return false;
        size_t current_connections = server.currentConnections();
        LOG_DEBUG(log, "Server {}{}: {} ({} connections)",
            server.getDescription(),
            prefix,
            !current_connections ? "finished" : "waiting",
            current_connections);
        return !current_connections;
    };

    std::erase_if(servers, std::bind_front(check_server, " (from one of previous reload)"));

    Poco::Util::AbstractConfiguration & previous_config = latest_config ? *latest_config : this->config();

    std::vector<ProtocolServerAdapter *> all_servers;
    all_servers.reserve(servers.size() + servers_to_start_before_tables.size());
    for (auto & server : servers)
        all_servers.push_back(&server);

    for (auto & server : servers_to_start_before_tables)
        all_servers.push_back(&server);

    for (auto * server : all_servers)
    {
        if (server->supportsRuntimeReconfiguration() && !server->isStopping())
        {
            std::string port_name = server->getPortName();
            bool has_host = false;
            bool is_http = false;
            if (port_name.starts_with("protocols."))
            {
                std::string protocol = port_name.substr(0, port_name.find_last_of('.'));
                has_host = config.has(protocol + ".host");

                std::string conf_name = protocol;
                std::string prefix = protocol + ".";
                std::unordered_set<std::string> pset {conf_name};
                while (true)
                {
                    if (config.has(prefix + "type"))
                    {
                        std::string type = config.getString(prefix + "type");
                        if (type == "http")
                        {
                            is_http = true;
                            break;
                        }
                    }

                    if (!config.has(prefix + "impl"))
                        break;

                    conf_name = "protocols." + config.getString(prefix + "impl");
                    prefix = conf_name + ".";

                    if (!pset.insert(conf_name).second)
                        throw Exception(ErrorCodes::INVALID_CONFIG_PARAMETER, "Protocol '{}' configuration contains a loop on '{}'", protocol, conf_name);
                }
            }
            else
            {
                /// NOTE: better to compare using getPortName() over using
                /// dynamic_cast<> since HTTPServer is also used for prometheus and
                /// internal replication communications.
                is_http = server->getPortName() == "http_port" || server->getPortName() == "https_port";
            }

            if (!has_host)
                has_host = std::find(listen_hosts.begin(), listen_hosts.end(), server->getListenHost()) != listen_hosts.end();
            bool has_port = !config.getString(port_name, "").empty();
            bool force_restart = is_http && !isSameConfiguration(previous_config, config, "http_handlers");
            if (force_restart)
                LOG_TRACE(log, "<http_handlers> had been changed, will reload {}", server->getDescription());

            if (!has_host || !has_port || config.getInt(server->getPortName()) != server->portNumber() || force_restart)
            {
                server->stop();
                LOG_INFO(log, "Stopped listening for {}", server->getDescription());
            }
        }
    }

    createServers(config, listen_hosts, listen_try, server_pool, async_metrics, servers, /* start_servers= */ true);
    createInterserverServers(config, interserver_listen_hosts, listen_try, server_pool, async_metrics, servers_to_start_before_tables, /* start_servers= */ true);

    std::erase_if(servers, std::bind_front(check_server, ""));
    std::erase_if(servers_to_start_before_tables, std::bind_front(check_server, ""));
}

}<|MERGE_RESOLUTION|>--- conflicted
+++ resolved
@@ -308,15 +308,11 @@
     extern const ServerSettingsUInt64 primary_index_cache_size;
     extern const ServerSettingsDouble primary_index_cache_size_ratio;
     extern const ServerSettingsBool use_legacy_mongodb_integration;
-<<<<<<< HEAD
     extern const ServerSettingsBool dictionaries_lazy_load;
     extern const ServerSettingsBool wait_dictionaries_load_at_startup;
     extern const ServerSettingsUInt64 max_prefixes_deserialization_thread_pool_size;
     extern const ServerSettingsUInt64 max_prefixes_deserialization_thread_pool_free_size;
     extern const ServerSettingsUInt64 prefixes_deserialization_thread_pool_thread_pool_queue_size;
-=======
-    extern const ServerSettingsUInt64 input_format_parquet_metadata_cache_max_size;
->>>>>>> 1bd3a359
 }
 
 }
@@ -2313,13 +2309,7 @@
     if (dns_cache_updater)
         dns_cache_updater->start();
 
-<<<<<<< HEAD
     auto replicas_reconnector = ReplicasReconnector::init(global_context);
-=======
-#if USE_PARQUET
-    ParquetFileMetaDataCache::instance()->setMaxSizeInBytes(server_settings[ServerSetting::input_format_parquet_metadata_cache_max_size]);
-#endif
->>>>>>> 1bd3a359
 
     /// Set current database name before loading tables and databases because
     /// system logs may copy global context.
