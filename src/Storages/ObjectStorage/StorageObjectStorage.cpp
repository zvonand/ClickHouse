#include <Core/ColumnWithTypeAndName.h>
#include <Storages/ObjectStorage/StorageObjectStorage.h>

#include <Common/logger_useful.h>
#include <Core/Settings.h>
#include <Formats/FormatFactory.h>
#include <Parsers/ASTInsertQuery.h>
#include <Formats/ReadSchemaUtils.h>
#include <QueryPipeline/QueryPipelineBuilder.h>
#include <Interpreters/Context.h>

#include <Processors/Sources/NullSource.h>
#include <Processors/QueryPlan/QueryPlan.h>
#include <Processors/QueryPlan/ReadFromObjectStorageStep.h>
#include <Processors/Formats/IOutputFormat.h>
#include <Processors/QueryPlan/SourceStepWithFilter.h>
#include <Processors/Executors/PullingPipelineExecutor.h>
#include <Processors/Transforms/ExtractColumnsTransform.h>

#include <Storages/Cache/SchemaCache.h>
#include <Storages/NamedCollectionsHelpers.h>
#include <Storages/ObjectStorage/ReadBufferIterator.h>
#include <Storages/ObjectStorage/StorageObjectStorageSink.h>
#include <Storages/ObjectStorage/StorageObjectStorageSource.h>
#include <Storages/ObjectStorage/Utils.h>
#include <Storages/StorageFactory.h>
#include <Storages/VirtualColumnUtils.h>
#include <Common/parseGlobs.h>
#include <Databases/LoadingStrictnessLevel.h>
#include <Storages/ColumnsDescription.h>
#include <Storages/HivePartitioningUtils.h>
#include <Storages/ObjectStorage/StorageObjectStorageSettings.h>

#include <Poco/Logger.h>

namespace DB
{
namespace Setting
{
    extern const SettingsBool optimize_count_from_files;
    extern const SettingsBool use_hive_partitioning;
}

namespace ErrorCodes
{
    extern const int DATABASE_ACCESS_DENIED;
    extern const int NOT_IMPLEMENTED;
    extern const int LOGICAL_ERROR;
    extern const int BAD_ARGUMENTS;
    extern const int INCORRECT_DATA;
}

String StorageObjectStorage::getPathSample(ContextPtr context)
{
    auto query_settings = configuration->getQuerySettings(context);
    /// We don't want to throw an exception if there are no files with specified path.
    query_settings.throw_on_zero_files_match = false;
    query_settings.ignore_non_existent_file = true;

    bool local_distributed_processing = distributed_processing;
    if (context->getSettingsRef()[Setting::use_hive_partitioning])
        local_distributed_processing = false;

    auto file_iterator = StorageObjectStorageSource::createFileIterator(
        configuration,
        query_settings,
        object_storage,
        local_distributed_processing,
        context,
        {}, // predicate
        {},
        {}, // virtual_columns
        {}, /* hive_columns */
        nullptr, // read_keys
        {} // file_progress_callback
    );

    const auto path = configuration->getRawPath();

    if (!configuration->isArchive() && !path.withGlobs() && !local_distributed_processing)
        return path.path;

    if (auto file = file_iterator->next(0))
        return file->getPath();
    return "";
}

StorageObjectStorage::StorageObjectStorage(
    StorageObjectStorageConfigurationPtr configuration_,
    ObjectStoragePtr object_storage_,
    ContextPtr context,
    const StorageID & table_id_,
    const ColumnsDescription & columns_in_table_or_function_definition,
    const ConstraintsDescription & constraints_,
    const String & comment,
    std::optional<FormatSettings> format_settings_,
    LoadingStrictnessLevel mode,
    bool distributed_processing_,
    ASTPtr partition_by_,
    bool is_table_function,
    bool lazy_init)
    : IStorage(table_id_)
    , configuration(configuration_)
    , object_storage(object_storage_)
    , format_settings(format_settings_)
    , distributed_processing(distributed_processing_)
    , log(getLogger(fmt::format("Storage{}({})", configuration->getEngineName(), table_id_.getFullTableName())))
{
    configuration->initPartitionStrategy(partition_by_, columns_in_table_or_function_definition, context);

    const bool need_resolve_columns_or_format = columns_in_table_or_function_definition.empty() || (configuration->format == "auto");
    const bool need_resolve_sample_path = context->getSettingsRef()[Setting::use_hive_partitioning]
        && !configuration->partition_strategy
        && !configuration->isDataLakeConfiguration();
    const bool do_lazy_init = lazy_init && !need_resolve_columns_or_format && !need_resolve_sample_path;

    bool updated_configuration = false;
    try
    {
        if (!do_lazy_init)
        {
            configuration->update(
                object_storage,
                context,
                /* if_not_updated_before */is_table_function,
                /* check_consistent_with_previous_metadata */true);

            updated_configuration = true;
        }
    }
    catch (...)
    {
        // If we don't have format or schema yet, we can't ignore failed configuration update,
        // because relevant configuration is crucial for format and schema inference
        if (mode <= LoadingStrictnessLevel::CREATE || need_resolve_columns_or_format)
        {
            throw;
        }
        tryLogCurrentException(log);
    }

    /// We always update configuration on read for table engine,
    /// but this is not needed for table function,
    /// which exists only for the duration of a single query
    /// (e.g. read always follows constructor immediately).
    update_configuration_on_read_write = !is_table_function || !updated_configuration;

    std::string sample_path;

    ColumnsDescription columns{columns_in_table_or_function_definition};
    if (need_resolve_columns_or_format)
        resolveSchemaAndFormat(columns, configuration->format, object_storage, configuration, format_settings, sample_path, context);
    else
        validateSupportedColumns(columns, *configuration);

    configuration->check(context);

    /// FIXME: We need to call getPathSample() lazily on select
    /// in case it failed to be initialized in constructor.
    if (updated_configuration && sample_path.empty() && need_resolve_sample_path && !configuration->partition_strategy)
    {
        try
        {
            sample_path = getPathSample(context);
        }
        catch (...)
        {
            LOG_WARNING(
                log,
                "Failed to list object storage, cannot use hive partitioning. "
                "Error: {}",
                getCurrentExceptionMessage(true));
        }
    }

    /*
     * If `partition_strategy=hive`, the partition columns shall be extracted from the `PARTITION BY` expression.
     * There is no need to read from the filepath.
     *
     * Otherwise, in case `use_hive_partitioning=1`, we can keep the old behavior of extracting it from the sample path.
     * And if the schema was inferred (not specified in the table definition), we need to enrich it with the path partition columns
     */
    if (configuration->partition_strategy && configuration->partition_strategy_type == PartitionStrategyFactory::StrategyType::HIVE)
    {
        hive_partition_columns_to_read_from_file_path = configuration->partition_strategy->getPartitionColumns();
    }
    else if (context->getSettingsRef()[Setting::use_hive_partitioning])
    {
        hive_partition_columns_to_read_from_file_path = HivePartitioningUtils::extractHivePartitionColumnsFromPath(columns, sample_path, format_settings, context);

        if (columns_in_table_or_function_definition.empty())
        {
            for (const auto & [name, type]: hive_partition_columns_to_read_from_file_path)
            {
                if (!columns.has(name))
                {
                    columns.add({name, type});
                }
            }
        }
    }

    if (hive_partition_columns_to_read_from_file_path.size() == columns.size())
    {
        throw Exception(
            ErrorCodes::INCORRECT_DATA,
            "A hive partitioned file can't contain only partition columns. Try reading it with `partition_strategy=wildcard` and `use_hive_partitioning=0`");
    }

    if (configuration->partition_columns_in_data_file)
    {
        file_columns = columns;
    }
    else
    {
        std::unordered_set<String> hive_partition_columns_to_read_from_file_path_set;

        for (const auto & [name, type] : hive_partition_columns_to_read_from_file_path)
        {
            hive_partition_columns_to_read_from_file_path_set.insert(name);
        }

        for (const auto & [name, type] : columns.getAllPhysical())
        {
            if (!hive_partition_columns_to_read_from_file_path_set.contains(name))
            {
                file_columns.add({name, type});
            }
        }
    }

    // Assert file contains at least one column. The assertion only takes place if we were able to deduce the schema. The storage might be empty.
    if (!columns.empty())
    {
        if (file_columns.empty())
        {
            throw Exception(ErrorCodes::INCORRECT_DATA,
                "File without physical columns is not supported. Give it a try with `use_hive_partitioning=0` and or `partition_strategy=wildcard`. File {}",
                sample_path);
        }
    }

    StorageInMemoryMetadata metadata;
    metadata.setColumns(columns);
    metadata.setConstraints(constraints_);
    metadata.setComment(comment);

    /// I am not sure this is actually required, but just in case
    if (configuration->partition_strategy)
    {
        metadata.partition_key = configuration->partition_strategy->getPartitionKeyDescription();
    }

    setVirtuals(VirtualColumnUtils::getVirtualsForFileLikeStorage(metadata.columns));
    setInMemoryMetadata(metadata);
}

String StorageObjectStorage::getName() const
{
    return configuration->getEngineName();
}

bool StorageObjectStorage::prefersLargeBlocks() const
{
    return FormatFactory::instance().checkIfOutputFormatPrefersLargeBlocks(configuration->format);
}

bool StorageObjectStorage::parallelizeOutputAfterReading(ContextPtr context) const
{
    return FormatFactory::instance().checkParallelizeOutputAfterReading(configuration->format, context);
}

bool StorageObjectStorage::supportsSubsetOfColumns(const ContextPtr & context) const
{
    return FormatFactory::instance().checkIfFormatSupportsSubsetOfColumns(configuration->format, context, format_settings);
}


IDataLakeMetadata * StorageObjectStorage::getExternalMetadata(ContextPtr query_context)
{
    configuration->update(
        object_storage,
        query_context,
        /* if_not_updated_before */false,
        /* check_consistent_with_previous_metadata */false);

    return configuration->getExternalMetadata();
}

bool StorageObjectStorage::updateExternalDynamicMetadataIfExists(ContextPtr query_context)
{
    bool updated = configuration->update(
        object_storage,
        query_context,
        /* if_not_updated_before */true,
        /* check_consistent_with_previous_metadata */false);

    if (!configuration->hasExternalDynamicMetadata())
        return false;

    if (!updated)
    {
        /// Force the update.
        configuration->update(
            object_storage,
            query_context,
            /* if_not_updated_before */false,
            /* check_consistent_with_previous_metadata */false);
    }

    auto columns = configuration->tryGetTableStructureFromMetadata();
    if (!columns.has_value())
        throw Exception(ErrorCodes::LOGICAL_ERROR, "No schema in table metadata");

    StorageInMemoryMetadata metadata;
    metadata.setColumns(std::move(columns.value()));
    setInMemoryMetadata(metadata);
    return true;
}

std::optional<UInt64> StorageObjectStorage::totalRows(ContextPtr query_context) const
{
    configuration->update(
        object_storage,
        query_context,
        /* if_not_updated_before */false,
        /* check_consistent_with_previous_metadata */true);

    return configuration->totalRows(query_context);
}

std::optional<UInt64> StorageObjectStorage::totalBytes(ContextPtr query_context) const
{
    configuration->update(
        object_storage,
        query_context,
        /* if_not_updated_before */false,
        /* check_consistent_with_previous_metadata */true);

    return configuration->totalBytes(query_context);
}

<<<<<<< HEAD
void StorageObjectStorage::Configuration::initPartitionStrategy(ASTPtr partition_by, const ColumnsDescription & columns, ContextPtr context)
{

    partition_strategy = PartitionStrategyFactory::get(
        partition_strategy_type,
        partition_by,
        columns.getOrdinary(),
        context,
        format,
        getRawPath().withGlobs(),
        getRawPath().withPartitionWildcard(),
        partition_columns_in_data_file);
}

ReadFromFormatInfo StorageObjectStorage::Configuration::prepareReadingFromFormat(
    ObjectStoragePtr,
    const Strings & requested_columns,
    const StorageSnapshotPtr & storage_snapshot,
    bool supports_subset_of_columns,
    ContextPtr local_context,
    const PrepareReadingFromFormatHiveParams & hive_parameters)
{
    return DB::prepareReadingFromFormat(
        requested_columns,
        storage_snapshot,
        local_context,
        supports_subset_of_columns,
        hive_parameters);
}

std::optional<ColumnsDescription> StorageObjectStorage::Configuration::tryGetTableStructureFromMetadata() const
{
    throw Exception(ErrorCodes::NOT_IMPLEMENTED, "Method tryGetTableStructureFromMetadata is not implemented for basic configuration");
}
=======
>>>>>>> 666b061b

void StorageObjectStorage::read(
    QueryPlan & query_plan,
    const Names & column_names,
    const StorageSnapshotPtr & storage_snapshot,
    SelectQueryInfo & query_info,
    ContextPtr local_context,
    QueryProcessingStage::Enum /*processed_stage*/,
    size_t max_block_size,
    size_t num_streams)
{
    /// We did configuration->update() in constructor,
    /// so in case of table function there is no need to do the same here again.
    if (update_configuration_on_read_write)
    {
        configuration->update(
            object_storage,
            local_context,
            /* if_not_updated_before */false,
            /* check_consistent_with_previous_metadata */true);
    }

    if (configuration->partition_strategy && configuration->partition_strategy_type != PartitionStrategyFactory::StrategyType::HIVE)
    {
        throw Exception(ErrorCodes::NOT_IMPLEMENTED,
                        "Reading from a partitioned {} storage is not implemented yet",
                        getName());
    }

    auto all_file_columns = file_columns.getAll();

    auto read_from_format_info = configuration->prepareReadingFromFormat(
        object_storage,
        column_names,
        storage_snapshot,
        supportsSubsetOfColumns(local_context),
        local_context,
        PrepareReadingFromFormatHiveParams { all_file_columns, hive_partition_columns_to_read_from_file_path.getNameToPairMap() });

    const bool need_only_count = (query_info.optimize_trivial_count || read_from_format_info.requested_columns.empty())
                                 && local_context->getSettingsRef()[Setting::optimize_count_from_files];

    auto modified_format_settings{format_settings};
    if (!modified_format_settings.has_value())
        modified_format_settings.emplace(getFormatSettings(local_context));

    configuration->modifyFormatSettings(modified_format_settings.value());

    auto read_step = std::make_unique<ReadFromObjectStorageStep>(
        object_storage,
        configuration,
        fmt::format("{}({})", getName(), getStorageID().getFullTableName()),
        column_names,
        getVirtualsList(),
        query_info,
        storage_snapshot,
        modified_format_settings,
        distributed_processing,
        read_from_format_info,
        need_only_count,
        local_context,
        max_block_size,
        num_streams);

    query_plan.addStep(std::move(read_step));
}

SinkToStoragePtr StorageObjectStorage::write(
    const ASTPtr &,
    const StorageMetadataPtr & metadata_snapshot,
    ContextPtr local_context,
    bool /* async_insert */)
{
    if (update_configuration_on_read_write)
    {
        configuration->update(
            object_storage,
            local_context,
            /* if_not_updated_before */false,
            /* check_consistent_with_previous_metadata */true);
    }

    const auto sample_block = metadata_snapshot->getSampleBlock();
    const auto & settings = configuration->getQuerySettings(local_context);

    const auto raw_path = configuration->getRawPath();

    if (configuration->isArchive())
    {
        throw Exception(ErrorCodes::NOT_IMPLEMENTED,
                        "Path '{}' contains archive. Write into archive is not supported",
                        raw_path.path);
    }

    if (raw_path.withGlobsIgnorePartitionWildcard())
    {
        throw Exception(ErrorCodes::DATABASE_ACCESS_DENIED,
                        "Non partitioned table with path '{}' that contains globs, the table is in readonly mode",
                        configuration->getRawPath().path);
    }

    if (!configuration->supportsWrites())
        throw Exception(ErrorCodes::NOT_IMPLEMENTED, "Writes are not supported for engine");

    if (configuration->partition_strategy)
    {
        return std::make_shared<PartitionedStorageObjectStorageSink>(object_storage, configuration, format_settings, sample_block, local_context);
    }

    auto paths = configuration->getPaths();
    if (auto new_key = checkAndGetNewFileOnInsertIfNeeded(*object_storage, *configuration, settings, paths.front().path, paths.size()))
    {
        paths.push_back({*new_key});
    }
    configuration->setPaths(paths);

    return std::make_shared<StorageObjectStorageSink>(
        paths.back().path,
        object_storage,
        configuration,
        format_settings,
        sample_block,
        local_context);
}

void StorageObjectStorage::truncate(
    const ASTPtr & /* query */,
    const StorageMetadataPtr & /* metadata_snapshot */,
    ContextPtr /* context */,
    TableExclusiveLockHolder & /* table_holder */)
{
    const auto path = configuration->getRawPath();

    if (configuration->isArchive())
    {
        throw Exception(ErrorCodes::NOT_IMPLEMENTED,
                        "Path '{}' contains archive. Table cannot be truncated",
                        path.path);
    }

    if (path.withGlobs())
    {
        throw Exception(
            ErrorCodes::DATABASE_ACCESS_DENIED,
            "{} key '{}' contains globs, so the table is in readonly mode and cannot be truncated",
            getName(), path.path);
    }

    StoredObjects objects;
    for (const auto & key : configuration->getPaths())
        objects.emplace_back(key.path);

    object_storage->removeObjectsIfExist(objects);
}

std::unique_ptr<ReadBufferIterator> StorageObjectStorage::createReadBufferIterator(
    const ObjectStoragePtr & object_storage,
    const StorageObjectStorageConfigurationPtr & configuration,
    const std::optional<FormatSettings> & format_settings,
    ObjectInfos & read_keys,
    const ContextPtr & context)
{
    auto file_iterator = StorageObjectStorageSource::createFileIterator(
        configuration,
        configuration->getQuerySettings(context),
        object_storage,
        false/* distributed_processing */,
        context,
        {}/* predicate */,
        {},
        {}/* virtual_columns */,
        {}, /* hive_columns */
        &read_keys);

    return std::make_unique<ReadBufferIterator>(
        object_storage, configuration, file_iterator,
        format_settings, getSchemaCache(context, configuration->getTypeName()), read_keys, context);
}

ColumnsDescription StorageObjectStorage::resolveSchemaFromData(
    const ObjectStoragePtr & object_storage,
    const StorageObjectStorageConfigurationPtr & configuration,
    const std::optional<FormatSettings> & format_settings,
    std::string & sample_path,
    const ContextPtr & context)
{
    ObjectInfos read_keys;
    auto iterator = createReadBufferIterator(object_storage, configuration, format_settings, read_keys, context);
    auto schema = readSchemaFromFormat(configuration->format, format_settings, *iterator, context);
    sample_path = iterator->getLastFilePath();
    return schema;
}

std::string StorageObjectStorage::resolveFormatFromData(
    const ObjectStoragePtr & object_storage,
    const StorageObjectStorageConfigurationPtr & configuration,
    const std::optional<FormatSettings> & format_settings,
    std::string & sample_path,
    const ContextPtr & context)
{
    ObjectInfos read_keys;
    auto iterator = createReadBufferIterator(object_storage, configuration, format_settings, read_keys, context);
    auto format_and_schema = detectFormatAndReadSchema(format_settings, *iterator, context).second;
    sample_path = iterator->getLastFilePath();
    return format_and_schema;
}

std::pair<ColumnsDescription, std::string> StorageObjectStorage::resolveSchemaAndFormatFromData(
    const ObjectStoragePtr & object_storage,
    const StorageObjectStorageConfigurationPtr & configuration,
    const std::optional<FormatSettings> & format_settings,
    std::string & sample_path,
    const ContextPtr & context)
{
    ObjectInfos read_keys;
    auto iterator = createReadBufferIterator(object_storage, configuration, format_settings, read_keys, context);
    auto [columns, format] = detectFormatAndReadSchema(format_settings, *iterator, context);
    sample_path = iterator->getLastFilePath();
    configuration->format = format;
    return std::pair(columns, format);
}

void StorageObjectStorage::addInferredEngineArgsToCreateQuery(ASTs & args, const ContextPtr & context) const
{
    configuration->addStructureAndFormatToArgsIfNeeded(args, "", configuration->format, context, /*with_structure=*/false);
}

SchemaCache & StorageObjectStorage::getSchemaCache(const ContextPtr & context, const std::string & storage_type_name)
{
    if (storage_type_name == "s3")
    {
        static SchemaCache schema_cache(
            context->getConfigRef().getUInt(
                "schema_inference_cache_max_elements_for_s3",
                DEFAULT_SCHEMA_CACHE_ELEMENTS));
        return schema_cache;
    }
    if (storage_type_name == "hdfs")
    {
        static SchemaCache schema_cache(
            context->getConfigRef().getUInt("schema_inference_cache_max_elements_for_hdfs", DEFAULT_SCHEMA_CACHE_ELEMENTS));
        return schema_cache;
    }
    if (storage_type_name == "azure")
    {
        static SchemaCache schema_cache(
            context->getConfigRef().getUInt("schema_inference_cache_max_elements_for_azure", DEFAULT_SCHEMA_CACHE_ELEMENTS));
        return schema_cache;
    }
    if (storage_type_name == "local")
    {
        static SchemaCache schema_cache(
            context->getConfigRef().getUInt("schema_inference_cache_max_elements_for_local", DEFAULT_SCHEMA_CACHE_ELEMENTS));
        return schema_cache;
    }
    throw Exception(ErrorCodes::NOT_IMPLEMENTED, "Unsupported storage type: {}", storage_type_name);
}

<<<<<<< HEAD
void StorageObjectStorage::Configuration::initialize(
    Configuration & configuration_to_initialize,
    ASTs & engine_args,
    ContextPtr local_context,
    bool with_table_structure)
{
    if (auto named_collection = tryGetNamedCollectionWithOverrides(engine_args, local_context))
        configuration_to_initialize.fromNamedCollection(*named_collection, local_context);
    else
        configuration_to_initialize.fromAST(engine_args, local_context, with_table_structure);

    const auto raw_path = configuration_to_initialize.getRawPath();

    if (configuration_to_initialize.isNamespaceWithGlobs())
        throw Exception(ErrorCodes::BAD_ARGUMENTS,
                        "Expression can not have wildcards inside {} name", configuration_to_initialize.getNamespaceType());

    if (configuration_to_initialize.format == "auto")
    {
        if (configuration_to_initialize.isDataLakeConfiguration())
        {
            configuration_to_initialize.format = "Parquet";
        }
        else
        {
            configuration_to_initialize.format
                = FormatFactory::instance()
                      .tryGetFormatFromFileName(configuration_to_initialize.isArchive() ? configuration_to_initialize.getPathInArchive() : raw_path.path)
                      .value_or("auto");
        }
    }
    else
        FormatFactory::instance().checkFormatName(configuration_to_initialize.format);

    configuration_to_initialize.initialized = true;
}

void StorageObjectStorage::Configuration::check(ContextPtr) const
{
    FormatFactory::instance().checkFormatName(format);
}

StorageObjectStorage::Configuration::Path StorageObjectStorage::Configuration::getPathForRead() const
{
    auto raw_path = getRawPath();

    if (!partition_strategy)
    {
        return raw_path;
    }

    return Path {partition_strategy->getPathForRead(raw_path.path)};
}

StorageObjectStorage::Configuration::Path StorageObjectStorage::Configuration::getPathForWrite(const std::string & partition_id) const
{
    auto raw_path = getRawPath();

    if (!partition_strategy)
    {
        return raw_path;
    }

    return Path {partition_strategy->getPathForWrite(raw_path.path, partition_id)};
}

bool StorageObjectStorage::Configuration::Path::withPartitionWildcard() const
{
    static const String PARTITION_ID_WILDCARD = "{_partition_id}";
    return path.find(PARTITION_ID_WILDCARD) != String::npos;
}

bool StorageObjectStorage::Configuration::Path::withGlobsIgnorePartitionWildcard() const
{
    if (!withPartitionWildcard())
        return withGlobs();
    return PartitionedSink::replaceWildcards(path, "").find_first_of("*?{") != std::string::npos;
}

bool StorageObjectStorage::Configuration::Path::withGlobs() const
{
    return path.find_first_of("*?{") != std::string::npos;
}

std::string StorageObjectStorage::Configuration::Path::getWithoutGlobs() const
{
    if (allow_partial_prefix)
    {
        return path.substr(0, path.find_first_of("*?{"));
    }

    auto first_glob_pos = path.find_first_of("*?{");
    auto end_of_path_without_globs = path.substr(0, first_glob_pos).rfind('/');
    if (end_of_path_without_globs == std::string::npos || end_of_path_without_globs == 0)
        return "/";
    return path.substr(0, end_of_path_without_globs);
}

bool StorageObjectStorage::Configuration::isNamespaceWithGlobs() const
{
    return getNamespace().find_first_of("*?{") != std::string::npos;
}

bool StorageObjectStorage::Configuration::isPathInArchiveWithGlobs() const
{
    return getPathInArchive().find_first_of("*?{") != std::string::npos;
}

std::string StorageObjectStorage::Configuration::getPathInArchive() const
{
    throw Exception(ErrorCodes::LOGICAL_ERROR, "Path {} is not archive", getRawPath().path);
}

void StorageObjectStorage::Configuration::assertInitialized() const
{
    if (!initialized)
    {
        throw Exception(ErrorCodes::LOGICAL_ERROR, "Configuration was not initialized before usage");
    }
}

=======
>>>>>>> 666b061b
}<|MERGE_RESOLUTION|>--- conflicted
+++ resolved
@@ -340,44 +340,6 @@
     return configuration->totalBytes(query_context);
 }
 
-<<<<<<< HEAD
-void StorageObjectStorage::Configuration::initPartitionStrategy(ASTPtr partition_by, const ColumnsDescription & columns, ContextPtr context)
-{
-
-    partition_strategy = PartitionStrategyFactory::get(
-        partition_strategy_type,
-        partition_by,
-        columns.getOrdinary(),
-        context,
-        format,
-        getRawPath().withGlobs(),
-        getRawPath().withPartitionWildcard(),
-        partition_columns_in_data_file);
-}
-
-ReadFromFormatInfo StorageObjectStorage::Configuration::prepareReadingFromFormat(
-    ObjectStoragePtr,
-    const Strings & requested_columns,
-    const StorageSnapshotPtr & storage_snapshot,
-    bool supports_subset_of_columns,
-    ContextPtr local_context,
-    const PrepareReadingFromFormatHiveParams & hive_parameters)
-{
-    return DB::prepareReadingFromFormat(
-        requested_columns,
-        storage_snapshot,
-        local_context,
-        supports_subset_of_columns,
-        hive_parameters);
-}
-
-std::optional<ColumnsDescription> StorageObjectStorage::Configuration::tryGetTableStructureFromMetadata() const
-{
-    throw Exception(ErrorCodes::NOT_IMPLEMENTED, "Method tryGetTableStructureFromMetadata is not implemented for basic configuration");
-}
-=======
->>>>>>> 666b061b
-
 void StorageObjectStorage::read(
     QueryPlan & query_plan,
     const Names & column_names,
@@ -635,128 +597,4 @@
     throw Exception(ErrorCodes::NOT_IMPLEMENTED, "Unsupported storage type: {}", storage_type_name);
 }
 
-<<<<<<< HEAD
-void StorageObjectStorage::Configuration::initialize(
-    Configuration & configuration_to_initialize,
-    ASTs & engine_args,
-    ContextPtr local_context,
-    bool with_table_structure)
-{
-    if (auto named_collection = tryGetNamedCollectionWithOverrides(engine_args, local_context))
-        configuration_to_initialize.fromNamedCollection(*named_collection, local_context);
-    else
-        configuration_to_initialize.fromAST(engine_args, local_context, with_table_structure);
-
-    const auto raw_path = configuration_to_initialize.getRawPath();
-
-    if (configuration_to_initialize.isNamespaceWithGlobs())
-        throw Exception(ErrorCodes::BAD_ARGUMENTS,
-                        "Expression can not have wildcards inside {} name", configuration_to_initialize.getNamespaceType());
-
-    if (configuration_to_initialize.format == "auto")
-    {
-        if (configuration_to_initialize.isDataLakeConfiguration())
-        {
-            configuration_to_initialize.format = "Parquet";
-        }
-        else
-        {
-            configuration_to_initialize.format
-                = FormatFactory::instance()
-                      .tryGetFormatFromFileName(configuration_to_initialize.isArchive() ? configuration_to_initialize.getPathInArchive() : raw_path.path)
-                      .value_or("auto");
-        }
-    }
-    else
-        FormatFactory::instance().checkFormatName(configuration_to_initialize.format);
-
-    configuration_to_initialize.initialized = true;
-}
-
-void StorageObjectStorage::Configuration::check(ContextPtr) const
-{
-    FormatFactory::instance().checkFormatName(format);
-}
-
-StorageObjectStorage::Configuration::Path StorageObjectStorage::Configuration::getPathForRead() const
-{
-    auto raw_path = getRawPath();
-
-    if (!partition_strategy)
-    {
-        return raw_path;
-    }
-
-    return Path {partition_strategy->getPathForRead(raw_path.path)};
-}
-
-StorageObjectStorage::Configuration::Path StorageObjectStorage::Configuration::getPathForWrite(const std::string & partition_id) const
-{
-    auto raw_path = getRawPath();
-
-    if (!partition_strategy)
-    {
-        return raw_path;
-    }
-
-    return Path {partition_strategy->getPathForWrite(raw_path.path, partition_id)};
-}
-
-bool StorageObjectStorage::Configuration::Path::withPartitionWildcard() const
-{
-    static const String PARTITION_ID_WILDCARD = "{_partition_id}";
-    return path.find(PARTITION_ID_WILDCARD) != String::npos;
-}
-
-bool StorageObjectStorage::Configuration::Path::withGlobsIgnorePartitionWildcard() const
-{
-    if (!withPartitionWildcard())
-        return withGlobs();
-    return PartitionedSink::replaceWildcards(path, "").find_first_of("*?{") != std::string::npos;
-}
-
-bool StorageObjectStorage::Configuration::Path::withGlobs() const
-{
-    return path.find_first_of("*?{") != std::string::npos;
-}
-
-std::string StorageObjectStorage::Configuration::Path::getWithoutGlobs() const
-{
-    if (allow_partial_prefix)
-    {
-        return path.substr(0, path.find_first_of("*?{"));
-    }
-
-    auto first_glob_pos = path.find_first_of("*?{");
-    auto end_of_path_without_globs = path.substr(0, first_glob_pos).rfind('/');
-    if (end_of_path_without_globs == std::string::npos || end_of_path_without_globs == 0)
-        return "/";
-    return path.substr(0, end_of_path_without_globs);
-}
-
-bool StorageObjectStorage::Configuration::isNamespaceWithGlobs() const
-{
-    return getNamespace().find_first_of("*?{") != std::string::npos;
-}
-
-bool StorageObjectStorage::Configuration::isPathInArchiveWithGlobs() const
-{
-    return getPathInArchive().find_first_of("*?{") != std::string::npos;
-}
-
-std::string StorageObjectStorage::Configuration::getPathInArchive() const
-{
-    throw Exception(ErrorCodes::LOGICAL_ERROR, "Path {} is not archive", getRawPath().path);
-}
-
-void StorageObjectStorage::Configuration::assertInitialized() const
-{
-    if (!initialized)
-    {
-        throw Exception(ErrorCodes::LOGICAL_ERROR, "Configuration was not initialized before usage");
-    }
-}
-
-=======
->>>>>>> 666b061b
 }