--- conflicted
+++ resolved
@@ -196,13 +196,8 @@
     }
 
     auto s3_impl = std::make_unique<ReadBufferFromS3Gather>(
-<<<<<<< HEAD
-        path, settings->client, bucket, metadata,
+        settings->client, bucket, metadata.remote_fs_root_path, metadata.remote_fs_objects,
         settings->s3_settings.max_single_read_retries, disk_read_settings);
-=======
-        settings->client, bucket, metadata.remote_fs_root_path, metadata.remote_fs_objects,
-        settings->s3_max_single_read_retries, disk_read_settings);
->>>>>>> 43de4827
 
     if (read_settings.remote_fs_method == RemoteFSReadMethod::threadpool)
     {
@@ -244,16 +239,8 @@
     auto s3_buffer = std::make_unique<WriteBufferFromS3>(
         settings->client,
         bucket,
-<<<<<<< HEAD
-        remote_fs_root_path + blob_name,
+        fs::path(remote_fs_root_path) / blob_name,
         settings->s3_settings,
-=======
-        fs::path(remote_fs_root_path) / blob_name,
-        settings->s3_min_upload_part_size,
-        settings->s3_upload_part_size_multiply_factor,
-        settings->s3_upload_part_size_multiply_parts_count_threshold,
-        settings->s3_max_single_part_upload_size,
->>>>>>> 43de4827
         std::move(object_metadata),
         buf_size, threadPoolCallbackRunner(getThreadPoolWriter()), blob_name, cache_on_write ? cache : nullptr);
 
