name: Regression test workflow - Release
'on':
  workflow_call:
    inputs:
      runner_type:
        description: the label of runner to use, can be a simple string or a comma-separated list
        required: true
        type: string
      commit:
        description: commit hash of the regression tests.
        required: true
        type: string
      arch:
        description: arch to run the tests on.
        required: true
        type: string
      timeout_minutes:
        description: Maximum number of minutes to let workflow run before GitHub cancels it.
        default: 210
        type: number
      build_sha:
        description: commit sha of the workflow run for artifact upload.
        required: true
        type: string
      checkout_depth:
        description: the value of the git shallow checkout
        required: false
        type: number
        default: 1
      submodules:
        description: if the submodules should be checked out
        required: false
        type: boolean
        default: false
      additional_envs:
        description: additional ENV variables to setup the job
        type: string
    secrets:
      secret_envs:
        description: if given, it's passed to the environments
        required: false
      AWS_SECRET_ACCESS_KEY:
        description: the access key to the aws param store.
        required: true
      AWS_ACCESS_KEY_ID:
        description: the access key id to the aws param store.
        required: true
      AWS_DEFAULT_REGION:
        description: the region of the aws param store.
        required: true
      AWS_REPORT_KEY_ID:
        description: aws s3 key id used for regression test reports.
        required: true
      AWS_REPORT_SECRET_ACCESS_KEY:
        description: aws s3 secret access key used for regression test reports.
        required: true
      AWS_REPORT_REGION:
        description: aws s3 region used for regression test reports.
        required: true
      DOCKER_USERNAME:
        description: username of the docker user.
        required: true
      DOCKER_PASSWORD:
        description: password to the docker user.
        required: true
      REGRESSION_AWS_S3_BUCKET:
        description: aws s3 bucket used for regression tests.
        required: true
      REGRESSION_AWS_S3_KEY_ID:
        description: aws s3 key id used for regression tests.
        required: true
      REGRESSION_AWS_S3_SECRET_ACCESS_KEY:
        description: aws s3 secret access key used for regression tests.
        required: true
      REGRESSION_AWS_S3_REGION:
        description: aws s3 region used for regression tests.
        required: true
      REGRESSION_GCS_KEY_ID:
        description: gcs key id used for regression tests.
        required: true
      REGRESSION_GCS_KEY_SECRET:
        description: gcs key secret used for regression tests.
        required: true
      REGRESSION_GCS_URI:
        description: gcs uri used for regression tests.
        required: true

env:
  # Force the stdout and stderr streams to be unbuffered
  PYTHONUNBUFFERED: 1
  AWS_ACCESS_KEY_ID: ${{ secrets.AWS_REPORT_KEY_ID }}
  AWS_SECRET_ACCESS_KEY: ${{ secrets.AWS_REPORT_SECRET_ACCESS_KEY }}
  AWS_DEFAULT_REGION: ${{ secrets.AWS_REPORT_REGION }}
  DOCKER_USERNAME: ${{ secrets.DOCKER_USERNAME }}
  DOCKER_PASSWORD: ${{ secrets.DOCKER_PASSWORD }}
  CHECKS_DATABASE_HOST: ${{ secrets.CHECKS_DATABASE_HOST }}
  CHECKS_DATABASE_USER: ${{ secrets.CHECKS_DATABASE_USER }}
  CHECKS_DATABASE_PASSWORD:  ${{ secrets.CHECKS_DATABASE_PASSWORD }}
  args: --test-to-end
    --no-colors
    --local
    --collect-service-logs
    --output classic
    --parallel 1
    --log raw.log
    --with-analyzer
  artifacts: builds
  artifact_paths: |
    ./report.html
    ./*.log.txt
    ./*.log
    ./*.html
    ./*/_instances/*.log
    ./*/_instances/*/logs/*.log
    ./*/*/_instances/*/logs/*.log
    ./*/*/_instances/*.log
  build_sha: ${{ inputs.build_sha }}
  pr_number: ${{ github.event.number }}
  event_name: ${{ github.event_name }}

jobs:
  runner_labels_setup:
    name: Compute proper runner labels for the rest of the jobs
    runs-on: ubuntu-latest
    outputs:
      runner_labels: ${{ steps.setVariables.outputs.runner_labels }}
    steps:
      - id: setVariables
        name: Prepare runner_labels variables for the later steps
        run: |

          # Prepend self-hosted
          input="self-hosted, altinity-on-demand, ${input}"

          # Remove all whitespace
          input="$(echo ${input} | tr -d [:space:])"
          # Make something like a JSON array from comma-separated list
          input="[ '${input//\,/\'\, \'}' ]"

          echo "runner_labels=$input" >> ${GITHUB_OUTPUT}
        env:
          input: ${{ inputs.runner_type }}

  Common:
    strategy:
      fail-fast: false
      matrix:
        SUITE: [aes_encryption, aggregate_functions, atomic_insert, base_58, clickhouse_keeper, data_types, datetime64_extended_range, disk_level_encryption, dns, engines, example, extended_precision_data_types, kafka, kerberos, key_value, lightweight_delete, memory, part_moves_between_shards, rbac, selects, session_timezone, ssl_server, tiered_storage, window_functions]
    needs: [runner_labels_setup]
    runs-on: ${{ fromJson(needs.runner_labels_setup.outputs.runner_labels) }}
    timeout-minutes: ${{ inputs.timeout_minutes }}
    steps:
      - name: Checkout regression repo
        uses: actions/checkout@v4
        with:
          repository: Altinity/clickhouse-regression
          ref: ${{ inputs.commit }}
      - name: Set envs
        run: |
          cat >> "$GITHUB_ENV" << 'EOF'
          REPORTS_PATH=${{ runner.temp }}/reports_dir
          SUITE=${{ matrix.SUITE }}
          EOF
      - name: Download json reports
        uses: actions/download-artifact@v4
        with:
          path: ${{ env.REPORTS_PATH }}
          name: build_report_package_${{ inputs.arch }}
      - name: Rename reports
        run: |
          mv ${{ env.REPORTS_PATH }}/build_report_*.json ${{ env.REPORTS_PATH }}/build_report_package_${{ inputs.arch }}.json
      - name: Setup
        run: .github/setup.sh
      - name: Get deb url
        run: python3 .github/get-deb-url.py --reports-path ${{ env.REPORTS_PATH }} --github-env $GITHUB_ENV
      - name: Run ${{ env.SUITE }} suite
        id: run_suite
        run: EXITCODE=0;
              python3
              -u ${{ env.SUITE }}/regression.py
              --clickhouse-binary-path ${{ env.clickhouse_path }}
<<<<<<< HEAD
              --attr project="$GITHUB_REPOSITORY" project.id="$GITHUB_REPOSITORY_ID" package="${{ env.clickhouse_path }}" version="${{ env.version }}" user.name="$GITHUB_ACTOR" repository="https://github.com/Altinity/clickhouse-regression" commit.hash="$(git rev-parse HEAD)" job.name=$GITHUB_JOB job.url="$GITHUB_SERVER_URL/$GITHUB_REPOSITORY/actions/runs/$GITHUB_RUN_ID" arch="$(uname -i)"
=======
              --attr project="$GITHUB_REPOSITORY" project.id="$GITHUB_REPOSITORY_ID" package="${{ env.clickhouse_path }}" version="${{ env.version }}" user.name="$GITHUB_ACTOR" repository="https://github.com/Altinity/clickhouse-regression" commit.hash="$(git rev-parse HEAD)" job.id="$GITHUB_RUN_ID" job.url="$GITHUB_SERVER_URL/$GITHUB_REPOSITORY/actions/runs/$GITHUB_RUN_ID" arch="$(uname -i)"
>>>>>>> 86abd8b2
              ${{ env.args }} || EXITCODE=$?;
              .github/add_link_to_logs.sh;
              exit $EXITCODE
      - name: Set Commit Status
        if: always()
        run: python3 .github/set_builds_status.py
        env:
          GITHUB_TOKEN: ${{ secrets.GITHUB_TOKEN }}
          JOB_OUTCOME: ${{ steps.run_suite.outcome }}
          SUITE_NAME: "Regression ${{ inputs.arch }} ${{ matrix.SUITE }}"
      - name: Create and upload logs
        if: always()
        run: .github/create_and_upload_logs.sh 1
      - name: Upload logs to regression results database
        if: always()
        timeout-minutes: 20
        run: .github/upload_results_to_database.sh 1
      - uses: actions/upload-artifact@v4
        if: always()
        with:
          name: ${{ env.SUITE }}-${{ inputs.arch }}-artifacts
          path: ${{ env.artifact_paths}}

  Alter:
   strategy:
     fail-fast: false
     matrix:
      ONLY: [replace, attach, move]
   needs: [runner_labels_setup]
   runs-on: ${{ fromJson(needs.runner_labels_setup.outputs.runner_labels) }}
   timeout-minutes: ${{ inputs.timeout_minutes }}
   steps:
      - name: Checkout regression repo
        uses: actions/checkout@v4
        with:
          repository: Altinity/clickhouse-regression
          ref: ${{ inputs.commit }}
      - name: Set envs
        run: |
          cat >> "$GITHUB_ENV" << 'EOF'
          REPORTS_PATH=${{ runner.temp }}/reports_dir
          SUITE=alter
          STORAGE=/${{ matrix.ONLY }}_partition
          EOF
      - name: Download json reports
        uses: actions/download-artifact@v4
        with:
          path: ${{ env.REPORTS_PATH }}
          name: build_report_package_${{ inputs.arch }}
      - name: Rename reports
        run: |
          mv ${{ env.REPORTS_PATH }}/build_report_*.json ${{ env.REPORTS_PATH }}/build_report_package_${{ inputs.arch }}.json
      - name: Setup
        run: .github/setup.sh
      - name: Get deb url
        run: python3 .github/get-deb-url.py --reports-path ${{ env.REPORTS_PATH }} --github-env $GITHUB_ENV
      - name: Run ${{ env.SUITE }} suite
        id: run_suite
        run:  EXITCODE=0;
              python3
              -u alter/regression.py
              --clickhouse-binary-path ${{ env.clickhouse_path }}
              --only "/alter/${{ matrix.ONLY }} partition/*"
<<<<<<< HEAD
              --attr project="$GITHUB_REPOSITORY" project.id="$GITHUB_REPOSITORY_ID" package="${{ env.clickhouse_path }}" version="${{ env.version }}" user.name="$GITHUB_ACTOR" repository="https://github.com/Altinity/clickhouse-regression" commit.hash="$(git rev-parse HEAD)" job.name=$GITHUB_JOB job.url="$GITHUB_SERVER_URL/$GITHUB_REPOSITORY/actions/runs/$GITHUB_RUN_ID" arch="$(uname -i)"
=======
              --attr project="$GITHUB_REPOSITORY" project.id="$GITHUB_REPOSITORY_ID" package="${{ env.clickhouse_path }}" version="${{ env.version }}" user.name="$GITHUB_ACTOR" repository="https://github.com/Altinity/clickhouse-regression" commit.hash="$(git rev-parse HEAD)" job.id="$GITHUB_RUN_ID" job.url="$GITHUB_SERVER_URL/$GITHUB_REPOSITORY/actions/runs/$GITHUB_RUN_ID" arch="$(uname -i)"
>>>>>>> 86abd8b2
              ${{ env.args }} || EXITCODE=$?;
              .github/add_link_to_logs.sh;
              exit $EXITCODE
      - name: Set Commit Status
        if: always()
        run: python3 .github/set_builds_status.py
        env:
          GITHUB_TOKEN: ${{ secrets.GITHUB_TOKEN }}
          JOB_OUTCOME: ${{ steps.run_suite.outcome }}
          SUITE_NAME: "Regression ${{ inputs.arch }} Alter ${{ matrix.ONLY }} partition"
      - name: Create and upload logs
        if: always()
        run: .github/create_and_upload_logs.sh 1
      - name: Upload logs to regression results database
        if: always()
        timeout-minutes: 20
        run: .github/upload_results_to_database.sh 1
      - uses: actions/upload-artifact@v4
        if: always()
        with:
          name: alter-${{ matrix.ONLY }}-${{ inputs.arch }}-artifacts
          path: ${{ env.artifact_paths}}

  Benchmark:
    strategy:
      fail-fast: false
      matrix:
        STORAGE: [minio, aws_s3, gcs]
    needs: [runner_labels_setup]
    runs-on: ${{ fromJson(needs.runner_labels_setup.outputs.runner_labels) }}
    timeout-minutes: ${{ inputs.timeout_minutes }}
    steps:
      - name: Checkout regression repo
        uses: actions/checkout@v4
        with:
          repository: Altinity/clickhouse-regression
          ref: ${{ inputs.commit }}
      - name: Set envs
        run: |
          cat >> "$GITHUB_ENV" << 'EOF'
          REPORTS_PATH=${{ runner.temp }}/reports_dir
          SUITE=ontime_benchmark
          STORAGE=/${{ matrix.STORAGE }}
          EOF
      - name: Download json reports
        uses: actions/download-artifact@v4
        with:
          path: ${{ env.REPORTS_PATH }}
          name: build_report_package_${{ inputs.arch }}
      - name: Rename reports
        run: |
          mv ${{ env.REPORTS_PATH }}/build_report_*.json ${{ env.REPORTS_PATH }}/build_report_package_${{ inputs.arch }}.json
      - name: Setup
        run: .github/setup.sh
      - name: Get deb url
        run: python3 .github/get-deb-url.py --reports-path ${{ env.REPORTS_PATH }} --github-env $GITHUB_ENV
      - name: Run ${{ env.SUITE }} suite
        id: run_suite
        run:  EXITCODE=0;
              python3
              -u ${{ env.SUITE }}/benchmark.py
              --clickhouse-binary-path ${{ env.clickhouse_path }}
              --storage ${{ matrix.STORAGE }}
              --gcs-uri ${{ secrets.REGRESSION_GCS_URI }}
              --gcs-key-id ${{ secrets.REGRESSION_GCS_KEY_ID }}
              --gcs-key-secret ${{ secrets.REGRESSION_GCS_KEY_SECRET }}
              --aws-s3-bucket ${{ secrets.REGRESSION_AWS_S3_BUCKET }}
              --aws-s3-region ${{ secrets.REGRESSION_AWS_S3_REGION }}
              --aws-s3-key-id ${{ secrets.REGRESSION_AWS_S3_KEY_ID }}
              --aws-s3-access-key ${{ secrets.REGRESSION_AWS_S3_SECRET_ACCESS_KEY }}
<<<<<<< HEAD
              --attr project="$GITHUB_REPOSITORY" project.id="$GITHUB_REPOSITORY_ID" package="${{ env.clickhouse_path }}" version="${{ env.version }}" user.name="$GITHUB_ACTOR" repository="https://github.com/Altinity/clickhouse-regression" commit.hash="$(git rev-parse HEAD)" job.name=$GITHUB_JOB job.url="$GITHUB_SERVER_URL/$GITHUB_REPOSITORY/actions/runs/$GITHUB_RUN_ID" arch="$(uname -i)"
=======
              --attr project="$GITHUB_REPOSITORY" project.id="$GITHUB_REPOSITORY_ID" package="${{ env.clickhouse_path }}" version="${{ env.version }}" user.name="$GITHUB_ACTOR" repository="https://github.com/Altinity/clickhouse-regression" commit.hash="$(git rev-parse HEAD)" job.id="$GITHUB_RUN_ID" job.url="$GITHUB_SERVER_URL/$GITHUB_REPOSITORY/actions/runs/$GITHUB_RUN_ID" arch="$(uname -i)"
>>>>>>> 86abd8b2
              ${{ env.args }} || EXITCODE=$?;
              .github/add_link_to_logs.sh;
              exit $EXITCODE
      - name: Set Commit Status
        if: always()
        run: python3 .github/set_builds_status.py
        env:
          GITHUB_TOKEN: ${{ secrets.GITHUB_TOKEN }}
          JOB_OUTCOME: ${{ steps.run_suite.outcome }}
          SUITE_NAME: "Regression ${{ inputs.arch }} Benchmark ${{ matrix.STORAGE }}"
      - name: Create and upload logs
        if: always()
        run: .github/create_and_upload_logs.sh 1
      - name: Upload logs to regression results database
        if: always()
        timeout-minutes: 20
        run: .github/upload_results_to_database.sh 1
      - uses: actions/upload-artifact@v4
        if: always()
        with:
          name: benchmark-${{ matrix.STORAGE }}-${{ inputs.arch }}-artifacts
          path: ${{ env.artifact_paths }}

  ClickHouseKeeperSSL:
    needs: [runner_labels_setup]
    runs-on: ${{ fromJson(needs.runner_labels_setup.outputs.runner_labels) }}
    timeout-minutes: ${{ inputs.timeout_minutes }}
    steps:
      - name: Checkout regression repo
        uses: actions/checkout@v4
        with:
          repository: Altinity/clickhouse-regression
          ref: ${{ inputs.commit }}
      - name: Set envs
        run: |
          cat >> "$GITHUB_ENV" << 'EOF'
          REPORTS_PATH=${{runner.temp}}/reports_dir
          SUITE=clickhouse_keeper
          STORAGE=/ssl
          EOF
      - name: Download json reports
        uses: actions/download-artifact@v4
        with:
          path: ${{ env.REPORTS_PATH }}
          name: build_report_package_${{ inputs.arch }}
      - name: Rename reports
        run: |
          mv ${{ env.REPORTS_PATH }}/build_report_*.json ${{ env.REPORTS_PATH }}/build_report_package_${{ inputs.arch }}.json
      - name: Setup
        run: .github/setup.sh
      - name: Get deb url
        run: python3 .github/get-deb-url.py --reports-path ${{ env.REPORTS_PATH }} --github-env $GITHUB_ENV
      - name: Run ${{ env.SUITE }} suite
        id: run_suite
        run:  EXITCODE=0;
              python3
              -u ${{ env.SUITE }}/regression.py
              --ssl
              --clickhouse-binary-path ${{ env.clickhouse_path }}
<<<<<<< HEAD
              --attr project="$GITHUB_REPOSITORY" project.id="$GITHUB_REPOSITORY_ID" package="${{ env.clickhouse_path }}" version="${{ env.version }}" user.name="$GITHUB_ACTOR" repository="https://github.com/Altinity/clickhouse-regression" commit.hash="$(git rev-parse HEAD)" job.name=$GITHUB_JOB job.url="$GITHUB_SERVER_URL/$GITHUB_REPOSITORY/actions/runs/$GITHUB_RUN_ID" arch="$(uname -i)"
=======
              --attr project="$GITHUB_REPOSITORY" project.id="$GITHUB_REPOSITORY_ID" package="${{ env.clickhouse_path }}" version="${{ env.version }}" user.name="$GITHUB_ACTOR" repository="https://github.com/Altinity/clickhouse-regression" commit.hash="$(git rev-parse HEAD)" job.id="$GITHUB_RUN_ID" job.url="$GITHUB_SERVER_URL/$GITHUB_REPOSITORY/actions/runs/$GITHUB_RUN_ID" arch="$(uname -i)"
>>>>>>> 86abd8b2
              ${{ env.args }} || EXITCODE=$?;
              .github/add_link_to_logs.sh;
              exit $EXITCODE
      - name: Set Commit Status
        if: always()
        run: python3 .github/set_builds_status.py
        env:
          GITHUB_TOKEN: ${{ secrets.GITHUB_TOKEN }}
          JOB_OUTCOME: ${{ steps.run_suite.outcome }}
          SUITE_NAME: "Regression ${{ inputs.arch }} Clickhouse Keeper SSL"
      - name: Create and upload logs
        if: always()
        run: .github/create_and_upload_logs.sh 1
      - name: Upload logs to regression results database
        if: always()
        timeout-minutes: 20
        run: .github/upload_results_to_database.sh 1
      - uses: actions/upload-artifact@v4
        if: always()
        with:
          name: ${{ env.SUITE }}-${{ inputs.arch }}-ssl-artifacts
          path: ${{ env.artifact_paths }}

  LDAP:
    strategy:
      fail-fast: false
      matrix:
        SUITE: [authentication, external_user_directory, role_mapping]
    needs: [runner_labels_setup]
    runs-on: ${{ fromJson(needs.runner_labels_setup.outputs.runner_labels) }}
    timeout-minutes: ${{ inputs.timeout_minutes }}
    steps:
      - name: Checkout regression repo
        uses: actions/checkout@v4
        with:
          repository: Altinity/clickhouse-regression
          ref: ${{ inputs.commit }}
      - name: Set envs
        run: |
          cat >> "$GITHUB_ENV" << 'EOF'
          REPORTS_PATH=${{ runner.temp }}/reports_dir
          SUITE=ldap/${{ matrix.SUITE }}
          EOF
      - name: Download json reports
        uses: actions/download-artifact@v4
        with:
          path: ${{ env.REPORTS_PATH }}
          name: build_report_package_${{ inputs.arch }}
      - name: Rename reports
        run: |
          mv ${{ env.REPORTS_PATH }}/build_report_*.json ${{ env.REPORTS_PATH }}/build_report_package_${{ inputs.arch }}.json
      - name: Setup
        run: .github/setup.sh
      - name: Get deb url
        run: python3 .github/get-deb-url.py --reports-path ${{ env.REPORTS_PATH }} --github-env $GITHUB_ENV
      - name: Run ${{ env.SUITE }} suite
        id: run_suite
        run:  EXITCODE=0;
              python3
              -u ${{ env.SUITE }}/regression.py
              --clickhouse-binary-path ${{ env.clickhouse_path }}
<<<<<<< HEAD
              --attr project="$GITHUB_REPOSITORY" project.id="$GITHUB_REPOSITORY_ID" package="${{ env.clickhouse_path }}" version="${{ env.version }}" user.name="$GITHUB_ACTOR" repository="https://github.com/Altinity/clickhouse-regression" commit.hash="$(git rev-parse HEAD)" job.name=$GITHUB_JOB job.url="$GITHUB_SERVER_URL/$GITHUB_REPOSITORY/actions/runs/$GITHUB_RUN_ID" arch="$(uname -i)"
=======
              --attr project="$GITHUB_REPOSITORY" project.id="$GITHUB_REPOSITORY_ID" package="${{ env.clickhouse_path }}" version="${{ env.version }}" user.name="$GITHUB_ACTOR" repository="https://github.com/Altinity/clickhouse-regression" commit.hash="$(git rev-parse HEAD)" job.id="$GITHUB_RUN_ID" job.url="$GITHUB_SERVER_URL/$GITHUB_REPOSITORY/actions/runs/$GITHUB_RUN_ID" arch="$(uname -i)"
>>>>>>> 86abd8b2
              ${{ env.args }} || EXITCODE=$?;
              .github/add_link_to_logs.sh;
              exit $EXITCODE
      - name: Set Commit Status
        if: always()
        run: python3 .github/set_builds_status.py
        env:
          GITHUB_TOKEN: ${{ secrets.GITHUB_TOKEN }}
          JOB_OUTCOME: ${{ steps.run_suite.outcome }}
          SUITE_NAME: "Regression ${{ inputs.arch }} LDAP ${{ matrix.SUITE }}"
      - name: Create and upload logs
        if: always()
        run: .github/create_and_upload_logs.sh 1
      - name: Upload logs to regression results database
        if: always()
        timeout-minutes: 20
        run: .github/upload_results_to_database.sh 1
      - uses: actions/upload-artifact@v4
        if: always()
        with:
          name: ldap-${{ matrix.SUITE }}-${{ inputs.arch }}-artifacts
          path: ${{ env.artifact_paths }}

  Parquet:
    needs: [runner_labels_setup]
    runs-on: ${{ fromJson(needs.runner_labels_setup.outputs.runner_labels) }}
    timeout-minutes: ${{ inputs.timeout_minutes }}
    steps:
      - name: Checkout regression repo
        uses: actions/checkout@v4
        with:
          repository: Altinity/clickhouse-regression
          ref: ${{ inputs.commit }}
      - name: Set envs
        run: |
          cat >> "$GITHUB_ENV" << 'EOF'
          REPORTS_PATH=${{ runner.temp }}/reports_dir
          SUITE=parquet
          EOF
      - name: Download json reports
        uses: actions/download-artifact@v4
        with:
          path: ${{ env.REPORTS_PATH }}
          name: build_report_package_${{ inputs.arch }}
      - name: Rename reports
        run: |
          mv ${{ env.REPORTS_PATH }}/build_report_*.json ${{ env.REPORTS_PATH }}/build_report_package_${{ inputs.arch }}.json
      - name: Setup
        run: .github/setup.sh
      - name: Get deb url
        run: python3 .github/get-deb-url.py --reports-path ${{ env.REPORTS_PATH }} --github-env $GITHUB_ENV
      - name: Run ${{ env.SUITE }} suite
        id: run_suite
        run:  EXITCODE=0;
              python3
              -u ${{ env.SUITE }}/regression.py
              --clickhouse-binary-path ${{ env.clickhouse_path }}
<<<<<<< HEAD
              --attr project="$GITHUB_REPOSITORY" project.id="$GITHUB_REPOSITORY_ID" package="${{ env.clickhouse_path }}" version="${{ env.version }}" user.name="$GITHUB_ACTOR" repository="https://github.com/Altinity/clickhouse-regression" commit.hash="$(git rev-parse HEAD)" job.name=$GITHUB_JOB job.url="$GITHUB_SERVER_URL/$GITHUB_REPOSITORY/actions/runs/$GITHUB_RUN_ID" arch="$(uname -i)"
=======
              --attr project="$GITHUB_REPOSITORY" project.id="$GITHUB_REPOSITORY_ID" package="${{ env.clickhouse_path }}" version="${{ env.version }}" user.name="$GITHUB_ACTOR" repository="https://github.com/Altinity/clickhouse-regression" commit.hash="$(git rev-parse HEAD)" job.id="$GITHUB_RUN_ID" job.url="$GITHUB_SERVER_URL/$GITHUB_REPOSITORY/actions/runs/$GITHUB_RUN_ID" arch="$(uname -i)"
>>>>>>> 86abd8b2
              ${{ env.args }} || EXITCODE=$?;
              .github/add_link_to_logs.sh;
              exit $EXITCODE
      - name: Set Commit Status
        if: always()
        run: python3 .github/set_builds_status.py
        env:
          GITHUB_TOKEN: ${{ secrets.GITHUB_TOKEN }}
          JOB_OUTCOME: ${{ steps.run_suite.outcome }}
          SUITE_NAME: "Regression ${{ inputs.arch }} Parquet"
      - name: Create and upload logs
        if: always()
        run: .github/create_and_upload_logs.sh 1
      - name: Upload logs to regression results database
        if: always()
        timeout-minutes: 20
        run: .github/upload_results_to_database.sh 1
      - uses: actions/upload-artifact@v4
        if: always()
        with:
          name: ${{ env.SUITE }}-${{ inputs.arch }}-artifacts
          path: ${{ env.artifact_paths }}

  ParquetS3:
    strategy:
      fail-fast: false
      matrix:
        STORAGE: [minio, aws_s3]
    needs: [runner_labels_setup]
    runs-on: ${{ fromJson(needs.runner_labels_setup.outputs.runner_labels) }}
    timeout-minutes: ${{ inputs.timeout_minutes }}
    steps:
      - name: Checkout regression repo
        uses: actions/checkout@v4
        with:
          repository: Altinity/clickhouse-regression
          ref: ${{ inputs.commit }}
      - name: Set envs
        run: |
          cat >> "$GITHUB_ENV" << 'EOF'
          REPORTS_PATH=${{ runner.temp }}/reports_dir
          SUITE=parquet
          STORAGE=${{ matrix.STORAGE}}
          EOF
      - name: Download json reports
        uses: actions/download-artifact@v4
        with:
          path: ${{ env.REPORTS_PATH }}
          name: build_report_package_${{ inputs.arch }}
      - name: Rename reports
        run: |
          mv ${{ env.REPORTS_PATH }}/build_report_*.json ${{ env.REPORTS_PATH }}/build_report_package_${{ inputs.arch }}.json
      - name: Setup
        run: .github/setup.sh
      - name: Get deb url
        run: python3 .github/get-deb-url.py --reports-path ${{ env.REPORTS_PATH }} --github-env $GITHUB_ENV
      - name: Run ${{ env.SUITE }} suite
        id: run_suite
        run:  EXITCODE=0;
              python3
              -u ${{ env.SUITE }}/regression.py
              --clickhouse-binary-path ${{ env.clickhouse_path }}
              --storage ${{ matrix.STORAGE }}
              --aws-s3-bucket ${{ secrets.REGRESSION_AWS_S3_BUCKET }}
              --aws-s3-region ${{ secrets.REGRESSION_AWS_S3_REGION }}
              --aws-s3-key-id ${{ secrets.REGRESSION_AWS_S3_KEY_ID }}
              --aws-s3-access-key ${{ secrets.REGRESSION_AWS_S3_SECRET_ACCESS_KEY }}
<<<<<<< HEAD
              --attr project="$GITHUB_REPOSITORY" project.id="$GITHUB_REPOSITORY_ID" package="${{ env.clickhouse_path }}" version="${{ env.version }}" user.name="$GITHUB_ACTOR" repository="https://github.com/Altinity/clickhouse-regression" commit.hash="$(git rev-parse HEAD)" job.name=$GITHUB_JOB job.url="$GITHUB_SERVER_URL/$GITHUB_REPOSITORY/actions/runs/$GITHUB_RUN_ID" arch="$(uname -i)"
=======
              --attr project="$GITHUB_REPOSITORY" project.id="$GITHUB_REPOSITORY_ID" package="${{ env.clickhouse_path }}" version="${{ env.version }}" user.name="$GITHUB_ACTOR" repository="https://github.com/Altinity/clickhouse-regression" commit.hash="$(git rev-parse HEAD)" job.id="$GITHUB_RUN_ID" job.url="$GITHUB_SERVER_URL/$GITHUB_REPOSITORY/actions/runs/$GITHUB_RUN_ID" arch="$(uname -i)"
>>>>>>> 86abd8b2
              ${{ env.args }} || EXITCODE=$?;
              .github/add_link_to_logs.sh;
              exit $EXITCODE
      - name: Set Commit Status
        if: always()
        run: python3 .github/set_builds_status.py
        env:
          GITHUB_TOKEN: ${{ secrets.GITHUB_TOKEN }}
          JOB_OUTCOME: ${{ steps.run_suite.outcome }}
          SUITE_NAME: "Regression ${{ inputs.arch }} Parquet ${{ matrix.STORAGE }}"
      - name: Create and upload logs
        if: always()
        run: .github/create_and_upload_logs.sh 1
      - name: Upload logs to regression results database
        if: always()
        timeout-minutes: 20
        run: .github/upload_results_to_database.sh 1
      - uses: actions/upload-artifact@v4
        if: always()
        with:
          name: ${{ env.SUITE }}-${{ env.STORAGE }}-${{ inputs.arch }}-artifacts
          path: ${{ env.artifact_paths }}

  S3:
    strategy:
      fail-fast: false
      matrix:
        STORAGE: [minio, aws_s3, gcs]
    needs: [runner_labels_setup]
    runs-on: ${{ fromJson(needs.runner_labels_setup.outputs.runner_labels) }}
    timeout-minutes: ${{ inputs.timeout_minutes }}
    steps:
      - name: Checkout regression repo
        uses: actions/checkout@v4
        with:
          repository: Altinity/clickhouse-regression
          ref: ${{ inputs.commit }}
      - name: Set envs
        run: |
          cat >> "$GITHUB_ENV" << 'EOF'
          REPORTS_PATH=${{ runner.temp }}/reports_dir
          SUITE=s3
          STORAGE=/${{ matrix.STORAGE }}
          EOF
      - name: Download json reports
        uses: actions/download-artifact@v4
        with:
          path: ${{ env.REPORTS_PATH }}
          name: build_report_package_${{ inputs.arch }}
      - name: Rename reports
        run: |
          mv ${{ env.REPORTS_PATH }}/build_report_*.json ${{ env.REPORTS_PATH }}/build_report_package_${{ inputs.arch }}.json
      - name: Setup
        run: .github/setup.sh
      - name: Get deb url
        run: python3 .github/get-deb-url.py --reports-path ${{ env.REPORTS_PATH }} --github-env $GITHUB_ENV
      - name: Run ${{ env.SUITE }} suite
        id: run_suite
        run:  EXITCODE=0;
              python3
              -u ${{ env.SUITE }}/regression.py
              --clickhouse-binary-path ${{ env.clickhouse_path }}
              --storage ${{ matrix.STORAGE }}
              --gcs-uri ${{ secrets.REGRESSION_GCS_URI }}
              --gcs-key-id ${{ secrets.REGRESSION_GCS_KEY_ID }}
              --gcs-key-secret ${{ secrets.REGRESSION_GCS_KEY_SECRET }}
              --aws-s3-bucket ${{ secrets.REGRESSION_AWS_S3_BUCKET }}
              --aws-s3-region ${{ secrets.REGRESSION_AWS_S3_REGION }}
              --aws-s3-key-id ${{ secrets.REGRESSION_AWS_S3_KEY_ID }}
              --aws-s3-access-key ${{ secrets.REGRESSION_AWS_S3_SECRET_ACCESS_KEY }}
<<<<<<< HEAD
              --azure-account-name ${{ secrets.AZURE_ACCOUNT_NAME }}
              --azure-storage-key ${{ secrets.AZURE_STORAGE_KEY }}
              --azure-container ${{ secrets.AZURE_CONTAINER_NAME }}
              --attr project="$GITHUB_REPOSITORY" project.id="$GITHUB_REPOSITORY_ID" package="${{ env.clickhouse_path }}" version="${{ env.version }}" user.name="$GITHUB_ACTOR" repository="https://github.com/Altinity/clickhouse-regression" commit.hash="$(git rev-parse HEAD)" job.name=$GITHUB_JOB job.url="$GITHUB_SERVER_URL/$GITHUB_REPOSITORY/actions/runs/$GITHUB_RUN_ID" arch="$(uname -i)"
=======
              --attr project="$GITHUB_REPOSITORY" project.id="$GITHUB_REPOSITORY_ID" package="${{ env.clickhouse_path }}" version="${{ env.version }}" user.name="$GITHUB_ACTOR" repository="https://github.com/Altinity/clickhouse-regression" commit.hash="$(git rev-parse HEAD)" job.id="$GITHUB_RUN_ID" job.url="$GITHUB_SERVER_URL/$GITHUB_REPOSITORY/actions/runs/$GITHUB_RUN_ID" arch="$(uname -i)"
>>>>>>> 86abd8b2
              ${{ env.args }} || EXITCODE=$?;
              .github/add_link_to_logs.sh;
              exit $EXITCODE
      - name: Set Commit Status
        if: always()
        run: python3 .github/set_builds_status.py
        env:
          GITHUB_TOKEN: ${{ secrets.GITHUB_TOKEN }}
          JOB_OUTCOME: ${{ steps.run_suite.outcome }}
          SUITE_NAME: "Regression ${{ inputs.arch }} S3 ${{ matrix.STORAGE }}"
      - name: Create and upload logs
        if: always()
        run: .github/create_and_upload_logs.sh 1
      - name: Upload logs to regression results database
        if: always()
        timeout-minutes: 20
        run: .github/upload_results_to_database.sh 1
      - uses: actions/upload-artifact@v4
        if: always()
        with:
          name: ${{ env.SUITE }}-${{ matrix.STORAGE }}-${{ inputs.arch }}-artifacts
          path: ${{ env.artifact_paths}}

  TieredStorage:
    strategy:
      fail-fast: false
      matrix:
        STORAGE: [minio, s3amazon, s3gcs]
    needs: [runner_labels_setup]
    runs-on: ${{ fromJson(needs.runner_labels_setup.outputs.runner_labels) }}
    timeout-minutes: ${{ inputs.timeout_minutes }}
    steps:
      - name: Checkout regression repo
        uses: actions/checkout@v4
        with:
          repository: Altinity/clickhouse-regression
          ref: ${{ inputs.commit }}
      - name: Set envs
        run: |
          cat >> "$GITHUB_ENV" << 'EOF'
          REPORTS_PATH=${{ runner.temp }}/reports_dir
          SUITE=tiered_storage
          STORAGE=/${{ matrix.STORAGE }}
          EOF
      - name: Download json reports
        uses: actions/download-artifact@v4
        with:
          path: ${{ env.REPORTS_PATH }}
          name: build_report_package_${{ inputs.arch }}
      - name: Rename reports
        run: |
          mv ${{ env.REPORTS_PATH }}/build_report_*.json ${{ env.REPORTS_PATH }}/build_report_package_${{ inputs.arch }}.json
      - name: Setup
        run: .github/setup.sh
      - name: Get deb url
        run: python3 .github/get-deb-url.py --reports-path ${{ env.REPORTS_PATH }} --github-env $GITHUB_ENV
      - name: Run ${{ env.SUITE }} suite
        id: run_suite
        run:  EXITCODE=0;
              python3
              -u ${{ env.SUITE }}/regression.py
              --clickhouse-binary-path ${{ env.clickhouse_path }}
              --aws-s3-access-key ${{ secrets.REGRESSION_AWS_S3_SECRET_ACCESS_KEY }}
              --aws-s3-key-id ${{ secrets.REGRESSION_AWS_S3_KEY_ID }}
              --aws-s3-uri https://s3.${{ secrets.REGRESSION_AWS_S3_REGION}}.amazonaws.com/${{ secrets.REGRESSION_AWS_S3_BUCKET }}/data/
              --gcs-key-id ${{ secrets.REGRESSION_GCS_KEY_ID }}
              --gcs-key-secret ${{ secrets.REGRESSION_GCS_KEY_SECRET }}
              --gcs-uri ${{ secrets.REGRESSION_GCS_URI }}
              --with-${{ matrix.STORAGE }}
<<<<<<< HEAD
              --attr project="$GITHUB_REPOSITORY" project.id="$GITHUB_REPOSITORY_ID" package="${{ env.clickhouse_path }}" version="${{ env.version }}" user.name="$GITHUB_ACTOR" repository="https://github.com/Altinity/clickhouse-regression" commit.hash="$(git rev-parse HEAD)" job.name=$GITHUB_JOB job.url="$GITHUB_SERVER_URL/$GITHUB_REPOSITORY/actions/runs/$GITHUB_RUN_ID" arch="$(uname -i)"
=======
              --attr project="$GITHUB_REPOSITORY" project.id="$GITHUB_REPOSITORY_ID" package="${{ env.clickhouse_path }}" version="${{ env.version }}" user.name="$GITHUB_ACTOR" repository="https://github.com/Altinity/clickhouse-regression" commit.hash="$(git rev-parse HEAD)" job.id="$GITHUB_RUN_ID" job.url="$GITHUB_SERVER_URL/$GITHUB_REPOSITORY/actions/runs/$GITHUB_RUN_ID" arch="$(uname -i)"
>>>>>>> 86abd8b2
              ${{ env.args }} || EXITCODE=$?;
              .github/add_link_to_logs.sh;
              exit $EXITCODE
      - name: Set Commit Status
        if: always()
        run: python3 .github/set_builds_status.py
        env:
          GITHUB_TOKEN: ${{ secrets.GITHUB_TOKEN }}
          JOB_OUTCOME: ${{ steps.run_suite.outcome }}
          SUITE_NAME: "Regression ${{ inputs.arch }} Tiered Storage ${{ matrix.STORAGE }}"
      - name: Create and upload logs
        if: always()
        run: .github/create_and_upload_logs.sh 1
      - name: Upload logs to regression results database
        if: always()
        timeout-minutes: 20
        run: .github/upload_results_to_database.sh 1
      - uses: actions/upload-artifact@v4
        if: always()
        with:
          name: ${{ env.SUITE }}-${{ matrix.STORAGE }}-${{ inputs.arch }}-artifacts
          path: ${{ env.artifact_paths}}<|MERGE_RESOLUTION|>--- conflicted
+++ resolved
@@ -179,11 +179,7 @@
               python3
               -u ${{ env.SUITE }}/regression.py
               --clickhouse-binary-path ${{ env.clickhouse_path }}
-<<<<<<< HEAD
-              --attr project="$GITHUB_REPOSITORY" project.id="$GITHUB_REPOSITORY_ID" package="${{ env.clickhouse_path }}" version="${{ env.version }}" user.name="$GITHUB_ACTOR" repository="https://github.com/Altinity/clickhouse-regression" commit.hash="$(git rev-parse HEAD)" job.name=$GITHUB_JOB job.url="$GITHUB_SERVER_URL/$GITHUB_REPOSITORY/actions/runs/$GITHUB_RUN_ID" arch="$(uname -i)"
-=======
-              --attr project="$GITHUB_REPOSITORY" project.id="$GITHUB_REPOSITORY_ID" package="${{ env.clickhouse_path }}" version="${{ env.version }}" user.name="$GITHUB_ACTOR" repository="https://github.com/Altinity/clickhouse-regression" commit.hash="$(git rev-parse HEAD)" job.id="$GITHUB_RUN_ID" job.url="$GITHUB_SERVER_URL/$GITHUB_REPOSITORY/actions/runs/$GITHUB_RUN_ID" arch="$(uname -i)"
->>>>>>> 86abd8b2
+              --attr project="$GITHUB_REPOSITORY" project.id="$GITHUB_REPOSITORY_ID" package="${{ env.clickhouse_path }}" version="${{ env.version }}" user.name="$GITHUB_ACTOR" repository="https://github.com/Altinity/clickhouse-regression" commit.hash="$(git rev-parse HEAD)" job.name=$GITHUB_JOB job.url="$GITHUB_SERVER_URL/$GITHUB_REPOSITORY/actions/runs/$GITHUB_RUN_ID" arch="$(uname -i)"
               ${{ env.args }} || EXITCODE=$?;
               .github/add_link_to_logs.sh;
               exit $EXITCODE
@@ -247,11 +243,7 @@
               -u alter/regression.py
               --clickhouse-binary-path ${{ env.clickhouse_path }}
               --only "/alter/${{ matrix.ONLY }} partition/*"
-<<<<<<< HEAD
-              --attr project="$GITHUB_REPOSITORY" project.id="$GITHUB_REPOSITORY_ID" package="${{ env.clickhouse_path }}" version="${{ env.version }}" user.name="$GITHUB_ACTOR" repository="https://github.com/Altinity/clickhouse-regression" commit.hash="$(git rev-parse HEAD)" job.name=$GITHUB_JOB job.url="$GITHUB_SERVER_URL/$GITHUB_REPOSITORY/actions/runs/$GITHUB_RUN_ID" arch="$(uname -i)"
-=======
-              --attr project="$GITHUB_REPOSITORY" project.id="$GITHUB_REPOSITORY_ID" package="${{ env.clickhouse_path }}" version="${{ env.version }}" user.name="$GITHUB_ACTOR" repository="https://github.com/Altinity/clickhouse-regression" commit.hash="$(git rev-parse HEAD)" job.id="$GITHUB_RUN_ID" job.url="$GITHUB_SERVER_URL/$GITHUB_REPOSITORY/actions/runs/$GITHUB_RUN_ID" arch="$(uname -i)"
->>>>>>> 86abd8b2
+              --attr project="$GITHUB_REPOSITORY" project.id="$GITHUB_REPOSITORY_ID" package="${{ env.clickhouse_path }}" version="${{ env.version }}" user.name="$GITHUB_ACTOR" repository="https://github.com/Altinity/clickhouse-regression" commit.hash="$(git rev-parse HEAD)" job.name=$GITHUB_JOB job.url="$GITHUB_SERVER_URL/$GITHUB_REPOSITORY/actions/runs/$GITHUB_RUN_ID" arch="$(uname -i)"
               ${{ env.args }} || EXITCODE=$?;
               .github/add_link_to_logs.sh;
               exit $EXITCODE
@@ -322,11 +314,7 @@
               --aws-s3-region ${{ secrets.REGRESSION_AWS_S3_REGION }}
               --aws-s3-key-id ${{ secrets.REGRESSION_AWS_S3_KEY_ID }}
               --aws-s3-access-key ${{ secrets.REGRESSION_AWS_S3_SECRET_ACCESS_KEY }}
-<<<<<<< HEAD
-              --attr project="$GITHUB_REPOSITORY" project.id="$GITHUB_REPOSITORY_ID" package="${{ env.clickhouse_path }}" version="${{ env.version }}" user.name="$GITHUB_ACTOR" repository="https://github.com/Altinity/clickhouse-regression" commit.hash="$(git rev-parse HEAD)" job.name=$GITHUB_JOB job.url="$GITHUB_SERVER_URL/$GITHUB_REPOSITORY/actions/runs/$GITHUB_RUN_ID" arch="$(uname -i)"
-=======
-              --attr project="$GITHUB_REPOSITORY" project.id="$GITHUB_REPOSITORY_ID" package="${{ env.clickhouse_path }}" version="${{ env.version }}" user.name="$GITHUB_ACTOR" repository="https://github.com/Altinity/clickhouse-regression" commit.hash="$(git rev-parse HEAD)" job.id="$GITHUB_RUN_ID" job.url="$GITHUB_SERVER_URL/$GITHUB_REPOSITORY/actions/runs/$GITHUB_RUN_ID" arch="$(uname -i)"
->>>>>>> 86abd8b2
+              --attr project="$GITHUB_REPOSITORY" project.id="$GITHUB_REPOSITORY_ID" package="${{ env.clickhouse_path }}" version="${{ env.version }}" user.name="$GITHUB_ACTOR" repository="https://github.com/Altinity/clickhouse-regression" commit.hash="$(git rev-parse HEAD)" job.name=$GITHUB_JOB job.url="$GITHUB_SERVER_URL/$GITHUB_REPOSITORY/actions/runs/$GITHUB_RUN_ID" arch="$(uname -i)"
               ${{ env.args }} || EXITCODE=$?;
               .github/add_link_to_logs.sh;
               exit $EXITCODE
@@ -386,11 +374,7 @@
               -u ${{ env.SUITE }}/regression.py
               --ssl
               --clickhouse-binary-path ${{ env.clickhouse_path }}
-<<<<<<< HEAD
-              --attr project="$GITHUB_REPOSITORY" project.id="$GITHUB_REPOSITORY_ID" package="${{ env.clickhouse_path }}" version="${{ env.version }}" user.name="$GITHUB_ACTOR" repository="https://github.com/Altinity/clickhouse-regression" commit.hash="$(git rev-parse HEAD)" job.name=$GITHUB_JOB job.url="$GITHUB_SERVER_URL/$GITHUB_REPOSITORY/actions/runs/$GITHUB_RUN_ID" arch="$(uname -i)"
-=======
-              --attr project="$GITHUB_REPOSITORY" project.id="$GITHUB_REPOSITORY_ID" package="${{ env.clickhouse_path }}" version="${{ env.version }}" user.name="$GITHUB_ACTOR" repository="https://github.com/Altinity/clickhouse-regression" commit.hash="$(git rev-parse HEAD)" job.id="$GITHUB_RUN_ID" job.url="$GITHUB_SERVER_URL/$GITHUB_REPOSITORY/actions/runs/$GITHUB_RUN_ID" arch="$(uname -i)"
->>>>>>> 86abd8b2
+              --attr project="$GITHUB_REPOSITORY" project.id="$GITHUB_REPOSITORY_ID" package="${{ env.clickhouse_path }}" version="${{ env.version }}" user.name="$GITHUB_ACTOR" repository="https://github.com/Altinity/clickhouse-regression" commit.hash="$(git rev-parse HEAD)" job.name=$GITHUB_JOB job.url="$GITHUB_SERVER_URL/$GITHUB_REPOSITORY/actions/runs/$GITHUB_RUN_ID" arch="$(uname -i)"
               ${{ env.args }} || EXITCODE=$?;
               .github/add_link_to_logs.sh;
               exit $EXITCODE
@@ -452,11 +436,7 @@
               python3
               -u ${{ env.SUITE }}/regression.py
               --clickhouse-binary-path ${{ env.clickhouse_path }}
-<<<<<<< HEAD
-              --attr project="$GITHUB_REPOSITORY" project.id="$GITHUB_REPOSITORY_ID" package="${{ env.clickhouse_path }}" version="${{ env.version }}" user.name="$GITHUB_ACTOR" repository="https://github.com/Altinity/clickhouse-regression" commit.hash="$(git rev-parse HEAD)" job.name=$GITHUB_JOB job.url="$GITHUB_SERVER_URL/$GITHUB_REPOSITORY/actions/runs/$GITHUB_RUN_ID" arch="$(uname -i)"
-=======
-              --attr project="$GITHUB_REPOSITORY" project.id="$GITHUB_REPOSITORY_ID" package="${{ env.clickhouse_path }}" version="${{ env.version }}" user.name="$GITHUB_ACTOR" repository="https://github.com/Altinity/clickhouse-regression" commit.hash="$(git rev-parse HEAD)" job.id="$GITHUB_RUN_ID" job.url="$GITHUB_SERVER_URL/$GITHUB_REPOSITORY/actions/runs/$GITHUB_RUN_ID" arch="$(uname -i)"
->>>>>>> 86abd8b2
+              --attr project="$GITHUB_REPOSITORY" project.id="$GITHUB_REPOSITORY_ID" package="${{ env.clickhouse_path }}" version="${{ env.version }}" user.name="$GITHUB_ACTOR" repository="https://github.com/Altinity/clickhouse-regression" commit.hash="$(git rev-parse HEAD)" job.name=$GITHUB_JOB job.url="$GITHUB_SERVER_URL/$GITHUB_REPOSITORY/actions/runs/$GITHUB_RUN_ID" arch="$(uname -i)"
               ${{ env.args }} || EXITCODE=$?;
               .github/add_link_to_logs.sh;
               exit $EXITCODE
@@ -514,11 +494,7 @@
               python3
               -u ${{ env.SUITE }}/regression.py
               --clickhouse-binary-path ${{ env.clickhouse_path }}
-<<<<<<< HEAD
-              --attr project="$GITHUB_REPOSITORY" project.id="$GITHUB_REPOSITORY_ID" package="${{ env.clickhouse_path }}" version="${{ env.version }}" user.name="$GITHUB_ACTOR" repository="https://github.com/Altinity/clickhouse-regression" commit.hash="$(git rev-parse HEAD)" job.name=$GITHUB_JOB job.url="$GITHUB_SERVER_URL/$GITHUB_REPOSITORY/actions/runs/$GITHUB_RUN_ID" arch="$(uname -i)"
-=======
-              --attr project="$GITHUB_REPOSITORY" project.id="$GITHUB_REPOSITORY_ID" package="${{ env.clickhouse_path }}" version="${{ env.version }}" user.name="$GITHUB_ACTOR" repository="https://github.com/Altinity/clickhouse-regression" commit.hash="$(git rev-parse HEAD)" job.id="$GITHUB_RUN_ID" job.url="$GITHUB_SERVER_URL/$GITHUB_REPOSITORY/actions/runs/$GITHUB_RUN_ID" arch="$(uname -i)"
->>>>>>> 86abd8b2
+              --attr project="$GITHUB_REPOSITORY" project.id="$GITHUB_REPOSITORY_ID" package="${{ env.clickhouse_path }}" version="${{ env.version }}" user.name="$GITHUB_ACTOR" repository="https://github.com/Altinity/clickhouse-regression" commit.hash="$(git rev-parse HEAD)" job.name=$GITHUB_JOB job.url="$GITHUB_SERVER_URL/$GITHUB_REPOSITORY/actions/runs/$GITHUB_RUN_ID" arch="$(uname -i)"
               ${{ env.args }} || EXITCODE=$?;
               .github/add_link_to_logs.sh;
               exit $EXITCODE
@@ -586,11 +562,7 @@
               --aws-s3-region ${{ secrets.REGRESSION_AWS_S3_REGION }}
               --aws-s3-key-id ${{ secrets.REGRESSION_AWS_S3_KEY_ID }}
               --aws-s3-access-key ${{ secrets.REGRESSION_AWS_S3_SECRET_ACCESS_KEY }}
-<<<<<<< HEAD
-              --attr project="$GITHUB_REPOSITORY" project.id="$GITHUB_REPOSITORY_ID" package="${{ env.clickhouse_path }}" version="${{ env.version }}" user.name="$GITHUB_ACTOR" repository="https://github.com/Altinity/clickhouse-regression" commit.hash="$(git rev-parse HEAD)" job.name=$GITHUB_JOB job.url="$GITHUB_SERVER_URL/$GITHUB_REPOSITORY/actions/runs/$GITHUB_RUN_ID" arch="$(uname -i)"
-=======
-              --attr project="$GITHUB_REPOSITORY" project.id="$GITHUB_REPOSITORY_ID" package="${{ env.clickhouse_path }}" version="${{ env.version }}" user.name="$GITHUB_ACTOR" repository="https://github.com/Altinity/clickhouse-regression" commit.hash="$(git rev-parse HEAD)" job.id="$GITHUB_RUN_ID" job.url="$GITHUB_SERVER_URL/$GITHUB_REPOSITORY/actions/runs/$GITHUB_RUN_ID" arch="$(uname -i)"
->>>>>>> 86abd8b2
+              --attr project="$GITHUB_REPOSITORY" project.id="$GITHUB_REPOSITORY_ID" package="${{ env.clickhouse_path }}" version="${{ env.version }}" user.name="$GITHUB_ACTOR" repository="https://github.com/Altinity/clickhouse-regression" commit.hash="$(git rev-parse HEAD)" job.name=$GITHUB_JOB job.url="$GITHUB_SERVER_URL/$GITHUB_REPOSITORY/actions/runs/$GITHUB_RUN_ID" arch="$(uname -i)"
               ${{ env.args }} || EXITCODE=$?;
               .github/add_link_to_logs.sh;
               exit $EXITCODE
@@ -661,14 +633,7 @@
               --aws-s3-region ${{ secrets.REGRESSION_AWS_S3_REGION }}
               --aws-s3-key-id ${{ secrets.REGRESSION_AWS_S3_KEY_ID }}
               --aws-s3-access-key ${{ secrets.REGRESSION_AWS_S3_SECRET_ACCESS_KEY }}
-<<<<<<< HEAD
-              --azure-account-name ${{ secrets.AZURE_ACCOUNT_NAME }}
-              --azure-storage-key ${{ secrets.AZURE_STORAGE_KEY }}
-              --azure-container ${{ secrets.AZURE_CONTAINER_NAME }}
-              --attr project="$GITHUB_REPOSITORY" project.id="$GITHUB_REPOSITORY_ID" package="${{ env.clickhouse_path }}" version="${{ env.version }}" user.name="$GITHUB_ACTOR" repository="https://github.com/Altinity/clickhouse-regression" commit.hash="$(git rev-parse HEAD)" job.name=$GITHUB_JOB job.url="$GITHUB_SERVER_URL/$GITHUB_REPOSITORY/actions/runs/$GITHUB_RUN_ID" arch="$(uname -i)"
-=======
-              --attr project="$GITHUB_REPOSITORY" project.id="$GITHUB_REPOSITORY_ID" package="${{ env.clickhouse_path }}" version="${{ env.version }}" user.name="$GITHUB_ACTOR" repository="https://github.com/Altinity/clickhouse-regression" commit.hash="$(git rev-parse HEAD)" job.id="$GITHUB_RUN_ID" job.url="$GITHUB_SERVER_URL/$GITHUB_REPOSITORY/actions/runs/$GITHUB_RUN_ID" arch="$(uname -i)"
->>>>>>> 86abd8b2
+              --attr project="$GITHUB_REPOSITORY" project.id="$GITHUB_REPOSITORY_ID" package="${{ env.clickhouse_path }}" version="${{ env.version }}" user.name="$GITHUB_ACTOR" repository="https://github.com/Altinity/clickhouse-regression" commit.hash="$(git rev-parse HEAD)" job.name=$GITHUB_JOB job.url="$GITHUB_SERVER_URL/$GITHUB_REPOSITORY/actions/runs/$GITHUB_RUN_ID" arch="$(uname -i)"
               ${{ env.args }} || EXITCODE=$?;
               .github/add_link_to_logs.sh;
               exit $EXITCODE
@@ -738,11 +703,7 @@
               --gcs-key-secret ${{ secrets.REGRESSION_GCS_KEY_SECRET }}
               --gcs-uri ${{ secrets.REGRESSION_GCS_URI }}
               --with-${{ matrix.STORAGE }}
-<<<<<<< HEAD
-              --attr project="$GITHUB_REPOSITORY" project.id="$GITHUB_REPOSITORY_ID" package="${{ env.clickhouse_path }}" version="${{ env.version }}" user.name="$GITHUB_ACTOR" repository="https://github.com/Altinity/clickhouse-regression" commit.hash="$(git rev-parse HEAD)" job.name=$GITHUB_JOB job.url="$GITHUB_SERVER_URL/$GITHUB_REPOSITORY/actions/runs/$GITHUB_RUN_ID" arch="$(uname -i)"
-=======
-              --attr project="$GITHUB_REPOSITORY" project.id="$GITHUB_REPOSITORY_ID" package="${{ env.clickhouse_path }}" version="${{ env.version }}" user.name="$GITHUB_ACTOR" repository="https://github.com/Altinity/clickhouse-regression" commit.hash="$(git rev-parse HEAD)" job.id="$GITHUB_RUN_ID" job.url="$GITHUB_SERVER_URL/$GITHUB_REPOSITORY/actions/runs/$GITHUB_RUN_ID" arch="$(uname -i)"
->>>>>>> 86abd8b2
+              --attr project="$GITHUB_REPOSITORY" project.id="$GITHUB_REPOSITORY_ID" package="${{ env.clickhouse_path }}" version="${{ env.version }}" user.name="$GITHUB_ACTOR" repository="https://github.com/Altinity/clickhouse-regression" commit.hash="$(git rev-parse HEAD)" job.name=$GITHUB_JOB job.url="$GITHUB_SERVER_URL/$GITHUB_REPOSITORY/actions/runs/$GITHUB_RUN_ID" arch="$(uname -i)"
               ${{ env.args }} || EXITCODE=$?;
               .github/add_link_to_logs.sh;
               exit $EXITCODE
