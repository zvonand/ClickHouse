#include "Storages/ObjectStorage/StorageObjectStorageCluster.h"

#include <Common/Exception.h>
#include <Common/StringUtils.h>
#include <Parsers/ASTSetQuery.h>
#include <Interpreters/Context.h>

#include <Core/Settings.h>
#include <Formats/FormatFactory.h>
#include <Processors/Sources/RemoteSource.h>
#include <QueryPipeline/RemoteQueryExecutor.h>

#include <Storages/VirtualColumnUtils.h>
#include <Storages/ObjectStorage/Utils.h>
#include <Storages/ObjectStorage/StorageObjectStorageSource.h>
#include <Storages/extractTableFunctionFromSelectQuery.h>
#include <Storages/ObjectStorage/StorageObjectStorageStableTaskDistributor.h>

namespace DB
{
namespace Setting
{
    extern const SettingsBool use_hive_partitioning;
}

namespace ErrorCodes
{
    extern const int LOGICAL_ERROR;
}

String StorageObjectStorageCluster::getPathSample(StorageInMemoryMetadata metadata, ContextPtr context)
{
    auto query_settings = configuration->getQuerySettings(context);
    /// We don't want to throw an exception if there are no files with specified path.
    query_settings.throw_on_zero_files_match = false;
    auto file_iterator = StorageObjectStorageSource::createFileIterator(
        configuration,
        query_settings,
        object_storage,
        false, // distributed_processing
        context,
        {}, // predicate
        {},
        metadata.getColumns().getAll(), // virtual_columns
        nullptr, // read_keys
        {} // file_progress_callback
    );

    if (auto file = file_iterator->next(0))
        return file->getPath();
    return "";
}

StorageObjectStorageCluster::StorageObjectStorageCluster(
    const String & cluster_name_,
    ConfigurationPtr configuration_,
    ObjectStoragePtr object_storage_,
    const StorageID & table_id_,
    const ColumnsDescription & columns_,
    const ConstraintsDescription & constraints_,
    ContextPtr context_)
    : IStorageCluster(
        cluster_name_, table_id_, getLogger(fmt::format("{}({})", configuration_->getEngineName(), table_id_.table_name)))
    , configuration{configuration_}
    , object_storage(object_storage_)
{
    /// We allow exceptions to be thrown on update(),
    /// because Cluster engine can only be used as table function,
    /// so no lazy initialization is allowed.
    configuration->update(
        object_storage,
        context_,
        /* if_not_updated_before */false,
        /* check_consistent_with_previous_metadata */true);

    ColumnsDescription columns{columns_};
    std::string sample_path;
    resolveSchemaAndFormat(columns, configuration->format, object_storage, configuration, {}, sample_path, context_);
    configuration->check(context_);

    StorageInMemoryMetadata metadata;
    metadata.setColumns(columns);
    metadata.setConstraints(constraints_);

    if (sample_path.empty() && context_->getSettingsRef()[Setting::use_hive_partitioning] && !configuration->isDataLakeConfiguration())
        sample_path = getPathSample(metadata, context_);

    setVirtuals(VirtualColumnUtils::getVirtualsForFileLikeStorage(
        metadata.columns, context_, sample_path, std::nullopt, configuration->isDataLakeConfiguration()));
    setInMemoryMetadata(metadata);
}

std::string StorageObjectStorageCluster::getName() const
{
    return configuration->getEngineName();
}

std::optional<UInt64> StorageObjectStorageCluster::totalRows(ContextPtr query_context) const
{
    configuration->update(
        object_storage,
        query_context,
        /* if_not_updated_before */false,
        /* check_consistent_with_previous_metadata */true);
    return configuration->totalRows(query_context);
}

std::optional<UInt64> StorageObjectStorageCluster::totalBytes(ContextPtr query_context) const
{
    configuration->update(
        object_storage,
        query_context,
        /* if_not_updated_before */false,
        /* check_consistent_with_previous_metadata */true);
    return configuration->totalBytes(query_context);
}

void StorageObjectStorageCluster::updateQueryToSendIfNeeded(
    ASTPtr & query,
    const DB::StorageSnapshotPtr & storage_snapshot,
    const ContextPtr & context)
{
    auto * table_function = extractTableFunctionFromSelectQuery(query);
    if (!table_function)
    {
        throw Exception(
            ErrorCodes::LOGICAL_ERROR,
            "Expected SELECT query from table function {}, got '{}'",
            configuration->getEngineName(), query->formatForErrorMessage());
    }

    auto * expression_list = table_function->arguments->as<ASTExpressionList>();
    if (!expression_list)
    {
        throw Exception(
            ErrorCodes::LOGICAL_ERROR,
            "Expected SELECT query from table function {}, got '{}'",
            configuration->getEngineName(), query->formatForErrorMessage());
    }

    ASTs & args = expression_list->children;
    const auto & structure = storage_snapshot->metadata->getColumns().getAll().toNamesAndTypesDescription();
    if (args.empty())
    {
        throw Exception(
            ErrorCodes::LOGICAL_ERROR,
            "Unexpected empty list of arguments for {}Cluster table function",
            configuration->getEngineName());
    }

    ASTPtr settings_temporary_storage = nullptr;
    for (auto * it = args.begin(); it != args.end(); ++it)
    {
        ASTSetQuery * settings_ast = (*it)->as<ASTSetQuery>();
        if (settings_ast)
        {
            settings_temporary_storage = std::move(*it);
            args.erase(it);
            break;
        }
    }

    if (!endsWith(table_function->name, "Cluster"))
        configuration->addStructureAndFormatToArgsIfNeeded(args, structure, configuration->format, context, /*with_structure=*/true);
    else
    {
        ASTPtr cluster_name_arg = args.front();
        args.erase(args.begin());
        configuration->addStructureAndFormatToArgsIfNeeded(args, structure, configuration->format, context, /*with_structure=*/true);
        args.insert(args.begin(), cluster_name_arg);
    }
    if (settings_temporary_storage)
    {
        args.insert(args.end(), std::move(settings_temporary_storage));
    }
}


RemoteQueryExecutor::Extension StorageObjectStorageCluster::getTaskIteratorExtension(
    const ActionsDAG::Node * predicate,
    const ActionsDAG * filter,
    const ContextPtr & local_context,
    ClusterPtr cluster) const
{
    auto iterator = StorageObjectStorageSource::createFileIterator(
        configuration,
        configuration->getQuerySettings(local_context),
        object_storage,
        /* distributed_processing */false,
        local_context,
        predicate,
        filter,
        virtual_columns,
        nullptr,
        local_context->getFileProgressCallback(),
        /*ignore_archive_globs=*/true,
        /*skip_object_metadata=*/true);

    std::vector<std::string> ids_of_hosts;
    for (const auto & shard : cluster->getShardsInfo())
    {
        if (shard.per_replica_pools.empty())
            throw Exception(ErrorCodes::LOGICAL_ERROR, "Cluster {} with empty shard {}", cluster->getName(), shard.shard_num);
        for (const auto & replica : shard.per_replica_pools)
        {
            if (!replica)
                throw Exception(ErrorCodes::LOGICAL_ERROR, "Cluster {}, shard {} with empty node", cluster->getName(), shard.shard_num);
            ids_of_hosts.push_back(replica->getAddress());
        }
    }

    auto task_distributor = std::make_shared<StorageObjectStorageStableTaskDistributor>(iterator, ids_of_hosts);

    auto callback = std::make_shared<TaskIterator>(
<<<<<<< HEAD
        [task_distributor](size_t number_of_current_replica) mutable -> String {
            return task_distributor->getNextTask(number_of_current_replica).value_or("");
=======
        [task_distributor](size_t number_of_current_replica) mutable -> ClusterFunctionReadTaskResponsePtr
        {
            auto task = task_distributor->getNextTask(number_of_current_replica);
            if (task)
                return std::make_shared<ClusterFunctionReadTaskResponse>(std::move(task));
            return std::make_shared<ClusterFunctionReadTaskResponse>();
>>>>>>> 631ce383
        });

    return RemoteQueryExecutor::Extension{ .task_iterator = std::move(callback) };
}

}<|MERGE_RESOLUTION|>--- conflicted
+++ resolved
@@ -212,17 +212,12 @@
     auto task_distributor = std::make_shared<StorageObjectStorageStableTaskDistributor>(iterator, ids_of_hosts);
 
     auto callback = std::make_shared<TaskIterator>(
-<<<<<<< HEAD
-        [task_distributor](size_t number_of_current_replica) mutable -> String {
-            return task_distributor->getNextTask(number_of_current_replica).value_or("");
-=======
         [task_distributor](size_t number_of_current_replica) mutable -> ClusterFunctionReadTaskResponsePtr
         {
             auto task = task_distributor->getNextTask(number_of_current_replica);
             if (task)
                 return std::make_shared<ClusterFunctionReadTaskResponse>(std::move(task));
             return std::make_shared<ClusterFunctionReadTaskResponse>();
->>>>>>> 631ce383
         });
 
     return RemoteQueryExecutor::Extension{ .task_iterator = std::move(callback) };
