<a name="query_language_queries_alter"></a>

## ALTER

The `ALTER` query is only supported for `*MergeTree` tables, as well as `Merge`and`Distributed`. The query has several variations.

### Column Manipulations

Changing the table structure.

```sql
ALTER TABLE [db].name [ON CLUSTER cluster] ADD|DROP|MODIFY COLUMN ...
```

In the query, specify a list of one or more comma-separated actions.
Each action is an operation on a column.

The following actions are supported:

```sql
ADD COLUMN name [type] [default_expr] [AFTER name_after]
```

Adds a new column to the table with the specified name, type, and `default_expr` (see the section "Default expressions"). If you specify `AFTER name_after` (the name of another column), the column is added after the specified one in the list of table columns. Otherwise, the column is added to the end of the table. Note that there is no way to add a column to the beginning of a table. For a chain of actions, 'name_after' can be the name of a column that is added in one of the previous actions.

Adding a column just changes the table structure, without performing any actions with data. The data doesn't appear on the disk after ALTER. If the data is missing for a column when reading from the table, it is filled in with default values (by performing the default expression if there is one, or using zeros or empty strings). If the data is missing for a column when reading from the table, it is filled in with default values (by performing the default expression if there is one, or using zeros or empty strings). The column appears on the disk after merging data parts (see MergeTree).

This approach allows us to complete the ALTER query instantly, without increasing the volume of old data.

```sql
DROP COLUMN name
```

Deletes the column with the name 'name'.
Deletes data from the file system. Since this deletes entire files, the query is completed almost instantly.

```sql
MODIFY COLUMN name [type] [default_expr]
```

Changes the 'name' column's type to 'type' and/or the default expression to 'default_expr'. When changing the type, values are converted as if the 'toType' function were applied to them.

If only the default expression is changed, the query doesn't do anything complex, and is completed almost instantly.

Changing the column type is the only complex action – it changes the contents of files with data. For large tables, this may take a long time.

There are several processing stages:

- Preparing temporary (new) files with modified data.
- Renaming old files.
- Renaming the temporary (new) files to the old names.
- Deleting the old files.

Only the first stage takes time. If there is a failure at this stage, the data is not changed.
If there is a failure during one of the successive stages, data can be restored manually. The exception is if the old files were deleted from the file system but the data for the new files did not get written to the disk and was lost.

There is no support for changing the column type in arrays and nested data structures.

The `ALTER` query lets you create and delete separate elements (columns) in nested data structures, but not whole nested data structures. To add a nested data structure, you can add columns with a name like `name.nested_name` and the type `Array(T)`. A nested data structure is equivalent to multiple array columns with a name that has the same prefix before the dot.

There is no support for deleting columns in the primary key or the sampling key (columns that are in the `ENGINE` expression). Changing the type for columns that are included in the primary key is only possible if this change does not cause the data to be modified (for example, it is allowed to add values to an Enum or change a type with `DateTime`  to `UInt32`).

If the `ALTER` query is not sufficient for making the table changes you need, you can create a new table, copy the data to it using the `INSERT SELECT` query, then switch the tables using the `RENAME` query and delete the old table.

The `ALTER` query blocks all reads and writes for the table. In other words, if a long `SELECT` is running at the time of the `ALTER` query, the `ALTER` query will wait for it to complete. At the same time, all new queries to the same table will wait while this `ALTER` is running.

For tables that don't store data themselves (such as `Merge` and `Distributed`), `ALTER` just changes the table structure, and does not change the structure of subordinate tables. For example, when running ALTER for a `Distributed` table, you will also need to run `ALTER` for the tables on all remote servers.

The `ALTER` query for changing columns is replicated. The instructions are saved in ZooKeeper, then each replica applies them. All `ALTER` queries are run in the same order. The query waits for the appropriate actions to be completed on the other replicas. However, a query to change columns in a replicated table can be interrupted, and all actions will be performed asynchronously.

### Manipulations With Partitions and Parts

It only works for tables in the `MergeTree` family. The following operations are available:

- `DETACH PARTITION` – Move a partition to the 'detached' directory and forget it.
- `DROP PARTITION` – Delete a partition.
- `ATTACH PART|PARTITION` – Add a new part or partition from the `detached` directory to the table.
- `FREEZE PARTITION` – Create a backup of a partition.
- `FETCH PARTITION` – Download a partition from another server.

Each type of query is covered separately below.

A partition in a table is data for a single calendar month. This is determined by the values of the date key specified in the table engine parameters. Each month's data is stored separately in order to simplify manipulations with this data.

A "part" in the table is part of the data from a single partition, sorted by the primary key.

You can use the `system.parts` table to view the set of table parts and partitions:

```sql
SELECT * FROM system.parts WHERE active
```

`active` – Only count active parts. Inactive parts are, for example, source parts remaining after merging to a larger part – these parts are deleted approximately 10 minutes after merging.

Another way to view a set of parts and partitions is to go into the directory with table data.
Data directory: `/var/lib/clickhouse/data/database/table/`,where `/var/lib/clickhouse/` is the path to the ClickHouse data, 'database' is the database name, and 'table' is the table name. Example:

```bash
$ ls -l /var/lib/clickhouse/data/test/visits/
total 48
drwxrwxrwx 2 clickhouse clickhouse 20480 May  5 02:58 20140317_20140323_2_2_0
drwxrwxrwx 2 clickhouse clickhouse 20480 May  5 02:58 20140317_20140323_4_4_0
drwxrwxrwx 2 clickhouse clickhouse  4096 May  5 02:55 detached
-rw-rw-rw- 1 clickhouse clickhouse     2 May  5 02:58 increment.txt
```

Here, `20140317_20140323_2_2_0` and ` 20140317_20140323_4_4_0` are the directories of data parts.

Let's break down the name of the first part: `20140317_20140323_2_2_0`.

- `20140317` is the minimum date of the data in the chunk.
- `20140323` is the maximum date of the data in the chunk.
- `2` is the minimum number of the data block.
- `2` is the maximum number of the data block.
- `0` is the chunk level (the depth of the merge tree it is formed from).

Each piece relates to a single partition and contains data for just one month.
`201403` is the name of the partition. A partition is a set of parts for a single month.

On an operating server, you can't manually change the set of parts or their data on the file system, since the server won't know about it.
For non-replicated tables, you can do this when the server is stopped, but we don't recommended it.
For replicated tables, the set of parts can't be changed in any case.

The `detached` directory contains parts that are not used by the server - detached from the table using the `ALTER ... DETACH` query. Parts that are damaged are also moved to this directory, instead of deleting them. You can add, delete, or modify the data in the 'detached' directory at any time – the server won't know about this until you make the `ALTER TABLE ... ATTACH` query.

```sql
ALTER TABLE [db.]table DETACH PARTITION 'name'
```

Move all data for partitions named 'name' to the 'detached' directory and forget about them.
The partition name is specified in YYYYMM format. It can be indicated in single quotes or without them.

After the query is executed, you can do whatever you want with the data in the 'detached' directory — delete it from the file system, or just leave it.

The query is replicated – data will be moved to the 'detached' directory and forgotten on all replicas. The query can only be sent to a leader replica. To find out if a replica is a leader, perform SELECT to the 'system.replicas' system table. Alternatively, it is easier to make a query on all replicas, and all except one will throw an exception.

```sql
ALTER TABLE [db.]table DROP PARTITION 'name'
```

The same as the `DETACH` operation. Deletes data from the table. Data parts will be tagged as inactive and will be completely deleted in approximately 10 minutes. The query is replicated – data will be deleted on all replicas.

```sql
ALTER TABLE [db.]table ATTACH PARTITION|PART 'name'
```

Adds data to the table from the 'detached' directory.

It is possible to add data for an entire partition or a separate part. For a part, specify the full name of the part in single quotes.

The query is replicated. Each replica checks whether there is data in the 'detached' directory. If there is data, it checks the integrity, verifies that it matches the data on the server that initiated the query, and then adds it if everything is correct. If not, it downloads data from the query requestor replica, or from another replica where the data has already been added.

So you can put data in the 'detached' directory on one replica, and use the ALTER ... ATTACH query to add it to the table on all replicas.

```sql
ALTER TABLE [db.]table FREEZE PARTITION 'name'
```

Creates a local backup of one or multiple partitions. The name can be the full name of the partition (for example, 201403), or its prefix (for example, 2014): then the backup will be created for all the corresponding partitions.

The query does the following: for a data snapshot at the time of execution, it creates hardlinks to table data in the directory `/var/lib/clickhouse/shadow/N/...`

`/var/lib/clickhouse/` is the working ClickHouse directory from the config.
`N` is the incremental number of the backup.

The same structure of directories is created inside the backup as inside `/var/lib/clickhouse/`.
It also performs 'chmod' for all files, forbidding writes to them.

The backup is created almost instantly (but first it waits for current queries to the corresponding table to finish running). At first, the backup doesn't take any space on the disk. As the system works, the backup can take disk space, as data is modified. If the backup is made for old enough data, it won't take space on the disk.

After creating the backup, data from `/var/lib/clickhouse/shadow/` can be copied to the remote server and then deleted on the local server.
The entire backup process is performed without stopping the server.

The `ALTER ... FREEZE PARTITION` query is not replicated. A local backup is only created on the local server.

As an alternative, you can manually copy data from the `/var/lib/clickhouse/data/database/table` directory.
But if you do this while the server is running, race conditions are possible when copying directories with files being added or changed, and the backup may be inconsistent. You can do this if the server isn't running – then the resulting data will be the same as after the `ALTER TABLE t FREEZE PARTITION` query.

`ALTER TABLE ... FREEZE PARTITION` only copies data, not table metadata. To make a backup of table metadata, copy the file  `/var/lib/clickhouse/metadata/database/table.sql`

To restore from a backup:

> - Use the CREATE query to create the table if it doesn't exist. The query can be taken from an .sql file (replace `ATTACH` in it with `CREATE`).
- Copy the data from the data/database/table/ directory inside the backup to the `/var/lib/clickhouse/data/database/table/detached/ directory.`
- Run `ALTER TABLE ... ATTACH PARTITION YYYYMM` queries, where `YYYYMM` is the month, for every month.

In this way, data from the backup will be added to the table.
Restoring from a backup doesn't require stopping the server.

### Backups and Replication

Replication provides protection from device failures. If all data disappeared on one of your replicas, follow the instructions in the "Restoration after failure" section to restore it.

For protection from device failures, you must use replication. For more information about replication, see the section "Data replication".

Backups protect against human error (accidentally deleting data, deleting the wrong data or in the wrong cluster, or corrupting data).
For high-volume databases, it can be difficult to copy backups to remote servers. In such cases, to protect from human error, you can keep a backup on the same server (it will reside in `/var/lib/clickhouse/shadow/`).

```sql
ALTER TABLE [db.]table FETCH PARTITION 'name' FROM 'path-in-zookeeper'
```

This query only works for replicatable tables.

It downloads the specified partition from the shard that has its `ZooKeeper path` specified in the `FROM` clause, then puts it in the `detached` directory for the specified table.

Although the query is called `ALTER TABLE`, it does not change the table structure, and does not immediately change the data available in the table.

Data is placed in the `detached` directory. You can use the `ALTER TABLE ... ATTACH` query to attach the data.

The ` FROM`  clause specifies the path in ` ZooKeeper`. For example, `/clickhouse/tables/01-01/visits`.
Before downloading, the system checks that the partition exists and the table structure matches. The most appropriate replica is selected automatically from the healthy replicas.

The `ALTER ... FETCH PARTITION` query is not replicated. The partition will be downloaded to the 'detached' directory only on the local server. Note that if after this you use the `ALTER TABLE ... ATTACH` query to add data to the table, the data will be added on all replicas (on one of the replicas it will be added from the 'detached' directory, and on the rest it will be loaded from neighboring replicas).

### Synchronicity of ALTER Queries

For non-replicatable tables, all `ALTER` queries are performed synchronously. For replicatable tables, the query just adds instructions for the appropriate actions to `ZooKeeper`, and the actions themselves are performed as soon as possible. However, the query can wait for these actions to be completed on all the replicas.

For `ALTER ... ATTACH|DETACH|DROP` queries, you can use the `replication_alter_partitions_sync` setting to set up waiting.
Possible values: `0` – do not wait; `1` – only wait for own execution (default); `2` – wait for all.

<a name="query_language_queries_show_databases"></a>

### Mutations

Mutations are an ALTER query variant that allows changing or deleting rows in a table. In contrast to standard `UPDATE` and `DELETE` queries that are intended for point data changes, mutations are intended for heavy operations that change a lot of rows in a table.

The functionality is in beta stage and is available starting with the 1.1.54388 version. Currently *MergeTree table engines are supported (both replicated and unreplicated).

Existing tables are ready for mutations as-is (no conversion necessary), but after the first mutation is applied to a table, its metadata format becomes incompatible with previous server versions and falling back to a previous version becomes impossible.

<<<<<<< HEAD
Currently available commands:
=======
At the moment the `ALTER DELETE` command is available:
>>>>>>> acb08555

```sql
ALTER TABLE [db.]table DELETE WHERE filter_expr
```

<<<<<<< HEAD
The `filter_expr` must be of type UInt8. The query deletes rows in the table for which this expression takes a non-zero value.

```sql
ALTER TABLE [db.]table UPDATE column1 = expr1 [, ...] WHERE filter_expr
```

The `filter_expr` must be of type UInt8. This query updates values of specified columns to the values of corresponding expressions in rows for which the `filter_expr` takes a non-zero value. Values are casted to the column type using the `CAST` operator. Updating columns that are used in the calculation of the primary or the partition key is not supported.
=======
The expression `expr` must be of UInt8 type. The query deletes rows for which this expression evaluates to a non-zero value.
>>>>>>> acb08555

One query can contain several commands separated by commas.

For *MergeTree tables mutations execute by rewriting whole data parts. There is no atomicity - parts are substituted for mutated parts as soon as they are ready and a `SELECT` query that started executing during a mutation will see data from parts that have already been mutated along with data from parts that have not been mutated yet.

Mutations are totally ordered by their creation order and are applied to each part in that order. Mutations are also partially ordered with INSERTs - data that was inserted into the table before the mutation was submitted will be mutated and data that was inserted after that will not be mutated. Note that mutations do not block INSERTs in any way.

A mutation query returns immediately after the mutation entry is added (in case of replicated tables to ZooKeeper, for nonreplicated tables - to the filesystem). The mutation itself executes asynchronously using the system profile settings. To track the progress of mutations you can use the `system.mutations` table. A mutation that was successfully submitted will continue to execute even if ClickHouse servers are restarted. There is no way to roll back the mutation once it is submitted.

Entries for finished mutations are not deleted right away (the number of preserved entries is determined by the `finished_mutations_to_keep` storage engine parameter). Older mutation entries are deleted.

#### system.mutations Table

The table contains information about mutations of MergeTree tables and their progress. Each mutation command is represented by a single row. The table has the following columns:

**database**, **table** - The name of the database and table to which the mutation was applied.

**mutation_id** - The ID of the mutation. For replicated tables these IDs correspond to znode names in the `<table_path_in_zookeeper>/mutations/` directory in ZooKeeper. For unreplicated tables the IDs correspond to file names in the data directory of the table.

**command** - The mutation command string (the part of the query after `ALTER TABLE [db.]table`).

**create_time** - When this mutation command was submitted for execution.

**block_numbers.partition_id**, **block_numbers.number** - A Nested column. For mutations of replicated tables contains one record for each partition: the partition ID and the block number that was acquired by the mutation (in each partition only parts that contain blocks with numbers less than the block number acquired by the mutation in that partition will be mutated). Because in non-replicated tables blocks numbers in all partitions form a single sequence, for mutatations of non-replicated tables the column will contain one record with a single block number acquired by the mutation.

**parts_to_do** - The number of data parts that need to be mutated for the mutation to finish.

**is_done** - Is the mutation done? Note that even if `parts_to_do = 0` it is possible that a mutation of a replicated table is not done yet because of a long-running INSERT that will create a new data part that will need to be mutated.
<|MERGE_RESOLUTION|>--- conflicted
+++ resolved
@@ -230,17 +230,12 @@
 
 Existing tables are ready for mutations as-is (no conversion necessary), but after the first mutation is applied to a table, its metadata format becomes incompatible with previous server versions and falling back to a previous version becomes impossible.
 
-<<<<<<< HEAD
 Currently available commands:
-=======
-At the moment the `ALTER DELETE` command is available:
->>>>>>> acb08555
 
 ```sql
 ALTER TABLE [db.]table DELETE WHERE filter_expr
 ```
 
-<<<<<<< HEAD
 The `filter_expr` must be of type UInt8. The query deletes rows in the table for which this expression takes a non-zero value.
 
 ```sql
@@ -248,9 +243,6 @@
 ```
 
 The `filter_expr` must be of type UInt8. This query updates values of specified columns to the values of corresponding expressions in rows for which the `filter_expr` takes a non-zero value. Values are casted to the column type using the `CAST` operator. Updating columns that are used in the calculation of the primary or the partition key is not supported.
-=======
-The expression `expr` must be of UInt8 type. The query deletes rows for which this expression evaluates to a non-zero value.
->>>>>>> acb08555
 
 One query can contain several commands separated by commas.
 
