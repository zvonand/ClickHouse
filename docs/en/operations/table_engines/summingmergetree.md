<a name="table_engine-summingmergetree"></a>

# SummingMergeTree

The engine inherits from [MergeTree](mergetree.md#table_engines-mergetree). The difference is that when merging data parts for  `SummingMergeTree` tables ClickHouse replaces all the rows with the same primary key with one row which contains summarized values for the columns with the numeric data type. If the primary key is composed in a way that a single key value corresponds to large number of rows, this significantly reduces storage volume and speeds up data selection.

We recommend to use the engine together with `MergeTree`. Store complete data in `MergeTree`  table, and use `SummingMergeTree` for aggregated data storing, for example, when preparing reports. Such an approach will prevent you from losing valuable data due to an incorrectly composed primary key.

## Creating a Table

```
CREATE [TEMPORARY] TABLE [IF NOT EXISTS] [db.]name [ON CLUSTER cluster]
(
    name1 [type1] [DEFAULT|MATERIALIZED|ALIAS expr1],
    name2 [type2] [DEFAULT|MATERIALIZED|ALIAS expr2],
    ...
) ENGINE = MergeTree()
[PARTITION BY expr]
[ORDER BY expr]
[SAMPLE BY expr]
[SETTINGS name=value, ...]
```

For a description of request parameters, see [request description](../../query_language/create.md#query_language-queries-create_table).

**Parameters of SummingMergeTree**

- `columns` - a tuple with the names of columns where values will be summarized. Optional parameter.
The columns must be of a numeric type and must not be in the primary key.

    If `columns` not specified, ClickHouse summarizes the values in all columns with a numeric data type that are not in the primary key.

**Query clauses**

When creating a `SummingMergeTree` table the same [clauses](mergetree.md#table_engines-mergetree-configuring)  are required, as when creating a `MergeTree`  table.

### Deprecated Method for Creating a Table

!!! attention    Do not use this method in new projects and, if possible, switch the old projects to the method described above.

```
CREATE [TEMPORARY] TABLE [IF NOT EXISTS] [db.]name [ON CLUSTER cluster]
(
    name1 [type1] [DEFAULT|MATERIALIZED|ALIAS expr1],
    name2 [type2] [DEFAULT|MATERIALIZED|ALIAS expr2],
    ...
) ENGINE [=] SummingMergeTree(date-column [, sampling_expression], (primary, key), index_granularity, [columns])
```

All of the parameters excepting `columns` have the same meaning as in `MergeTree`.

- `columns` — tuple with names of columns values of which will be summarized. Optional parameter. For a description, see the text above.

## Usage Example

Consider the following table:

<<<<<<< HEAD
```sql
CREATE TABLE summtt
(
    key UInt32,
    value UInt32
)
ENGINE = SummingMergeTree()
ORDER BY key
```

Insert data to it:

```
:) INSERT INTO summtt Values(1,1),(1,2),(2,1)
=======
``` sql
SummingMergeTree(EventDate, (OrderID, EventDate, BannerID, ...), 8192)
>>>>>>> 5466ca27
```

ClickHouse may sum all the rows not completely ([see below](#summary-data-processing)), so we use an aggregate function `sum`  and `GROUP BY` clause  in the query.

<<<<<<< HEAD
```sql
SELECT key, sum(value) FROM summtt GROUP BY key
=======
``` sql
SummingMergeTree(EventDate, (OrderID, EventDate, BannerID, ...), 8192, (Shows, Clicks, Cost, ...))
>>>>>>> 5466ca27
```

```
┌─key─┬─sum(value)─┐
│   2 │          1 │
│   1 │          3 │
└─────┴────────────┘
```

<a name="summingmergetree-data-processing"></a>

## Data Processing

When data are inserted into a table, they are saved as-is. Clickhouse merges the inserted parts of data periodically and this is when rows with the same primary key are summed and replaced with one for each resulting part of data.

ClickHouse can merge the data parts so that different resulting parts of data cat consist rows with the same primary key, i.e. the summation will be incomplete. Therefore (`SELECT`) an aggregate function [sum()](../../query_language/agg_functions/reference.md#agg_function-sum) and `GROUP BY` clause should be used in a query as described in the example above.

### Common rules for summation

The values in the columns with the numeric data type are summarized. The set of columns is defined by the parameter `columns`.

If the values were 0 in all of the columns for summation, the row is deleted.

If column is not in the primary key and is not summarized, an arbitrary value is selected from the existing ones.

The values are not summarized for columns in the primary key.

### The Summation in the AggregateFunction Columns

For columns of [AggregateFunction type](../../data_types/nested_data_structures/aggregatefunction.md#data_type-aggregatefunction) ClickHouse behaves as [AggregatingMergeTree](aggregatingmergetree.md#table_engine-aggregatingmergetree) engine aggregating according to the function.

### Nested Structures

Table can have nested data structures that are processed in a special way.

If the name of a nested table ends with `Map` and it contains at least two columns that meet the following criteria:

- the first column is numeric `(*Int*, Date, DateTime)`, let's call it `key`,
- the other columns are arithmetic `(*Int*, Float32/64)`, let's call it `(values...)`,

then this nested table is interpreted as a mapping of `key => (values...)`, and when merging its rows, the elements of two data sets are merged by `key` with a summation of the corresponding `(values...)`.

Examples:

```
[(1, 100)] + [(2, 150)] -> [(1, 100), (2, 150)]
[(1, 100)] + [(1, 150)] -> [(1, 250)]
[(1, 100)] + [(1, 150), (2, 150)] -> [(1, 250), (2, 150)]
[(1, 100), (2, 150)] + [(1, -100)] -> [(2, 150)]
```

When requesting data, use the [sumMap(key, value)](../../query_language/agg_functions/reference.md#agg_function-summary) function for aggregation of `Map`.

<<<<<<< HEAD
For nested data structure, you do not need to specify its columns in the tuple of columns for summation.
=======
This table engine is not particularly useful. Remember that when saving just pre-aggregated data, you lose some of the system's advantages.


[Original article](https://clickhouse.yandex/docs/en/operations/table_engines/summingmergetree/) <!--hide-->
>>>>>>> 5466ca27
<|MERGE_RESOLUTION|>--- conflicted
+++ resolved
@@ -55,7 +55,6 @@
 
 Consider the following table:
 
-<<<<<<< HEAD
 ```sql
 CREATE TABLE summtt
 (
@@ -70,21 +69,12 @@
 
 ```
 :) INSERT INTO summtt Values(1,1),(1,2),(2,1)
-=======
-``` sql
-SummingMergeTree(EventDate, (OrderID, EventDate, BannerID, ...), 8192)
->>>>>>> 5466ca27
 ```
 
 ClickHouse may sum all the rows not completely ([see below](#summary-data-processing)), so we use an aggregate function `sum`  and `GROUP BY` clause  in the query.
 
-<<<<<<< HEAD
 ```sql
 SELECT key, sum(value) FROM summtt GROUP BY key
-=======
-``` sql
-SummingMergeTree(EventDate, (OrderID, EventDate, BannerID, ...), 8192, (Shows, Clicks, Cost, ...))
->>>>>>> 5466ca27
 ```
 
 ```
@@ -138,11 +128,6 @@
 
 When requesting data, use the [sumMap(key, value)](../../query_language/agg_functions/reference.md#agg_function-summary) function for aggregation of `Map`.
 
-<<<<<<< HEAD
 For nested data structure, you do not need to specify its columns in the tuple of columns for summation.
-=======
-This table engine is not particularly useful. Remember that when saving just pre-aggregated data, you lose some of the system's advantages.
 
-
-[Original article](https://clickhouse.yandex/docs/en/operations/table_engines/summingmergetree/) <!--hide-->
->>>>>>> 5466ca27
+[Original article](https://clickhouse.yandex/docs/en/operations/table_engines/summingmergetree/) <!--hide-->