--- conflicted
+++ resolved
@@ -119,15 +119,10 @@
         ref = github_event.get("ref", "refs/heads/master")
         if ref and ref.startswith("refs/heads/"):
             ref = ref[11:]
-<<<<<<< HEAD
-        # Default values
-        self.base_ref = ""  # type: str
-=======
         self.ref : str = ref # e.g. "refs/pull/509/merge" or "refs/tags/v24.3.12.76.altinitystable"
 
         # Default values
         self.base_ref = github_event.get("base_ref","")  # type: str
->>>>>>> 10fa302e
         self.base_name = ""  # type: str
         self.head_ref = ""  # type: str
         self.head_name = ""  # type: str
@@ -171,19 +166,11 @@
             # master or backport/xx.x/xxxxx - where the PR will be merged
             self.base_ref = github_event["pull_request"]["base"]["ref"]
             # ClickHouse/ClickHouse
-<<<<<<< HEAD
-            self.base_name = github_event["pull_request"]["base"]["repo"]["full_name"]
-=======
             self.base_name = github_event["pull_request"]["base"]["repo"]["full_name"]  # type: str
->>>>>>> 10fa302e
             # any_branch-name - the name of working branch name
             self.head_ref = github_event["pull_request"]["head"]["ref"]
             # UserName/ClickHouse or ClickHouse/ClickHouse
-<<<<<<< HEAD
-            self.head_name = github_event["pull_request"]["head"]["repo"]["full_name"]
-=======
             self.head_name = github_event["pull_request"]["head"]["repo"]["full_name"]  # type: str
->>>>>>> 10fa302e
             self.body = github_event["pull_request"]["body"]
             self.labels = {
                 label["name"] for label in github_event["pull_request"]["labels"]
@@ -305,13 +292,9 @@
             self.sha = os.getenv(
                 "GITHUB_SHA", "0000000000000000000000000000000000000000"
             )
-<<<<<<< HEAD
-            self.number = 0
-=======
             self.number = 1
             self.commit_html_url = f"{repo_prefix}/commit/{self.sha}"
             self.pr_html_url = f"{repo_prefix}/commits/{ref}"
->>>>>>> 10fa302e
             self.base_ref = ref
             self.base_name = self.repo_full_name
             self.head_ref = ref
