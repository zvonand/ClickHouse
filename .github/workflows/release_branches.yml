--- conflicted
+++ resolved
@@ -524,12 +524,8 @@
         run: |
           pip install clickhouse-driver==0.2.8 numpy==1.26.4 pandas==2.0.3
 
-<<<<<<< HEAD
+          set +e
           REPORT_LINK=$(python3 .github/create_combined_ci_report.py --pr-number $PR_NUMBER --commit-sha $COMMIT_SHA --actions-run-url $ACTIONS_RUN_URL --known-fails tests/broken_tests.json --cves)
-=======
-          set +e
-          REPORT_LINK=$(python3 .github/create_combined_ci_report.py --pr-number $PR_NUMBER --commit-sha $COMMIT_SHA --actions-run-url $ACTIONS_RUN_URL --known-fails tests/broken_tests.json)
->>>>>>> 185db330
           echo $REPORT_LINK
 
           IS_VALID_URL=$(echo $REPORT_LINK | grep -E '^https?://')
