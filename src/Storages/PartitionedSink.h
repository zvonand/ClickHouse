--- conflicted
+++ resolved
@@ -19,14 +19,10 @@
 public:
     static constexpr auto PARTITION_ID_WILDCARD = "{_partition_id}";
 
-<<<<<<< HEAD
     PartitionedSink(
         std::shared_ptr<IPartitionStrategy> partition_strategy_,
         ContextPtr context_,
-        const Block & source_header_);
-=======
-    PartitionedSink(const ASTPtr & partition_by, ContextPtr context_, SharedHeader sample_block_);
->>>>>>> 9e61fdff
+        SharedHeader source_header_);
 
     ~PartitionedSink() override;
 
@@ -49,14 +45,7 @@
 
 private:
     ContextPtr context;
-<<<<<<< HEAD
-    Block source_header;
-=======
-    SharedHeader sample_block;
-
-    ExpressionActionsPtr partition_by_expr;
-    String partition_by_column_name;
->>>>>>> 9e61fdff
+    SharedHeader source_header;
 
     absl::flat_hash_map<StringRef, SinkPtr> partition_id_to_sink;
     HashMapWithSavedHash<StringRef, size_t> partition_id_to_chunk_index;
