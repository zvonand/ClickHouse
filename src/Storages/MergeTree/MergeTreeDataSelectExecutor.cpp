--- conflicted
+++ resolved
@@ -844,7 +844,12 @@
                 size_t total_granules = ranges.ranges.getNumberOfMarks();
                 stat.total_granules.fetch_add(total_granules, std::memory_order_relaxed);
 
-<<<<<<< HEAD
+                if (auto result = can_use_index(index_and_condition.index); !result)
+                {   
+                    LOG_TRACE(log, "{}", result.error().text);
+                    continue;
+                }                
+
                 if (!use_skip_indexes_on_data_read)
                 {
                     std::tie(ranges.ranges, ranges.read_hints) = filterMarksUsingIndex(
@@ -859,26 +864,6 @@
                         vector_similarity_index_cache.get(),
                         log);
                 }
-=======
-                if (auto result = can_use_index(index_and_condition.index); !result)
-                {
-                    LOG_TRACE(log, "{}", result.error().text);
-                    continue;
-                }
-
-                std::tie(ranges.ranges, ranges.read_hints) = filterMarksUsingIndex(
-                    index_and_condition.index,
-                    index_and_condition.condition,
-                    ranges.data_part,
-                    ranges.ranges,
-                    ranges.read_hints,
-                    settings,
-                    reader_settings,
-                    mark_cache.get(),
-                    uncompressed_cache.get(),
-                    vector_similarity_index_cache.get(),
-                    log);
->>>>>>> 141bfd66
 
                 stat.granules_dropped.fetch_add(total_granules - ranges.ranges.getNumberOfMarks(), std::memory_order_relaxed);
                 if (ranges.ranges.empty())
