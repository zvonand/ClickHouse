--- conflicted
+++ resolved
@@ -442,12 +442,9 @@
     extern const int CANNOT_PARSE_DWARF = 465;
     extern const int INSECURE_PATH = 466;
     extern const int CANNOT_PARSE_BOOL = 467;
-<<<<<<< HEAD
-    extern const int SETTINGS_ARE_NOT_SUPPORTED = 468;
-    extern const int IMMUTABLE_SETTING = 469;
-=======
     extern const int CANNOT_PTHREAD_ATTR = 468;
->>>>>>> 60504bc2
+    extern const int SETTINGS_ARE_NOT_SUPPORTED = 469;
+    extern const int IMMUTABLE_SETTING = 470;
 
     extern const int KEEPER_EXCEPTION = 999;
     extern const int POCO_EXCEPTION = 1000;
