--- conflicted
+++ resolved
@@ -31,13 +31,8 @@
 // LocalObjectStorage is only supported for Iceberg Datalake operations where Avro format is required. For regular file access, use FileStorage instead.
 #if USE_AWS_S3 || USE_AZURE_BLOB_STORAGE || USE_HDFS || USE_AVRO
 
-<<<<<<< HEAD
-std::shared_ptr<StorageObjectStorage>
+StoragePtr
 createStorageObjectStorage(const StorageFactory::Arguments & args, StorageObjectStorage::ConfigurationPtr configuration)
-=======
-StoragePtr
-createStorageObjectStorage(const StorageFactory::Arguments & args, StorageObjectStorage::ConfigurationPtr configuration, ContextPtr context)
->>>>>>> 1bd3a359
 {
     auto & engine_args = args.engine_args;
     if (engine_args.empty())
@@ -49,13 +44,9 @@
     if (args.storage_def->settings)
         queue_settings->loadFromQuery(*args.storage_def->settings);
 
-<<<<<<< HEAD
+    auto cluster_name = (*queue_settings)[StorageObjectStorageSetting::object_storage_cluster].value;
+
     StorageObjectStorage::Configuration::initialize(*configuration, args.engine_args, context, false, queue_settings.get());
-=======
-    auto cluster_name = (*queue_settings)[StorageObjectStorageSetting::object_storage_cluster].value;
-
-    StorageObjectStorage::Configuration::initialize(*configuration, args.engine_args, context, false, std::move(queue_settings));
->>>>>>> 1bd3a359
 
     // Use format settings from global server context + settings from
     // the SETTINGS clause of the create query. Settings from current
@@ -92,6 +83,7 @@
         args.comment,
         format_settings,
         args.mode,
+        /* distributed_processing */ false,
         partition_by);
 }
 
