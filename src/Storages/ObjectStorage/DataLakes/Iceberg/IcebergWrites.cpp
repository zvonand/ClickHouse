#include <Analyzer/FunctionNode.h>
#include <Columns/ColumnsNumber.h>
#include <Columns/IColumn_fwd.h>
#include <Core/ColumnWithTypeAndName.h>
#include <Core/ColumnsWithTypeAndName.h>
#include <Core/Field.h>
#include <Core/Settings.h>
#include <DataTypes/DataTypeString.h>
#include <DataTypes/DataTypesNumber.h>
#include <DataTypes/IDataType.h>
#include <Databases/DataLake/Common.h>
#include <Disks/ObjectStorages/IObjectStorage.h>
#include <Formats/FormatFactory.h>
#include <Functions/DateTimeTransforms.h>
#include <Functions/FunctionDateOrDateTimeToSomething.h>
#include <Functions/FunctionFactory.h>
#include <Functions/identity.h>
#include <Interpreters/Context.h>
#include <Processors/Formats/Impl/AvroRowInputFormat.h>
#include <Processors/Formats/Impl/AvroRowOutputFormat.h>
#include <Storages/ObjectStorage/DataLakes/Iceberg/AvroForIcebergDeserializer.h>
#include <Storages/ObjectStorage/DataLakes/Iceberg/AvroSchema.h>
#include <Storages/ObjectStorage/DataLakes/Iceberg/Constant.h>
#include <Storages/ObjectStorage/DataLakes/Iceberg/IcebergMetadata.h>
#include <Storages/ObjectStorage/DataLakes/Iceberg/IcebergWrites.h>
#include <Storages/ObjectStorage/DataLakes/Iceberg/Utils.h>
#include <Storages/MergeTree/MergeTreeDataWriter.h>
#include <Storages/ObjectStorage/Utils.h>
#include <base/defines.h>
#include <base/types.h>
#include <Common/Exception.h>
#include <Common/PODArray_fwd.h>
#include <Common/isValidUTF8.h>
#include <Common/quoteString.h>
#include <Common/randomSeed.h>
#include <Columns/IColumn.h>

#include <memory>
#include <sstream>

#if USE_AVRO

#include <Compiler.hh>
#include <DataFile.hh>
#include <Encoder.hh>
#include <Generic.hh>
#include <GenericDatum.hh>
#include <Specific.hh>
#include <Stream.hh>
#include <ValidSchema.hh>

#include <Poco/JSON/Object.h>
#include <Poco/JSON/Stringifier.h>
#include <Poco/String.h>

namespace DB
{

namespace Setting
{
extern const SettingsUInt64 output_format_compression_level;
extern const SettingsUInt64 output_format_compression_zstd_window_log;
<<<<<<< HEAD
extern const SettingsBool write_full_path_insert_iceberg;
=======
extern const SettingsBool write_full_path_in_iceberg_metadata;
>>>>>>> 0d34e016
}

namespace DataLakeStorageSetting
{
extern const DataLakeStorageSettingsString iceberg_metadata_file_path;
}

namespace ErrorCodes
{
extern const int BAD_ARGUMENTS;
}

<<<<<<< HEAD
FileNamesGenerator::FileNamesGenerator(const String & table_dir, const String & storage_dir, bool use_uuid_in_metadata_)
    : data_dir(table_dir + "data/")
    , metadata_dir(table_dir + "metadata/")
    , storage_data_dir(storage_dir + "data/")
    , storage_metadata_dir(storage_dir + "metadata/")
    , use_uuid_in_metadata(use_uuid_in_metadata_)
=======
FileNamesGenerator::FileNamesGenerator(const String & table_dir_, const String & storage_dir_)
    : table_dir(table_dir_)
    , storage_dir(storage_dir_)
    , data_dir(table_dir + "data/")
    , metadata_dir(table_dir + "metadata/")
    , storage_data_dir(storage_dir + "data/")
    , storage_metadata_dir(storage_dir + "metadata/")
>>>>>>> 0d34e016
{
}

FileNamesGenerator & FileNamesGenerator::operator=(const FileNamesGenerator & other)
{
    if (this == &other)
        return *this;

    data_dir = other.data_dir;
    metadata_dir = other.metadata_dir;
    storage_data_dir = other.storage_data_dir;
    storage_metadata_dir = other.storage_metadata_dir;
    initial_version = other.initial_version;
<<<<<<< HEAD
    use_uuid_in_metadata = other.use_uuid_in_metadata;
=======

    table_dir = other.table_dir;
    storage_dir = other.storage_dir;
>>>>>>> 0d34e016
    return *this;
}

FileNamesGenerator::Result FileNamesGenerator::generateDataFileName()
{
    auto uuid_str = uuid_generator.createRandom().toString();

    return Result{
        .path_in_metadata = fmt::format("{}data-{}.parquet", data_dir, uuid_str),
        .path_in_storage = fmt::format("{}data-{}.parquet", storage_data_dir, uuid_str)
    };
<<<<<<< HEAD
}

FileNamesGenerator::Result FileNamesGenerator::generateManifestEntryName()
{
    auto uuid_str = uuid_generator.createRandom().toString();

    return Result{
        .path_in_metadata = fmt::format("{}{}.avro", metadata_dir, uuid_str),
        .path_in_storage = fmt::format("{}{}.avro", storage_metadata_dir, uuid_str),
    };
}

FileNamesGenerator::Result FileNamesGenerator::generateManifestListName(Int64 snapshot_id, Int32 format_version)
{
    auto uuid_str = uuid_generator.createRandom().toString();

    return Result{
        .path_in_metadata = fmt::format("{}snap-{}-{}-{}.avro", metadata_dir, snapshot_id, format_version, uuid_str),
        .path_in_storage = fmt::format("{}snap-{}-{}-{}.avro", storage_metadata_dir, snapshot_id, format_version, uuid_str),
    };
}

FileNamesGenerator::Result FileNamesGenerator::generateMetadataName()
{
    if (!use_uuid_in_metadata)
    {
        return Result{
            .path_in_metadata = fmt::format("{}v{}.metadata.json", metadata_dir, initial_version),
            .path_in_storage = fmt::format("{}v{}.metadata.json", storage_metadata_dir, initial_version),
        };
    }
    else
    {
        auto uuid_str = uuid_generator.createRandom().toString();
        return Result{
            .path_in_metadata = fmt::format("{}{}-{}.metadata.json", metadata_dir, initial_version, uuid_str),
            .path_in_storage = fmt::format("{}{}-{}.metadata.json", storage_metadata_dir, initial_version, uuid_str),
        };

    }
}

String FileNamesGenerator::convertMetadataToStoragePath(const String & result) const
{
    return storage_metadata_dir + result.substr(metadata_dir.size());
=======
}

FileNamesGenerator::Result FileNamesGenerator::generateManifestEntryName()
{
    auto uuid_str = uuid_generator.createRandom().toString();

    return Result{
        .path_in_metadata = fmt::format("{}{}.avro", metadata_dir, uuid_str),
        .path_in_storage = fmt::format("{}{}.avro", storage_metadata_dir, uuid_str),
    };
}

FileNamesGenerator::Result FileNamesGenerator::generateManifestListName(Int64 snapshot_id, Int32 format_version)
{
    auto uuid_str = uuid_generator.createRandom().toString();

    return Result{
        .path_in_metadata = fmt::format("{}snap-{}-{}-{}.avro", metadata_dir, snapshot_id, format_version, uuid_str),
        .path_in_storage = fmt::format("{}snap-{}-{}-{}.avro", storage_metadata_dir, snapshot_id, format_version, uuid_str),
    };
}

FileNamesGenerator::Result FileNamesGenerator::generateMetadataName()
{
    return Result{
        .path_in_metadata = fmt::format("{}v{}.metadata.json", metadata_dir, initial_version),
        .path_in_storage = fmt::format("{}v{}.metadata.json", storage_metadata_dir, initial_version),
    };
}

String FileNamesGenerator::convertMetadataPathToStoragePath(const String & metadata_path) const
{
    return storage_dir + metadata_path.substr(table_dir.size());
>>>>>>> 0d34e016
}


String removeEscapedSlashes(const String & json_str)
{
    auto result = json_str;
    size_t pos = 0;
    while ((pos = result.find("\\/", pos)) != std::string::npos)
    {
        result.replace(pos, 2, "/");
        ++pos;
    }
    return result;
}

void extendSchemaForPartitions(String & schema, const std::vector<String> & partition_columns, const std::vector<Field> & partition_values)
{
    Poco::JSON::Array::Ptr partition_fields = new Poco::JSON::Array;
    for (size_t i = 0; i < partition_columns.size(); ++i)
    {
        Poco::JSON::Object::Ptr field = new Poco::JSON::Object;
        field->set(Iceberg::f_field_id, 1000 + i);
        field->set(Iceberg::f_name, partition_columns[i]);
        if (partition_values[i].getType() == Field::Types::Int64 || partition_values[i].getType() == Field::Types::UInt64)
            field->set(Iceberg::f_type, "long");
        else if (partition_values[i].getType() == Field::Types::String)
            field->set(Iceberg::f_type, "string");
        else
            throw Exception(ErrorCodes::BAD_ARGUMENTS, "Unsupported type for partition {}", partition_values[i].getType());

        partition_fields->add(field);
    }

    std::ostringstream oss; // STYLE_CHECK_ALLOW_STD_STRING_STREAM
    Poco::JSON::Stringifier::stringify(partition_fields, oss);

    std::string json_representation = removeEscapedSlashes(oss.str());

    std::string from = "#";
    size_t start_pos = schema.find(from);
    if (start_pos != std::string::npos)
    {
        schema.replace(start_pos, from.size(), json_representation);
    }
}

void generateManifestFile(
    Poco::JSON::Object::Ptr metadata,
    const std::vector<String> & partition_columns,
    const std::vector<Field> & partition_values,
    const String & data_file_name,
    Poco::JSON::Object::Ptr new_snapshot,
    const String & format,
    Poco::JSON::Object::Ptr partition_spec,
    Int64 partition_spec_id,
    WriteBuffer & buf)
{
    Int32 version = metadata->getValue<Int32>(Iceberg::f_format_version);
    String schema_representation;
    if (version == 1)
        schema_representation = manifest_entry_v1_schema;
    else if (version == 2)
        schema_representation = manifest_entry_v2_schema;
    else
        throw Exception(ErrorCodes::BAD_ARGUMENTS, "Unknown iceberg version {}", version);

    extendSchemaForPartitions(schema_representation, partition_columns, partition_values);
    auto schema = avro::compileJsonSchemaFromString(schema_representation);

    const avro::NodePtr & root_schema = schema.root();

    avro::GenericDatum manifest_datum(root_schema);
    avro::GenericRecord & manifest = manifest_datum.value<avro::GenericRecord>();

    manifest.field(Iceberg::f_status) = avro::GenericDatum(1);
    Int64 snapshot_id = new_snapshot->getValue<Int64>(Iceberg::f_metadata_snapshot_id);

    auto set_versioned_field = [&](const auto & value, const String & field_name)
    {
        if (version > 1)
        {
            size_t field_index;
            if (!schema.root()->nameIndex(field_name, field_index))
                throw Exception(ErrorCodes::BAD_ARGUMENTS, "Not found field {} in schema", field_name);

            const avro::NodePtr & union_schema = schema.root()->leafAt(static_cast<UInt32>(field_index));

            avro::GenericUnion field(union_schema);
            field.selectBranch(1);
            field.datum() = avro::GenericDatum(value);
            manifest.field(field_name) = avro::GenericDatum(union_schema, field);
        }
        else
        {
            manifest.field(field_name) = avro::GenericDatum(value);
        }
    };
    set_versioned_field(snapshot_id, Iceberg::f_snapshot_id);

    if (version > 1)
    {
        Int64 sequence_number = new_snapshot->getValue<Int64>(Iceberg::f_metadata_sequence_number);

        set_versioned_field(sequence_number, Iceberg::f_sequence_number);
        set_versioned_field(sequence_number, Iceberg::f_file_sequence_number);
    }
    avro::GenericRecord & data_file = manifest.field(Iceberg::f_data_file).value<avro::GenericRecord>();
    if (version > 1)
        data_file.field(Iceberg::f_content) = avro::GenericDatum(0);
    data_file.field(Iceberg::f_file_path) = avro::GenericDatum(data_file_name);
    data_file.field(Iceberg::f_file_format) = avro::GenericDatum(format);

    auto summary = new_snapshot->getObject(Iceberg::f_summary);
    Int64 added_records = summary->getValue<Int64>(Iceberg::f_added_records);
    Int64 added_files_size = summary->getValue<Int64>(Iceberg::f_added_files_size);

    data_file.field(Iceberg::f_record_count) = avro::GenericDatum(added_records);
    data_file.field(Iceberg::f_file_size_in_bytes) = avro::GenericDatum(added_files_size);

    avro::GenericRecord & partition_record = data_file.field("partition").value<avro::GenericRecord>();
    for (size_t i = 0; i < partition_columns.size(); ++i)
    {
        if (partition_values[i].getType() == Field::Types::Int64 || partition_values[i].getType() == Field::Types::UInt64)
            partition_record.field(partition_columns[i]) = avro::GenericDatum(partition_values[i].safeGet<Int64>());
        else if (partition_values[i].getType() == Field::Types::String)
            partition_record.field(partition_columns[i]) = avro::GenericDatum(partition_values[i].safeGet<String>());
    }

    std::ostringstream oss; // STYLE_CHECK_ALLOW_STD_STRING_STREAM
    int current_schema_id = metadata->getValue<Int32>(Iceberg::f_current_schema_id);
    Poco::JSON::Stringifier::stringify(metadata->getArray(Iceberg::f_schemas)->getObject(current_schema_id), oss, 4);

    std::string json_representation = removeEscapedSlashes(oss.str());

    auto adapter = std::make_unique<OutputStreamWriteBufferAdapter>(buf);
    avro::DataFileWriter<avro::GenericDatum> writer(std::move(adapter), schema);
    writer.setMetadata(Iceberg::f_schema, json_representation);

    std::ostringstream oss_partition_spec; // STYLE_CHECK_ALLOW_STD_STRING_STREAM
    Poco::JSON::Stringifier::stringify(partition_spec->getArray(Iceberg::f_fields), oss_partition_spec, 4);
    writer.setMetadata(Iceberg::f_partition_spec, oss_partition_spec.str());
    writer.setMetadata(Iceberg::f_partition_spec_id, std::to_string(partition_spec_id));
    writer.write(manifest_datum);
    writer.close();
}

void generateManifestList(
    const FileNamesGenerator & filename_generator,
    Poco::JSON::Object::Ptr metadata,
    ObjectStoragePtr object_storage,
    ContextPtr context,
    const Strings & manifest_entry_names,
    Poco::JSON::Object::Ptr new_snapshot,
    Int32 manifest_length,
    const FileNamesGenerator & generator,
    WriteBuffer & buf)
{
    Poco::JSON::Stringifier::stringify(metadata, std::cerr, 4);
    Int32 version = metadata->getValue<Int32>(Iceberg::f_format_version);
    String schema_representation;
    if (version == 1)
        schema_representation = manifest_list_v1_schema;
    else if (version == 2)
        schema_representation = manifest_list_v2_schema;
    else
        throw Exception(ErrorCodes::BAD_ARGUMENTS, "Unknown iceberg version {}", version);
    auto schema = avro::compileJsonSchemaFromString(schema_representation);

    auto adapter = std::make_unique<OutputStreamWriteBufferAdapter>(buf);
    avro::DataFileWriter<avro::GenericDatum> writer(std::move(adapter), schema);

    for (const auto & manifest_entry_name : manifest_entry_names)
    {
        avro::GenericDatum entry_datum(schema.root());
        avro::GenericRecord & entry = entry_datum.value<avro::GenericRecord>();

        entry.field(Iceberg::f_manifest_path) = manifest_entry_name;
        entry.field(Iceberg::f_manifest_length) = manifest_length;
        entry.field(Iceberg::f_partition_spec_id) = metadata->getValue<Int32>(Iceberg::f_default_spec_id);

        if (version > 1)
        {
            entry.field(Iceberg::f_content) = 0;
            entry.field(Iceberg::f_sequence_number) = new_snapshot->getValue<Int32>(Iceberg::f_metadata_sequence_number);
            entry.field(Iceberg::f_min_sequence_number) = new_snapshot->getValue<Int32>(Iceberg::f_metadata_sequence_number);
        }

        auto set_versioned_field = [&](const auto & value, const String & field_name)
        {
            if (version == 1)
            {
                size_t field_index;
                if (!schema.root()->nameIndex(field_name, field_index))
                    throw Exception(ErrorCodes::BAD_ARGUMENTS, "Not found field {} in schema", field_name);

                const avro::NodePtr & union_schema = schema.root()->leafAt(static_cast<UInt32>(field_index));

                avro::GenericUnion field(union_schema);
                field.selectBranch(1);
                field.datum() = avro::GenericDatum(value);
                entry.field(field_name) = avro::GenericDatum(union_schema, field);
            }
            else
            {
                entry.field(field_name) = value;
            }
        };
        set_versioned_field(new_snapshot->getValue<Int64>(Iceberg::f_metadata_snapshot_id), Iceberg::f_added_snapshot_id);

        if (version == 1)
        {
            set_versioned_field(1, Iceberg::f_added_data_files_count);
            set_versioned_field(std::stoi(new_snapshot->getObject(Iceberg::f_summary)->getValue<String>(Iceberg::f_total_data_files)), Iceberg::f_existing_data_files_count);
            set_versioned_field(0, Iceberg::f_deleted_data_files_count);
        }
        else
        {
            entry.field(Iceberg::f_added_files_count) = 1;
            entry.field(Iceberg::f_existing_files_count)
                = new_snapshot->getObject(Iceberg::f_summary)->getValue<Int32>(Iceberg::f_total_data_files);
            entry.field(Iceberg::f_deleted_files_count) = 0;
        }

        set_versioned_field(
            new_snapshot->getObject(Iceberg::f_summary)->getValue<Int32>(Iceberg::f_added_records),
            Iceberg::f_added_rows_count);
        set_versioned_field(
            new_snapshot->getObject(Iceberg::f_summary)->getValue<Int32>(Iceberg::f_total_records),
            Iceberg::f_existing_rows_count);
        set_versioned_field(0, Iceberg::f_deleted_rows_count);

        writer.write(entry_datum);
    }
    {
        auto parent_snapshot_id = new_snapshot->getValue<Int64>(Iceberg::f_parent_snapshot_id);
        auto snapshots = metadata->getArray(Iceberg::f_snapshots);
        for (size_t i = 0; i < snapshots->size(); ++i)
        {
            if (snapshots->getObject(static_cast<UInt32>(i))->getValue<Int64>(Iceberg::f_metadata_snapshot_id) == parent_snapshot_id)
            {
                auto manifest_list = snapshots->getObject(static_cast<UInt32>(i))->getValue<String>(Iceberg::f_manifest_list);

<<<<<<< HEAD
                StorageObjectStorage::ObjectInfo object_info(generator.convertMetadataToStoragePath(manifest_list));
=======
                StorageObjectStorage::ObjectInfo object_info(filename_generator.convertMetadataPathToStoragePath(manifest_list));
>>>>>>> 0d34e016
                auto manifest_list_buf = StorageObjectStorageSource::createReadBuffer(object_info, object_storage, context, getLogger("IcebergWrites"));

                auto input_stream = std::make_unique<AvroInputStreamReadBufferAdapter>(*manifest_list_buf);
                avro::DataFileReader<avro::GenericDatum> reader(std::move(input_stream));

                const avro::ValidSchema & prev_schema = reader.readerSchema();

                avro::GenericDatum datum(prev_schema);

                while (reader.read(datum))
                {
                    writer.write(datum);
                }
                break;
            }
        }
    }

    writer.close();
}

MetadataGenerator::MetadataGenerator(Poco::JSON::Object::Ptr metadata_object_)
    : metadata_object(metadata_object_)
    , gen(randomSeed())
    , dis(0, INT32_MAX)
{
}

Int64 MetadataGenerator::getMaxSequenceNumber()
{
    auto snapshots = metadata_object->get(Iceberg::f_snapshots).extract<Poco::JSON::Array::Ptr>();
    Int64 max_seq_number = 0;

    for (size_t i = 0; i < snapshots->size(); ++i)
    {
        const auto snapshot = snapshots->getObject(static_cast<UInt32>(i));
        auto seq_number = snapshot->getValue<Int64>(Iceberg::f_metadata_sequence_number);
        max_seq_number = std::max(max_seq_number, seq_number);
    }
    return max_seq_number;
}

Poco::JSON::Object::Ptr MetadataGenerator::getParentSnapshot(Int64 parent_snapshot_id)
{
    auto snapshots = metadata_object->get(Iceberg::f_snapshots).extract<Poco::JSON::Array::Ptr>();
    for (size_t i = 0; i < snapshots->size(); ++i)
    {
        const auto snapshot = snapshots->getObject(static_cast<UInt32>(i));
        auto snapshot_id = snapshot->getValue<Int64>(Iceberg::f_metadata_snapshot_id);
        if (snapshot_id == parent_snapshot_id)
            return snapshot;
    }
    return nullptr;
}

MetadataGenerator::NextMetadataResult MetadataGenerator::generateNextMetadata(
    FileNamesGenerator & generator,
    const String & metadata_filename,
    Int64 parent_snapshot_id,
    Int32 added_files,
    Int32 added_records,
    Int32 added_files_size,
    Int32 num_partitions)
{
    int format_version = metadata_object->getValue<Int32>(Iceberg::f_format_version);
    Poco::JSON::Object::Ptr new_snapshot = new Poco::JSON::Object;
    if (format_version > 1)
    {
        auto sequence_number = getMaxSequenceNumber() + 1;
        new_snapshot->set(Iceberg::f_metadata_sequence_number, getMaxSequenceNumber() + 1);
        metadata_object->set(Iceberg::f_last_sequence_number, sequence_number);
    }
    Int32 snapshot_id = dis(gen);

    auto [manifest_list_name, storage_manifest_list_name] = generator.generateManifestListName(snapshot_id, format_version);
    new_snapshot->set(Iceberg::f_metadata_snapshot_id, snapshot_id);
    new_snapshot->set(Iceberg::f_parent_snapshot_id, parent_snapshot_id);

    auto now = std::chrono::system_clock::now();
    auto ms = duration_cast<std::chrono::milliseconds>(now.time_since_epoch());
    new_snapshot->set(Iceberg::f_timestamp_ms, ms.count());

    auto parent_snapshot = getParentSnapshot(parent_snapshot_id);
    Poco::JSON::Object::Ptr summary = new Poco::JSON::Object;
    summary->set(Iceberg::f_operation, Iceberg::f_append);
    summary->set(Iceberg::f_added_data_files, std::to_string(added_files));
    summary->set(Iceberg::f_added_records, std::to_string(added_records));
    summary->set(Iceberg::f_added_files_size, std::to_string(added_files_size));
    summary->set(Iceberg::f_changed_partition_count, std::to_string(num_partitions));

    auto sum_with_parent_snapshot = [&](const char * field_name, Int32 snapshot_value)
    {
        Int32 prev_value = parent_snapshot ? std::stoi(parent_snapshot->getObject(Iceberg::f_summary)->getValue<String>(field_name)) : 0;
        summary->set(field_name, std::to_string(prev_value + snapshot_value));
    };

    sum_with_parent_snapshot(Iceberg::f_total_records, added_records);
    sum_with_parent_snapshot(Iceberg::f_total_files_size, added_files_size);
    sum_with_parent_snapshot(Iceberg::f_total_data_files, added_files);
    sum_with_parent_snapshot(Iceberg::f_total_delete_files, 0);
    sum_with_parent_snapshot(Iceberg::f_total_position_deletes, 0);
    sum_with_parent_snapshot(Iceberg::f_total_equality_deletes, 0);
    new_snapshot->set(Iceberg::f_summary, summary);

    new_snapshot->set(Iceberg::f_schema_id, parent_snapshot ? parent_snapshot->getValue<Int32>(Iceberg::f_schema_id) : 0);
    new_snapshot->set(Iceberg::f_manifest_list, manifest_list_name);

    metadata_object->getArray(Iceberg::f_snapshots)->add(new_snapshot);
    metadata_object->set(Iceberg::f_current_snapshot_id, snapshot_id);

    if (!metadata_object->has(Iceberg::f_refs))
        metadata_object->set(Iceberg::f_refs, new Poco::JSON::Object);

    if (!metadata_object->getObject(Iceberg::f_refs)->has(Iceberg::f_main))
    {
        Poco::JSON::Object::Ptr branch = new Poco::JSON::Object;
        branch->set(Iceberg::f_metadata_snapshot_id, snapshot_id);
        branch->set(Iceberg::f_type, Iceberg::f_branch);

        metadata_object->getObject(Iceberg::f_refs)->set(Iceberg::f_main, branch);
    }
    else
        metadata_object->getObject(Iceberg::f_refs)->getObject(Iceberg::f_main)->set(Iceberg::f_metadata_snapshot_id, snapshot_id);

    {
        Poco::JSON::Object::Ptr new_metadata_item = new Poco::JSON::Object;
        new_metadata_item->set(Iceberg::f_metadata_file, metadata_filename);
        new_metadata_item->set(Iceberg::f_timestamp_ms, ms.count());
        metadata_object->getArray(Iceberg::f_metadata_log)->add(new_metadata_item);
    }
    {
        Poco::JSON::Object::Ptr new_snapshot_item = new Poco::JSON::Object;
        new_snapshot_item->set(Iceberg::f_metadata_snapshot_id, snapshot_id);
        new_snapshot_item->set(Iceberg::f_timestamp_ms, ms.count());
        metadata_object->getArray(Iceberg::f_snapshot_log)->add(new_snapshot_item);
    }
    return {new_snapshot, manifest_list_name, storage_manifest_list_name};
}

ChunkPartitioner::ChunkPartitioner(
    Poco::JSON::Array::Ptr partition_specification, Poco::JSON::Object::Ptr schema, ContextPtr context, SharedHeader sample_block_)
    : sample_block(sample_block_)
{
    std::unordered_map<Int32, String> id_to_column;
    {
        auto schema_fields = schema->getArray(Iceberg::f_fields);
        for (size_t i = 0; i < schema_fields->size(); ++i)
        {
            auto field = schema_fields->getObject(static_cast<UInt32>(i));
            id_to_column[field->getValue<Int32>(Iceberg::f_id)] = field->getValue<String>(Iceberg::f_name);
        }
    }
    for (size_t i = 0; i != partition_specification->size(); ++i)
    {
        auto partition_specification_field = partition_specification->getObject(static_cast<UInt32>(i));

        auto transform_name = partition_specification_field->getValue<String>("transform");
        transform_name = Poco::toLower(transform_name);

        FunctionOverloadResolverPtr transform;

        auto source_id = partition_specification_field->getValue<Int32>(Iceberg::f_source_id);
        auto column_name = id_to_column[source_id];

        auto & factory = FunctionFactory::instance();

        auto transform_and_argument = Iceberg::parseTransformAndArgument(transform_name);
        if (!transform_and_argument)
            throw Exception(ErrorCodes::BAD_ARGUMENTS, "Unknown transform {}", transform_name);

        functions.push_back(factory.get(transform_and_argument->transform_name, context));
        function_params.push_back(transform_and_argument->argument);
        columns_to_apply.push_back(column_name);
    }
}

size_t ChunkPartitioner::PartitionKeyHasher::operator()(const PartitionKey & key) const
{
    size_t result = 0;
    for (const auto & part_key : key)
        result ^= hasher(part_key.dump());
    return result;
}

std::vector<std::pair<ChunkPartitioner::PartitionKey, Chunk>>
ChunkPartitioner::partitionChunk(const Chunk & chunk)
{
    std::unordered_map<String, ColumnWithTypeAndName> name_to_column;
    for (size_t i = 0; i < sample_block->columns(); ++i)
    {
        auto column_ptr = chunk.getColumns()[i];
        auto column_name = sample_block->getNames()[i];
        name_to_column[column_name] = ColumnWithTypeAndName(column_ptr, sample_block->getDataTypes()[i], column_name);
    }

    std::vector<ChunkPartitioner::PartitionKey> transform_results(chunk.getNumRows());
    for (size_t transform_ind = 0; transform_ind < functions.size(); ++transform_ind)
    {
        ColumnsWithTypeAndName arguments;
        if (function_params[transform_ind].has_value())
        {
            auto type = std::make_shared<DataTypeUInt64>();
            auto column_value = ColumnUInt64::create();
            column_value->insert(*function_params[transform_ind]);
            auto const_column = ColumnConst::create(std::move(column_value), chunk.getNumRows());
            arguments.push_back(ColumnWithTypeAndName(const_column->clone(), type, "#"));
        }
        arguments.push_back(name_to_column[columns_to_apply[transform_ind]]);
        auto result
            = functions[transform_ind]->build(arguments)->execute(arguments, std::make_shared<DataTypeString>(), chunk.getNumRows(), false);
        for (size_t i = 0; i < chunk.getNumRows(); ++i)
        {
            Field field;
            result->get(i, field);
            transform_results[i].push_back(field);
        }
    }

    auto get_partition = [&](size_t row_num)
    {
        return transform_results[row_num];
    };

    PODArray<size_t> partition_num_to_first_row;
    IColumn::Selector selector;
    ColumnRawPtrs raw_columns;
    for (const auto & column : chunk.getColumns())
        raw_columns.push_back(column.get());

    buildScatterSelector(raw_columns, partition_num_to_first_row, selector, 0, Context::getGlobalContextInstance());

    size_t partitions_count = partition_num_to_first_row.size();
    std::vector<std::pair<ChunkPartitioner::PartitionKey, MutableColumns>> result_columns;
    result_columns.reserve(partitions_count);

    for (size_t i = 0; i < partitions_count; ++i)
        result_columns.push_back({get_partition(partition_num_to_first_row[i]), chunk.cloneEmptyColumns()});

    for (size_t col = 0; col < chunk.getNumColumns(); ++col)
    {
        if (partitions_count > 1)
        {
            MutableColumns scattered = chunk.getColumns()[col]->scatter(partitions_count, selector);
            for (size_t i = 0; i < partitions_count; ++i)
                result_columns[i].second[col] = std::move(scattered[i]);
        }
        else
        {
            result_columns[0].second[col] = chunk.getColumns()[col]->cloneFinalized();
        }
    }

    std::vector<std::pair<ChunkPartitioner::PartitionKey, Chunk>> result;
    result.reserve(result_columns.size());
    for (auto && [key, partition_columns] : result_columns)
    {
        size_t column_size = partition_columns[0]->size();
        result.push_back({key, Chunk(std::move(partition_columns), column_size)});
    }
    return result;
}

IcebergStorageSink::IcebergStorageSink(
    ObjectStoragePtr object_storage_,
    StorageObjectStorageConfigurationPtr configuration_,
    const std::optional<FormatSettings> & format_settings_,
    SharedHeader sample_block_,
    ContextPtr context_,
    std::shared_ptr<DataLake::ICatalog> catalog_,
    const StorageID & table_id_)
    : SinkToStorage(sample_block_)
    , sample_block(sample_block_)
    , object_storage(object_storage_)
    , context(context_)
    , configuration(configuration_)
    , format_settings(format_settings_)
<<<<<<< HEAD
    , catalog(catalog_)
    , table_id(table_id_)
=======
>>>>>>> 0d34e016
{
    configuration->update(object_storage, context, true, false);
    auto log = getLogger("IcebergWrites");
    auto [last_version, metadata_path, compression_method]
        = getLatestOrExplicitMetadataFileAndVersion(object_storage, configuration_, nullptr, context_, log.get());

    metadata = getMetadataJSONObject(metadata_path, object_storage, configuration, nullptr, context, log, compression_method);
    if (!context_->getSettingsRef()[Setting::write_full_path_insert_iceberg])
    {
        filename_generator = FileNamesGenerator(configuration_->getPath(), configuration_->getPath(), catalog_ != nullptr);
    }
    else
    {
        auto bucket = metadata->getValue<String>(Iceberg::f_location);
        if (bucket.back() != '/')
            bucket += "/";
        filename_generator = FileNamesGenerator(bucket, configuration_->getPath(), catalog_ != nullptr);
    }
    filename_generator.setVersion(last_version + 1);

    auto config_path = configuration_->getPath();
    if (config_path.empty() || config_path.back() != '/')
        config_path += "/";
    if (!context_->getSettingsRef()[Setting::write_full_path_in_iceberg_metadata])
    {
        filename_generator = FileNamesGenerator(config_path, config_path);
    }
    else
    {
        auto bucket = metadata->getValue<String>(Iceberg::f_location);
        if (bucket.empty() || bucket.back() != '/')
            bucket += "/";
        filename_generator = FileNamesGenerator(bucket, config_path);
    }

    filename_generator.setVersion(last_version + 1);

    partition_spec_id = metadata->getValue<Int64>(Iceberg::f_default_spec_id);
    auto partitions_specs = metadata->getArray(Iceberg::f_partition_specs);

    auto current_schema_id = metadata->getValue<Int64>(Iceberg::f_current_schema_id);
    Poco::JSON::Object::Ptr current_schema;
    auto schemas = metadata->getArray(Iceberg::f_schemas);
    for (size_t i = 0; i < schemas->size(); ++i)
    {
        if (schemas->getObject(static_cast<UInt32>(i))->getValue<Int32>(Iceberg::f_schema_id) == current_schema_id)
        {
            current_schema = schemas->getObject(static_cast<UInt32>(i));
        }
    }
    for (size_t i = 0; i < partitions_specs->size(); ++i)
    {
        auto current_partition_spec = partitions_specs->getObject(static_cast<UInt32>(i));
        if (current_partition_spec->getValue<Int64>(Iceberg::f_spec_id) == partition_spec_id)
        {
            partititon_spec = current_partition_spec;
            if (current_partition_spec->getArray(Iceberg::f_fields)->size() > 0)
                partitioner = ChunkPartitioner(current_partition_spec->getArray(Iceberg::f_fields), current_schema, context_, sample_block_);
            break;
        }
    }
}

void IcebergStorageSink::consume(Chunk & chunk)
{
    if (isCancelled())
        return;
    total_rows += chunk.getNumRows();

    std::vector<std::pair<ChunkPartitioner::PartitionKey, Chunk>> partition_result;
    if (partitioner)
        partition_result = partitioner->partitionChunk(chunk);
    else
        partition_result.push_back({{}, chunk.clone()});

    for (const auto & [partition_key, part_chunk] : partition_result)
    {
        if (!data_filenames.contains(partition_key))
        {
            auto [data_filename, data_filename_in_storage] = filename_generator.generateDataFileName();
            data_filenames[partition_key] = data_filename;

            auto buffer = object_storage->writeObject(
                StoredObject(data_filename_in_storage), WriteMode::Rewrite, std::nullopt, DBMS_DEFAULT_BUFFER_SIZE, context->getWriteSettings());

            write_buffers[partition_key] = std::move(buffer);
            if (format_settings)
            {
                format_settings->parquet.write_page_index = true;
                format_settings->parquet.bloom_filter_push_down = true;
                format_settings->parquet.filter_push_down = true;
            }
            writers[partition_key] = FormatFactory::instance().getOutputFormatParallelIfPossible(
                configuration->format, *write_buffers[partition_key], *sample_block, context, format_settings);
        }

        writers[partition_key]->write(getHeader().cloneWithColumns(part_chunk.getColumns()));
    }
}

void IcebergStorageSink::onFinish()
{
    if (isCancelled())
        return;

    finalizeBuffers();
    releaseBuffers();
}

void IcebergStorageSink::finalizeBuffers()
{
    for (const auto & [partition_key, _] : data_filenames)
    {
        try
        {
            writers[partition_key]->flush();
            writers[partition_key]->finalize();
        }
        catch (...)
        {
            /// Stop ParallelFormattingOutputFormat correctly.
            cancelBuffers();
            releaseBuffers();
            throw;
        }

        write_buffers[partition_key]->finalize();
        total_chunks_size += write_buffers[partition_key]->count();
    }

    while (!initializeMetadata())
    {
    }
}

void IcebergStorageSink::releaseBuffers()
{
    for (const auto & [partition_key, _] : data_filenames)
    {
        writers[partition_key].reset();
        write_buffers[partition_key].reset();
    }
}

void IcebergStorageSink::cancelBuffers()
{
    for (const auto & [partition_key, _] : data_filenames)
    {
        if (writers[partition_key])
            writers[partition_key]->cancel();
        if (write_buffers[partition_key])
            write_buffers[partition_key]->cancel();
    }
}

bool IcebergStorageSink::initializeMetadata()
{
    auto [metadata_name, storage_metadata_name] = filename_generator.generateMetadataName();
<<<<<<< HEAD

    Int64 parent_snapshot = -1;
    if (metadata->has(Iceberg::f_current_snapshot_id))
        parent_snapshot = metadata->getValue<Int64>(Iceberg::f_current_snapshot_id);
=======

    Int64 parent_snapshot = -1;
    if (metadata->has(Iceberg::f_current_snapshot_id))
        parent_snapshot = metadata->getValue<Int64>(Iceberg::f_current_snapshot_id);

>>>>>>> 0d34e016
    auto [new_snapshot, manifest_list_name, storage_manifest_list_name] = MetadataGenerator(metadata).generateNextMetadata(
        filename_generator, metadata_name, parent_snapshot, write_buffers.size(), total_rows, total_chunks_size, static_cast<Int32>(data_filenames.size()));

    Strings manifest_entries_in_storage;
    Strings manifest_entries;
    Int32 manifest_lengths = 0;
    for (const auto & [partition_key, data_filename] : data_filenames)
    {
        auto [manifest_entry_name, storage_manifest_entry_name] = filename_generator.generateManifestEntryName();
        manifest_entries_in_storage.push_back(storage_manifest_entry_name);
        manifest_entries.push_back(manifest_entry_name);

        auto buffer_manifest_entry = object_storage->writeObject(
            StoredObject(storage_manifest_entry_name), WriteMode::Rewrite, std::nullopt, DBMS_DEFAULT_BUFFER_SIZE, context->getWriteSettings());
        generateManifestFile(metadata, partitioner ? partitioner->getColumns() : std::vector<String>{}, partition_key, data_filename, new_snapshot, configuration->format, partititon_spec, partition_spec_id, *buffer_manifest_entry);
        buffer_manifest_entry->finalize();
        manifest_lengths += buffer_manifest_entry->count();
    }

    {
        auto buffer_manifest_list = object_storage->writeObject(
            StoredObject(storage_manifest_list_name), WriteMode::Rewrite, std::nullopt, DBMS_DEFAULT_BUFFER_SIZE, context->getWriteSettings());

        generateManifestList(
<<<<<<< HEAD
            metadata, object_storage, context, manifest_entries, new_snapshot, manifest_lengths, filename_generator, *buffer_manifest_list);
=======
            filename_generator, metadata, object_storage, context, manifest_entries, new_snapshot, manifest_lengths, *buffer_manifest_list);
>>>>>>> 0d34e016
        buffer_manifest_list->finalize();
    }

    {
        std::ostringstream oss; // STYLE_CHECK_ALLOW_STD_STRING_STREAM
        Poco::JSON::Stringifier::stringify(metadata, oss, 4);
        std::string json_representation = removeEscapedSlashes(oss.str());

        if (object_storage->exists(StoredObject(storage_metadata_name)))
        {
            for (const auto & manifest_filename_in_storage : manifest_entries_in_storage)
                object_storage->removeObjectIfExists(StoredObject(manifest_filename_in_storage));

            object_storage->removeObjectIfExists(StoredObject(storage_manifest_list_name));
            return false;
        }

        if (catalog)
        {
            String catalog_filename = metadata_name;
            if (!catalog_filename.starts_with(configuration->getTypeName()))
                catalog_filename = configuration->getTypeName() + "://" + configuration->getNamespace() + "/" + metadata_name;

            const auto & [namespace_name, table_name] = DataLake::parseTableName(table_id.getTableName());
            catalog->updateMetadata(namespace_name, table_name, catalog_filename);
        }

        auto buffer_metadata = object_storage->writeObject(
            StoredObject(storage_metadata_name), WriteMode::Rewrite, std::nullopt, DBMS_DEFAULT_BUFFER_SIZE, context->getWriteSettings());
        buffer_metadata->write(json_representation.data(), json_representation.size());
        buffer_metadata->finalize();
    }
    return true;
}

}

#endif<|MERGE_RESOLUTION|>--- conflicted
+++ resolved
@@ -60,11 +60,7 @@
 {
 extern const SettingsUInt64 output_format_compression_level;
 extern const SettingsUInt64 output_format_compression_zstd_window_log;
-<<<<<<< HEAD
-extern const SettingsBool write_full_path_insert_iceberg;
-=======
 extern const SettingsBool write_full_path_in_iceberg_metadata;
->>>>>>> 0d34e016
 }
 
 namespace DataLakeStorageSetting
@@ -77,14 +73,6 @@
 extern const int BAD_ARGUMENTS;
 }
 
-<<<<<<< HEAD
-FileNamesGenerator::FileNamesGenerator(const String & table_dir, const String & storage_dir, bool use_uuid_in_metadata_)
-    : data_dir(table_dir + "data/")
-    , metadata_dir(table_dir + "metadata/")
-    , storage_data_dir(storage_dir + "data/")
-    , storage_metadata_dir(storage_dir + "metadata/")
-    , use_uuid_in_metadata(use_uuid_in_metadata_)
-=======
 FileNamesGenerator::FileNamesGenerator(const String & table_dir_, const String & storage_dir_)
     : table_dir(table_dir_)
     , storage_dir(storage_dir_)
@@ -92,7 +80,6 @@
     , metadata_dir(table_dir + "metadata/")
     , storage_data_dir(storage_dir + "data/")
     , storage_metadata_dir(storage_dir + "metadata/")
->>>>>>> 0d34e016
 {
 }
 
@@ -106,13 +93,9 @@
     storage_data_dir = other.storage_data_dir;
     storage_metadata_dir = other.storage_metadata_dir;
     initial_version = other.initial_version;
-<<<<<<< HEAD
-    use_uuid_in_metadata = other.use_uuid_in_metadata;
-=======
 
     table_dir = other.table_dir;
     storage_dir = other.storage_dir;
->>>>>>> 0d34e016
     return *this;
 }
 
@@ -124,7 +107,6 @@
         .path_in_metadata = fmt::format("{}data-{}.parquet", data_dir, uuid_str),
         .path_in_storage = fmt::format("{}data-{}.parquet", storage_data_dir, uuid_str)
     };
-<<<<<<< HEAD
 }
 
 FileNamesGenerator::Result FileNamesGenerator::generateManifestEntryName()
@@ -149,52 +131,6 @@
 
 FileNamesGenerator::Result FileNamesGenerator::generateMetadataName()
 {
-    if (!use_uuid_in_metadata)
-    {
-        return Result{
-            .path_in_metadata = fmt::format("{}v{}.metadata.json", metadata_dir, initial_version),
-            .path_in_storage = fmt::format("{}v{}.metadata.json", storage_metadata_dir, initial_version),
-        };
-    }
-    else
-    {
-        auto uuid_str = uuid_generator.createRandom().toString();
-        return Result{
-            .path_in_metadata = fmt::format("{}{}-{}.metadata.json", metadata_dir, initial_version, uuid_str),
-            .path_in_storage = fmt::format("{}{}-{}.metadata.json", storage_metadata_dir, initial_version, uuid_str),
-        };
-
-    }
-}
-
-String FileNamesGenerator::convertMetadataToStoragePath(const String & result) const
-{
-    return storage_metadata_dir + result.substr(metadata_dir.size());
-=======
-}
-
-FileNamesGenerator::Result FileNamesGenerator::generateManifestEntryName()
-{
-    auto uuid_str = uuid_generator.createRandom().toString();
-
-    return Result{
-        .path_in_metadata = fmt::format("{}{}.avro", metadata_dir, uuid_str),
-        .path_in_storage = fmt::format("{}{}.avro", storage_metadata_dir, uuid_str),
-    };
-}
-
-FileNamesGenerator::Result FileNamesGenerator::generateManifestListName(Int64 snapshot_id, Int32 format_version)
-{
-    auto uuid_str = uuid_generator.createRandom().toString();
-
-    return Result{
-        .path_in_metadata = fmt::format("{}snap-{}-{}-{}.avro", metadata_dir, snapshot_id, format_version, uuid_str),
-        .path_in_storage = fmt::format("{}snap-{}-{}-{}.avro", storage_metadata_dir, snapshot_id, format_version, uuid_str),
-    };
-}
-
-FileNamesGenerator::Result FileNamesGenerator::generateMetadataName()
-{
     return Result{
         .path_in_metadata = fmt::format("{}v{}.metadata.json", metadata_dir, initial_version),
         .path_in_storage = fmt::format("{}v{}.metadata.json", storage_metadata_dir, initial_version),
@@ -204,7 +140,6 @@
 String FileNamesGenerator::convertMetadataPathToStoragePath(const String & metadata_path) const
 {
     return storage_dir + metadata_path.substr(table_dir.size());
->>>>>>> 0d34e016
 }
 
 
@@ -447,11 +382,7 @@
             {
                 auto manifest_list = snapshots->getObject(static_cast<UInt32>(i))->getValue<String>(Iceberg::f_manifest_list);
 
-<<<<<<< HEAD
-                StorageObjectStorage::ObjectInfo object_info(generator.convertMetadataToStoragePath(manifest_list));
-=======
                 StorageObjectStorage::ObjectInfo object_info(filename_generator.convertMetadataPathToStoragePath(manifest_list));
->>>>>>> 0d34e016
                 auto manifest_list_buf = StorageObjectStorageSource::createReadBuffer(object_info, object_storage, context, getLogger("IcebergWrites"));
 
                 auto input_stream = std::make_unique<AvroInputStreamReadBufferAdapter>(*manifest_list_buf);
@@ -728,11 +659,8 @@
     , context(context_)
     , configuration(configuration_)
     , format_settings(format_settings_)
-<<<<<<< HEAD
     , catalog(catalog_)
     , table_id(table_id_)
-=======
->>>>>>> 0d34e016
 {
     configuration->update(object_storage, context, true, false);
     auto log = getLogger("IcebergWrites");
@@ -891,18 +819,10 @@
 bool IcebergStorageSink::initializeMetadata()
 {
     auto [metadata_name, storage_metadata_name] = filename_generator.generateMetadataName();
-<<<<<<< HEAD
-
     Int64 parent_snapshot = -1;
     if (metadata->has(Iceberg::f_current_snapshot_id))
         parent_snapshot = metadata->getValue<Int64>(Iceberg::f_current_snapshot_id);
-=======
-
-    Int64 parent_snapshot = -1;
-    if (metadata->has(Iceberg::f_current_snapshot_id))
-        parent_snapshot = metadata->getValue<Int64>(Iceberg::f_current_snapshot_id);
-
->>>>>>> 0d34e016
+
     auto [new_snapshot, manifest_list_name, storage_manifest_list_name] = MetadataGenerator(metadata).generateNextMetadata(
         filename_generator, metadata_name, parent_snapshot, write_buffers.size(), total_rows, total_chunks_size, static_cast<Int32>(data_filenames.size()));
 
@@ -927,11 +847,7 @@
             StoredObject(storage_manifest_list_name), WriteMode::Rewrite, std::nullopt, DBMS_DEFAULT_BUFFER_SIZE, context->getWriteSettings());
 
         generateManifestList(
-<<<<<<< HEAD
-            metadata, object_storage, context, manifest_entries, new_snapshot, manifest_lengths, filename_generator, *buffer_manifest_list);
-=======
             filename_generator, metadata, object_storage, context, manifest_entries, new_snapshot, manifest_lengths, *buffer_manifest_list);
->>>>>>> 0d34e016
         buffer_manifest_list->finalize();
     }
 
