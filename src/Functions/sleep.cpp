#include <Columns/ColumnConst.h>
#include <Core/Settings.h>
#include <DataTypes/DataTypesNumber.h>
#include <Functions/FunctionFactory.h>
#include <Functions/FunctionHelpers.h>
#include <Functions/IFunction.h>
#include <IO/WriteHelpers.h>
#include <Interpreters/Context.h>
#include <Interpreters/ProcessList.h>
#include <base/sleep.h>
#include <Common/FailPoint.h>
#include <Common/FieldVisitorConvertToNumber.h>
#include <Common/ProfileEvents.h>
#include <Common/assert_cast.h>

#include <unistd.h>

namespace ProfileEvents
{
extern const Event SleepFunctionCalls;
extern const Event SleepFunctionMicroseconds;
extern const Event SleepFunctionElapsedMicroseconds;
}

namespace DB
{

namespace Setting
{
extern const SettingsUInt64 function_sleep_max_microseconds_per_block;
}

namespace ErrorCodes
{
extern const int ILLEGAL_TYPE_OF_ARGUMENT;
extern const int TOO_SLOW;
extern const int ILLEGAL_COLUMN;
extern const int BAD_ARGUMENTS;
}

namespace FailPoints
{
extern const char infinite_sleep[];
}

namespace
{

/** sleep(seconds) - the specified number of seconds sleeps each columns.
  */

enum class FunctionSleepVariant : uint8_t
{
    PerBlock,
    PerRow
};

template <FunctionSleepVariant variant>
class FunctionSleep : public IFunction
{
private:
    UInt64 max_microseconds;
    QueryStatusPtr query_status;

public:
    static constexpr auto name = variant == FunctionSleepVariant::PerBlock ? "sleep" : "sleepEachRow";
    static FunctionPtr create(ContextPtr context)
    {
        return std::make_shared<FunctionSleep<variant>>(
            context->getSettingsRef()[Setting::function_sleep_max_microseconds_per_block], context->getProcessListElementSafe());
    }

    FunctionSleep(UInt64 max_microseconds_, QueryStatusPtr query_status_)
        : max_microseconds(std::min(max_microseconds_, static_cast<UInt64>(std::numeric_limits<UInt32>::max())))
        , query_status(query_status_)
    {
    }

    String getName() const override { return name; }
    bool isSuitableForConstantFolding() const override { return false; } /// Do not sleep during query analysis.
    size_t getNumberOfArguments() const override { return 1; }
    bool isSuitableForShortCircuitArgumentsExecution(const DataTypesWithConstInfo & /*arguments*/) const override { return true; }

    DataTypePtr getReturnTypeImpl(const DataTypes & arguments) const override
    {
        WhichDataType which(arguments[0]);

        if (!which.isFloat() && !which.isNativeUInt())
            throw Exception(
                ErrorCodes::ILLEGAL_TYPE_OF_ARGUMENT,
                "Illegal type {} of argument of function {}, expected UInt* or Float*",
                arguments[0]->getName(),
                getName());

        return std::make_shared<DataTypeUInt8>();
    }
    ColumnPtr
    executeImplDryRun(const ColumnsWithTypeAndName & arguments, const DataTypePtr & result_type, size_t /*input_rows_count*/) const override
    {
        return execute(arguments, result_type, true);
    }

    ColumnPtr
    executeImpl(const ColumnsWithTypeAndName & arguments, const DataTypePtr & result_type, size_t /*input_rows_count*/) const override
    {
        return execute(arguments, result_type, false);
    }

    ColumnPtr execute(const ColumnsWithTypeAndName & arguments, const DataTypePtr & result_type, bool dry_run) const
    {
        const IColumn * col = arguments[0].column.get();

        if (!isColumnConst(*col))
            throw Exception(ErrorCodes::ILLEGAL_COLUMN, "The argument of function {} must be constant.", getName());

        Float64 seconds = applyVisitor(FieldVisitorConvertToNumber<Float64>(), assert_cast<const ColumnConst &>(*col).getField());

        if (seconds < 0 || !std::isfinite(seconds) || seconds > static_cast<Float64>(std::numeric_limits<UInt32>::max()))
            throw Exception(ErrorCodes::BAD_ARGUMENTS, "Cannot sleep infinite, very large or negative amount of time (not implemented)");

        size_t size = col->size();

        /// We do not sleep if the columns is empty.
        if (size > 0)
        {
            /// When sleeping, the query cannot be cancelled. For ability to cancel query, we limit sleep time.
            UInt64 microseconds = static_cast<UInt64>(seconds * 1e6);
            FailPointInjection::pauseFailPoint(FailPoints::infinite_sleep);

            if (max_microseconds && microseconds > max_microseconds)
                throw Exception(
                    ErrorCodes::TOO_SLOW,
                    "The maximum sleep time is {} microseconds. Requested: {} microseconds",
                    max_microseconds,
                    microseconds);

            if (!dry_run)
            {
                UInt64 count = (variant == FunctionSleepVariant::PerBlock ? 1 : size);
                microseconds *= count;

                if (max_microseconds && microseconds > max_microseconds)
                    throw Exception(
                        ErrorCodes::TOO_SLOW,
                        "The maximum sleep time is {} microseconds. Requested: {} microseconds per block (of size {})",
                        max_microseconds,
                        microseconds,
                        size);

                UInt64 elapsed = 0;
                while (elapsed < microseconds)
                {
                    UInt64 sleep_time = microseconds - elapsed;
                    if (query_status)
                        sleep_time = std::min(sleep_time, /* 1 second */ static_cast<UInt64>(1000000));

                    sleepForMicroseconds(sleep_time);
                    elapsed += sleep_time;

                    if (query_status && !query_status->checkTimeLimit())
                        break;
                }

                ProfileEvents::increment(ProfileEvents::SleepFunctionCalls, count);
                ProfileEvents::increment(ProfileEvents::SleepFunctionMicroseconds, microseconds);
                ProfileEvents::increment(ProfileEvents::SleepFunctionElapsedMicroseconds, elapsed);
            }
        }

        /// convertToFullColumn needed, because otherwise (constant expression case) function will not get called on each columns.
        return result_type->createColumnConst(size, 0u)->convertToFullColumnIfConst();
    }
};

}

REGISTER_FUNCTION(Sleep)
{
    FunctionDocumentation::Description description_sleep = R"(
<<<<<<< HEAD
Used to introduce a delay or pause in the execution of a query.
It is primarily used for testing and debugging purposes.

The `sleep()` function is generally not used in production environments, as it can negatively impact query performance and system responsiveness.
However, it can be useful in the following scenarios:

1. **Testing**: When testing or benchmarking ClickHouse, you may want to simulate delays or introduce pauses to observe how the system behaves under certain conditions.
2. **Debugging**: If you need to examine the state of the system or the execution of a query at a specific point in time, you can use `sleep()` to introduce a pause, allowing you to inspect or collect relevant information.
3. **Simulation**: In some cases, you may want to simulate real-world scenarios where delays or pauses occur, such as network latency or external system dependencies.

:::warning
It's important to use the `sleep()` function judiciously and only when necessary, as it can potentially impact the overall performance and responsiveness of your ClickHouse system.
:::

=======
Sleeps for the specified number of seconds once per data block.
- `sleepEachRow` sleeps for the specified duration for each row in the data block

This function is primarily intended for development, debugging, and demonstration purposes.
>>>>>>> 169c246e
For security reasons, the function can only be executed in the default user profile (with `allow_sleep` enabled).
)";
    FunctionDocumentation::Syntax syntax_sleep = "sleep(seconds)";
    FunctionDocumentation::Arguments arguments_sleep = {
<<<<<<< HEAD
        {"seconds", "The number of seconds to pause the query execution to a maximum of 3 seconds. It can be a floating-point value to specify fractional seconds.", {"const UInt*", "const Float*"}}
    };
    FunctionDocumentation::ReturnedValue returned_value_sleep = {"Returns `0`.", {"UInt8"}};
    FunctionDocumentation::Examples examples_sleep = {
        {
            "Usage example",
            R"(
-- This query will pause for 2 seconds before completing.
-- During this time, no results will be returned, and the query will appear to be hanging or unresponsive.
SELECT sleep(2);
            )",
            R"(
┌─sleep(2)─┐
│        0 │
└──────────┘
1 row in set. Elapsed: 2.012 sec.
            )"
        },
=======
        {"seconds", "The number of seconds to sleep.", {"const Float*", "const UInt*"}}
    };
    FunctionDocumentation::ReturnedValue returned_value_sleep = {"Returns `0`.", {"UInt8"}};
    FunctionDocumentation::Examples examples_sleep = {
    {
        "Usage example",
        R"(
SELECT sleep(2);
        )",
        R"(
0 rows in set. Elapsed: 2.001 sec.
        )"
    }
>>>>>>> 169c246e
    };
    FunctionDocumentation::IntroducedIn introduced_in_sleep = {1, 1};
    FunctionDocumentation::Category category_sleep = FunctionDocumentation::Category::Other;
    FunctionDocumentation documentation_sleep = {description_sleep, syntax_sleep, arguments_sleep, returned_value_sleep, examples_sleep, introduced_in_sleep, category_sleep};

    factory.registerFunction<FunctionSleep<FunctionSleepVariant::PerBlock>>(documentation_sleep);

<<<<<<< HEAD
    // sleepEachRow documentation
    FunctionDocumentation::Description description_sleepEachRow = R"(
Pauses the execution of a query for a specified number of seconds for each row in the result set.

The `sleepEachRow()` function is primarily used for testing and debugging purposes, similar to the [`sleep()`](#sleep) function.
It allows you to simulate delays or introduce pauses in the processing of each row, which can be useful in scenarios such as:

1. **Testing**: When testing or benchmarking ClickHouse's performance under specific conditions, you can use `sleepEachRow()` to simulate delays or introduce pauses for each row processed.
2. **Debugging**: If you need to examine the state of the system or the execution of a query for each row processed, you can use `sleepEachRow()` to introduce pauses, allowing you to inspect or collect relevant information.
3. **Simulation**: In some cases, you may want to simulate real-world scenarios where delays or pauses occur for each row processed, such as when dealing with external systems or network latencies.

:::warning
Like the `sleep()` function, it's important to use `sleepEachRow()` judiciously and only when necessary, as it can significantly impact the overall performance and responsiveness of your ClickHouse system, especially when dealing with large result sets.
:::
)";
    FunctionDocumentation::Syntax syntax_sleepEachRow = "sleepEachRow(seconds)";
    FunctionDocumentation::Arguments arguments_sleepEachRow = {
        {"seconds", "The number of seconds to pause the query execution for each row in the result set to a maximum of 3 seconds. It can be a floating-point value to specify fractional seconds.", {"const UInt*", "const Float*"}}
    };
    FunctionDocumentation::ReturnedValue returned_value_sleepEachRow = {"Returns `0` for each row.", {"UInt8"}};
    FunctionDocumentation::Examples examples_sleepEachRow = {
        {
            "Usage example",
            R"(
-- The output will be delayed, with a 0.5-second pause between each row.
SELECT number, sleepEachRow(0.5) FROM system.numbers LIMIT 5;
            )",
            R"(
=======
    FunctionDocumentation::Description description_sleepEachRow = R"(
Sleeps for the specified number of seconds for each row in the data block

This function is primarily intended for development, debugging, and demonstration purposes.
For security reasons, the function can only be executed in the default user profile (with `allow_sleep` enabled).
)";
    FunctionDocumentation::Syntax syntax_sleepEachRow = "sleepEachRow(seconds)";
    FunctionDocumentation::Arguments arguments_sleepEachRow = {
        {"seconds", "The number of seconds to sleep for each row in the data block.", {"const Float*", "const UInt*"}}
    };
    FunctionDocumentation::ReturnedValue returned_value_sleepEachRow = {"Returns `0`.", {"UInt8"}};
    FunctionDocumentation::Examples examples_sleepEachRow = {
    {
        "Usage example",
        R"(
SELECT number, sleepEachRow(0.5) FROM system.numbers LIMIT 5;
        )",
        R"(
>>>>>>> 169c246e
┌─number─┬─sleepEachRow(0.5)─┐
│      0 │                 0 │
│      1 │                 0 │
│      2 │                 0 │
│      3 │                 0 │
│      4 │                 0 │
└────────┴───────────────────┘
<<<<<<< HEAD
            )"
        },
=======

5 rows in set. Elapsed: 2.513 sec.
        )"
    }
>>>>>>> 169c246e
    };
    FunctionDocumentation::IntroducedIn introduced_in_sleepEachRow = {1, 1};
    FunctionDocumentation::Category category_sleepEachRow = FunctionDocumentation::Category::Other;
    FunctionDocumentation documentation_sleepEachRow = {description_sleepEachRow, syntax_sleepEachRow, arguments_sleepEachRow, returned_value_sleepEachRow, examples_sleepEachRow, introduced_in_sleepEachRow, category_sleepEachRow};
<<<<<<< HEAD

=======
>>>>>>> 169c246e
    factory.registerFunction<FunctionSleep<FunctionSleepVariant::PerRow>>(documentation_sleepEachRow);
}

}<|MERGE_RESOLUTION|>--- conflicted
+++ resolved
@@ -177,7 +177,6 @@
 REGISTER_FUNCTION(Sleep)
 {
     FunctionDocumentation::Description description_sleep = R"(
-<<<<<<< HEAD
 Used to introduce a delay or pause in the execution of a query.
 It is primarily used for testing and debugging purposes.
 
@@ -192,17 +191,10 @@
 It's important to use the `sleep()` function judiciously and only when necessary, as it can potentially impact the overall performance and responsiveness of your ClickHouse system.
 :::
 
-=======
-Sleeps for the specified number of seconds once per data block.
-- `sleepEachRow` sleeps for the specified duration for each row in the data block
-
-This function is primarily intended for development, debugging, and demonstration purposes.
->>>>>>> 169c246e
 For security reasons, the function can only be executed in the default user profile (with `allow_sleep` enabled).
 )";
     FunctionDocumentation::Syntax syntax_sleep = "sleep(seconds)";
     FunctionDocumentation::Arguments arguments_sleep = {
-<<<<<<< HEAD
         {"seconds", "The number of seconds to pause the query execution to a maximum of 3 seconds. It can be a floating-point value to specify fractional seconds.", {"const UInt*", "const Float*"}}
     };
     FunctionDocumentation::ReturnedValue returned_value_sleep = {"Returns `0`.", {"UInt8"}};
@@ -221,21 +213,6 @@
 1 row in set. Elapsed: 2.012 sec.
             )"
         },
-=======
-        {"seconds", "The number of seconds to sleep.", {"const Float*", "const UInt*"}}
-    };
-    FunctionDocumentation::ReturnedValue returned_value_sleep = {"Returns `0`.", {"UInt8"}};
-    FunctionDocumentation::Examples examples_sleep = {
-    {
-        "Usage example",
-        R"(
-SELECT sleep(2);
-        )",
-        R"(
-0 rows in set. Elapsed: 2.001 sec.
-        )"
-    }
->>>>>>> 169c246e
     };
     FunctionDocumentation::IntroducedIn introduced_in_sleep = {1, 1};
     FunctionDocumentation::Category category_sleep = FunctionDocumentation::Category::Other;
@@ -243,8 +220,6 @@
 
     factory.registerFunction<FunctionSleep<FunctionSleepVariant::PerBlock>>(documentation_sleep);
 
-<<<<<<< HEAD
-    // sleepEachRow documentation
     FunctionDocumentation::Description description_sleepEachRow = R"(
 Pauses the execution of a query for a specified number of seconds for each row in the result set.
 
@@ -272,26 +247,6 @@
 SELECT number, sleepEachRow(0.5) FROM system.numbers LIMIT 5;
             )",
             R"(
-=======
-    FunctionDocumentation::Description description_sleepEachRow = R"(
-Sleeps for the specified number of seconds for each row in the data block
-
-This function is primarily intended for development, debugging, and demonstration purposes.
-For security reasons, the function can only be executed in the default user profile (with `allow_sleep` enabled).
-)";
-    FunctionDocumentation::Syntax syntax_sleepEachRow = "sleepEachRow(seconds)";
-    FunctionDocumentation::Arguments arguments_sleepEachRow = {
-        {"seconds", "The number of seconds to sleep for each row in the data block.", {"const Float*", "const UInt*"}}
-    };
-    FunctionDocumentation::ReturnedValue returned_value_sleepEachRow = {"Returns `0`.", {"UInt8"}};
-    FunctionDocumentation::Examples examples_sleepEachRow = {
-    {
-        "Usage example",
-        R"(
-SELECT number, sleepEachRow(0.5) FROM system.numbers LIMIT 5;
-        )",
-        R"(
->>>>>>> 169c246e
 ┌─number─┬─sleepEachRow(0.5)─┐
 │      0 │                 0 │
 │      1 │                 0 │
@@ -299,23 +254,13 @@
 │      3 │                 0 │
 │      4 │                 0 │
 └────────┴───────────────────┘
-<<<<<<< HEAD
             )"
         },
-=======
-
-5 rows in set. Elapsed: 2.513 sec.
-        )"
-    }
->>>>>>> 169c246e
     };
     FunctionDocumentation::IntroducedIn introduced_in_sleepEachRow = {1, 1};
     FunctionDocumentation::Category category_sleepEachRow = FunctionDocumentation::Category::Other;
     FunctionDocumentation documentation_sleepEachRow = {description_sleepEachRow, syntax_sleepEachRow, arguments_sleepEachRow, returned_value_sleepEachRow, examples_sleepEachRow, introduced_in_sleepEachRow, category_sleepEachRow};
-<<<<<<< HEAD
-
-=======
->>>>>>> 169c246e
+
     factory.registerFunction<FunctionSleep<FunctionSleepVariant::PerRow>>(documentation_sleepEachRow);
 }
 
