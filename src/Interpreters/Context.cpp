--- conflicted
+++ resolved
@@ -2030,15 +2030,9 @@
     if (!storage_view || !storage_view->isParameterizedView())
         return nullptr;
 
-<<<<<<< HEAD
     auto original_view_metadata = original_view->getInMemoryMetadataPtr();
     auto query = original_view_metadata->getSelectQuery().inner_query->clone();
-    NameToNameMap parameterized_view_values = analyzeFunctionParamValues(table_expression);
-    StorageView::replaceQueryParametersIfParametrizedView(query, parameterized_view_values);
-=======
-    auto query = original_view->getInMemoryMetadataPtr()->getSelectQuery().inner_query->clone();
     StorageView::replaceQueryParametersIfParametrizedView(query, param_values);
->>>>>>> b8492db7
 
     ASTCreateQuery create;
     create.select = query->as<ASTSelectWithUnionQuery>();
