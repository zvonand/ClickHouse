#include <Common/CgroupsMemoryUsageObserver.h>

#if defined(OS_LINUX)

#include <Common/setThreadName.h>
#include <Common/logger_useful.h>
#include <Common/formatReadable.h>
#include <IO/ReadBufferFromFile.h>
#include <IO/ReadBufferFromFileDescriptor.h>
#include <IO/ReadHelpers.h>
#include <base/cgroupsv2.h>
#include <base/getMemoryAmount.h>
#include <base/sleep.h>
#include <fmt/ranges.h>

#include <cstdint>

using namespace DB;
<<<<<<< HEAD
=======
namespace fs = std::filesystem;

namespace DB
{

namespace ErrorCodes
{
extern const int FILE_DOESNT_EXIST;
extern const int INCORRECT_DATA;
}

}

namespace
{

/// Format is
///   kernel 5
///   rss 15
///   [...]
using Metrics = std::map<std::string, uint64_t>;

Metrics readAllMetricsFromStatFile(ReadBufferFromFile & buf)
{
    Metrics metrics;
    while (!buf.eof())
    {
        std::string current_key;
        readStringUntilWhitespace(current_key, buf);

        assertChar(' ', buf);

        uint64_t value = 0;
        readIntText(value, buf);
        assertChar('\n', buf);

        auto [_, inserted] = metrics.emplace(std::move(current_key), value);
        chassert(inserted, "Duplicate keys in stat file");
    }
    return metrics;
}

uint64_t readMetricFromStatFile(ReadBufferFromFile & buf, const std::string & key)
{
    const auto all_metrics = readAllMetricsFromStatFile(buf);
    if (const auto it = all_metrics.find(key); it != all_metrics.end())
        return it->second;
    throw Exception(ErrorCodes::INCORRECT_DATA, "Cannot find '{}' in '{}'", key, buf.getFileName());
}

struct CgroupsV1Reader : ICgroupsReader
{
    explicit CgroupsV1Reader(const fs::path & stat_file_dir) : buf(stat_file_dir / "memory.stat") { }

    uint64_t readMemoryUsage() override
    {
        std::lock_guard lock(mutex);
        buf.rewind();
        return readMetricFromStatFile(buf, "rss");
    }

    std::string dumpAllStats() override
    {
        std::lock_guard lock(mutex);
        buf.rewind();
        return fmt::format("{}", readAllMetricsFromStatFile(buf));
    }

private:
    std::mutex mutex;
    ReadBufferFromFile buf TSA_GUARDED_BY(mutex);
};

struct CgroupsV2Reader : ICgroupsReader
{
    explicit CgroupsV2Reader(const fs::path & stat_file_dir)
        : current_buf(stat_file_dir / "memory.current"), stat_buf(stat_file_dir / "memory.stat")
    {
    }

    uint64_t readMemoryUsage() override
    {
        std::lock_guard lock(mutex);
        current_buf.rewind();
        stat_buf.rewind();

        int64_t mem_usage = 0;
        /// memory.current contains a single number
        /// the reason why we subtract it described here: https://github.com/ClickHouse/ClickHouse/issues/64652#issuecomment-2149630667
        readIntText(mem_usage, current_buf);
        mem_usage -= readMetricFromStatFile(stat_buf, "inactive_file");
        chassert(mem_usage >= 0, "Negative memory usage");
        return mem_usage;
    }

    std::string dumpAllStats() override
    {
        std::lock_guard lock(mutex);
        stat_buf.rewind();
        return fmt::format("{}", readAllMetricsFromStatFile(stat_buf));
    }

private:
    std::mutex mutex;
    ReadBufferFromFile current_buf TSA_GUARDED_BY(mutex);
    ReadBufferFromFile stat_buf TSA_GUARDED_BY(mutex);
};

/// Caveats:
/// - All of the logic in this file assumes that the current process is the only process in the
///   containing cgroup (or more precisely: the only process with significant memory consumption).
///   If this is not the case, then other processe's memory consumption may affect the internal
///   memory tracker ...
/// - Cgroups v1 and v2 allow nested cgroup hierarchies. As v1 is deprecated for over half a
///   decade and will go away at some point, hierarchical detection is only implemented for v2.
/// - I did not test what happens if a host has v1 and v2 simultaneously enabled. I believe such
///   systems existed only for a short transition period.

std::optional<std::string> getCgroupsV2Path()
{
    if (!cgroupsV2Enabled())
        return {};

    if (!cgroupsV2MemoryControllerEnabled())
        return {};

    fs::path current_cgroup = cgroupV2PathOfProcess();
    if (current_cgroup.empty())
        return {};

    /// Return the bottom-most nested current memory file. If there is no such file at the current
    /// level, try again at the parent level as memory settings are inherited.
    while (current_cgroup != default_cgroups_mount.parent_path())
    {
        const auto current_path = current_cgroup / "memory.current";
        const auto stat_path = current_cgroup / "memory.stat";
        if (fs::exists(current_path) && fs::exists(stat_path))
            return {current_cgroup};
        current_cgroup = current_cgroup.parent_path();
    }
    return {};
}

std::optional<std::string> getCgroupsV1Path()
{
    auto path = default_cgroups_mount / "memory/memory.stat";
    if (!fs::exists(path))
        return {};
    return {default_cgroups_mount / "memory"};
}

std::pair<std::string, CgroupsMemoryUsageObserver::CgroupsVersion> getCgroupsPath()
{
    auto v2_path = getCgroupsV2Path();
    if (v2_path.has_value())
        return {*v2_path, CgroupsMemoryUsageObserver::CgroupsVersion::V2};

    auto v1_path = getCgroupsV1Path();
    if (v1_path.has_value())
        return {*v1_path, CgroupsMemoryUsageObserver::CgroupsVersion::V1};

    throw Exception(ErrorCodes::FILE_DOESNT_EXIST, "Cannot find cgroups v1 or v2 current memory file");
}

}
>>>>>>> 8d3568ce

namespace DB
{

CgroupsMemoryUsageObserver::CgroupsMemoryUsageObserver(std::chrono::seconds wait_time_)
    : log(getLogger("CgroupsMemoryUsageObserver")), wait_time(wait_time_)
<<<<<<< HEAD
{}
=======
{
    const auto [cgroup_path, version] = getCgroupsPath();

    cgroup_reader = createCgroupsReader(version, cgroup_path);

    LOG_INFO(
        log,
        "Will read the current memory usage from '{}' (cgroups version: {}), wait time is {} sec",
        cgroup_path,
        (version == CgroupsVersion::V1) ? "v1" : "v2",
        wait_time.count());
}
>>>>>>> 8d3568ce

CgroupsMemoryUsageObserver::~CgroupsMemoryUsageObserver()
{
    stopThread();
}

<<<<<<< HEAD
=======
void CgroupsMemoryUsageObserver::setMemoryUsageLimits(uint64_t hard_limit_, uint64_t soft_limit_)
{
    std::lock_guard<std::mutex> limit_lock(limit_mutex);

    if (hard_limit_ == hard_limit && soft_limit_ == soft_limit)
        return;

    hard_limit = hard_limit_;
    soft_limit = soft_limit_;

    on_hard_limit = [this, hard_limit_](bool up)
    {
        if (up)
        {
            LOG_WARNING(log, "Exceeded hard memory limit ({})", ReadableSize(hard_limit_));

            /// Update current usage in memory tracker. Also reset free_memory_in_allocator_arenas to zero though we don't know if they are
            /// really zero. Trying to avoid OOM ...
            MemoryTracker::setRSS(hard_limit_, 0);
        }
        else
        {
            LOG_INFO(log, "Dropped below hard memory limit ({})", ReadableSize(hard_limit_));
        }
    };

    on_soft_limit = [this, soft_limit_](bool up)
    {
        if (up)
        {
            LOG_WARNING(log, "Exceeded soft memory limit ({})", ReadableSize(soft_limit_));

#    if USE_JEMALLOC
            LOG_INFO(log, "Purging jemalloc arenas");
            mallctl("arena." STRINGIFY(MALLCTL_ARENAS_ALL) ".purge", nullptr, nullptr, nullptr, 0);
#    endif
            /// Reset current usage in memory tracker. Expect zero for free_memory_in_allocator_arenas as we just purged them.
            uint64_t memory_usage = cgroup_reader->readMemoryUsage();
            LOG_TRACE(
                log,
                "Read current memory usage {} bytes ({}) from cgroups, full available stats: {}",
                memory_usage,
                ReadableSize(memory_usage),
                cgroup_reader->dumpAllStats());
            MemoryTracker::setRSS(memory_usage, 0);

            LOG_INFO(log, "Purged jemalloc arenas. Current memory usage is {}", ReadableSize(memory_usage));
        }
        else
        {
            LOG_INFO(log, "Dropped below soft memory limit ({})", ReadableSize(soft_limit_));
        }
    };

    LOG_INFO(log, "Set new limits, soft limit: {}, hard limit: {}", ReadableSize(soft_limit_), ReadableSize(hard_limit_));
}

>>>>>>> 8d3568ce
void CgroupsMemoryUsageObserver::setOnMemoryAmountAvailableChangedFn(OnMemoryAmountAvailableChangedFn on_memory_amount_available_changed_)
{
    std::lock_guard<std::mutex> memory_amount_available_changed_lock(memory_amount_available_changed_mutex);
    on_memory_amount_available_changed = on_memory_amount_available_changed_;
}

void CgroupsMemoryUsageObserver::startThread()
{
    if (!thread.joinable())
    {
        thread = ThreadFromGlobalPool(&CgroupsMemoryUsageObserver::runThread, this);
        LOG_INFO(log, "Started cgroup current memory usage observer thread");
    }
}

void CgroupsMemoryUsageObserver::stopThread()
{
    {
        std::lock_guard lock(thread_mutex);
        if (!thread.joinable())
            return;
        quit = true;
    }

    cond.notify_one();
    thread.join();

    LOG_INFO(log, "Stopped cgroup current memory usage observer thread");
}

void CgroupsMemoryUsageObserver::runThread()
{
    setThreadName("CgrpMemUsgObsr");

    last_available_memory_amount = getMemoryAmount();
    LOG_INFO(log, "Memory amount initially available to the process is {}", ReadableSize(last_available_memory_amount));

    std::unique_lock lock(thread_mutex);
    while (true)
    {
        if (cond.wait_for(lock, wait_time, [this] { return quit; }))
            break;

        try
        {
            uint64_t available_memory_amount = getMemoryAmount();
            if (available_memory_amount != last_available_memory_amount)
            {
                LOG_INFO(log, "Memory amount available to the process changed from {} to {}", ReadableSize(last_available_memory_amount), ReadableSize(available_memory_amount));
                last_available_memory_amount = available_memory_amount;
                std::lock_guard<std::mutex> memory_amount_available_changed_lock(memory_amount_available_changed_mutex);
                on_memory_amount_available_changed();
            }
        }
        catch (...)
        {
            tryLogCurrentException(log, __PRETTY_FUNCTION__);
        }
    }
}

std::unique_ptr<ICgroupsReader> createCgroupsReader(CgroupsMemoryUsageObserver::CgroupsVersion version, const fs::path & cgroup_path)
{
    if (version == CgroupsMemoryUsageObserver::CgroupsVersion::V2)
        return std::make_unique<CgroupsV2Reader>(cgroup_path);
    else
        return std::make_unique<CgroupsV1Reader>(cgroup_path);
}
}

#endif<|MERGE_RESOLUTION|>--- conflicted
+++ resolved
@@ -16,262 +16,19 @@
 #include <cstdint>
 
 using namespace DB;
-<<<<<<< HEAD
-=======
-namespace fs = std::filesystem;
-
-namespace DB
-{
-
-namespace ErrorCodes
-{
-extern const int FILE_DOESNT_EXIST;
-extern const int INCORRECT_DATA;
-}
-
-}
-
-namespace
-{
-
-/// Format is
-///   kernel 5
-///   rss 15
-///   [...]
-using Metrics = std::map<std::string, uint64_t>;
-
-Metrics readAllMetricsFromStatFile(ReadBufferFromFile & buf)
-{
-    Metrics metrics;
-    while (!buf.eof())
-    {
-        std::string current_key;
-        readStringUntilWhitespace(current_key, buf);
-
-        assertChar(' ', buf);
-
-        uint64_t value = 0;
-        readIntText(value, buf);
-        assertChar('\n', buf);
-
-        auto [_, inserted] = metrics.emplace(std::move(current_key), value);
-        chassert(inserted, "Duplicate keys in stat file");
-    }
-    return metrics;
-}
-
-uint64_t readMetricFromStatFile(ReadBufferFromFile & buf, const std::string & key)
-{
-    const auto all_metrics = readAllMetricsFromStatFile(buf);
-    if (const auto it = all_metrics.find(key); it != all_metrics.end())
-        return it->second;
-    throw Exception(ErrorCodes::INCORRECT_DATA, "Cannot find '{}' in '{}'", key, buf.getFileName());
-}
-
-struct CgroupsV1Reader : ICgroupsReader
-{
-    explicit CgroupsV1Reader(const fs::path & stat_file_dir) : buf(stat_file_dir / "memory.stat") { }
-
-    uint64_t readMemoryUsage() override
-    {
-        std::lock_guard lock(mutex);
-        buf.rewind();
-        return readMetricFromStatFile(buf, "rss");
-    }
-
-    std::string dumpAllStats() override
-    {
-        std::lock_guard lock(mutex);
-        buf.rewind();
-        return fmt::format("{}", readAllMetricsFromStatFile(buf));
-    }
-
-private:
-    std::mutex mutex;
-    ReadBufferFromFile buf TSA_GUARDED_BY(mutex);
-};
-
-struct CgroupsV2Reader : ICgroupsReader
-{
-    explicit CgroupsV2Reader(const fs::path & stat_file_dir)
-        : current_buf(stat_file_dir / "memory.current"), stat_buf(stat_file_dir / "memory.stat")
-    {
-    }
-
-    uint64_t readMemoryUsage() override
-    {
-        std::lock_guard lock(mutex);
-        current_buf.rewind();
-        stat_buf.rewind();
-
-        int64_t mem_usage = 0;
-        /// memory.current contains a single number
-        /// the reason why we subtract it described here: https://github.com/ClickHouse/ClickHouse/issues/64652#issuecomment-2149630667
-        readIntText(mem_usage, current_buf);
-        mem_usage -= readMetricFromStatFile(stat_buf, "inactive_file");
-        chassert(mem_usage >= 0, "Negative memory usage");
-        return mem_usage;
-    }
-
-    std::string dumpAllStats() override
-    {
-        std::lock_guard lock(mutex);
-        stat_buf.rewind();
-        return fmt::format("{}", readAllMetricsFromStatFile(stat_buf));
-    }
-
-private:
-    std::mutex mutex;
-    ReadBufferFromFile current_buf TSA_GUARDED_BY(mutex);
-    ReadBufferFromFile stat_buf TSA_GUARDED_BY(mutex);
-};
-
-/// Caveats:
-/// - All of the logic in this file assumes that the current process is the only process in the
-///   containing cgroup (or more precisely: the only process with significant memory consumption).
-///   If this is not the case, then other processe's memory consumption may affect the internal
-///   memory tracker ...
-/// - Cgroups v1 and v2 allow nested cgroup hierarchies. As v1 is deprecated for over half a
-///   decade and will go away at some point, hierarchical detection is only implemented for v2.
-/// - I did not test what happens if a host has v1 and v2 simultaneously enabled. I believe such
-///   systems existed only for a short transition period.
-
-std::optional<std::string> getCgroupsV2Path()
-{
-    if (!cgroupsV2Enabled())
-        return {};
-
-    if (!cgroupsV2MemoryControllerEnabled())
-        return {};
-
-    fs::path current_cgroup = cgroupV2PathOfProcess();
-    if (current_cgroup.empty())
-        return {};
-
-    /// Return the bottom-most nested current memory file. If there is no such file at the current
-    /// level, try again at the parent level as memory settings are inherited.
-    while (current_cgroup != default_cgroups_mount.parent_path())
-    {
-        const auto current_path = current_cgroup / "memory.current";
-        const auto stat_path = current_cgroup / "memory.stat";
-        if (fs::exists(current_path) && fs::exists(stat_path))
-            return {current_cgroup};
-        current_cgroup = current_cgroup.parent_path();
-    }
-    return {};
-}
-
-std::optional<std::string> getCgroupsV1Path()
-{
-    auto path = default_cgroups_mount / "memory/memory.stat";
-    if (!fs::exists(path))
-        return {};
-    return {default_cgroups_mount / "memory"};
-}
-
-std::pair<std::string, CgroupsMemoryUsageObserver::CgroupsVersion> getCgroupsPath()
-{
-    auto v2_path = getCgroupsV2Path();
-    if (v2_path.has_value())
-        return {*v2_path, CgroupsMemoryUsageObserver::CgroupsVersion::V2};
-
-    auto v1_path = getCgroupsV1Path();
-    if (v1_path.has_value())
-        return {*v1_path, CgroupsMemoryUsageObserver::CgroupsVersion::V1};
-
-    throw Exception(ErrorCodes::FILE_DOESNT_EXIST, "Cannot find cgroups v1 or v2 current memory file");
-}
-
-}
->>>>>>> 8d3568ce
 
 namespace DB
 {
 
 CgroupsMemoryUsageObserver::CgroupsMemoryUsageObserver(std::chrono::seconds wait_time_)
     : log(getLogger("CgroupsMemoryUsageObserver")), wait_time(wait_time_)
-<<<<<<< HEAD
 {}
-=======
-{
-    const auto [cgroup_path, version] = getCgroupsPath();
-
-    cgroup_reader = createCgroupsReader(version, cgroup_path);
-
-    LOG_INFO(
-        log,
-        "Will read the current memory usage from '{}' (cgroups version: {}), wait time is {} sec",
-        cgroup_path,
-        (version == CgroupsVersion::V1) ? "v1" : "v2",
-        wait_time.count());
-}
->>>>>>> 8d3568ce
 
 CgroupsMemoryUsageObserver::~CgroupsMemoryUsageObserver()
 {
     stopThread();
 }
 
-<<<<<<< HEAD
-=======
-void CgroupsMemoryUsageObserver::setMemoryUsageLimits(uint64_t hard_limit_, uint64_t soft_limit_)
-{
-    std::lock_guard<std::mutex> limit_lock(limit_mutex);
-
-    if (hard_limit_ == hard_limit && soft_limit_ == soft_limit)
-        return;
-
-    hard_limit = hard_limit_;
-    soft_limit = soft_limit_;
-
-    on_hard_limit = [this, hard_limit_](bool up)
-    {
-        if (up)
-        {
-            LOG_WARNING(log, "Exceeded hard memory limit ({})", ReadableSize(hard_limit_));
-
-            /// Update current usage in memory tracker. Also reset free_memory_in_allocator_arenas to zero though we don't know if they are
-            /// really zero. Trying to avoid OOM ...
-            MemoryTracker::setRSS(hard_limit_, 0);
-        }
-        else
-        {
-            LOG_INFO(log, "Dropped below hard memory limit ({})", ReadableSize(hard_limit_));
-        }
-    };
-
-    on_soft_limit = [this, soft_limit_](bool up)
-    {
-        if (up)
-        {
-            LOG_WARNING(log, "Exceeded soft memory limit ({})", ReadableSize(soft_limit_));
-
-#    if USE_JEMALLOC
-            LOG_INFO(log, "Purging jemalloc arenas");
-            mallctl("arena." STRINGIFY(MALLCTL_ARENAS_ALL) ".purge", nullptr, nullptr, nullptr, 0);
-#    endif
-            /// Reset current usage in memory tracker. Expect zero for free_memory_in_allocator_arenas as we just purged them.
-            uint64_t memory_usage = cgroup_reader->readMemoryUsage();
-            LOG_TRACE(
-                log,
-                "Read current memory usage {} bytes ({}) from cgroups, full available stats: {}",
-                memory_usage,
-                ReadableSize(memory_usage),
-                cgroup_reader->dumpAllStats());
-            MemoryTracker::setRSS(memory_usage, 0);
-
-            LOG_INFO(log, "Purged jemalloc arenas. Current memory usage is {}", ReadableSize(memory_usage));
-        }
-        else
-        {
-            LOG_INFO(log, "Dropped below soft memory limit ({})", ReadableSize(soft_limit_));
-        }
-    };
-
-    LOG_INFO(log, "Set new limits, soft limit: {}, hard limit: {}", ReadableSize(soft_limit_), ReadableSize(hard_limit_));
-}
-
->>>>>>> 8d3568ce
 void CgroupsMemoryUsageObserver::setOnMemoryAmountAvailableChangedFn(OnMemoryAmountAvailableChangedFn on_memory_amount_available_changed_)
 {
     std::lock_guard<std::mutex> memory_amount_available_changed_lock(memory_amount_available_changed_mutex);
@@ -333,13 +90,6 @@
     }
 }
 
-std::unique_ptr<ICgroupsReader> createCgroupsReader(CgroupsMemoryUsageObserver::CgroupsVersion version, const fs::path & cgroup_path)
-{
-    if (version == CgroupsMemoryUsageObserver::CgroupsVersion::V2)
-        return std::make_unique<CgroupsV2Reader>(cgroup_path);
-    else
-        return std::make_unique<CgroupsV1Reader>(cgroup_path);
-}
 }
 
 #endif