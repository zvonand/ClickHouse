--- conflicted
+++ resolved
@@ -28,12 +28,6 @@
  *      DROP FROM PARAMETER param_name value,
  *      MODIFY PARAMETER param_name value
  *      DROP PARTITION partition,
-<<<<<<< HEAD
-=======
- *      RESHARD [COPY] PARTITION partition
- *          TO '/path/to/zookeeper/table' [WEIGHT w], ...
- *              USING expression
- *              [COORDINATE WITH 'coordinator_id']
  * ALTER CHANNEL [dn.]name_type
  *      ADD live_view,...
  *      DROP live_view,...
@@ -41,7 +35,6 @@
  *      RESUME live_view,...
  *      REFRESH live_view,...
  *      MODIFY live_view,...
->>>>>>> 8c1b11e1
  */
 
 class ASTAlterCommand : public IAST
@@ -102,21 +95,17 @@
     /// For DELETE/UPDATE WHERE: the predicate that filters the rows to delete/update.
     ASTPtr predicate;
 
-<<<<<<< HEAD
     /// A list of expressions of the form `column = expr` for the UPDATE command.
     ASTPtr update_assignments;
-=======
-        /** In ADD TO PARAMETER, DROP FROM PARAMETER, and MODIFY PARAMETER queries, the value of the parameter name is stored here.
-          */
-        ASTPtr parameter;
 
-        /** In ADD TO PARAMETER, DROP FROM PARAMETER, and MODIFY PARAMETER queries, the values of the parameter is stored here.
-         *  IN ALTER CHANNEL, ADD, DROP, SUSPEND, RESUME, REFRESH, MODIFY queries, the list of live view is tored here
-         */
-        ASTPtr values;
+    /** In ADD TO PARAMETER, DROP FROM PARAMETER, and MODIFY PARAMETER queries, the value of the parameter name is stored here.
+      */
+    ASTPtr parameter;
 
-        bool detach = false;        /// true for DETACH PARTITION
->>>>>>> 8c1b11e1
+    /** In ADD TO PARAMETER, DROP FROM PARAMETER, and MODIFY PARAMETER queries, the values of the parameter is stored here.
+     *  IN ALTER CHANNEL, ADD, DROP, SUSPEND, RESUME, REFRESH, MODIFY queries, the list of live view is tored here
+     */
+    ASTPtr values;
 
     bool detach = false;        /// true for DETACH PARTITION
 
@@ -140,15 +129,7 @@
 
     String getID() const override { return "AlterCommand_" + std::to_string(static_cast<int>(type)); }
 
-<<<<<<< HEAD
     ASTPtr clone() const override;
-=======
-    using ParameterContainer = std::vector<Parameters>;
-    ParameterContainer parameters;
-    String database;
-    String table;
-    bool is_channel{false}; /// true for ALTER CHANNEL
->>>>>>> 8c1b11e1
 
 protected:
     void formatImpl(const FormatSettings & settings, FormatState & state, FormatStateStacked frame) const override;
@@ -178,6 +159,7 @@
 public:
     String database;
     String table;
+    bool is_channel{false}; /// true for ALTER CHANNEL
 
     ASTAlterCommandList * command_list = nullptr;
 
