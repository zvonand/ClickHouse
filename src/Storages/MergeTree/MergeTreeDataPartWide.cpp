--- conflicted
+++ resolved
@@ -103,19 +103,7 @@
 
     auto add_stream_size = [&](const String & stream_name)
     {
-<<<<<<< HEAD
-        auto stream_name = IMergeTreeDataPart::getStreamNameForColumn(column, substream_path, checksums, storage.getSettings());
-
-        if (!stream_name)
-            return;
-
-        if (processed_substreams && !processed_substreams->insert(*stream_name).second)
-            return;
-
-        auto bin_checksum = checksums.files.find(*stream_name + ".bin");
-=======
         auto bin_checksum = checksums.files.find(stream_name + ".bin");
->>>>>>> 8496a3c6
         if (bin_checksum != checksums.files.end())
         {
             size.data_compressed += bin_checksum->second.file_size;
@@ -144,7 +132,7 @@
     {
         getSerialization(column.name)->enumerateStreams([&](const ISerialization::SubstreamPath & substream_path)
         {
-            auto stream_name = IMergeTreeDataPart::getStreamNameForColumn(column, substream_path, checksums);
+            auto stream_name = IMergeTreeDataPart::getStreamNameForColumn(column, substream_path, checksums, storage.getSettings());
 
             if (!stream_name)
                 return;
