--- conflicted
+++ resolved
@@ -47,30 +47,17 @@
 | `structure`                             | Structure of the table. Format `'column1_name column1_type, column2_name column2_type, ...'`.                                                                                                          |
 | `compression_method`                    | Parameter is optional. Supported values: `none`, `gzip` or `gz`, `brotli` or `br`, `xz` or `LZMA`, `zstd` or `zst`. By default, it will autodetect compression method by file extension.                 |
 | `headers`                               | Parameter is optional. Allows headers to be passed in the S3 request. Pass in the format `headers(key=value)` e.g. `headers('x-amz-request-payer' = 'requester')`.                                    |
+| `extra_credentials`                     | Parameter is optional. Allows to specify role ARN and role session name for AssumeRole (see below). Pass in the format `extra_credentials(key=value)`.                                              |
 
 :::note GCS
 The GCS url is in this format as the endpoint for the Google XML API is different than the JSON API:
 
 ```text
   https://storage.googleapis.com/<bucket>/<folder>/<filename(s)>
-<<<<<<< HEAD
-  ```
-  and not ~~https://storage.cloud.google.com~~.
-  :::
-- `NOSIGN` — If this keyword is provided in place of credentials, all the requests will not be signed.
-- `access_key_id` and `secret_access_key` — Keys that specify credentials to use with given endpoint. Optional.
-- `session_token` - Session token to use with the given keys. Optional when passing keys.
-- `format` — The [format](/sql-reference/formats) of the file.
-- `structure` — Structure of the table. Format `'column1_name column1_type, column2_name column2_type, ...'`.
-- `compression_method` — Parameter is optional. Supported values: `none`, `gzip` or `gz`, `brotli` or `br`, `xz` or `LZMA`, `zstd` or `zst`. By default, it will autodetect compression method by file extension.
-- `headers` - Parameter is optional. Allows headers to be passed in the S3 request. Pass in the format `headers(key=value)` e.g. `headers('x-amz-request-payer' = 'requester')`.
-- `extra_credentials` - Parameter is optional. Allows to specify role ARN and role session name for AssumeRole (see below). Pass in the format `extra_credentials(key=value)`.
-=======
 ```
 
 and not ~~https://storage.cloud.google.com~~.
 :::
->>>>>>> bb07aa56
 
 Arguments can also be passed using [named collections](operations/named-collections.md). In this case `url`, `access_key_id`, `secret_access_key`, `format`, `structure`, `compression_method` work in the same way, and some extra parameters are supported:
 
