#include <Storages/StorageMergeTree.h>

#include <optional>
#include <ranges>

#include <Backups/BackupEntriesCollector.h>
#include <Core/QueryProcessingStage.h>
#include <Core/Settings.h>
#include <Databases/IDatabase.h>
#include <IO/copyData.h>
#include <Interpreters/ClusterProxy/SelectStreamFactory.h>
#include <Interpreters/ClusterProxy/executeQuery.h>
#include <Interpreters/Context.h>
#include <Interpreters/MutationsInterpreter.h>
#include <Interpreters/PartLog.h>
#include <Interpreters/TransactionLog.h>
#include <Parsers/ASTCheckQuery.h>
#include <Parsers/ASTFunction.h>
#include <Parsers/ASTPartition.h>
#include <Parsers/formatAST.h>
#include <Planner/Utils.h>
#include <Processors/QueryPlan/BuildQueryPipelineSettings.h>
#include <Processors/QueryPlan/Optimizations/QueryPlanOptimizationSettings.h>
#include <Processors/QueryPlan/QueryPlan.h>
#include <Storages/AlterCommands.h>
#include <Storages/MergeTree/ActiveDataPartSet.h>
#include <Storages/MergeTree/IMergeTreeDataPart.h>
#include <Storages/MergeTree/MergeList.h>
#include <Storages/MergeTree/MergePlainMergeTreeTask.h>
#include <Storages/MergeTree/MergeTreeData.h>
#include <Storages/MergeTree/MergeTreeSettings.h>
#include <Storages/MergeTree/MergeTreeSink.h>
#include <Storages/MergeTree/checkDataPart.h>
#include <Storages/PartitionCommands.h>
#include <Storages/buildQueryTreeForShard.h>
#include <fmt/core.h>
#include <Common/Exception.h>
#include <Common/MemoryTracker.h>
#include <Common/ProfileEventsScope.h>
#include <Common/escapeForFileName.h>


namespace DB
{


namespace ErrorCodes
{
    extern const int NOT_IMPLEMENTED;
    extern const int LOGICAL_ERROR;
    extern const int NOT_ENOUGH_SPACE;
    extern const int BAD_ARGUMENTS;
    extern const int INCORRECT_DATA;
    extern const int CANNOT_ASSIGN_OPTIMIZE;
    extern const int TIMEOUT_EXCEEDED;
    extern const int UNKNOWN_POLICY;
    extern const int NO_SUCH_DATA_PART;
    extern const int ABORTED;
    extern const int SUPPORT_IS_DISABLED;
    extern const int TABLE_IS_READ_ONLY;
}

namespace ActionLocks
{
    extern const StorageActionBlockType PartsMerge;
    extern const StorageActionBlockType PartsTTLMerge;
    extern const StorageActionBlockType PartsMove;
}

static MergeTreeTransactionPtr tryGetTransactionForMutation(const MergeTreeMutationEntry & mutation, LoggerPtr log = nullptr)
{
    assert(!mutation.tid.isEmpty());
    if (mutation.tid.isPrehistoric())
        return {};

    auto txn = TransactionLog::instance().tryGetRunningTransaction(mutation.tid.getHash());
    if (txn)
        return txn;

    if (log)
        LOG_WARNING(log, "Cannot find transaction {} which had started mutation {}, probably it finished", mutation.tid, mutation.file_name);

    return {};
}


StorageMergeTree::StorageMergeTree(
    const StorageID & table_id_,
    const String & relative_data_path_,
    const StorageInMemoryMetadata & metadata_,
    LoadingStrictnessLevel mode,
    ContextMutablePtr context_,
    const String & date_column_name,
    const MergingParams & merging_params_,
    std::unique_ptr<MergeTreeSettings> storage_settings_)
    : MergeTreeData(
        table_id_,
        metadata_,
        context_,
        date_column_name,
        merging_params_,
        std::move(storage_settings_),
        false,      /// require_part_metadata
        mode)
    , reader(*this)
    , writer(*this)
    , merger_mutator(*this)
{
    initializeDirectoriesAndFormatVersion(relative_data_path_, LoadingStrictnessLevel::ATTACH <= mode, date_column_name);


    loadDataParts(LoadingStrictnessLevel::FORCE_RESTORE <= mode, std::nullopt);

    if (mode < LoadingStrictnessLevel::ATTACH && !getDataPartsForInternalUsage().empty() && !isStaticStorage())
        throw Exception(ErrorCodes::INCORRECT_DATA,
                        "Data directory for table already containing data parts - probably "
                        "it was unclean DROP table or manual intervention. "
                        "You must either clear directory by hand or use ATTACH TABLE instead "
                        "of CREATE TABLE if you need to use that parts.");

    increment.set(getMaxBlockNumber());

    loadMutations();
    loadDeduplicationLog();
}


void StorageMergeTree::startup()
{
    clearEmptyParts();

    /// Temporary directories contain incomplete results of merges (after forced restart)
    ///  and don't allow to reinitialize them, so delete each of them immediately
    clearOldTemporaryDirectories(0, {"tmp_", "delete_tmp_", "tmp-fetch_"});

    /// NOTE background task will also do the above cleanups periodically.
    time_after_previous_cleanup_parts.restart();
    time_after_previous_cleanup_temporary_directories.restart();

    /// Do not schedule any background jobs if current storage has static data files.
    if (isStaticStorage())
        return;

    try
    {
        background_operations_assignee.start();
        startBackgroundMovesIfNeeded();
        startOutdatedAndUnexpectedDataPartsLoadingTask();
    }
    catch (...)
    {
        /// Exception safety: failed "startup" does not require a call to "shutdown" from the caller.
        /// And it should be able to safely destroy table after exception in "startup" method.
        /// It means that failed "startup" must not create any background tasks that we will have to wait.
        try
        {
            shutdown(false);
        }
        catch (...)
        {
            std::terminate();
        }

        /// Note: after failed "startup", the table will be in a state that only allows to destroy the object.
        throw;
    }
}

void StorageMergeTree::shutdown(bool)
{
    if (shutdown_called.exchange(true))
        return;

    stopOutdatedAndUnexpectedDataPartsLoadingTask();

    /// Unlock all waiting mutations
    {
        std::lock_guard lock(mutation_wait_mutex);
        mutation_wait_event.notify_all();
    }

    merger_mutator.merges_blocker.cancelForever();
    parts_mover.moves_blocker.cancelForever();

    background_operations_assignee.finish();
    background_moves_assignee.finish();

    if (deduplication_log)
        deduplication_log->shutdown();
}


StorageMergeTree::~StorageMergeTree()
{
    shutdown(false);
}

void StorageMergeTree::read(
    QueryPlan & query_plan,
    const Names & column_names,
    const StorageSnapshotPtr & storage_snapshot,
    SelectQueryInfo & query_info,
    ContextPtr local_context,
    QueryProcessingStage::Enum processed_stage,
    size_t max_block_size,
    size_t num_streams)
{
    const auto & settings = local_context->getSettingsRef();
    /// reading step for parallel replicas with new analyzer is built in Planner, so don't do it here
    if (local_context->canUseParallelReplicasOnInitiator() && settings.parallel_replicas_for_non_replicated_merge_tree
        && !settings.allow_experimental_analyzer)
    {
        ClusterProxy::executeQueryWithParallelReplicas(
            query_plan, getStorageID(), processed_stage, query_info.query, local_context, query_info.storage_limits);
        return;
    }

    if (local_context->canUseParallelReplicasCustomKey() && settings.parallel_replicas_for_non_replicated_merge_tree
        && !settings.allow_experimental_analyzer && local_context->getClientInfo().distributed_depth == 0)
    {
        if (auto cluster = local_context->getClusterForParallelReplicas();
            local_context->canUseParallelReplicasCustomKeyForCluster(*cluster))
        {
            auto modified_query_info = query_info;
            modified_query_info.cluster = std::move(cluster);
            ClusterProxy::executeQueryWithParallelReplicasCustomKey(
                query_plan,
                getStorageID(),
                std::move(modified_query_info),
                getInMemoryMetadataPtr()->getColumns(),
                storage_snapshot,
                processed_stage,
                query_info.query,
                local_context);
            return;
        }
        else
            LOG_WARNING(
                log,
                "Parallel replicas with custom key will not be used because cluster defined by 'cluster_for_parallel_replicas' ('{}') has "
                "multiple shards",
                cluster->getName());
    }

    const bool enable_parallel_reading = local_context->canUseParallelReplicasOnFollower()
        && local_context->getSettingsRef().parallel_replicas_for_non_replicated_merge_tree
        && (!local_context->getSettingsRef().allow_experimental_analyzer || query_info.current_table_chosen_for_reading_with_parallel_replicas);

    if (auto plan = reader.read(
            column_names,
            storage_snapshot,
            query_info,
            local_context,
            max_block_size,
            num_streams,
            nullptr,
            enable_parallel_reading))
        query_plan = std::move(*plan);
}

std::optional<UInt64> StorageMergeTree::totalRows(const Settings &) const
{
    return getTotalActiveSizeInRows();
}

std::optional<UInt64> StorageMergeTree::totalRowsByPartitionPredicate(const ActionsDAGPtr & filter_actions_dag, ContextPtr local_context) const
{
    auto parts = getVisibleDataPartsVector(local_context);
    return totalRowsByPartitionPredicateImpl(filter_actions_dag, local_context, parts);
}

std::optional<UInt64> StorageMergeTree::totalBytes(const Settings &) const
{
    return getTotalActiveSizeInBytes();
}

std::optional<UInt64> StorageMergeTree::totalBytesUncompressed(const Settings &) const
{
    UInt64 res = 0;
    auto parts = getDataPartsForInternalUsage();
    for (const auto & part : parts)
        res += part->getBytesUncompressedOnDisk();
    return res;
}

SinkToStoragePtr
StorageMergeTree::write(const ASTPtr & /*query*/, const StorageMetadataPtr & metadata_snapshot, ContextPtr local_context, bool /*async_insert*/)
{
    assertNotReadonly();

    const auto & settings = local_context->getSettingsRef();
    return std::make_shared<MergeTreeSink>(
        *this, metadata_snapshot, settings.max_partitions_per_insert_block, local_context);
}

void StorageMergeTree::checkTableCanBeDropped(ContextPtr query_context) const
{
    if (!supportsReplication() && isStaticStorage())
        return;

    auto table_id = getStorageID();

    const auto & query_settings = query_context->getSettingsRef();
    if (query_settings.max_table_size_to_drop.changed)
    {
        getContext()->checkTableCanBeDropped(table_id.database_name, table_id.table_name, getTotalActiveSizeInBytes(), query_settings.max_table_size_to_drop);
        return;
    }

    getContext()->checkTableCanBeDropped(table_id.database_name, table_id.table_name, getTotalActiveSizeInBytes());
}

void StorageMergeTree::drop()
{
    shutdown(true);
    dropAllData();
}

void StorageMergeTree::alter(
    const AlterCommands & commands,
    ContextPtr local_context,
    AlterLockHolder & table_lock_holder)
{
    assertNotReadonly();

    if (local_context->getCurrentTransaction() && local_context->getSettingsRef().throw_on_unsupported_query_inside_transaction)
        throw Exception(ErrorCodes::NOT_IMPLEMENTED, "ALTER METADATA is not supported inside transactions");

    auto table_id = getStorageID();
    auto old_storage_settings = getSettings();
    const auto & query_settings = local_context->getSettingsRef();

    StorageInMemoryMetadata new_metadata = getInMemoryMetadata();
    StorageInMemoryMetadata old_metadata = getInMemoryMetadata();

    auto maybe_mutation_commands = commands.getMutationCommands(new_metadata, query_settings.materialize_ttl_after_modify, local_context);
    if (!maybe_mutation_commands.empty())
        delayMutationOrThrowIfNeeded(nullptr, local_context);

    Int64 mutation_version = -1;
    commands.apply(new_metadata, local_context);

    if (!query_settings.allow_suspicious_primary_key)
        MergeTreeData::verifySortingKey(new_metadata.sorting_key);

    /// This alter can be performed at new_metadata level only
    if (commands.isSettingsAlter())
    {
        changeSettings(new_metadata.settings_changes, table_lock_holder);
        DatabaseCatalog::instance().getDatabase(table_id.database_name)->alterTable(local_context, table_id, new_metadata);
    }
    else if (commands.isCommentAlter())
    {
        setInMemoryMetadata(new_metadata);
        DatabaseCatalog::instance().getDatabase(table_id.database_name)->alterTable(local_context, table_id, new_metadata);
    }
    else
    {
        if (!maybe_mutation_commands.empty() && maybe_mutation_commands.containBarrierCommand())
        {
            int64_t prev_mutation = 0;
            {
                std::lock_guard lock(currently_processing_in_background_mutex);
                auto it = current_mutations_by_version.rbegin();
                if (it != current_mutations_by_version.rend())
                    prev_mutation = it->first;
            }

            /// Always wait previous mutations synchronously, because alters
            /// should be executed in sequential order.
            if (prev_mutation != 0)
            {
                LOG_DEBUG(log, "Cannot change metadata with barrier alter query, will wait for mutation {}", prev_mutation);
                waitForMutation(prev_mutation, /* from_another_mutation */ true);
                LOG_DEBUG(log, "Mutation {} finished", prev_mutation);
            }
        }

        {
            changeSettings(new_metadata.settings_changes, table_lock_holder);
            checkTTLExpressions(new_metadata, old_metadata);
            /// Reinitialize primary key because primary key column types might have changed.
            setProperties(new_metadata, old_metadata, false, local_context);

            DatabaseCatalog::instance().getDatabase(table_id.database_name)->alterTable(local_context, table_id, new_metadata);

            if (!maybe_mutation_commands.empty())
                mutation_version = startMutation(maybe_mutation_commands, local_context);
        }

        {
            /// Reset Object columns, because column of type
            /// Object may be added or dropped by alter.
            auto parts_lock = lockParts();
            resetObjectColumnsFromActiveParts(parts_lock);
        }

        if (!maybe_mutation_commands.empty() && query_settings.alter_sync > 0)
            waitForMutation(mutation_version, false);
    }

    {
        /// Some additional changes in settings
        auto new_storage_settings = getSettings();

        if (old_storage_settings->non_replicated_deduplication_window != new_storage_settings->non_replicated_deduplication_window)
        {
            /// We cannot place this check into settings sanityCheck because it depends on format_version.
            /// sanityCheck must work event without storage.
            if (new_storage_settings->non_replicated_deduplication_window != 0 && format_version < MERGE_TREE_DATA_MIN_FORMAT_VERSION_WITH_CUSTOM_PARTITIONING)
                throw Exception(ErrorCodes::BAD_ARGUMENTS, "Deduplication for non-replicated MergeTree in old syntax is not supported");

            deduplication_log->setDeduplicationWindowSize(new_storage_settings->non_replicated_deduplication_window);
        }
    }
}


/// While exists, marks parts as 'currently_merging_mutating_parts' and reserves free space on filesystem.
CurrentlyMergingPartsTagger::CurrentlyMergingPartsTagger(
    FutureMergedMutatedPartPtr future_part_,
    size_t total_size,
    StorageMergeTree & storage_,
    const StorageMetadataPtr & metadata_snapshot,
    bool is_mutation)
    : future_part(future_part_), storage(storage_)
{
    /// Assume mutex is already locked, because this method is called from mergeTask.

    /// if we mutate part, than we should reserve space on the same disk, because mutations possible can create hardlinks
    if (is_mutation)
    {
        reserved_space = StorageMergeTree::tryReserveSpace(total_size, future_part->parts[0]->getDataPartStorage());
    }
    else
    {
        IMergeTreeDataPart::TTLInfos ttl_infos;
        size_t max_volume_index = 0;
        for (auto & part_ptr : future_part->parts)
        {
            ttl_infos.update(part_ptr->ttl_infos);
            auto disk_name = part_ptr->getDataPartStorage().getDiskName();
            size_t volume_index = storage.getStoragePolicy()->getVolumeIndexByDiskName(disk_name);
            max_volume_index = std::max(max_volume_index, volume_index);
        }

        reserved_space = storage.balancedReservation(
            metadata_snapshot,
            total_size,
            max_volume_index,
            future_part->name,
            future_part->part_info,
            future_part->parts,
            &tagger,
            &ttl_infos);

        if (!reserved_space)
            reserved_space
                = storage.tryReserveSpacePreferringTTLRules(metadata_snapshot, total_size, ttl_infos, time(nullptr), max_volume_index);
    }

    if (!reserved_space)
    {
        if (is_mutation)
            throw Exception(ErrorCodes::NOT_ENOUGH_SPACE, "Not enough space for mutating part '{}'", future_part->parts[0]->name);
        else
            throw Exception(ErrorCodes::NOT_ENOUGH_SPACE, "Not enough space for merging parts");
    }

    future_part->updatePath(storage, reserved_space.get());

    for (const auto & part : future_part->parts)
    {
        if (storage.currently_merging_mutating_parts.contains(part))
            throw Exception(ErrorCodes::LOGICAL_ERROR, "Tagging already tagged part {}. This is a bug.", part->name);
    }
    storage.currently_merging_mutating_parts.insert(future_part->parts.begin(), future_part->parts.end());
}

CurrentlyMergingPartsTagger::~CurrentlyMergingPartsTagger()
{
    std::lock_guard lock(storage.currently_processing_in_background_mutex);

    for (const auto & part : future_part->parts)
    {
        if (!storage.currently_merging_mutating_parts.contains(part))
            std::terminate();
        storage.currently_merging_mutating_parts.erase(part);
    }

    storage.currently_processing_in_background_condition.notify_all();
}

Int64 StorageMergeTree::startMutation(const MutationCommands & commands, ContextPtr query_context)
{
    /// Choose any disk, because when we load mutations we search them at each disk
    /// where storage can be placed. See loadMutations().
    auto disk = getStoragePolicy()->getAnyDisk();
    TransactionID current_tid = Tx::PrehistoricTID;
    String additional_info;
    auto txn = query_context->getCurrentTransaction();
    if (txn)
    {
        current_tid = txn->tid;
        additional_info = fmt::format(" (TID: {}; TIDH: {})", current_tid, current_tid.getHash());
    }

    MergeTreeMutationEntry entry(commands, disk, relative_data_path, insert_increment.get(), current_tid, getContext()->getWriteSettings());
    Int64 version = increment.get();
    entry.commit(version);
    String mutation_id = entry.file_name;
    if (txn)
        txn->addMutation(shared_from_this(), mutation_id);

    bool alter_conversions_mutations_updated = updateAlterConversionsMutations(entry.commands, alter_conversions_mutations, /* remove= */ false);

    {
        std::lock_guard lock(currently_processing_in_background_mutex);

<<<<<<< HEAD
        MergeTreeMutationEntry entry(commands, disk, relative_data_path, insert_increment.get(), current_tid, getContext()->getWriteSettings());
        version = increment.get();
        entry.commit(version);
        String mutation_id = entry.file_name;
        if (txn)
            txn->addMutation(shared_from_this(), mutation_id);

        auto [it, inserted] = current_mutations_by_version.try_emplace(version, std::move(entry));
=======
        bool inserted = current_mutations_by_version.try_emplace(version, std::move(entry)).second;
>>>>>>> ac514a51
        if (!inserted)
            throw Exception(ErrorCodes::LOGICAL_ERROR, "Mutation {} already exists, it's a bug", version);
<<<<<<< HEAD

        incrementMutationsCounters(num_data_mutations_to_apply, num_metadata_mutations_to_apply, *it->second.commands, lock);
        LOG_INFO(log, "Added mutation: {}{}", mutation_id, additional_info);
=======
        }
>>>>>>> ac514a51
    }

    LOG_INFO(log, "Added mutation: {}{}", mutation_id, additional_info);
    background_operations_assignee.trigger();
    return version;
}


void StorageMergeTree::updateMutationEntriesErrors(FutureMergedMutatedPartPtr result_part, bool is_successful, const String & exception_message)
{
    /// Update the information about failed parts in the system.mutations table.

    Int64 sources_data_version = result_part->parts.at(0)->info.getDataVersion();
    Int64 result_data_version = result_part->part_info.getDataVersion();
    auto & failed_part = result_part->parts.at(0);

    if (sources_data_version != result_data_version)
    {
        std::lock_guard lock(currently_processing_in_background_mutex);
        auto mutations_begin_it = current_mutations_by_version.upper_bound(sources_data_version);
        auto mutations_end_it = current_mutations_by_version.upper_bound(result_data_version);

        for (auto it = mutations_begin_it; it != mutations_end_it; ++it)
        {
            MergeTreeMutationEntry & entry = it->second;
            if (is_successful)
            {
                if (!entry.latest_failed_part.empty() && result_part->part_info.contains(entry.latest_failed_part_info))
                {
                    entry.latest_failed_part.clear();
                    entry.latest_failed_part_info = MergeTreePartInfo();
                    entry.latest_fail_time = 0;
                    entry.latest_fail_reason.clear();
                    if (static_cast<UInt64>(result_part->part_info.mutation) == it->first)
                        mutation_backoff_policy.removePartFromFailed(failed_part->name);

                    decrementMutationsCounters(num_data_mutations_to_apply, num_metadata_mutations_to_apply, *entry.commands, lock);
                }
            }
            else
            {
                entry.latest_failed_part = failed_part->name;
                entry.latest_failed_part_info = failed_part->info;
                entry.latest_fail_time = time(nullptr);
                entry.latest_fail_reason = exception_message;

                if (static_cast<UInt64>(result_part->part_info.mutation) == it->first)
                {
                    mutation_backoff_policy.addPartMutationFailure(failed_part->name, getSettings()->max_postpone_time_for_failed_mutations_ms);
                }
            }
        }
    }

    std::unique_lock lock(mutation_wait_mutex);
    mutation_wait_event.notify_all();
}

void StorageMergeTree::waitForMutation(Int64 version, bool wait_for_another_mutation)
{
    String mutation_id = MergeTreeMutationEntry::versionToFileName(version);
    waitForMutation(version, mutation_id, wait_for_another_mutation);
}

void StorageMergeTree::waitForMutation(const String & mutation_id, bool wait_for_another_mutation)
{
    Int64 version = MergeTreeMutationEntry::parseFileName(mutation_id);
    waitForMutation(version, mutation_id, wait_for_another_mutation);
}

void StorageMergeTree::waitForMutation(Int64 version, const String & mutation_id, bool wait_for_another_mutation)
{
    LOG_INFO(log, "Waiting mutation: {}", mutation_id);
    {
        auto check = [version, wait_for_another_mutation, this]()
        {
            if (shutdown_called)
                return true;
            auto mutation_status = getIncompleteMutationsStatus(version, nullptr, wait_for_another_mutation);
            return !mutation_status || mutation_status->is_done || !mutation_status->latest_fail_reason.empty();
        };

        std::unique_lock lock(mutation_wait_mutex);
        mutation_wait_event.wait(lock, check);
    }

    /// At least we have our current mutation
    std::set<String> mutation_ids;
    mutation_ids.insert(mutation_id);

    auto mutation_status = getIncompleteMutationsStatus(version, &mutation_ids, wait_for_another_mutation);
    checkMutationStatus(mutation_status, mutation_ids);

    LOG_INFO(log, "Mutation {} done", mutation_id);
}

void StorageMergeTree::setMutationCSN(const String & mutation_id, CSN csn)
{
    LOG_INFO(log, "Writing CSN {} for mutation {}", csn, mutation_id);
    UInt64 version = MergeTreeMutationEntry::parseFileName(mutation_id);

    std::lock_guard lock(currently_processing_in_background_mutex);
    auto it = current_mutations_by_version.find(version);
    if (it == current_mutations_by_version.end())
        throw Exception(ErrorCodes::LOGICAL_ERROR, "Cannot find mutation {}", mutation_id);
    it->second.writeCSN(csn);
}

void StorageMergeTree::mutate(const MutationCommands & commands, ContextPtr query_context)
{
    assertNotReadonly();

    delayMutationOrThrowIfNeeded(nullptr, query_context);

    /// Validate partition IDs (if any) before starting mutation
    getPartitionIdsAffectedByCommands(commands, query_context);

    Int64 version;
    {
        /// It's important to serialize order of mutations with alter queries because
        /// they can depend on each other.
        if (auto alter_lock = tryLockForAlter(query_context->getSettingsRef().lock_acquire_timeout); alter_lock == std::nullopt)
        {
            throw Exception(
                ErrorCodes::TIMEOUT_EXCEEDED,
                "Cannot start mutation in {}ms because some metadata-changing ALTER (MODIFY|RENAME|ADD|DROP) is currently executing. "
                "You can change this timeout with `lock_acquire_timeout` setting",
                query_context->getSettingsRef().lock_acquire_timeout.totalMilliseconds());
        }
        version = startMutation(commands, query_context);
    }

    if (query_context->getSettingsRef().mutations_sync > 0 || query_context->getCurrentTransaction())
        waitForMutation(version, false);
}

bool StorageMergeTree::hasLightweightDeletedMask() const
{
    return has_lightweight_delete_parts.load(std::memory_order_relaxed);
}

namespace
{

struct PartVersionWithName
{
    Int64 version;
    String name;
};

bool comparator(const PartVersionWithName & f, const PartVersionWithName & s)
{
    return f.version < s.version;
}

}

std::optional<MergeTreeMutationStatus> StorageMergeTree::getIncompleteMutationsStatus(
    Int64 mutation_version, std::set<String> * mutation_ids, bool from_another_mutation) const
{
    std::unique_lock lock(currently_processing_in_background_mutex);
    return getIncompleteMutationsStatusUnlocked(mutation_version, lock, mutation_ids, from_another_mutation);
}

std::optional<MergeTreeMutationStatus> StorageMergeTree::getIncompleteMutationsStatusUnlocked(
    Int64 mutation_version, std::unique_lock<std::mutex> & /*lock*/, std::set<String> * mutation_ids, bool from_another_mutation) const
{
    auto current_mutation_it = current_mutations_by_version.find(mutation_version);
    /// Killed
    if (current_mutation_it == current_mutations_by_version.end())
        return {};

    MergeTreeMutationStatus result{.is_done = false};

    const auto & mutation_entry = current_mutation_it->second;

    auto txn = tryGetTransactionForMutation(mutation_entry, log.load());
    /// There's no way a transaction may finish before a mutation that was started by the transaction.
    /// But sometimes we need to check status of an unrelated mutation, in this case we don't care about transactions.
    assert(txn || mutation_entry.tid.isPrehistoric() || from_another_mutation);
    auto data_parts = getVisibleDataPartsVector(txn);
    for (const auto & data_part : data_parts)
    {
        Int64 data_version = data_part->info.getDataVersion();
        if (data_version < mutation_version)
        {
            if (!mutation_entry.latest_fail_reason.empty())
            {
                result.latest_failed_part = mutation_entry.latest_failed_part;
                result.latest_fail_reason = mutation_entry.latest_fail_reason;
                result.latest_fail_time = mutation_entry.latest_fail_time;

                /// Fill all mutations which failed with the same error
                /// (we can execute several mutations together)
                if (mutation_ids)
                {
                    auto mutations_begin_it = current_mutations_by_version.upper_bound(data_version);

                    for (auto it = mutations_begin_it; it != current_mutations_by_version.end(); ++it)
                        /// All mutations with the same failure
                        if (it->second.latest_fail_reason == result.latest_fail_reason)
                            mutation_ids->insert(it->second.file_name);
                }
            }
            else if (txn && !from_another_mutation)
            {
                /// Part is locked by concurrent transaction, most likely it will never be mutated
                TIDHash part_locked = data_part->version.removal_tid_lock.load();
                if (part_locked && part_locked != mutation_entry.tid.getHash())
                {
                    result.latest_failed_part = data_part->name;
                    result.latest_fail_reason = fmt::format("Serialization error: part {} is locked by transaction {}", data_part->name, part_locked);
                    result.latest_fail_time = time(nullptr);
                }
            }

            return result;
        }
    }

    result.is_done = true;
    return result;
}

std::map<std::string, MutationCommands> StorageMergeTree::getUnfinishedMutationCommands() const
{
    std::lock_guard lock(currently_processing_in_background_mutex);
    std::vector<PartVersionWithName> part_versions_with_names;
    auto data_parts = getDataPartsVectorForInternalUsage();
    part_versions_with_names.reserve(data_parts.size());
    for (const auto & part : data_parts)
        part_versions_with_names.emplace_back(PartVersionWithName{part->info.getDataVersion(), part->name});
    std::sort(part_versions_with_names.begin(), part_versions_with_names.end(), comparator);

    std::map<std::string, MutationCommands> result;

    for (const auto & [mutation_version, entry] : current_mutations_by_version)
    {
        const PartVersionWithName needle{static_cast<Int64>(mutation_version), ""};
        auto versions_it = std::lower_bound(
            part_versions_with_names.begin(), part_versions_with_names.end(), needle, comparator);

        size_t parts_to_do = versions_it - part_versions_with_names.begin();
        if (parts_to_do > 0)
            result.emplace(entry.file_name, *entry.commands);
    }
    return result;
}

std::vector<MergeTreeMutationStatus> StorageMergeTree::getMutationsStatus() const
{
    std::lock_guard lock(currently_processing_in_background_mutex);

    std::vector<PartVersionWithName> part_versions_with_names;
    auto data_parts = getDataPartsVectorForInternalUsage();
    part_versions_with_names.reserve(data_parts.size());
    for (const auto & part : data_parts)
        part_versions_with_names.emplace_back(PartVersionWithName{part->info.getDataVersion(), part->name});
    std::sort(part_versions_with_names.begin(), part_versions_with_names.end(), comparator);

    std::vector<MergeTreeMutationStatus> result;
    for (const auto & kv : current_mutations_by_version)
    {
        Int64 mutation_version = kv.first;
        const MergeTreeMutationEntry & entry = kv.second;
        const PartVersionWithName needle{mutation_version, ""};
        auto versions_it = std::lower_bound(
            part_versions_with_names.begin(), part_versions_with_names.end(), needle, comparator);

        size_t parts_to_do = versions_it - part_versions_with_names.begin();
        Names parts_to_do_names;
        parts_to_do_names.reserve(parts_to_do);
        for (size_t i = 0; i < parts_to_do; ++i)
            parts_to_do_names.push_back(part_versions_with_names[i].name);

        std::map<String, Int64> block_numbers_map({{"", entry.block_number}});

        for (const MutationCommand & command : *entry.commands)
        {
            WriteBufferFromOwnString buf;
            formatAST(*command.ast, buf, false, true);
            result.push_back(MergeTreeMutationStatus
            {
                entry.file_name,
                buf.str(),
                entry.create_time,
                block_numbers_map,
                parts_to_do_names,
                /* is_done = */parts_to_do_names.empty(),
                entry.latest_failed_part,
                entry.latest_fail_time,
                entry.latest_fail_reason,
            });
        }
    }

    return result;
}

CancellationCode StorageMergeTree::killMutation(const String & mutation_id)
{
    assertNotReadonly();

    LOG_TRACE(log, "Killing mutation {}", mutation_id);
    UInt64 mutation_version = MergeTreeMutationEntry::tryParseFileName(mutation_id);
    if (!mutation_version)
        return CancellationCode::NotFound;

    std::optional<MergeTreeMutationEntry> to_kill;
    {
        std::lock_guard lock(currently_processing_in_background_mutex);
        auto it = current_mutations_by_version.find(mutation_version);
        if (it != current_mutations_by_version.end())
        {
            if (std::optional<Int64> min_version = getMinPartDataVersion())
            {
                bool mutation_finished = *min_version > static_cast<Int64>(mutation_version);
                if (!mutation_finished)
                    decrementMutationsCounters(num_data_mutations_to_apply, num_metadata_mutations_to_apply, *it->second.commands, lock);
            }

            to_kill.emplace(std::move(it->second));
            current_mutations_by_version.erase(it);
        }
    }

    mutation_backoff_policy.resetMutationFailures();

    if (!to_kill)
        return CancellationCode::NotFound;

    if (auto txn = tryGetTransactionForMutation(*to_kill, log.load()))
    {
        LOG_TRACE(log, "Cancelling transaction {} which had started mutation {}", to_kill->tid, mutation_id);
        TransactionLog::instance().rollbackTransaction(txn);
    }

    getContext()->getMergeList().cancelPartMutations(getStorageID(), {}, to_kill->block_number);
    to_kill->removeFile();
    LOG_TRACE(log, "Cancelled part mutations and removed mutation file {}", mutation_id);
    {
        std::lock_guard lock(mutation_wait_mutex);
        mutation_wait_event.notify_all();
    }

    /// Maybe there is another mutation that was blocked by the killed one. Try to execute it immediately.
    background_operations_assignee.trigger();

    return CancellationCode::CancelSent;
}

void StorageMergeTree::loadDeduplicationLog()
{
    auto settings = getSettings();
    if (settings->non_replicated_deduplication_window != 0 && format_version < MERGE_TREE_DATA_MIN_FORMAT_VERSION_WITH_CUSTOM_PARTITIONING)
        throw Exception(ErrorCodes::BAD_ARGUMENTS, "Deduplication for non-replicated MergeTree in old syntax is not supported");

    auto disk = getDisks()[0];
    std::string path = fs::path(relative_data_path) / "deduplication_logs";

    /// If either there is already a deduplication log, or we will be able to use it.
    if (disk->exists(path) || !disk->isReadOnly())
    {
        deduplication_log = std::make_unique<MergeTreeDeduplicationLog>(path, settings->non_replicated_deduplication_window, format_version, disk);
        deduplication_log->load();
    }
}

void StorageMergeTree::loadMutations()
{
    std::lock_guard lock(currently_processing_in_background_mutex);

    for (const auto & disk : getDisks())
    {
        for (auto it = disk->iterateDirectory(relative_data_path); it->isValid(); it->next())
        {
            if (startsWith(it->name(), "mutation_"))
            {
                MergeTreeMutationEntry entry(disk, relative_data_path, it->name());
                UInt64 block_number = entry.block_number;
                LOG_DEBUG(log, "Loading mutation: {} entry, commands size: {}", it->name(), entry.commands->size());

                if (!entry.tid.isPrehistoric() && !entry.csn)
                {
                    if (auto csn = TransactionLog::getCSN(entry.tid))
                    {
                        /// Transaction is committed => mutation is finished, but let's load it anyway (so it will be shown in system.mutations)
                        entry.writeCSN(csn);
                    }
                    else
                    {
                        TransactionLog::assertTIDIsNotOutdated(entry.tid);
                        LOG_DEBUG(log, "Mutation entry {} was created by transaction {}, but it was not committed. Removing mutation entry",
                                  it->name(), entry.tid);
                        disk->removeFile(it->path());
                        continue;
                    }
                }

                auto [entry_it, inserted] = current_mutations_by_version.try_emplace(block_number, std::move(entry));
                if (!inserted)
                    throw Exception(ErrorCodes::LOGICAL_ERROR, "Mutation {} already exists, it's a bug", block_number);

                incrementMutationsCounters(num_data_mutations_to_apply, num_metadata_mutations_to_apply, *entry_it->second.commands, lock);
            }
            else if (startsWith(it->name(), "tmp_mutation_"))
            {
                disk->removeFile(it->path());
            }
        }
    }

    if (!current_mutations_by_version.empty())
        increment.value = std::max(increment.value.load(), current_mutations_by_version.rbegin()->first);
}

MergeMutateSelectedEntryPtr StorageMergeTree::selectPartsToMerge(
    const StorageMetadataPtr & metadata_snapshot,
    bool aggressive,
    const String & partition_id,
    bool final,
    PreformattedMessage & out_disable_reason,
    TableLockHolder & /* table_lock_holder */,
    std::unique_lock<std::mutex> & lock,
    const MergeTreeTransactionPtr & txn,
    bool optimize_skip_merged_partitions,
    SelectPartsDecision * select_decision_out)
{
    auto data_settings = getSettings();

    auto future_part = std::make_shared<FutureMergedMutatedPart>();

    if (storage_settings.get()->assign_part_uuids)
        future_part->uuid = UUIDHelpers::generateV4();

    /// You must call destructor with unlocked `currently_processing_in_background_mutex`.
    CurrentlyMergingPartsTaggerPtr merging_tagger;
    MergeList::EntryPtr merge_entry;

    auto can_merge = [this, &lock](const DataPartPtr & left, const DataPartPtr & right, const MergeTreeTransaction * tx, PreformattedMessage & disable_reason) -> bool
    {
        if (tx)
        {
            /// Cannot merge parts if some of them are not visible in current snapshot
            /// TODO Transactions: We can use simplified visibility rules (without CSN lookup) here
            if ((left && !left->version.isVisible(tx->getSnapshot(), Tx::EmptyTID))
                    || (right && !right->version.isVisible(tx->getSnapshot(), Tx::EmptyTID)))
            {
                disable_reason = PreformattedMessage::create("Some part is not visible in transaction");
                return false;
            }

            /// Do not try to merge parts that are locked for removal (merge will probably fail)
            if ((left && left->version.isRemovalTIDLocked())
                    || (right && right->version.isRemovalTIDLocked()))
            {
                disable_reason = PreformattedMessage::create("Some part is locked for removal in another cuncurrent transaction");
                return false;
            }
        }

        /// This predicate is checked for the first part of each range.
        /// (left = nullptr, right = "first part of partition")
        if (!left)
        {
            if (currently_merging_mutating_parts.contains(right))
            {
                disable_reason = PreformattedMessage::create("Some part currently in a merging or mutating process");
                return false;
            }
            else
                return true;
        }

        if (currently_merging_mutating_parts.contains(left) || currently_merging_mutating_parts.contains(right))
        {
            disable_reason = PreformattedMessage::create("Some part currently in a merging or mutating process");
            return false;
        }

        if (getCurrentMutationVersion(left, lock) != getCurrentMutationVersion(right, lock))
        {
            disable_reason = PreformattedMessage::create("Some parts have different mutation version");
            return false;
        }

        if (!partsContainSameProjections(left, right, disable_reason))
            return false;

        auto max_possible_level = getMaxLevelInBetween(left, right);
        if (max_possible_level > std::max(left->info.level, right->info.level))
        {
            disable_reason = PreformattedMessage::create("There is an outdated part in a gap between two active parts ({}, {}) with merge level {} higher than these active parts have", left->name, right->name, max_possible_level);
            return false;
        }

        return true;
    };

    SelectPartsDecision select_decision = SelectPartsDecision::CANNOT_SELECT;

    auto is_background_memory_usage_ok = [](PreformattedMessage & disable_reason) -> bool
    {
        if (canEnqueueBackgroundTask())
            return true;
        disable_reason = PreformattedMessage::create("Current background tasks memory usage ({}) is more than the limit ({})",
            formatReadableSizeWithBinarySuffix(background_memory_tracker.get()),
            formatReadableSizeWithBinarySuffix(background_memory_tracker.getSoftLimit()));
        return false;
    };

    if (partition_id.empty())
    {
        if (is_background_memory_usage_ok(out_disable_reason))
        {
            UInt64 max_source_parts_size = merger_mutator.getMaxSourcePartsSizeForMerge();
            bool merge_with_ttl_allowed = getTotalMergesWithTTLInMergeList() < data_settings->max_number_of_merges_with_ttl_in_pool;

            /// TTL requirements is much more strict than for regular merge, so
            /// if regular not possible, than merge with ttl is not also not
            /// possible.
            if (max_source_parts_size > 0)
            {
                select_decision = merger_mutator.selectPartsToMerge(
                    future_part,
                    aggressive,
                    max_source_parts_size,
                    can_merge,
                    merge_with_ttl_allowed,
                    txn,
                    out_disable_reason);
            }
            else
                out_disable_reason = PreformattedMessage::create("Current value of max_source_parts_size is zero");
        }
    }
    else
    {
        while (true)
        {
            auto timeout_ms = getSettings()->lock_acquire_timeout_for_background_operations.totalMilliseconds();
            auto timeout = std::chrono::milliseconds(timeout_ms);

            if (!is_background_memory_usage_ok(out_disable_reason))
            {
                constexpr auto poll_interval = std::chrono::seconds(1);
                Int64 attempts = timeout / poll_interval;
                bool ok = false;
                for (Int64 i = 0; i < attempts; ++i)
                {
                    std::this_thread::sleep_for(poll_interval);
                    if (is_background_memory_usage_ok(out_disable_reason))
                    {
                        ok = true;
                        break;
                    }
                }
                if (!ok)
                    break;
            }

            select_decision = merger_mutator.selectAllPartsToMergeWithinPartition(
                future_part, can_merge, partition_id, final, metadata_snapshot, txn, out_disable_reason, optimize_skip_merged_partitions);

            /// If final - we will wait for currently processing merges to finish and continue.
            if (final
                && select_decision != SelectPartsDecision::SELECTED
                && !currently_merging_mutating_parts.empty())
            {
                LOG_DEBUG(log, "Waiting for currently running merges ({} parts are merging right now) to perform OPTIMIZE FINAL",
                    currently_merging_mutating_parts.size());

                if (std::cv_status::timeout == currently_processing_in_background_condition.wait_for(lock, timeout))
                {
                    out_disable_reason = PreformattedMessage::create("Timeout ({} ms) while waiting for already running merges before running OPTIMIZE with FINAL", timeout_ms);
                    break;
                }
            }
            else
                break;
        }
    }

    /// In case of final we need to know the decision of select in StorageMergeTree::merge
    /// to treat NOTHING_TO_MERGE as successful merge (otherwise optimize final will be uncompleted)
    if (select_decision_out)
        *select_decision_out = select_decision;

    if (select_decision != SelectPartsDecision::SELECTED)
    {
        if (!out_disable_reason.text.empty())
            out_disable_reason.text += ". ";
        out_disable_reason.text += "Cannot select parts for optimization";

        return {};
    }

    /// Account TTL merge here to avoid exceeding the max_number_of_merges_with_ttl_in_pool limit
    if (isTTLMergeType(future_part->merge_type))
        getContext()->getMergeList().bookMergeWithTTL();

    merging_tagger = std::make_unique<CurrentlyMergingPartsTagger>(future_part, MergeTreeDataMergerMutator::estimateNeededDiskSpace(future_part->parts, true), *this, metadata_snapshot, false);
    return std::make_shared<MergeMutateSelectedEntry>(future_part, std::move(merging_tagger), std::make_shared<MutationCommands>());
}

bool StorageMergeTree::merge(
    bool aggressive,
    const String & partition_id,
    bool final,
    bool deduplicate,
    const Names & deduplicate_by_columns,
    bool cleanup,
    const MergeTreeTransactionPtr & txn,
    PreformattedMessage & out_disable_reason,
    bool optimize_skip_merged_partitions)
{
    auto table_lock_holder = lockForShare(RWLockImpl::NO_QUERY, getSettings()->lock_acquire_timeout_for_background_operations);
    auto metadata_snapshot = getInMemoryMetadataPtr();

    SelectPartsDecision select_decision;

    MergeMutateSelectedEntryPtr merge_mutate_entry;

    {
        std::unique_lock lock(currently_processing_in_background_mutex);
        if (merger_mutator.merges_blocker.isCancelled())
            throw Exception(ErrorCodes::ABORTED, "Cancelled merging parts");

        merge_mutate_entry = selectPartsToMerge(
            metadata_snapshot,
            aggressive,
            partition_id,
            final,
            out_disable_reason,
            table_lock_holder,
            lock,
            txn,
            optimize_skip_merged_partitions,
            &select_decision);
    }

    /// If there is nothing to merge then we treat this merge as successful (needed for optimize final optimization)
    if (select_decision == SelectPartsDecision::NOTHING_TO_MERGE)
        return true;

    if (!merge_mutate_entry)
        return false;

    /// Copying a vector of columns `deduplicate by columns.
    IExecutableTask::TaskResultCallback f = [](bool) {};
    auto task = std::make_shared<MergePlainMergeTreeTask>(
        *this, metadata_snapshot, deduplicate, deduplicate_by_columns, cleanup, merge_mutate_entry, table_lock_holder, f);

    task->setCurrentTransaction(MergeTreeTransactionHolder{}, MergeTreeTransactionPtr{txn});

    executeHere(task);
    return true;
}


bool StorageMergeTree::partIsAssignedToBackgroundOperation(const DataPartPtr & part) const
{
    std::lock_guard background_processing_lock(currently_processing_in_background_mutex);
    return currently_merging_mutating_parts.contains(part);
}

MergeMutateSelectedEntryPtr StorageMergeTree::selectPartsToMutate(
    const StorageMetadataPtr & metadata_snapshot, PreformattedMessage & /* disable_reason */, TableLockHolder & /* table_lock_holder */,
    std::unique_lock<std::mutex> & /*currently_processing_in_background_mutex_lock*/)
{
    if (current_mutations_by_version.empty())
        return {};

    size_t max_source_part_size = merger_mutator.getMaxSourcePartSizeForMutation();
    if (max_source_part_size == 0)
    {
        LOG_DEBUG(
            log,
            "Not enough idle threads to apply mutations at the moment. See settings 'number_of_free_entries_in_pool_to_execute_mutation' "
            "and 'background_pool_size'");
        return {};
    }

    size_t max_ast_elements = getContext()->getSettingsRef().max_expanded_ast_elements;

    auto future_part = std::make_shared<FutureMergedMutatedPart>();
    if (storage_settings.get()->assign_part_uuids)
        future_part->uuid = UUIDHelpers::generateV4();

    CurrentlyMergingPartsTaggerPtr tagger;

    auto mutations_end_it = current_mutations_by_version.end();
    for (const auto & part : getDataPartsVectorForInternalUsage())
    {
        if (currently_merging_mutating_parts.contains(part))
            continue;

        auto mutations_begin_it = current_mutations_by_version.upper_bound(part->info.getDataVersion());
        if (mutations_begin_it == mutations_end_it)
            continue;

        if (max_source_part_size < part->getBytesOnDisk())
        {
            LOG_DEBUG(
                log,
                "Current max source part size for mutation is {} but part size {}. Will not mutate part {} yet",
                max_source_part_size,
                part->getBytesOnDisk(),
                part->name);
            continue;
        }

        TransactionID first_mutation_tid = mutations_begin_it->second.tid;
        MergeTreeTransactionPtr txn;

        if (!mutation_backoff_policy.partCanBeMutated(part->name))
        {
            LOG_DEBUG(log, "According to exponential backoff policy, do not perform mutations for the part {} yet. Put it aside.", part->name);
            continue;
        }

        if (!first_mutation_tid.isPrehistoric())
        {

            /// Mutate visible parts only
            /// NOTE Do not mutate visible parts in Outdated state, because it does not make sense:
            /// mutation will fail anyway due to serialization error.

            /// It's possible that both mutation and transaction are already finished,
            /// because that part should not be mutated because it was not visible for that transaction.
            if (!part->version.isVisible(first_mutation_tid.start_csn, first_mutation_tid))
                continue;

            txn = tryGetTransactionForMutation(mutations_begin_it->second, log.load());
            if (!txn)
                throw Exception(ErrorCodes::LOGICAL_ERROR, "Cannot find transaction {} that has started mutation {} "
                                "that is going to be applied to part {}",
                                first_mutation_tid, mutations_begin_it->second.file_name, part->name);
        }

        auto commands = std::make_shared<MutationCommands>();
        size_t current_ast_elements = 0;
        auto last_mutation_to_apply = mutations_end_it;
        for (auto it = mutations_begin_it; it != mutations_end_it; ++it)
        {
            /// Do not squash mutations from different transactions to be able to commit/rollback them independently.
            if (first_mutation_tid != it->second.tid)
                break;

            size_t commands_size = 0;
            MutationCommands commands_for_size_validation;
            for (const auto & command : *it->second.commands)
            {
                if (command.type != MutationCommand::Type::DROP_COLUMN
                    && command.type != MutationCommand::Type::DROP_INDEX
                    && command.type != MutationCommand::Type::DROP_PROJECTION
                    && command.type != MutationCommand::Type::DROP_STATISTICS
                    && command.type != MutationCommand::Type::RENAME_COLUMN)
                {
                    commands_for_size_validation.push_back(command);
                }
                else
                {
                    commands_size += command.ast->size();
                }
            }

            if (!commands_for_size_validation.empty())
            {
                try
                {
                    auto fake_query_context = Context::createCopy(getContext());
                    fake_query_context->makeQueryContext();
                    fake_query_context->setCurrentQueryId("");
                    MutationsInterpreter::Settings settings(false);
                    MutationsInterpreter interpreter(
                        shared_from_this(), metadata_snapshot, commands_for_size_validation, fake_query_context, settings);
                    commands_size += interpreter.evaluateCommandsSize();
                }
                catch (...)
                {
                    tryLogCurrentException(log);
                    MergeTreeMutationEntry & entry = it->second;
                    entry.latest_fail_time = time(nullptr);
                    entry.latest_fail_reason = getCurrentExceptionMessage(false);
                    /// NOTE we should not skip mutations, because exception may be retryable (e.g. MEMORY_LIMIT_EXCEEDED)
                    break;
                }
            }

            if (current_ast_elements + commands_size >= max_ast_elements)
                break;

            const auto & single_mutation_commands = it->second.commands;

            if (single_mutation_commands->containBarrierCommand())
            {
                if (commands->empty())
                {
                    commands->insert(commands->end(), single_mutation_commands->begin(), single_mutation_commands->end());
                    last_mutation_to_apply = it;
                }
                break;
            }
            else
            {
                current_ast_elements += commands_size;
                commands->insert(commands->end(), single_mutation_commands->begin(), single_mutation_commands->end());
                last_mutation_to_apply = it;
            }

        }

        assert(commands->empty() == (last_mutation_to_apply == mutations_end_it));
        if (!commands->empty())
        {
            auto new_part_info = part->info;
            new_part_info.mutation = last_mutation_to_apply->first;

            future_part->parts.push_back(part);
            future_part->part_info = new_part_info;
            future_part->name = part->getNewName(new_part_info);
            future_part->part_format = part->getFormat();

            tagger = std::make_unique<CurrentlyMergingPartsTagger>(future_part, MergeTreeDataMergerMutator::estimateNeededDiskSpace({part}, false), *this, metadata_snapshot, true);
            return std::make_shared<MergeMutateSelectedEntry>(future_part, std::move(tagger), commands, txn);
        }
    }

    return {};
}

UInt32 StorageMergeTree::getMaxLevelInBetween(const DataPartPtr & left, const DataPartPtr & right) const
{
    auto parts_lock = lockParts();

    auto begin = data_parts_by_info.find(left->info);
    if (begin == data_parts_by_info.end())
        throw Exception(ErrorCodes::LOGICAL_ERROR, "unable to find left part, left part {}. It's a bug", left->name);

    auto end = data_parts_by_info.find(right->info);
    if (end == data_parts_by_info.end())
        throw Exception(ErrorCodes::LOGICAL_ERROR, "unable to find right part, right part {}. It's a bug", right->name);

    UInt32 level = 0;

    for (auto it = begin++; it != end; ++it)
    {
        if (it == data_parts_by_info.end())
            throw Exception(ErrorCodes::LOGICAL_ERROR, "left and right parts in the wrong order, left part {}, right part {}. It's a bug", left->name, right->name);

        level = std::max(level, (*it)->info.level);
    }

    return level;
}

bool StorageMergeTree::scheduleDataProcessingJob(BackgroundJobsAssignee & assignee)
{
    if (shutdown_called)
        return false;

    assert(!isStaticStorage());

    auto metadata_snapshot = getInMemoryMetadataPtr();
    MergeMutateSelectedEntryPtr merge_entry, mutate_entry;

    auto shared_lock = lockForShare(RWLockImpl::NO_QUERY, getSettings()->lock_acquire_timeout_for_background_operations);

    MergeTreeTransactionHolder transaction_for_merge;
    MergeTreeTransactionPtr txn;
    if (transactions_enabled.load(std::memory_order_relaxed))
    {
        /// TODO Transactions: avoid beginning transaction if there is nothing to merge.
        txn = TransactionLog::instance().beginTransaction();
        transaction_for_merge = MergeTreeTransactionHolder{txn, /* autocommit = */ false};
    }

    bool has_mutations = false;
    {
        std::unique_lock lock(currently_processing_in_background_mutex);
        if (merger_mutator.merges_blocker.isCancelled())
            return false;

        PreformattedMessage out_reason;
        merge_entry = selectPartsToMerge(metadata_snapshot, false, {}, false, out_reason, shared_lock, lock, txn);

        if (!merge_entry && !current_mutations_by_version.empty())
            mutate_entry = selectPartsToMutate(metadata_snapshot, out_reason, shared_lock, lock);

        has_mutations = !current_mutations_by_version.empty();
    }

    if (merge_entry)
    {
        auto task = std::make_shared<MergePlainMergeTreeTask>(*this, metadata_snapshot, /* deduplicate */ false, Names{}, /* cleanup */ false, merge_entry, shared_lock, common_assignee_trigger);
        task->setCurrentTransaction(std::move(transaction_for_merge), std::move(txn));
        bool scheduled = assignee.scheduleMergeMutateTask(task);
        /// The problem that we already booked a slot for TTL merge, but a merge list entry will be created only in a prepare method
        /// in MergePlainMergeTreeTask. So, this slot will never be freed.
        if (!scheduled && isTTLMergeType(merge_entry->future_part->merge_type))
            getContext()->getMergeList().cancelMergeWithTTL();
        return scheduled;
    }
    if (mutate_entry)
    {
        /// We take new metadata snapshot here. It's because mutation commands can be executed only with metadata snapshot
        /// which is equal or more fresh than commands themselves. In extremely rare case it can happen that we will have alter
        /// in between we took snapshot above and selected commands. That is why we take new snapshot here.
        auto task = std::make_shared<MutatePlainMergeTreeTask>(*this, getInMemoryMetadataPtr(), mutate_entry, shared_lock, common_assignee_trigger);
        return assignee.scheduleMergeMutateTask(task);
    }
    if (has_mutations)
    {
        /// Notify in case of errors if no mutation was successfully selected.
        /// Otherwise, notification will occur after any of mutations complete.
        std::lock_guard lock(mutation_wait_mutex);
        mutation_wait_event.notify_all();
    }

    bool scheduled = false;
    if (auto lock = time_after_previous_cleanup_temporary_directories.compareAndRestartDeferred(
            getSettings()->merge_tree_clear_old_temporary_directories_interval_seconds))
    {
        assignee.scheduleCommonTask(std::make_shared<ExecutableLambdaAdapter>(
            [this, shared_lock] ()
            {
                return clearOldTemporaryDirectories(getSettings()->temporary_directories_lifetime.totalSeconds());
            }, common_assignee_trigger, getStorageID()), /* need_trigger */ false);
        scheduled = true;
    }

    if (auto lock = time_after_previous_cleanup_parts.compareAndRestartDeferred(
            getSettings()->merge_tree_clear_old_parts_interval_seconds))
    {
        assignee.scheduleCommonTask(std::make_shared<ExecutableLambdaAdapter>(
            [this, shared_lock] ()
            {
                /// All use relative_data_path which changes during rename
                /// so execute under share lock.
                size_t cleared_count = 0;
                cleared_count += clearOldPartsFromFilesystem();
                cleared_count += clearOldMutations();
                cleared_count += clearEmptyParts();
                cleared_count += unloadPrimaryKeysOfOutdatedParts();
                return cleared_count;
                /// TODO maybe take into account number of cleared objects when calculating backoff
            }, common_assignee_trigger, getStorageID()), /* need_trigger */ false);
        scheduled = true;
    }

    return scheduled;
}

UInt64 StorageMergeTree::getCurrentMutationVersion(
    const DataPartPtr & part,
    std::unique_lock<std::mutex> & /*currently_processing_in_background_mutex_lock*/) const
{
    auto it = current_mutations_by_version.upper_bound(part->info.getDataVersion());
    if (it == current_mutations_by_version.begin())
        return 0;
    --it;
    return it->first;
}

size_t StorageMergeTree::clearOldMutations(bool truncate)
{
    size_t finished_mutations_to_keep = getSettings()->finished_mutations_to_keep;
    if (!truncate && !finished_mutations_to_keep)
        return 0;

    finished_mutations_to_keep = truncate ? 0 : finished_mutations_to_keep;
    std::vector<MergeTreeMutationEntry> mutations_to_delete;
    {
        std::lock_guard lock(currently_processing_in_background_mutex);

        if (current_mutations_by_version.size() <= finished_mutations_to_keep)
            return 0;

        auto end_it = current_mutations_by_version.end();
        auto begin_it = current_mutations_by_version.begin();

        if (std::optional<Int64> min_version = getMinPartDataVersion())
            end_it = current_mutations_by_version.upper_bound(*min_version);

        size_t done_count = std::distance(begin_it, end_it);

        if (done_count <= finished_mutations_to_keep)
            return 0;

        for (auto it = begin_it; it != end_it; ++it)
        {
            if (!it->second.tid.isPrehistoric())
            {
                done_count = std::distance(begin_it, it);
                break;
            }
        }

        if (done_count <= finished_mutations_to_keep)
            return 0;

        size_t to_delete_count = done_count - finished_mutations_to_keep;

        auto it = begin_it;
        for (size_t i = 0; i < to_delete_count; ++i)
        {
            const auto & tid = it->second.tid;
            if (!tid.isPrehistoric() && !TransactionLog::getCSN(tid))
                throw Exception(ErrorCodes::LOGICAL_ERROR, "Cannot remove mutation {}, because transaction {} is not committed. It's a bug",
                                it->first, tid);
            mutations_to_delete.push_back(std::move(it->second));
            it = current_mutations_by_version.erase(it);
        }
    }

    for (auto & mutation : mutations_to_delete)
    {
        LOG_TRACE(log, "Removing mutation: {}", mutation.file_name);
        mutation.removeFile();
    }

    return mutations_to_delete.size();
}

bool StorageMergeTree::optimize(
    const ASTPtr & /*query*/,
    const StorageMetadataPtr & /*metadata_snapshot*/,
    const ASTPtr & partition,
    bool final,
    bool deduplicate,
    const Names & deduplicate_by_columns,
    bool cleanup,
    ContextPtr local_context)
{
    assertNotReadonly();

    if (deduplicate && getInMemoryMetadataPtr()->hasProjections())
        throw Exception(ErrorCodes::NOT_IMPLEMENTED,
                    "OPTIMIZE DEDUPLICATE query is not supported for table {} as it has projections. "
                    "User should drop all the projections manually before running the query",
                    getStorageID().getTableName());

    if (deduplicate)
    {
        if (deduplicate_by_columns.empty())
            LOG_DEBUG(log, "DEDUPLICATE BY all columns");
        else
            LOG_DEBUG(log, "DEDUPLICATE BY ('{}')", fmt::join(deduplicate_by_columns, "', '"));
    }

    auto txn = local_context->getCurrentTransaction();

    PreformattedMessage disable_reason;
    if (!partition && final)
    {
        if (cleanup && this->merging_params.mode != MergingParams::Mode::Replacing)
            throw Exception(ErrorCodes::CANNOT_ASSIGN_OPTIMIZE, "Cannot OPTIMIZE with CLEANUP table: only ReplacingMergeTree can be CLEANUP");

        if (cleanup && !getSettings()->allow_experimental_replacing_merge_with_cleanup)
            throw Exception(ErrorCodes::SUPPORT_IS_DISABLED, "Experimental merges with CLEANUP are not allowed");

        DataPartsVector data_parts = getVisibleDataPartsVector(local_context);
        std::unordered_set<String> partition_ids;

        for (const DataPartPtr & part : data_parts)
            partition_ids.emplace(part->info.partition_id);

        for (const String & partition_id : partition_ids)
        {
            if (!merge(
                true,
                partition_id,
                true,
                deduplicate,
                deduplicate_by_columns,
                cleanup,
                txn,
                disable_reason,
                local_context->getSettingsRef().optimize_skip_merged_partitions))
            {
                constexpr auto message = "Cannot OPTIMIZE table: {}";
                if (disable_reason.text.empty())
                    disable_reason = PreformattedMessage::create("unknown reason");
                LOG_INFO(log, message, disable_reason.text);

                if (local_context->getSettingsRef().optimize_throw_if_noop)
                    throw Exception(ErrorCodes::CANNOT_ASSIGN_OPTIMIZE, message, disable_reason.text);
                return false;
            }
        }
    }
    else
    {
        String partition_id;
        if (partition)
            partition_id = getPartitionIDFromQuery(partition, local_context);

        if (!merge(
            true,
            partition_id,
            final,
            deduplicate,
            deduplicate_by_columns,
            cleanup,
            txn,
            disable_reason,
            local_context->getSettingsRef().optimize_skip_merged_partitions))
        {
            constexpr auto message = "Cannot OPTIMIZE table: {}";
            if (disable_reason.text.empty())
                disable_reason = PreformattedMessage::create("unknown reason");
            LOG_INFO(log, message, disable_reason.text);

            if (local_context->getSettingsRef().optimize_throw_if_noop)
                throw Exception(ErrorCodes::CANNOT_ASSIGN_OPTIMIZE, message, disable_reason.text);
            return false;
        }
    }

    return true;
}

ActionLock StorageMergeTree::stopMergesAndWait()
{
    /// TODO allow to stop merges in specific partition only (like it's done in ReplicatedMergeTree)
    std::unique_lock lock(currently_processing_in_background_mutex);

    /// Asks to complete merges and does not allow them to start.
    /// This protects against "revival" of data for a removed partition after completion of merge.
    auto merge_blocker = merger_mutator.merges_blocker.cancel();

    while (!currently_merging_mutating_parts.empty())
    {
        LOG_DEBUG(log, "Waiting for currently running merges ({} parts are merging right now)",
            currently_merging_mutating_parts.size());

        if (std::cv_status::timeout == currently_processing_in_background_condition.wait_for(
            lock, std::chrono::seconds(DBMS_DEFAULT_LOCK_ACQUIRE_TIMEOUT_SEC)))
        {
            throw Exception(ErrorCodes::TIMEOUT_EXCEEDED, "Timeout while waiting for already running merges");
        }
    }

    return merge_blocker;
}

MergeTreeDataPartPtr StorageMergeTree::outdatePart(MergeTreeTransaction * txn, const String & part_name, bool force, bool clear_without_timeout)
{
    if (force)
    {
        /// Forcefully stop merges and make part outdated
        auto merge_blocker = stopMergesAndWait();
        auto parts_lock = lockParts();
        auto part = getPartIfExistsUnlocked(part_name, {MergeTreeDataPartState::Active}, parts_lock);
        if (!part)
            throw Exception(ErrorCodes::NO_SUCH_DATA_PART, "Part {} not found, won't try to drop it.", part_name);

        removePartsFromWorkingSet(txn, {part}, clear_without_timeout, &parts_lock);
        return part;
    }
    else
    {
        /// Wait merges selector
        std::unique_lock lock(currently_processing_in_background_mutex);
        auto parts_lock = lockParts();

        auto part = getPartIfExistsUnlocked(part_name, {MergeTreeDataPartState::Active}, parts_lock);
        /// It's okay, part was already removed
        if (!part)
            return nullptr;

        /// Part will be "removed" by merge or mutation, it's OK in case of some
        /// background cleanup processes like removing of empty parts.
        if (currently_merging_mutating_parts.contains(part))
            return nullptr;

        removePartsFromWorkingSet(txn, {part}, clear_without_timeout, &parts_lock);
        return part;
    }
}

void StorageMergeTree::dropPartNoWaitNoThrow(const String & part_name)
{
    if (auto part = outdatePart(NO_TRANSACTION_RAW, part_name, /*force=*/ false, /*clear_without_timeout=*/ false))
    {
        if (deduplication_log)
        {
            deduplication_log->dropPart(part->info);
        }

        /// Need to destroy part objects before clearing them from filesystem.
        part.reset();

        clearOldPartsFromFilesystem();
    }

    /// Else nothing to do, part was removed in some different way
}

struct FutureNewEmptyPart
{
    MergeTreePartInfo part_info;
    MergeTreePartition partition;
    std::string part_name;

    StorageMergeTree::MutableDataPartPtr data_part;
};

using FutureNewEmptyParts = std::vector<FutureNewEmptyPart>;

Strings getPartsNames(const FutureNewEmptyParts & parts)
{
    Strings part_names;
    for (const auto & p : parts)
        part_names.push_back(p.part_name);
    return part_names;
}

FutureNewEmptyParts initCoverageWithNewEmptyParts(const DataPartsVector & old_parts)
{
    FutureNewEmptyParts future_parts;

    for (const auto & old_part : old_parts)
    {
        future_parts.emplace_back();
        auto & new_part = future_parts.back();

        new_part.part_info = old_part->info;
        new_part.part_info.level += 1;
        new_part.partition = old_part->partition;
        new_part.part_name = old_part->getNewName(new_part.part_info);
    }

    return future_parts;
}

std::pair<StorageMergeTree::MutableDataPartsVector, std::vector<scope_guard>> createEmptyDataParts(
    MergeTreeData & data, FutureNewEmptyParts & future_parts, const MergeTreeTransactionPtr & txn)
{
    std::pair<StorageMergeTree::MutableDataPartsVector, std::vector<scope_guard>> data_parts;
    for (auto & part: future_parts)
    {
        auto [new_data_part, tmp_dir_holder] = data.createEmptyPart(part.part_info, part.partition, part.part_name, txn);
        data_parts.first.emplace_back(std::move(new_data_part));
        data_parts.second.emplace_back(std::move(tmp_dir_holder));
    }
    return data_parts;
}


void StorageMergeTree::renameAndCommitEmptyParts(MutableDataPartsVector & new_parts, Transaction & transaction)
{
    DataPartsVector covered_parts;

    for (auto & part: new_parts)
    {
        DataPartsVector covered_parts_by_one_part = renameTempPartAndReplace(part, transaction);

        if (covered_parts_by_one_part.size() > 1)
            throw Exception(ErrorCodes::LOGICAL_ERROR,
                            "Part {} expected to cover not more then 1 part. "
                            "{} covered parts have been found. This is a bug.",
                            part->name, covered_parts_by_one_part.size());

        std::move(covered_parts_by_one_part.begin(), covered_parts_by_one_part.end(), std::back_inserter(covered_parts));
    }

    LOG_INFO(log, "Remove {} parts by covering them with empty {} parts. With txn {}.",
             covered_parts.size(), new_parts.size(), transaction.getTID());

    transaction.commit();

    /// Remove covered parts without waiting for old_parts_lifetime seconds.
    for (auto & part: covered_parts)
        part->remove_time.store(0, std::memory_order_relaxed);

    if (deduplication_log)
        for (const auto & part : covered_parts)
            deduplication_log->dropPart(part->info);
}

void StorageMergeTree::truncate(const ASTPtr &, const StorageMetadataPtr &, ContextPtr query_context, TableExclusiveLockHolder &)
{
    assertNotReadonly();

    {
        /// Asks to complete merges and does not allow them to start.
        /// This protects against "revival" of data for a removed partition after completion of merge.
        waitForOutdatedPartsToBeLoaded();
        auto merge_blocker = stopMergesAndWait();

        Stopwatch watch;
        ProfileEventsScope profile_events_scope;

        auto txn = query_context->getCurrentTransaction();
        if (txn)
        {
            auto data_parts_lock = lockParts();
            auto parts_to_remove = getVisibleDataPartsVectorUnlocked(query_context, data_parts_lock);
            removePartsFromWorkingSet(txn.get(), parts_to_remove, true, data_parts_lock);
            LOG_INFO(log, "Removed {} parts: [{}]", parts_to_remove.size(), fmt::join(getPartsNames(parts_to_remove), ", "));
        }
        else
        {
            MergeTreeData::Transaction transaction(*this, txn.get());

            auto operation_data_parts_lock = lockOperationsWithParts();

            auto parts = getVisibleDataPartsVector(query_context);

            auto future_parts = initCoverageWithNewEmptyParts(parts);

            LOG_TEST(log, "Made {} empty parts in order to cover {} parts. Empty parts: {}, covered parts: {}. With txn {}",
                     future_parts.size(), parts.size(),
                     fmt::join(getPartsNames(future_parts), ", "), fmt::join(getPartsNames(parts), ", "),
                     transaction.getTID());

            auto [new_data_parts, tmp_dir_holders] = createEmptyDataParts(*this, future_parts, txn);
            renameAndCommitEmptyParts(new_data_parts, transaction);

            PartLog::addNewParts(query_context, PartLog::createPartLogEntries(new_data_parts, watch.elapsed(), profile_events_scope.getSnapshot()));

            LOG_INFO(log, "Truncated table with {} parts by replacing them with new empty {} parts. With txn {}",
                     parts.size(), future_parts.size(),
                     transaction.getTID());
        }
    }

    /// Old parts are needed to be destroyed before clearing them from filesystem.
    clearOldMutations(true);
    clearOldPartsFromFilesystem();
    clearEmptyParts();
}

void StorageMergeTree::dropPart(const String & part_name, bool detach, ContextPtr query_context)
{
    {
        /// Asks to complete merges and does not allow them to start.
        /// This protects against "revival" of data for a removed partition after completion of merge.
        auto merge_blocker = stopMergesAndWait();

        Stopwatch watch;
        ProfileEventsScope profile_events_scope;

        /// It's important to create it outside of lock scope because
        /// otherwise it can lock parts in destructor and deadlock is possible.
        auto txn = query_context->getCurrentTransaction();
        if (txn)
        {
            if (auto part = outdatePart(txn.get(), part_name, /*force=*/ true))
                dropPartsImpl({part}, detach);
        }
        else
        {
            MergeTreeData::Transaction transaction(*this, txn.get());

            auto operation_data_parts_lock = lockOperationsWithParts();

            auto part = getPartIfExists(part_name, {MergeTreeDataPartState::Active});
            if (!part)
                throw Exception(ErrorCodes::NO_SUCH_DATA_PART, "Part {} not found, won't try to drop it.", part_name);

            if (detach)
            {
                auto metadata_snapshot = getInMemoryMetadataPtr();
                String part_dir = part->getDataPartStorage().getPartDirectory();
                LOG_INFO(log, "Detaching {}", part_dir);
                auto holder = getTemporaryPartDirectoryHolder(String(DETACHED_DIR_NAME) + "/" + part_dir);
                part->makeCloneInDetached("", metadata_snapshot, /*disk_transaction*/ {});
            }

            {
                auto future_parts = initCoverageWithNewEmptyParts({part});

                LOG_TEST(log, "Made {} empty parts in order to cover {} part. With txn {}",
                         fmt::join(getPartsNames(future_parts), ", "), fmt::join(getPartsNames({part}), ", "),
                         transaction.getTID());

                auto [new_data_parts, tmp_dir_holders] = createEmptyDataParts(*this, future_parts, txn);
                renameAndCommitEmptyParts(new_data_parts, transaction);

                PartLog::addNewParts(query_context, PartLog::createPartLogEntries(new_data_parts, watch.elapsed(), profile_events_scope.getSnapshot()));

                const auto * op = detach ? "Detached" : "Dropped";
                LOG_INFO(log, "{} {} part by replacing it with new empty {} part. With txn {}",
                         op, part->name, future_parts[0].part_name,
                         transaction.getTID());
            }
        }
    }

    clearOldPartsFromFilesystem();
    clearEmptyParts();
}

void StorageMergeTree::dropPartition(const ASTPtr & partition, bool detach, ContextPtr query_context)
{
    {
        const auto * partition_ast = partition->as<ASTPartition>();

        /// Asks to complete merges and does not allow them to start.
        /// This protects against "revival" of data for a removed partition after completion of merge.
        auto merge_blocker = stopMergesAndWait();

        Stopwatch watch;
        ProfileEventsScope profile_events_scope;

        /// It's important to create it outside of lock scope because
        /// otherwise it can lock parts in destructor and deadlock is possible.
        auto txn = query_context->getCurrentTransaction();
        if (txn)
        {
            DataPartsVector parts_to_remove;
            {
                auto data_parts_lock = lockParts();
                if (partition_ast && partition_ast->all)
                    parts_to_remove = getVisibleDataPartsVectorUnlocked(query_context, data_parts_lock);
                else
                {
                    String partition_id = getPartitionIDFromQuery(partition, query_context, &data_parts_lock);
                    parts_to_remove = getVisibleDataPartsVectorInPartition(query_context, partition_id, data_parts_lock);
                }
                removePartsFromWorkingSet(txn.get(), parts_to_remove, true, data_parts_lock);
            }
            dropPartsImpl(std::move(parts_to_remove), detach);
        }
        else
        {
            MergeTreeData::Transaction transaction(*this, txn.get());

            auto operation_data_parts_lock = lockOperationsWithParts();

            DataPartsVector parts;
            {
                if (partition_ast && partition_ast->all)
                    parts = getVisibleDataPartsVector(query_context);
                else
                {
                    String partition_id = getPartitionIDFromQuery(partition, query_context);
                    parts = getVisibleDataPartsVectorInPartition(query_context, partition_id);
                }
            }

            if (detach)
            {
                for (const auto & part : parts)
                {
                    auto metadata_snapshot = getInMemoryMetadataPtr();
                    String part_dir = part->getDataPartStorage().getPartDirectory();
                    LOG_INFO(log, "Detaching {}", part_dir);
                    auto holder = getTemporaryPartDirectoryHolder(String(DETACHED_DIR_NAME) + "/" + part_dir);
                    part->makeCloneInDetached("", metadata_snapshot, /*disk_transaction*/ {});
                }
            }

            auto future_parts = initCoverageWithNewEmptyParts(parts);

            LOG_TEST(log, "Made {} empty parts in order to cover {} parts. Empty parts: {}, covered parts: {}. With txn {}",
                     future_parts.size(), parts.size(),
                     fmt::join(getPartsNames(future_parts), ", "), fmt::join(getPartsNames(parts), ", "),
                     transaction.getTID());


            auto [new_data_parts, tmp_dir_holders] = createEmptyDataParts(*this, future_parts, txn);
            renameAndCommitEmptyParts(new_data_parts, transaction);

            PartLog::addNewParts(query_context, PartLog::createPartLogEntries(new_data_parts, watch.elapsed(), profile_events_scope.getSnapshot()));

            const auto * op = detach ? "Detached" : "Dropped";
            LOG_INFO(log, "{} partition with {} parts by replacing them with new empty {} parts. With txn {}",
                     op, parts.size(), future_parts.size(),
                     transaction.getTID());
        }
    }

    clearOldPartsFromFilesystem();
    clearEmptyParts();
}

void StorageMergeTree::dropPartsImpl(DataPartsVector && parts_to_remove, bool detach)
{
    auto metadata_snapshot = getInMemoryMetadataPtr();

    if (detach)
    {
        /// If DETACH clone parts to detached/ directory
        /// NOTE: no race with background cleanup until we hold pointers to parts
        for (const auto & part : parts_to_remove)
        {
            String part_dir = part->getDataPartStorage().getPartDirectory();
            LOG_INFO(log, "Detaching {}", part_dir);
            auto holder = getTemporaryPartDirectoryHolder(String(DETACHED_DIR_NAME) + "/" + part_dir);
            part->makeCloneInDetached("", metadata_snapshot, /*disk_transaction*/ {});
        }
    }

    if (deduplication_log)
    {
        for (const auto & part : parts_to_remove)
            deduplication_log->dropPart(part->info);
    }

    if (detach)
        LOG_INFO(log, "Detached {} parts: [{}]", parts_to_remove.size(), fmt::join(getPartsNames(parts_to_remove), ", "));
    else
        LOG_INFO(log, "Removed {} parts: [{}]", parts_to_remove.size(), fmt::join(getPartsNames(parts_to_remove), ", "));
}

PartitionCommandsResultInfo StorageMergeTree::attachPartition(
    const ASTPtr & partition, const StorageMetadataPtr & /* metadata_snapshot */,
    bool attach_part, ContextPtr local_context)
{
    PartitionCommandsResultInfo results;
    PartsTemporaryRename renamed_parts(*this, DETACHED_DIR_NAME);
    MutableDataPartsVector loaded_parts = tryLoadPartsToAttach(partition, attach_part, local_context, renamed_parts);

    for (size_t i = 0; i < loaded_parts.size(); ++i)
    {
        LOG_INFO(log, "Attaching part {} from {}", loaded_parts[i]->name, renamed_parts.old_and_new_names[i].new_name);
        /// We should write version metadata on part creation to distinguish it from parts that were created without transaction.
        auto txn = local_context->getCurrentTransaction();
        TransactionID tid = txn ? txn->tid : Tx::PrehistoricTID;
        loaded_parts[i]->version.setCreationTID(tid, nullptr);
        loaded_parts[i]->storeVersionMetadata();

        String old_name = renamed_parts.old_and_new_names[i].old_name;
        /// It's important to create it outside of lock scope because
        /// otherwise it can lock parts in destructor and deadlock is possible.
        MergeTreeData::Transaction transaction(*this, local_context->getCurrentTransaction().get());
        {
            auto lock = lockParts();
            fillNewPartNameAndResetLevel(loaded_parts[i], lock);
            renameTempPartAndAdd(loaded_parts[i], transaction, lock);
            transaction.commit(&lock);
        }

        renamed_parts.old_and_new_names[i].old_name.clear();

        results.push_back(PartitionCommandResultInfo{
            .command_type = "ATTACH_PART",
            .partition_id = loaded_parts[i]->info.partition_id,
            .part_name = loaded_parts[i]->name,
            .old_part_name = old_name,
        });

        LOG_INFO(log, "Finished attaching part");
    }

    /// New parts with other data may appear in place of deleted parts.
    local_context->clearCaches();
    return results;
}

void StorageMergeTree::replacePartitionFrom(const StoragePtr & source_table, const ASTPtr & partition, bool replace, ContextPtr local_context)
{
    assertNotReadonly();

    auto lock1 = lockForShare(local_context->getCurrentQueryId(), local_context->getSettingsRef().lock_acquire_timeout);
    auto lock2 = source_table->lockForShare(local_context->getCurrentQueryId(), local_context->getSettingsRef().lock_acquire_timeout);
    auto merges_blocker = stopMergesAndWait();
    auto source_metadata_snapshot = source_table->getInMemoryMetadataPtr();
    auto my_metadata_snapshot = getInMemoryMetadataPtr();

    Stopwatch watch;
    ProfileEventsScope profile_events_scope;

    MergeTreeData & src_data = checkStructureAndGetMergeTreeData(source_table, source_metadata_snapshot, my_metadata_snapshot);
    String partition_id = getPartitionIDFromQuery(partition, local_context);

    DataPartsVector src_parts = src_data.getVisibleDataPartsVectorInPartition(local_context, partition_id);
    MutableDataPartsVector dst_parts;
    std::vector<scope_guard> dst_parts_locks;

    static const String TMP_PREFIX = "tmp_replace_from_";

    for (const DataPartPtr & src_part : src_parts)
    {
        if (!canReplacePartition(src_part))
            throw Exception(ErrorCodes::BAD_ARGUMENTS,
                            "Cannot replace partition '{}' because part '{}' has inconsistent granularity with table",
                            partition_id, src_part->name);

        /// This will generate unique name in scope of current server process.
        Int64 temp_index = insert_increment.get();
        MergeTreePartInfo dst_part_info(partition_id, temp_index, temp_index, src_part->info.level);

        IDataPartStorage::ClonePartParams clone_params{.txn = local_context->getCurrentTransaction()};
        if (replace)
        {
            /// Replace can only work on the same disk
            auto [dst_part, part_lock] = cloneAndLoadDataPart(
                src_part,
                TMP_PREFIX,
                dst_part_info,
                my_metadata_snapshot,
                clone_params,
                local_context->getReadSettings(),
                local_context->getWriteSettings(),
                true/*must_on_same_disk*/);
            dst_parts.emplace_back(std::move(dst_part));
            dst_parts_locks.emplace_back(std::move(part_lock));
        }
        else
        {
            /// Attach can work on another disk
            auto [dst_part, part_lock] = cloneAndLoadDataPart(
                src_part,
                TMP_PREFIX,
                dst_part_info,
                my_metadata_snapshot,
                clone_params,
                local_context->getReadSettings(),
                local_context->getWriteSettings(),
                false/*must_on_same_disk*/);
            dst_parts.emplace_back(std::move(dst_part));
            dst_parts_locks.emplace_back(std::move(part_lock));
        }
    }

    /// ATTACH empty part set
    if (!replace && dst_parts.empty())
        return;

    MergeTreePartInfo drop_range;
    if (replace)
    {
        drop_range.partition_id = partition_id;
        drop_range.min_block = 0;
        drop_range.max_block = increment.get(); // there will be a "hole" in block numbers
        drop_range.level = std::numeric_limits<decltype(drop_range.level)>::max();
    }

    /// Atomically add new parts and remove old ones
    try
    {
        {
            /// Here we use the transaction just like RAII since rare errors in renameTempPartAndReplace() are possible
            ///  and we should be able to rollback already added (Precomitted) parts
            Transaction transaction(*this, local_context->getCurrentTransaction().get());

            auto data_parts_lock = lockParts();

            /** It is important that obtaining new block number and adding that block to parts set is done atomically.
              * Otherwise there is race condition - merge of blocks could happen in interval that doesn't yet contain new part.
              */
            for (auto part : dst_parts)
            {
                fillNewPartName(part, data_parts_lock);
                renameTempPartAndReplaceUnlocked(part, transaction, data_parts_lock);
            }
            /// Populate transaction
            transaction.commit(&data_parts_lock);

            /// If it is REPLACE (not ATTACH), remove all parts which max_block_number less then min_block_number of the first new block
            if (replace)
                removePartsInRangeFromWorkingSet(local_context->getCurrentTransaction().get(), drop_range, data_parts_lock);
        }

        /// Note: same elapsed time and profile events for all parts is used
        PartLog::addNewParts(getContext(), PartLog::createPartLogEntries(dst_parts, watch.elapsed(), profile_events_scope.getSnapshot()));
    }
    catch (...)
    {
        PartLog::addNewParts(getContext(), PartLog::createPartLogEntries(dst_parts, watch.elapsed()), ExecutionStatus::fromCurrentException("", true));
        throw;
    }
}

void StorageMergeTree::movePartitionToTable(const StoragePtr & dest_table, const ASTPtr & partition, ContextPtr local_context)
{
    auto dest_table_storage = std::dynamic_pointer_cast<StorageMergeTree>(dest_table);
    if (!dest_table_storage)
        throw Exception(ErrorCodes::NOT_IMPLEMENTED,
                        "Table {} supports movePartitionToTable only for MergeTree family of table engines. Got {}",
                        getStorageID().getNameForLogs(), dest_table->getName());
    if (dest_table_storage->getStoragePolicy() != this->getStoragePolicy())
        throw Exception(ErrorCodes::UNKNOWN_POLICY,
                        "Destination table {} should have the same storage policy of source table {}. {}: {}, {}: {}",
                        dest_table_storage->getStorageID().getNameForLogs(),
                        getStorageID().getNameForLogs(), getStorageID().getNameForLogs(),
                        this->getStoragePolicy()->getName(), dest_table_storage->getStorageID().getNameForLogs(),
                        dest_table_storage->getStoragePolicy()->getName());

    // Use the same back-pressure (delay/throw) logic as for INSERTs to be consistent and avoid possibility of exceeding part limits using MOVE PARTITION queries
    dest_table_storage->delayInsertOrThrowIfNeeded(nullptr, local_context, true);

    auto lock1 = lockForShare(local_context->getCurrentQueryId(), local_context->getSettingsRef().lock_acquire_timeout);
    auto lock2 = dest_table->lockForShare(local_context->getCurrentQueryId(), local_context->getSettingsRef().lock_acquire_timeout);
    auto merges_blocker = stopMergesAndWait();

    auto dest_metadata_snapshot = dest_table->getInMemoryMetadataPtr();
    auto metadata_snapshot = getInMemoryMetadataPtr();
    Stopwatch watch;
    ProfileEventsScope profile_events_scope;

    MergeTreeData & src_data = dest_table_storage->checkStructureAndGetMergeTreeData(*this, metadata_snapshot, dest_metadata_snapshot);
    String partition_id = getPartitionIDFromQuery(partition, local_context);

    DataPartsVector src_parts = src_data.getVisibleDataPartsVectorInPartition(local_context, partition_id);
    MutableDataPartsVector dst_parts;
    std::vector<scope_guard> dst_parts_locks;

    static const String TMP_PREFIX = "tmp_move_from_";

    for (const DataPartPtr & src_part : src_parts)
    {
        if (!dest_table_storage->canReplacePartition(src_part))
            throw Exception(ErrorCodes::LOGICAL_ERROR,
                            "Cannot move partition '{}' because part '{}' has inconsistent granularity with table",
                            partition_id, src_part->name);

        /// This will generate unique name in scope of current server process.
        Int64 temp_index = insert_increment.get();
        MergeTreePartInfo dst_part_info(partition_id, temp_index, temp_index, src_part->info.level);

        IDataPartStorage::ClonePartParams clone_params
        {
            .txn = local_context->getCurrentTransaction(),
            .copy_instead_of_hardlink = getSettings()->always_use_copy_instead_of_hardlinks,
        };

        auto [dst_part, part_lock] = dest_table_storage->cloneAndLoadDataPart(
            src_part,
            TMP_PREFIX,
            dst_part_info,
            dest_metadata_snapshot,
            clone_params,
            local_context->getReadSettings(),
            local_context->getWriteSettings(),
            true/*must_on_same_disk*/
        );

        dst_parts.emplace_back(std::move(dst_part));
        dst_parts_locks.emplace_back(std::move(part_lock));
    }

    /// empty part set
    if (dst_parts.empty())
        return;

    /// Move new parts to the destination table. NOTE It doesn't look atomic.
    try
    {
        {
            Transaction transaction(*dest_table_storage, local_context->getCurrentTransaction().get());

            auto src_data_parts_lock = lockParts();
            auto dest_data_parts_lock = dest_table_storage->lockParts();

            for (auto & part : dst_parts)
            {
                dest_table_storage->fillNewPartName(part, dest_data_parts_lock);
                dest_table_storage->renameTempPartAndReplaceUnlocked(part, transaction, dest_data_parts_lock);
            }


            removePartsFromWorkingSet(local_context->getCurrentTransaction().get(), src_parts, true, src_data_parts_lock);
            transaction.commit(&src_data_parts_lock);
        }

        clearOldPartsFromFilesystem();

        /// Note: same elapsed time and profile events for all parts is used
        PartLog::addNewParts(getContext(), PartLog::createPartLogEntries(dst_parts, watch.elapsed(), profile_events_scope.getSnapshot()));
    }
    catch (...)
    {
        PartLog::addNewParts(getContext(), PartLog::createPartLogEntries(dst_parts, watch.elapsed()), ExecutionStatus::fromCurrentException("", true));
        throw;
    }
}

ActionLock StorageMergeTree::getActionLock(StorageActionBlockType action_type)
{
    if (action_type == ActionLocks::PartsMerge)
        return merger_mutator.merges_blocker.cancel();
    else if (action_type == ActionLocks::PartsTTLMerge)
        return merger_mutator.ttl_merges_blocker.cancel();
    else if (action_type == ActionLocks::PartsMove)
        return parts_mover.moves_blocker.cancel();

    return {};
}

void StorageMergeTree::onActionLockRemove(StorageActionBlockType action_type)
{
    if (action_type == ActionLocks::PartsMerge ||  action_type == ActionLocks::PartsTTLMerge)
        background_operations_assignee.trigger();
    else if (action_type == ActionLocks::PartsMove)
        background_moves_assignee.trigger();
}

IStorage::DataValidationTasksPtr StorageMergeTree::getCheckTaskList(
    const std::variant<std::monostate, ASTPtr, String> & check_task_filter, ContextPtr local_context)
{
    DataPartsVector data_parts;
    if (const auto * partition_opt = std::get_if<ASTPtr>(&check_task_filter))
    {
        const auto & partition = *partition_opt;
        if (!partition->as<ASTPartition>())
            throw Exception(ErrorCodes::LOGICAL_ERROR, "Expected partition, got {}", partition->formatForErrorMessage());
        String partition_id = getPartitionIDFromQuery(partition, local_context);
        data_parts = getVisibleDataPartsVectorInPartition(local_context, partition_id);
    }
    else if (const auto * part_name = std::get_if<String>(&check_task_filter))
    {
        auto part = getPartIfExists(*part_name, {MergeTreeDataPartState::Active, MergeTreeDataPartState::Outdated});
        if (!part)
            throw Exception(ErrorCodes::NO_SUCH_DATA_PART, "No such data part '{}' to check in table '{}'",
                            *part_name, getStorageID().getFullTableName());
        data_parts.emplace_back(std::move(part));
    }
    else
        data_parts = getVisibleDataPartsVector(local_context);

    return std::make_unique<DataValidationTasks>(std::move(data_parts), local_context);
}

std::optional<CheckResult> StorageMergeTree::checkDataNext(DataValidationTasksPtr & check_task_list)
{
    auto * data_validation_tasks = assert_cast<DataValidationTasks *>(check_task_list.get());
    auto local_context = data_validation_tasks->context;
    if (auto part = data_validation_tasks->next())
    {
        /// If the checksums file is not present, calculate the checksums and write them to disk.
        static constexpr auto checksums_path = "checksums.txt";
        bool noop;
        if (part->isStoredOnDisk() && !part->getDataPartStorage().exists(checksums_path))
        {
            try
            {
                auto calculated_checksums = checkDataPart(part, false, noop, /* is_cancelled */[]{ return false; }, /* throw_on_broken_projection */true);
                calculated_checksums.checkEqual(part->checksums, true, part->name);

                auto & part_mutable = const_cast<IMergeTreeDataPart &>(*part);
                part_mutable.writeChecksums(part->checksums, local_context->getWriteSettings());

                return CheckResult(part->name, true, "Checksums recounted and written to disk.");
            }
            catch (...)
            {
                if (isRetryableException(std::current_exception()))
                    throw;

                tryLogCurrentException(log, __PRETTY_FUNCTION__);
                return CheckResult(part->name, false, "Check of part finished with error: '" + getCurrentExceptionMessage(false) + "'");
            }
        }
        else
        {
            try
            {
                checkDataPart(part, true, noop, /* is_cancelled */[]{ return false; }, /* throw_on_broken_projection */true);
                return CheckResult(part->name, true, "");
            }
            catch (...)
            {
                if (isRetryableException(std::current_exception()))
                    throw;

                return CheckResult(part->name, false, getCurrentExceptionMessage(false));
            }
        }
    }

    return {};
}


void StorageMergeTree::backupData(BackupEntriesCollector & backup_entries_collector, const String & data_path_in_backup, const std::optional<ASTs> & partitions)
{
    const auto & backup_settings = backup_entries_collector.getBackupSettings();
    const auto & read_settings = backup_entries_collector.getReadSettings();
    auto local_context = backup_entries_collector.getContext();

    DataPartsVector data_parts;
    if (partitions)
        data_parts = getVisibleDataPartsVectorInPartitions(local_context, getPartitionIDsFromQuery(*partitions, local_context));
    else
        data_parts = getVisibleDataPartsVector(local_context);

    Int64 min_data_version = std::numeric_limits<Int64>::max();
    for (const auto & data_part : data_parts)
        min_data_version = std::min(min_data_version, data_part->info.getDataVersion() + 1);

    auto parts_backup_entries = backupParts(data_parts, data_path_in_backup, backup_settings, read_settings, local_context);
    for (auto & part_backup_entries : parts_backup_entries)
        backup_entries_collector.addBackupEntries(std::move(part_backup_entries.backup_entries));

    backup_entries_collector.addBackupEntries(backupMutations(min_data_version, data_path_in_backup));
}


BackupEntries StorageMergeTree::backupMutations(UInt64 version, const String & data_path_in_backup) const
{
    std::lock_guard lock(currently_processing_in_background_mutex);

    fs::path mutations_path_in_backup = fs::path{data_path_in_backup} / "mutations";
    BackupEntries backup_entries;
    for (auto it = current_mutations_by_version.lower_bound(version); it != current_mutations_by_version.end(); ++it)
        backup_entries.emplace_back(mutations_path_in_backup / fmt::format("{:010}.txt", it->first), it->second.backup());
    return backup_entries;
}


void StorageMergeTree::attachRestoredParts(MutableDataPartsVector && parts)
{
    for (auto part : parts)
    {
        /// It's important to create it outside of lock scope because
        /// otherwise it can lock parts in destructor and deadlock is possible.
        MergeTreeData::Transaction transaction(*this, NO_TRANSACTION_RAW);
        {
            auto lock = lockParts();
            fillNewPartName(part, lock);
            renameTempPartAndAdd(part, transaction, lock);
            transaction.commit(&lock);
        }
    }
}

MutationCommands StorageMergeTree::MutationsSnapshot::getAlterMutationCommandsForPart(const DataPartPtr & part) const
{
    MutationCommands result;
    UInt64 part_data_version = part->info.getDataVersion();

    for (const auto & [mutation_version, commands] : mutations_by_version | std::views::reverse)
    {
        if (mutation_version <= part_data_version)
            break;

        for (const auto & command : *commands | std::views::reverse)
        {
            if (params.need_data_mutations && AlterConversions::isSupportedDataMutation(command.type))
                result.push_back(command);
            else if (AlterConversions::isSupportedMetadataMutation(command.type))
                result.push_back(command);
        }
    }

    return result;
}

MergeTreeData::MutationsSnapshotPtr StorageMergeTree::getMutationsSnapshot(const IMutationsSnapshot::Params & params) const
{
    std::lock_guard lock(currently_processing_in_background_mutex);

    MutationsSnapshot::Info info
    {
        .num_data_mutations = num_data_mutations_to_apply,
        .num_metadata_mutations = num_metadata_mutations_to_apply,
    };

    auto res = std::make_shared<MutationsSnapshot>(params, std::move(info));

    bool need_data_mutations = res->params.need_data_mutations && num_data_mutations_to_apply > 0;
    bool need_metadata_mutations = num_metadata_mutations_to_apply > 0;

    if (!need_data_mutations && !need_metadata_mutations)
        return res;

    for (const auto & [version, entry] : current_mutations_by_version)
    {
        bool has_required_command = std::ranges::any_of(*entry.commands, [&](const auto & command)
        {
            if (need_data_mutations && AlterConversions::isSupportedDataMutation(command.type))
                return true;

            if (need_metadata_mutations && AlterConversions::isSupportedMetadataMutation(command.type))
                return true;

            return false;
        });

        /// Copy a pointer to all commands to avoid extracting and copying them.
        /// Required commands will be copied later only for specific parts.
        if (has_required_command)
            res->mutations_by_version.emplace(version, entry.commands);
    }

    return res;
}

void StorageMergeTree::startBackgroundMovesIfNeeded()
{
    if (areBackgroundMovesNeeded())
        background_moves_assignee.start();
}

std::unique_ptr<MergeTreeSettings> StorageMergeTree::getDefaultSettings() const
{
    return std::make_unique<MergeTreeSettings>(getContext()->getMergeTreeSettings());
}

PreparedSetsCachePtr StorageMergeTree::getPreparedSetsCache(Int64 mutation_id)
{
    auto l = std::lock_guard(mutation_prepared_sets_cache_mutex);

    /// Cleanup stale entries where the shared_ptr is expired.
    while (!mutation_prepared_sets_cache.empty())
    {
        auto it = mutation_prepared_sets_cache.begin();
        if (it->second.lock())
            break;
        mutation_prepared_sets_cache.erase(it);
    }

    /// Look up an existing entry.
    auto it = mutation_prepared_sets_cache.find(mutation_id);
    if (it != mutation_prepared_sets_cache.end())
    {
        /// If the entry is still alive, return it.
        auto existing_set_cache = it->second.lock();
        if (existing_set_cache)
            return existing_set_cache;
    }

    /// Create new entry.
    auto cache = std::make_shared<PreparedSetsCache>();
    mutation_prepared_sets_cache[mutation_id] = cache;
    return cache;
}

void StorageMergeTree::assertNotReadonly() const
{
    if (isStaticStorage())
        throw Exception(ErrorCodes::TABLE_IS_READ_ONLY, "Table is in readonly mode due to static storage");
}

void StorageMergeTree::fillNewPartName(MutableDataPartPtr & part, DataPartsLock &)
{
    part->info.min_block = part->info.max_block = increment.get();
    part->info.mutation = 0;
    part->setName(part->getNewName(part->info));
}

void StorageMergeTree::fillNewPartNameAndResetLevel(MutableDataPartPtr & part, DataPartsLock &)
{
    part->info.min_block = part->info.max_block = increment.get();
    part->info.mutation = 0;
    part->info.level = 0;
    part->setName(part->getNewName(part->info));
}

}<|MERGE_RESOLUTION|>--- conflicted
+++ resolved
@@ -512,32 +512,14 @@
     if (txn)
         txn->addMutation(shared_from_this(), mutation_id);
 
-    bool alter_conversions_mutations_updated = updateAlterConversionsMutations(entry.commands, alter_conversions_mutations, /* remove= */ false);
-
     {
         std::lock_guard lock(currently_processing_in_background_mutex);
 
-<<<<<<< HEAD
-        MergeTreeMutationEntry entry(commands, disk, relative_data_path, insert_increment.get(), current_tid, getContext()->getWriteSettings());
-        version = increment.get();
-        entry.commit(version);
-        String mutation_id = entry.file_name;
-        if (txn)
-            txn->addMutation(shared_from_this(), mutation_id);
-
         auto [it, inserted] = current_mutations_by_version.try_emplace(version, std::move(entry));
-=======
-        bool inserted = current_mutations_by_version.try_emplace(version, std::move(entry)).second;
->>>>>>> ac514a51
         if (!inserted)
             throw Exception(ErrorCodes::LOGICAL_ERROR, "Mutation {} already exists, it's a bug", version);
-<<<<<<< HEAD
 
         incrementMutationsCounters(num_data_mutations_to_apply, num_metadata_mutations_to_apply, *it->second.commands, lock);
-        LOG_INFO(log, "Added mutation: {}{}", mutation_id, additional_info);
-=======
-        }
->>>>>>> ac514a51
     }
 
     LOG_INFO(log, "Added mutation: {}{}", mutation_id, additional_info);
