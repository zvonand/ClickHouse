#pragma once
#include <vector>
#include <atomic>
#include <unordered_map>
#include <Core/Joins.h>
#include <Interpreters/joinDispatch.h>
#include <mutex>

namespace DB
{
namespace JoinStuff
{

<<<<<<< HEAD
struct AtomicBoolWrapper
{
    std::atomic<bool> value;

    AtomicBoolWrapper() : value(false) {}
    explicit AtomicBoolWrapper(bool x) : value(x) {}

    // Move constructor copies the internal bool value
    AtomicBoolWrapper(AtomicBoolWrapper && other) noexcept
        : value(other.value.load(std::memory_order_relaxed))
    {}

    AtomicBoolWrapper & operator=(AtomicBoolWrapper && other) noexcept
    {
        value.store(other.value.load(std::memory_order_relaxed), std::memory_order_relaxed);
        return *this;
    }

    // Delete copy constructors, so no accidental copying
    AtomicBoolWrapper(const AtomicBoolWrapper &) = delete;
    AtomicBoolWrapper & operator=(const AtomicBoolWrapper &) = delete;
};

/// Flags needed to implement RIGHT and FULL JOINs.
class JoinUsedFlags
{
    using RawBlockPtr = const Block *;
    using UsedFlagsForBlock = std::vector<AtomicBoolWrapper>;
=======
/// Flags needed to implement RIGHT and FULL JOINs.
class JoinUsedFlags
{
    using RawColumnsPtr = const Columns *;
    using UsedFlagsForColumns = std::vector<std::atomic_bool>;

    /// For multiple disjuncts each entry in hashmap stores flags for particular block
    std::unordered_map<RawColumnsPtr, UsedFlagsForColumns> per_row_flags;
>>>>>>> 6d37142e

    /// For single disjunct we store all flags in a dedicated container to avoid calculating hash(nullptr) on each access.
    /// Index is the offset in FindResult
    UsedFlagsForColumns per_offset_flags;

    bool need_flags = false;
    mutable std::mutex mutex;

public:

    std::unordered_map<RawBlockPtr, UsedFlagsForBlock> & getFlagsMap()
    {
        return flags;
    }

    const std::unordered_map<RawBlockPtr, UsedFlagsForBlock> & getFlagsMap() const
    {
        return flags;
    }

    /// Update size for vector with flags.
    /// Calling this method invalidates existing flags.
    /// It can be called several times, but all of them should happen before using this structure.
    template <JoinKind KIND, JoinStrictness STRICTNESS, bool prefer_use_maps_all>
    void reinit(size_t size)
    {
        std::lock_guard lock(mutex);
        if constexpr (MapGetter<KIND, STRICTNESS, prefer_use_maps_all>::flagged)
        {
<<<<<<< HEAD
            // assert(flags[nullptr].size() <= size);
=======
            assert(per_offset_flags.size() <= size);
>>>>>>> 6d37142e
            need_flags = true;
            // For one disjunct clause case, we don't need to reinit each time we call addBlockToJoin.
            // and there is no value inserted in this JoinUsedFlags before addBlockToJoin finish.
            // So we reinit only when the hash table is rehashed to a larger size.
<<<<<<< HEAD
            if (flags.empty() || flags[nullptr].size() < size) [[unlikely]]
            {
                flags[nullptr] = std::vector<AtomicBoolWrapper>(size);
            }
=======
            if (per_offset_flags.size() < size) [[unlikely]]
                per_offset_flags = std::vector<std::atomic_bool>(size);
>>>>>>> 6d37142e
        }
    }

    template <JoinKind KIND, JoinStrictness STRICTNESS, bool prefer_use_maps_all>
    void reinit(const Columns * columns)
    {
        std::lock_guard lock(mutex);
        if constexpr (MapGetter<KIND, STRICTNESS, prefer_use_maps_all>::flagged)
        {
            assert(per_row_flags[columns].size() <= columns->at(0)->size());
            need_flags = true;
<<<<<<< HEAD
            flags[block_ptr] = std::vector<AtomicBoolWrapper>(block_ptr->rows());
=======
            per_row_flags[columns] = std::vector<std::atomic_bool>(columns->at(0)->size());
>>>>>>> 6d37142e
        }
    }

    bool getUsedSafe(size_t i) const { return per_offset_flags[i].load(); }

    bool getUsedSafe(const Columns * columns, size_t row_idx) const
    {
<<<<<<< HEAD
        if (auto it = flags.find(block_ptr); it != flags.end())
        {
            if (row_idx < it->second.size())
                return it->second[row_idx].value.load();
            return false;
        }
=======
        if (auto it = per_row_flags.find(columns); it != per_row_flags.end())
            return it->second[row_idx].load();
>>>>>>> 6d37142e
        return !need_flags;
    }

    template <bool use_flags, bool flag_per_row, typename FindResult>
    void setUsed(const FindResult & f)
    {
        if constexpr (!use_flags)
            return;

        /// Could be set simultaneously from different threads.
        if constexpr (flag_per_row)
        {
            auto & mapped = f.getMapped();
            if constexpr (std::is_same_v<std::decay_t<decltype(mapped)>, RowRefList>)
            {
                for (auto it = mapped.begin(); it.ok(); ++it)
<<<<<<< HEAD
                    flags[it->block][it->row_num].value.store(true, std::memory_order_relaxed);
            }
            else
                flags[mapped.block][mapped.row_num].value.store(true, std::memory_order_relaxed);
        }
        else
        {
            flags[nullptr][f.getOffset()].value.store(true, std::memory_order_relaxed);
=======
                    per_row_flags[it->columns][it->row_num].store(true, std::memory_order_relaxed);
            }
            else
                per_row_flags[mapped.columns][mapped.row_num].store(true, std::memory_order_relaxed);
        }
        else
        {
            per_offset_flags[f.getOffset()].store(true, std::memory_order_relaxed);
>>>>>>> 6d37142e
        }
    }

    template <bool use_flags, bool flag_per_row>
    void setUsed(const Columns * columns, size_t row_num, size_t offset)
    {
        if constexpr (!use_flags)
            return;

        /// Could be set simultaneously from different threads.
        if constexpr (flag_per_row)
        {
<<<<<<< HEAD
            flags[block][row_num].value.store(true, std::memory_order_relaxed);
        }
        else
        {
            flags[nullptr][offset].value.store(true, std::memory_order_relaxed);
=======
            per_row_flags[columns][row_num].store(true, std::memory_order_relaxed);
        }
        else
        {
            per_offset_flags[offset].store(true, std::memory_order_relaxed);
>>>>>>> 6d37142e
        }
    }

    template <bool use_flags, bool flag_per_row, typename FindResult>
    bool getUsed(const FindResult & f)
    {
        if constexpr (!use_flags)
            return true;

        if constexpr (flag_per_row)
        {
            auto & mapped = f.getMapped();
<<<<<<< HEAD
            return flags[mapped.block][mapped.row_num].value.load();
        }
        else
        {
            return flags[nullptr][f.getOffset()].value.load();
=======
            return per_row_flags[mapped.columns][mapped.row_num].load();
        }
        else
        {
            return per_offset_flags[f.getOffset()].load();
>>>>>>> 6d37142e
        }

    }

    template <bool use_flags, bool flag_per_row, typename FindResult>
    bool setUsedOnce(const FindResult & f)
    {
        if constexpr (!use_flags)
            return true;

        if constexpr (flag_per_row)
        {
            auto & mapped = f.getMapped();

            /// fast check to prevent heavy CAS with seq_cst order
<<<<<<< HEAD
            if (flags[mapped.block][mapped.row_num].value.load(std::memory_order_relaxed))
                return false;

            bool expected = false;
            return flags[mapped.block][mapped.row_num].value.compare_exchange_strong(expected, true);
=======
            if (per_row_flags[mapped.columns][mapped.row_num].load(std::memory_order_relaxed))
                return false;

            bool expected = false;
            return per_row_flags[mapped.columns][mapped.row_num].compare_exchange_strong(expected, true);
>>>>>>> 6d37142e
        }
        else
        {
            auto off = f.getOffset();

            /// fast check to prevent heavy CAS with seq_cst order
<<<<<<< HEAD
            if (flags[nullptr][off].value.load(std::memory_order_relaxed))
                return false;

            bool expected = false;
            return flags[nullptr][off].value.compare_exchange_strong(expected, true);
=======
            if (per_offset_flags[off].load(std::memory_order_relaxed))
                return false;

            bool expected = false;
            return per_offset_flags[off].compare_exchange_strong(expected, true);
>>>>>>> 6d37142e
        }

    }

    template <bool use_flags, bool flag_per_row>
    bool setUsedOnce(const Columns * columns, size_t row_num, size_t offset)
    {
        if constexpr (!use_flags)
            return true;

        if constexpr (flag_per_row)
        {
            /// fast check to prevent heavy CAS with seq_cst order
<<<<<<< HEAD
            if (flags[block][row_num].value.load(std::memory_order_relaxed))
                return false;

            bool expected = false;
            return flags[block][row_num].value.compare_exchange_strong(expected, true);
=======
            if (per_row_flags[columns][row_num].load(std::memory_order_relaxed))
                return false;

            bool expected = false;
            return per_row_flags[columns][row_num].compare_exchange_strong(expected, true);
>>>>>>> 6d37142e
        }
        else
        {
            /// fast check to prevent heavy CAS with seq_cst order
<<<<<<< HEAD
            if (flags[nullptr][offset].value.load(std::memory_order_relaxed))
                return false;

            bool expected = false;
            return flags[nullptr][offset].value.compare_exchange_strong(expected, true);
        }
    }

    void mergeFrom(const JoinUsedFlags & other)
    {
        for (const auto & [block_ptr, other_vec] : other.flags)
        {
            auto & vec = flags[block_ptr];
            if (vec.size() < other_vec.size())
                vec.resize(other_vec.size());  // new entries default false

            for (size_t i = 0; i < other_vec.size(); ++i)
            {
                // Combine current and other by load-OR-store
                bool combined = vec[i].value.load(std::memory_order_relaxed)
                              || other_vec[i].value.load(std::memory_order_relaxed);
                vec[i].value.store(combined, std::memory_order_relaxed);
            }
=======
            if (per_offset_flags[offset].load(std::memory_order_relaxed))
                return false;

            bool expected = false;
            return per_offset_flags[offset].compare_exchange_strong(expected, true);
>>>>>>> 6d37142e
        }
    }
};

}
}<|MERGE_RESOLUTION|>--- conflicted
+++ resolved
@@ -4,43 +4,12 @@
 #include <unordered_map>
 #include <Core/Joins.h>
 #include <Interpreters/joinDispatch.h>
-#include <mutex>
 
 namespace DB
 {
 namespace JoinStuff
 {
 
-<<<<<<< HEAD
-struct AtomicBoolWrapper
-{
-    std::atomic<bool> value;
-
-    AtomicBoolWrapper() : value(false) {}
-    explicit AtomicBoolWrapper(bool x) : value(x) {}
-
-    // Move constructor copies the internal bool value
-    AtomicBoolWrapper(AtomicBoolWrapper && other) noexcept
-        : value(other.value.load(std::memory_order_relaxed))
-    {}
-
-    AtomicBoolWrapper & operator=(AtomicBoolWrapper && other) noexcept
-    {
-        value.store(other.value.load(std::memory_order_relaxed), std::memory_order_relaxed);
-        return *this;
-    }
-
-    // Delete copy constructors, so no accidental copying
-    AtomicBoolWrapper(const AtomicBoolWrapper &) = delete;
-    AtomicBoolWrapper & operator=(const AtomicBoolWrapper &) = delete;
-};
-
-/// Flags needed to implement RIGHT and FULL JOINs.
-class JoinUsedFlags
-{
-    using RawBlockPtr = const Block *;
-    using UsedFlagsForBlock = std::vector<AtomicBoolWrapper>;
-=======
 /// Flags needed to implement RIGHT and FULL JOINs.
 class JoinUsedFlags
 {
@@ -49,70 +18,40 @@
 
     /// For multiple disjuncts each entry in hashmap stores flags for particular block
     std::unordered_map<RawColumnsPtr, UsedFlagsForColumns> per_row_flags;
->>>>>>> 6d37142e
 
     /// For single disjunct we store all flags in a dedicated container to avoid calculating hash(nullptr) on each access.
     /// Index is the offset in FindResult
     UsedFlagsForColumns per_offset_flags;
 
-    bool need_flags = false;
-    mutable std::mutex mutex;
+    bool need_flags;
 
 public:
-
-    std::unordered_map<RawBlockPtr, UsedFlagsForBlock> & getFlagsMap()
-    {
-        return flags;
-    }
-
-    const std::unordered_map<RawBlockPtr, UsedFlagsForBlock> & getFlagsMap() const
-    {
-        return flags;
-    }
-
     /// Update size for vector with flags.
     /// Calling this method invalidates existing flags.
     /// It can be called several times, but all of them should happen before using this structure.
     template <JoinKind KIND, JoinStrictness STRICTNESS, bool prefer_use_maps_all>
     void reinit(size_t size)
     {
-        std::lock_guard lock(mutex);
         if constexpr (MapGetter<KIND, STRICTNESS, prefer_use_maps_all>::flagged)
         {
-<<<<<<< HEAD
-            // assert(flags[nullptr].size() <= size);
-=======
             assert(per_offset_flags.size() <= size);
->>>>>>> 6d37142e
             need_flags = true;
             // For one disjunct clause case, we don't need to reinit each time we call addBlockToJoin.
             // and there is no value inserted in this JoinUsedFlags before addBlockToJoin finish.
             // So we reinit only when the hash table is rehashed to a larger size.
-<<<<<<< HEAD
-            if (flags.empty() || flags[nullptr].size() < size) [[unlikely]]
-            {
-                flags[nullptr] = std::vector<AtomicBoolWrapper>(size);
-            }
-=======
             if (per_offset_flags.size() < size) [[unlikely]]
                 per_offset_flags = std::vector<std::atomic_bool>(size);
->>>>>>> 6d37142e
         }
     }
 
     template <JoinKind KIND, JoinStrictness STRICTNESS, bool prefer_use_maps_all>
     void reinit(const Columns * columns)
     {
-        std::lock_guard lock(mutex);
         if constexpr (MapGetter<KIND, STRICTNESS, prefer_use_maps_all>::flagged)
         {
             assert(per_row_flags[columns].size() <= columns->at(0)->size());
             need_flags = true;
-<<<<<<< HEAD
-            flags[block_ptr] = std::vector<AtomicBoolWrapper>(block_ptr->rows());
-=======
             per_row_flags[columns] = std::vector<std::atomic_bool>(columns->at(0)->size());
->>>>>>> 6d37142e
         }
     }
 
@@ -120,17 +59,8 @@
 
     bool getUsedSafe(const Columns * columns, size_t row_idx) const
     {
-<<<<<<< HEAD
-        if (auto it = flags.find(block_ptr); it != flags.end())
-        {
-            if (row_idx < it->second.size())
-                return it->second[row_idx].value.load();
-            return false;
-        }
-=======
         if (auto it = per_row_flags.find(columns); it != per_row_flags.end())
             return it->second[row_idx].load();
->>>>>>> 6d37142e
         return !need_flags;
     }
 
@@ -147,16 +77,6 @@
             if constexpr (std::is_same_v<std::decay_t<decltype(mapped)>, RowRefList>)
             {
                 for (auto it = mapped.begin(); it.ok(); ++it)
-<<<<<<< HEAD
-                    flags[it->block][it->row_num].value.store(true, std::memory_order_relaxed);
-            }
-            else
-                flags[mapped.block][mapped.row_num].value.store(true, std::memory_order_relaxed);
-        }
-        else
-        {
-            flags[nullptr][f.getOffset()].value.store(true, std::memory_order_relaxed);
-=======
                     per_row_flags[it->columns][it->row_num].store(true, std::memory_order_relaxed);
             }
             else
@@ -165,7 +85,6 @@
         else
         {
             per_offset_flags[f.getOffset()].store(true, std::memory_order_relaxed);
->>>>>>> 6d37142e
         }
     }
 
@@ -178,19 +97,11 @@
         /// Could be set simultaneously from different threads.
         if constexpr (flag_per_row)
         {
-<<<<<<< HEAD
-            flags[block][row_num].value.store(true, std::memory_order_relaxed);
-        }
-        else
-        {
-            flags[nullptr][offset].value.store(true, std::memory_order_relaxed);
-=======
             per_row_flags[columns][row_num].store(true, std::memory_order_relaxed);
         }
         else
         {
             per_offset_flags[offset].store(true, std::memory_order_relaxed);
->>>>>>> 6d37142e
         }
     }
 
@@ -203,19 +114,11 @@
         if constexpr (flag_per_row)
         {
             auto & mapped = f.getMapped();
-<<<<<<< HEAD
-            return flags[mapped.block][mapped.row_num].value.load();
-        }
-        else
-        {
-            return flags[nullptr][f.getOffset()].value.load();
-=======
             return per_row_flags[mapped.columns][mapped.row_num].load();
         }
         else
         {
             return per_offset_flags[f.getOffset()].load();
->>>>>>> 6d37142e
         }
 
     }
@@ -231,38 +134,22 @@
             auto & mapped = f.getMapped();
 
             /// fast check to prevent heavy CAS with seq_cst order
-<<<<<<< HEAD
-            if (flags[mapped.block][mapped.row_num].value.load(std::memory_order_relaxed))
-                return false;
-
-            bool expected = false;
-            return flags[mapped.block][mapped.row_num].value.compare_exchange_strong(expected, true);
-=======
             if (per_row_flags[mapped.columns][mapped.row_num].load(std::memory_order_relaxed))
                 return false;
 
             bool expected = false;
             return per_row_flags[mapped.columns][mapped.row_num].compare_exchange_strong(expected, true);
->>>>>>> 6d37142e
         }
         else
         {
             auto off = f.getOffset();
 
             /// fast check to prevent heavy CAS with seq_cst order
-<<<<<<< HEAD
-            if (flags[nullptr][off].value.load(std::memory_order_relaxed))
-                return false;
-
-            bool expected = false;
-            return flags[nullptr][off].value.compare_exchange_strong(expected, true);
-=======
             if (per_offset_flags[off].load(std::memory_order_relaxed))
                 return false;
 
             bool expected = false;
             return per_offset_flags[off].compare_exchange_strong(expected, true);
->>>>>>> 6d37142e
         }
 
     }
@@ -276,54 +163,20 @@
         if constexpr (flag_per_row)
         {
             /// fast check to prevent heavy CAS with seq_cst order
-<<<<<<< HEAD
-            if (flags[block][row_num].value.load(std::memory_order_relaxed))
-                return false;
-
-            bool expected = false;
-            return flags[block][row_num].value.compare_exchange_strong(expected, true);
-=======
             if (per_row_flags[columns][row_num].load(std::memory_order_relaxed))
                 return false;
 
             bool expected = false;
             return per_row_flags[columns][row_num].compare_exchange_strong(expected, true);
->>>>>>> 6d37142e
         }
         else
         {
             /// fast check to prevent heavy CAS with seq_cst order
-<<<<<<< HEAD
-            if (flags[nullptr][offset].value.load(std::memory_order_relaxed))
-                return false;
-
-            bool expected = false;
-            return flags[nullptr][offset].value.compare_exchange_strong(expected, true);
-        }
-    }
-
-    void mergeFrom(const JoinUsedFlags & other)
-    {
-        for (const auto & [block_ptr, other_vec] : other.flags)
-        {
-            auto & vec = flags[block_ptr];
-            if (vec.size() < other_vec.size())
-                vec.resize(other_vec.size());  // new entries default false
-
-            for (size_t i = 0; i < other_vec.size(); ++i)
-            {
-                // Combine current and other by load-OR-store
-                bool combined = vec[i].value.load(std::memory_order_relaxed)
-                              || other_vec[i].value.load(std::memory_order_relaxed);
-                vec[i].value.store(combined, std::memory_order_relaxed);
-            }
-=======
             if (per_offset_flags[offset].load(std::memory_order_relaxed))
                 return false;
 
             bool expected = false;
             return per_offset_flags[offset].compare_exchange_strong(expected, true);
->>>>>>> 6d37142e
         }
     }
 };
