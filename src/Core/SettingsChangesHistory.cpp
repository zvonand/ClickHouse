--- conflicted
+++ resolved
@@ -56,12 +56,9 @@
             {"input_format_parquet_local_time_as_utc", false, true, "Use more appropriate type DateTime64(..., 'UTC') for parquet 'local time without timezone' type."},
             {"input_format_parquet_verify_checksums", true, true, "New setting."},
             {"output_format_parquet_write_checksums", false, true, "New setting."},
-<<<<<<< HEAD
+            {"database_shared_drop_table_delay_seconds", 8 * 60 * 60, 8 * 60 * 60, "New setting."},
             {"show_processlist_include_internal", false, false, "New setting."},
             {"show_processlist_include_internal", false, true, "New setting."},
-=======
-            {"database_shared_drop_table_delay_seconds", 8 * 60 * 60, 8 * 60 * 60, "New setting."},
->>>>>>> 869576ae
         });
         addSettingsChanges(settings_changes_history, "25.10",
         {
