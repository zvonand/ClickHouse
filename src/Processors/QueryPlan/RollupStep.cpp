#include <Processors/QueryPlan/RollupStep.h>
#include <Processors/Transforms/RollupTransform.h>
#include <QueryPipeline/QueryPipelineBuilder.h>
#include <Processors/QueryPlan/AggregatingStep.h>

namespace DB
{

static ITransformingStep::Traits getTraits()
{
    return ITransformingStep::Traits
    {
        {
            .returns_single_stream = true,
            .preserves_number_of_streams = false,
            .preserves_sorting = false,
        },
        {
            .preserves_number_of_rows = false,
        }
    };
}

RollupStep::RollupStep(const DataStream & input_stream_, Aggregator::Params params_, bool final_, bool use_nulls_)
    : ITransformingStep(input_stream_, generateOutputHeader(params_.getHeader(input_stream_.header, final_), params_.keys, use_nulls_), getTraits())
    , params(std::move(params_))
    , keys_size(params.keys_size)
    , final(final_)
    , use_nulls(use_nulls_)
{
}

ProcessorPtr addGroupingSetForTotals(const Block & header, const Names & keys, bool use_nulls, const BuildQueryPipelineSettings & settings, UInt64 grouping_set_number);

void RollupStep::transformPipeline(QueryPipelineBuilder & pipeline, const BuildQueryPipelineSettings & settings)
{
    pipeline.resize(1);

    pipeline.addSimpleTransform([&](const Block & header, QueryPipelineBuilder::StreamType stream_type) -> ProcessorPtr
    {
        if (stream_type == QueryPipelineBuilder::StreamType::Totals)
            return addGroupingSetForTotals(header, params.keys, use_nulls, settings, keys_size);

        auto transform_params = std::make_shared<AggregatingTransformParams>(header, std::move(params), true);
        return std::make_shared<RollupTransform>(header, std::move(transform_params), use_nulls);
    });
}

void RollupStep::updateOutputStream()
{
    output_stream = createOutputStream(
<<<<<<< HEAD
        input_streams.front(),
        generateOutputHeader(params.getHeader(input_streams.front().header, final), params.keys, use_nulls),
        getDataStreamTraits());

    /// Aggregation keys are distinct
    for (const auto & key : params.keys)
        output_stream->distinct_columns.insert(key);
=======
        input_streams.front(), appendGroupingSetColumn(params.getHeader(input_streams.front().header, final)), getDataStreamTraits());
>>>>>>> a3510a2f
}


}<|MERGE_RESOLUTION|>--- conflicted
+++ resolved
@@ -49,17 +49,9 @@
 void RollupStep::updateOutputStream()
 {
     output_stream = createOutputStream(
-<<<<<<< HEAD
         input_streams.front(),
         generateOutputHeader(params.getHeader(input_streams.front().header, final), params.keys, use_nulls),
         getDataStreamTraits());
-
-    /// Aggregation keys are distinct
-    for (const auto & key : params.keys)
-        output_stream->distinct_columns.insert(key);
-=======
-        input_streams.front(), appendGroupingSetColumn(params.getHeader(input_streams.front().header, final)), getDataStreamTraits());
->>>>>>> a3510a2f
 }
 
 
