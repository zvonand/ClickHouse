--- conflicted
+++ resolved
@@ -11,77 +11,6 @@
 
 </div>
 
-<<<<<<< HEAD
-## How To Install (Linux, macOS, FreeBSD)
-
-```
-curl https://clickhouse.com/ | sh
-```
-
-## Useful Links
-
-* [Official website](https://clickhouse.com/) has a quick high-level overview of ClickHouse on the main page.
-* [ClickHouse Cloud](https://clickhouse.cloud) ClickHouse as a service, built by the creators and maintainers.
-* [Tutorial](https://clickhouse.com/docs/en/getting_started/tutorial/) shows how to set up and query a small ClickHouse cluster.
-* [Documentation](https://clickhouse.com/docs/en/) provides more in-depth information.
-* [YouTube channel](https://www.youtube.com/c/ClickHouseDB) has a lot of content about ClickHouse in video format.
-* [Slack](https://clickhouse.com/slack) and [Telegram](https://telegram.me/clickhouse_en) allow chatting with ClickHouse users in real-time.
-* [Blog](https://clickhouse.com/blog/) contains various ClickHouse-related articles, as well as announcements and reports about events.
-* [Bluesky](https://bsky.app/profile/clickhouse.com) and [X](https://x.com/ClickHouseDB) for short news.
-* [Code Browser (github.dev)](https://github.dev/ClickHouse/ClickHouse) with syntax highlighting, powered by github.dev.
-* [Contacts](https://clickhouse.com/company/contact) can help to get your questions answered if there are any.
-
-## Monthly Release & Community Call
-
-Every month we get together with the community (users, contributors, customers, those interested in learning more about ClickHouse) to discuss what is coming in the latest release.
-If you are interested in sharing what you've built on ClickHouse, let us know.
-
-* [v25.2 Community Call](https://clickhouse.com/company/events/v25-2-community-release-call) - Feb 27
-
-## Upcoming Events
-
-Keep an eye out for upcoming meetups and events around the world.
-Somewhere else you want us to be?
-Please feel free to reach out to tyler `<at>` clickhouse `<dot>` com.
-You can also peruse [ClickHouse Events](https://clickhouse.com/company/news-events) for a list of all upcoming trainings, meetups, speaking engagements, etc.
-
-Upcoming meetups
-* [Wellington Meetup](https://www.meetup.com/clickhouse-wellington-user-group/events/305666164/) - Feb 20, 2025
-* [Los Angeles Meetup (with DevOpsDays)](https://www.meetup.com/clickhouse-los-angeles-user-group/events/305952193) - Feb 20, 2025
-* [Singapore Meetup](https://www.meetup.com/clickhouse-singapore-meetup-group/events/305917892/) - Feb 25, 2025
-* [Paris Meetup](https://www.meetup.com/clickhouse-france-user-group/events/305792997) - March 4, 2025
-* [Seattle Meetup](https://www.meetup.com/clickhouse-seattle-user-group/events/305916325) - March 5, 2025
-* [San Francisco Meetup](https://www.meetup.com/clickhouse-silicon-valley-meetup-group/events/306046697) - March 19, 2025
-* [Boston Meetup](https://www.meetup.com/clickhouse-boston-user-group/events/305882607) - March 25, 2025
-* [New York Meetup](https://www.meetup.com/clickhouse-new-york-user-group/events/305916369) - March 26, 2025
-
-Recent meetups
-* [Auckland Meetup](https://www.meetup.com/clickhouse-auckland-meetup-group/events/305666103/) - Feb 19, 2025
-* [Dubai Meetup](https://www.meetup.com/clickhouse-dubai-meetup-group/events/303096989/) - Feb 10, 2025
-* [Bangalore Meetup](https://www.meetup.com/clickhouse-bangalore-user-group/events/305497951/) - Feb 8, 2025
-* [London Meetup](https://www.meetup.com/clickhouse-london-user-group/events/305146729/) - Feb 5, 2025
-* [FOSDEM Dinner](https://clickhouse.com/company/events/202502-emea-brussels-fosdem-dinner) - Feb 1, 2025
-* [Mumbai Meetup](https://www.meetup.com/clickhouse-mumbai-user-group/events/305497320/) - Feb 1, 2025
-* [Zagreb Meetup](https://www.meetup.com/clickhouse-croatia-user-group/events/305455877/) - Jan 30, 2025
-* [Tokyo Meetup](https://www.meetup.com/clickhouse-tokyo-user-group/events/305126993/) - Jan 23, 2025
-
-
-## Recent Recordings
-
-* **Recent Meetup Videos**: [Meetup Playlist](https://www.youtube.com/playlist?list=PL0Z2YDlm0b3iNDUzpY1S3L_iV4nARda_U) Whenever possible recordings of the ClickHouse Community Meetups are edited and presented as individual talks. Current featuring "Modern SQL in 2023", "Fast, Concurrent, and Consistent Asynchronous INSERTS in ClickHouse", and "Full-Text Indices: Design and Experiments"
-* **Recording available**: [**v24.8 LTS Release Call**](https://www.youtube.com/watch?v=AeLmp2jc51k) All the features of 24.8 LTS, one convenient video! Watch it now!
-
- ## Interested in joining ClickHouse and making it your full-time job?
-
-We are a globally diverse and distributed team, united behind a common goal of creating industry-leading, real-time analytics.
-Here, you will have an opportunity to solve some of the most cutting-edge technical challenges and have direct ownership of your work and vision.
-If you are a contributor by nature, a thinker and a doer - we’ll definitely click!
-
-Check out our **current openings** here: https://clickhouse.com/company/careers
-
-Can't find what you are looking for, but want to let us know you are interested in joining ClickHouse?
-Email careers@clickhouse.com!
-=======
 <h1>Altinity Antalya</h1>
 
 - [github releases](https://github.com/Altinity/ClickHouse/releases?q=altinityantalya&expanded=false)
@@ -140,5 +69,4 @@
 
 <hr>
 
-*©2024 Altinity Inc. All rights reserved. Altinity®, Altinity.Cloud®, and Altinity Stable Builds® are registered trademarks of Altinity, Inc. ClickHouse® is a registered trademark of ClickHouse, Inc.*
->>>>>>> 1bd3a359
+*©2025 Altinity Inc. All rights reserved. Altinity®, Altinity.Cloud®, and Altinity Stable Builds® are registered trademarks of Altinity, Inc. ClickHouse® is a registered trademark of ClickHouse, Inc.*