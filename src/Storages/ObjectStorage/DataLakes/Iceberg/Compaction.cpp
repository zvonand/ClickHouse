--- conflicted
+++ resolved
@@ -113,12 +113,8 @@
     const DataLakeStorageSettings & data_lake_settings,
     const PersistentTableComponents & persistent_table_components,
     ObjectStoragePtr object_storage,
-<<<<<<< HEAD
     SecondaryStorages & secondary_storages,
-    StorageObjectStorageConfigurationPtr configuration,
-=======
     const String & write_format,
->>>>>>> 473fc9f6
     ContextPtr context,
     CompressionMethod compression_method)
 {
@@ -160,13 +156,7 @@
     std::unordered_map<String, std::shared_ptr<ManifestFilePlan>> manifest_files;
     for (const auto & snapshot : snapshots_info)
     {
-<<<<<<< HEAD
-        auto manifest_list
-            = getManifestList(object_storage, configuration, persistent_table_components, context, snapshot.manifest_list_absolute_path, log, secondary_storages);
-
-=======
-        auto manifest_list = getManifestList(object_storage, persistent_table_components, context, snapshot.manifest_list_path, log);
->>>>>>> 473fc9f6
+        auto manifest_list = getManifestList(object_storage, persistent_table_components, context, snapshot.manifest_list_absolute_path, log, secondary_storages);
         for (const auto & manifest_file : manifest_list)
         {
             plan.manifest_list_to_manifest_files[snapshot.manifest_list_absolute_path].push_back(manifest_file.manifest_file_absolute_path);
@@ -249,14 +239,10 @@
     ObjectStoragePtr object_storage,
     const std::optional<FormatSettings> & format_settings,
     ContextPtr context,
-<<<<<<< HEAD
-    StorageObjectStorageConfigurationPtr configuration,
+    const String & write_format,
+    CompressionMethod write_compression_method,
     const String & table_location,
     SecondaryStorages & secondary_storages)
-=======
-    const String & write_format,
-    CompressionMethod write_compression_method)
->>>>>>> 473fc9f6
 {
     for (auto & [_, data_file] : initial_plan.path_to_data_file)
     {
@@ -540,31 +526,19 @@
     IcebergHistory snapshots_info,
     const PersistentTableComponents & persistent_table_components,
     ObjectStoragePtr object_storage_,
-<<<<<<< HEAD
     SecondaryStorages & secondary_storages_,
-    StorageObjectStorageConfigurationPtr configuration_,
-=======
     const DataLakeStorageSettings & data_lake_settings,
->>>>>>> 473fc9f6
     const std::optional<FormatSettings> & format_settings_,
     SharedHeader sample_block_,
     ContextPtr context_,
     const String & write_format)
 {
-<<<<<<< HEAD
-    auto plan
-        = getPlan(std::move(snapshots_info), persistent_table_components, object_storage_, secondary_storages_, configuration_, context_, compression_method_);
-    if (plan.need_optimize)
-    {
-        auto old_files = getOldFiles(object_storage_, configuration_);
-        writeDataFiles(plan, sample_block_, object_storage_, format_settings_, context_, configuration_, persistent_table_components.table_location, secondary_storages_);
-        writeMetadataFiles(plan, object_storage_, configuration_, context_, sample_block_);
-=======
     auto plan = getPlan(
         std::move(snapshots_info),
         data_lake_settings,
         persistent_table_components,
         object_storage_,
+        secondary_storages_,
         write_format,
         context_,
         persistent_table_components.metadata_compression_method);
@@ -578,9 +552,10 @@
             format_settings_,
             context_,
             write_format,
-            persistent_table_components.metadata_compression_method);
+            persistent_table_components.metadata_compression_method,
+            persistent_table_components.table_location,
+            secondary_storages_);
         writeMetadataFiles(plan, object_storage_, context_, sample_block_, write_format, persistent_table_components.table_path);
->>>>>>> 473fc9f6
         clearOldFiles(object_storage_, old_files);
     }
 }
