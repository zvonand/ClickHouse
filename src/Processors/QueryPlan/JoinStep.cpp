#include <Processors/QueryPlan/JoinStep.h>
#include <QueryPipeline/QueryPipelineBuilder.h>
#include <Processors/Transforms/JoiningTransform.h>
#include <Interpreters/IJoin.h>
#include <Interpreters/TableJoin.h>
#include <IO/Operators.h>
#include <Common/JSONBuilder.h>
#include <Common/typeid_cast.h>
#include <Processors/Transforms/ColumnPermuteTransform.h>

namespace DB
{

namespace ErrorCodes
{
    extern const int LOGICAL_ERROR;
}

namespace
{

std::vector<std::pair<String, String>> describeJoinActions(const JoinPtr & join)
{
    std::vector<std::pair<String, String>> description;
    const auto & table_join = join->getTableJoin();

    description.emplace_back("Type", toString(table_join.kind()));
    description.emplace_back("Strictness", toString(table_join.strictness()));
    description.emplace_back("Algorithm", join->getName());

    if (table_join.strictness() == JoinStrictness::Asof)
        description.emplace_back("ASOF inequality", toString(table_join.getAsofInequality()));

    if (!table_join.getClauses().empty())
        description.emplace_back("Clauses", TableJoin::formatClauses(table_join.getClauses(), true /*short_format*/));

    return description;
}

std::vector<size_t> getPermutationForBlock(
    const Block & block,
    const Block & lhs_block,
    const Block & rhs_block,
    const NameSet & name_filter)
{
    std::vector<size_t> permutation;
    permutation.reserve(block.columns());
    Block::NameMap name_map = block.getNamesToIndexesMap();

    bool is_trivial = true;
    for (const auto & other_block : {lhs_block, rhs_block})
    {
        for (const auto & col : other_block)
        {
            if (!name_filter.contains(col.name))
                continue;
            if (auto it = name_map.find(col.name); it != name_map.end())
            {
                is_trivial = is_trivial && it->second == permutation.size();
                permutation.push_back(it->second);
            }
        }
    }

    if (is_trivial && permutation.size() == block.columns())
        return {};

    return permutation;
}

}

JoinStep::JoinStep(
    const Header & left_header_,
    const Header & right_header_,
    JoinPtr join_,
    size_t max_block_size_,
    size_t max_streams_,
    NameSet required_output_,
    bool keep_left_read_in_order_,
    bool use_new_analyzer_)
    : join(std::move(join_))
    , max_block_size(max_block_size_)
    , max_streams(max_streams_)
    , required_output(std::move(required_output_))
    , keep_left_read_in_order(keep_left_read_in_order_)
    , use_new_analyzer(use_new_analyzer_)
{
    updateInputHeaders({left_header_, right_header_});
}

QueryPipelineBuilderPtr JoinStep::updatePipeline(QueryPipelineBuilders pipelines, const BuildQueryPipelineSettings &)
{
    if (pipelines.size() != 2)
        throw Exception(ErrorCodes::LOGICAL_ERROR, "JoinStep expect two input steps");

    Block lhs_header = pipelines[0]->getHeader();
    Block rhs_header = pipelines[1]->getHeader();

    if (swap_streams)
        std::swap(pipelines[0], pipelines[1]);

    if (join->pipelineType() == JoinPipelineType::YShaped)
    {
        auto joined_pipeline = QueryPipelineBuilder::joinPipelinesYShaped(
<<<<<<< HEAD
            std::move(pipelines[0]), std::move(pipelines[1]), join, join_algorithm_header, max_block_size, &processors);
=======
            std::move(pipelines[0]), std::move(pipelines[1]), join, *output_header, max_block_size, &processors);
>>>>>>> 71df65c2
        joined_pipeline->resize(max_streams);
        return joined_pipeline;
    }

    auto pipeline = QueryPipelineBuilder::joinPipelinesRightLeft(
        std::move(pipelines[0]),
        std::move(pipelines[1]),
        join,
<<<<<<< HEAD
        join_algorithm_header,
=======
        *output_header,
>>>>>>> 71df65c2
        max_block_size,
        max_streams,
        keep_left_read_in_order,
        &processors);

    if (!use_new_analyzer)
        return pipeline;

    auto column_permutation = getPermutationForBlock(pipeline->getHeader(), lhs_header, rhs_header, required_output);
    if (!column_permutation.empty())
    {
        pipeline->addSimpleTransform([&column_permutation](const Block & header)
        {
            return std::make_shared<ColumnPermuteTransform>(header, column_permutation);
        });
    }

    return pipeline;
}

bool JoinStep::allowPushDownToRight() const
{
    return join->pipelineType() == JoinPipelineType::YShaped || join->pipelineType() == JoinPipelineType::FillRightFirst;
}

void JoinStep::describePipeline(FormatSettings & settings) const
{
    IQueryPlanStep::describePipeline(processors, settings);
}

void JoinStep::describeActions(FormatSettings & settings) const
{
    String prefix(settings.offset, ' ');

    for (const auto & [name, value] : describeJoinActions(join))
        settings.out << prefix << name << ": " << value << '\n';
    if (swap_streams)
        settings.out << prefix << "Swapped: true\n";
}

void JoinStep::describeActions(JSONBuilder::JSONMap & map) const
{
    for (const auto & [name, value] : describeJoinActions(join))
        map.add(name, value);
    if (swap_streams)
        map.add("Swapped", true);
}

void JoinStep::setJoin(JoinPtr join_, bool swap_streams_)
{
    join_algorithm_header.clear();
    swap_streams = swap_streams_;
    join = std::move(join_);
}

void JoinStep::updateOutputHeader()
{
<<<<<<< HEAD
    if (join_algorithm_header)
        return;

    const auto & header = swap_streams ? input_streams[1].header : input_streams[0].header;

    Block result_header = JoiningTransform::transformHeader(header, join);
    join_algorithm_header = result_header;

    if (!use_new_analyzer)
    {
        if (swap_streams)
            throw Exception(ErrorCodes::LOGICAL_ERROR, "Cannot swap streams without new analyzer");
        output_stream = DataStream { .header = result_header };
        return;
    }

    auto column_permutation = getPermutationForBlock(result_header, input_streams[0].header, input_streams[1].header, required_output);
    if (!column_permutation.empty())
        result_header = ColumnPermuteTransform::permute(result_header, column_permutation);

    output_stream = DataStream { .header = result_header };
=======
    output_header = JoiningTransform::transformHeader(input_headers.front(), join);
>>>>>>> 71df65c2
}

static ITransformingStep::Traits getStorageJoinTraits()
{
    return ITransformingStep::Traits
    {
        {
            .returns_single_stream = false,
            .preserves_number_of_streams = true,
            .preserves_sorting = false,
        },
        {
            .preserves_number_of_rows = false,
        }
    };
}

FilledJoinStep::FilledJoinStep(const Header & input_header_, JoinPtr join_, size_t max_block_size_)
    : ITransformingStep(
        input_header_,
        JoiningTransform::transformHeader(input_header_, join_),
        getStorageJoinTraits())
    , join(std::move(join_))
    , max_block_size(max_block_size_)
{
    if (!join->isFilled())
        throw Exception(ErrorCodes::LOGICAL_ERROR, "FilledJoinStep expects Join to be filled");
}

void FilledJoinStep::transformPipeline(QueryPipelineBuilder & pipeline, const BuildQueryPipelineSettings &)
{
    bool default_totals = false;
    if (!pipeline.hasTotals() && join->getTotals())
    {
        pipeline.addDefaultTotals();
        default_totals = true;
    }

    auto finish_counter = std::make_shared<JoiningTransform::FinishCounter>(pipeline.getNumStreams());

    pipeline.addSimpleTransform([&](const Block & header, QueryPipelineBuilder::StreamType stream_type)
    {
        bool on_totals = stream_type == QueryPipelineBuilder::StreamType::Totals;
        auto counter = on_totals ? nullptr : finish_counter;
        return std::make_shared<JoiningTransform>(header, *output_header, join, max_block_size, on_totals, default_totals, counter);
    });
}

void FilledJoinStep::updateOutputHeader()
{
    output_header = JoiningTransform::transformHeader(input_headers.front(), join);
}

void FilledJoinStep::describeActions(FormatSettings & settings) const
{
    String prefix(settings.offset, ' ');

    for (const auto & [name, value] : describeJoinActions(join))
        settings.out << prefix << name << ": " << value << '\n';
}

void FilledJoinStep::describeActions(JSONBuilder::JSONMap & map) const
{
    for (const auto & [name, value] : describeJoinActions(join))
        map.add(name, value);
}

}<|MERGE_RESOLUTION|>--- conflicted
+++ resolved
@@ -103,11 +103,7 @@
     if (join->pipelineType() == JoinPipelineType::YShaped)
     {
         auto joined_pipeline = QueryPipelineBuilder::joinPipelinesYShaped(
-<<<<<<< HEAD
             std::move(pipelines[0]), std::move(pipelines[1]), join, join_algorithm_header, max_block_size, &processors);
-=======
-            std::move(pipelines[0]), std::move(pipelines[1]), join, *output_header, max_block_size, &processors);
->>>>>>> 71df65c2
         joined_pipeline->resize(max_streams);
         return joined_pipeline;
     }
@@ -116,11 +112,7 @@
         std::move(pipelines[0]),
         std::move(pipelines[1]),
         join,
-<<<<<<< HEAD
         join_algorithm_header,
-=======
-        *output_header,
->>>>>>> 71df65c2
         max_block_size,
         max_streams,
         keep_left_read_in_order,
@@ -178,7 +170,6 @@
 
 void JoinStep::updateOutputHeader()
 {
-<<<<<<< HEAD
     if (join_algorithm_header)
         return;
 
@@ -191,7 +182,7 @@
     {
         if (swap_streams)
             throw Exception(ErrorCodes::LOGICAL_ERROR, "Cannot swap streams without new analyzer");
-        output_stream = DataStream { .header = result_header };
+        output_header = result_header;
         return;
     }
 
@@ -199,10 +190,7 @@
     if (!column_permutation.empty())
         result_header = ColumnPermuteTransform::permute(result_header, column_permutation);
 
-    output_stream = DataStream { .header = result_header };
-=======
-    output_header = JoiningTransform::transformHeader(input_headers.front(), join);
->>>>>>> 71df65c2
+    output_header = result_header;
 }
 
 static ITransformingStep::Traits getStorageJoinTraits()
