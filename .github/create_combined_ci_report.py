#!/usr/bin/env python3
import argparse
import os
from pathlib import Path
from itertools import combinations
import json
from datetime import datetime

import requests
import pandas as pd
from clickhouse_driver import Client
import boto3
from botocore.exceptions import NoCredentialsError
import pandas as pd

DATABASE_HOST_VAR = "CHECKS_DATABASE_HOST"
DATABASE_USER_VAR = "CHECKS_DATABASE_USER"
DATABASE_PASSWORD_VAR = "CHECKS_DATABASE_PASSWORD"
S3_BUCKET = "altinity-build-artifacts"


css = """
<<<<<<< HEAD
    /* Base colors for Altinity */
=======
    /* Base colors inspired by Altinity */
>>>>>>> b4bc712e
    :root {
        --altinity-background: #000D45;
        --altinity-accent: #189DCF;
        --altinity-highlight: #FFC600;
        --altinity-gray: #6c757d;
        --altinity-light-gray: #f8f9fa;
        --altinity-white: #ffffff;
    }

    /* Body and heading fonts */
    body {
        font-family: Arimo, "Proxima Nova", "Helvetica Neue", Helvetica, Arial, sans-serif;
        font-size: 1rem;
        background-color: var(--altinity-background);
        color: var(--altinity-light-gray);
        padding: 2rem;
    }

    h1, h2, h3, h4, h5, h6 {
        font-family: Figtree, "Proxima Nova", "Helvetica Neue", Helvetica, Arial, sans-serif;
        color: var(--altinity-white);
    }

<<<<<<< HEAD
    .logo {
        width: auto;
        height: 5em;
    }

=======
>>>>>>> b4bc712e
    /* General table styling */
    table {
        min-width: min(900px, 98vw);
        margin: 1rem 0;
        border-collapse: collapse;
        background-color: var(--altinity-white);
        border: 1px solid var(--altinity-accent);
        box-shadow: 0 0 8px rgba(0, 0, 0, 0.05);
        color: var(--altinity-background);
    }

    /* Table header styling */
    th {
        background-color: var(--altinity-accent);
        color: var(--altinity-white);
        padding: 10px 16px;
        text-align: left;
        border: none;
        border-bottom: 2px solid var(--altinity-background);
        white-space: nowrap;
    }
    th.hth {
        border-bottom: 1px solid var(--altinity-accent);
        border-right: 2px solid var(--altinity-background);
    }

    /* Table header sorting styling */
    th {
        cursor: pointer;
    }
    th.no-sort {
        pointer-events: none;
    }
    th::after, 
    th::before {
        transition: color 0.2s ease-in-out;
        font-size: 1.2em;
        color: transparent;
    }
    th::after {
        margin-left: 3px;
        content: '\\025B8';
    }
    th:hover::after {
        color: inherit;
    }
    th.dir-d::after {
        color: inherit;
        content: '\\025BE';
    }
    th.dir-u::after {
        color: inherit;
        content: '\\025B4';
    }

    /* Table body row styling */
    tr:hover {
        background-color: var(--altinity-light-gray);
    }

    /* Table cell styling */
    td {
        padding: 8px 8px;
        border: 1px solid var(--altinity-accent);
    }

    /* Link styling */
    a {
        color: var(--altinity-accent);
        text-decoration: none;
    }
    a:hover {
        color: var(--altinity-highlight);
        text-decoration: underline;
    }
"""

script = """
<script>
    document.addEventListener('click', function (e) {
    try {
        function findElementRecursive(element, tag) {
        return element.nodeName === tag ? element : 
        findElementRecursive(element.parentNode, tag)
        }
        var descending_th_class = ' dir-d '
        var ascending_th_class = ' dir-u '
        var ascending_table_sort_class = 'asc'
        var regex_dir = / dir-(u|d) /
        var alt_sort = e.shiftKey || e.altKey
        var element = findElementRecursive(e.target, 'TH')
        var tr = findElementRecursive(element, 'TR')
        var table = findElementRecursive(tr, 'TABLE')
        function reClassify(element, dir) {
        element.className = element.className.replace(regex_dir, '') + dir
        }
        function getValue(element) {
        return (
            (alt_sort && element.getAttribute('data-sort-alt')) || 
        element.getAttribute('data-sort') || element.innerText
        )
        }
        if (true) {
        var column_index
        var nodes = tr.cells
        for (var i = 0; i < nodes.length; i++) {
            if (nodes[i] === element) {
            column_index = element.getAttribute('data-sort-col') || i
            } else {
            reClassify(nodes[i], '')
            }
        }
        var dir = descending_th_class
        if (
            element.className.indexOf(descending_th_class) !== -1 ||
            (table.className.indexOf(ascending_table_sort_class) !== -1 &&
            element.className.indexOf(ascending_th_class) == -1)
        ) {
            dir = ascending_th_class
        }
        reClassify(element, dir)
        var org_tbody = table.tBodies[0]
        var rows = [].slice.call(org_tbody.rows, 0)
        var reverse = dir === ascending_th_class
        rows.sort(function (a, b) {
            var x = getValue((reverse ? a : b).cells[column_index])
            var y = getValue((reverse ? b : a).cells[column_index])
            return isNaN(x - y) ? x.localeCompare(y) : x - y
        })
        var clone_tbody = org_tbody.cloneNode()
        while (rows.length) {
            clone_tbody.appendChild(rows.splice(0, 1)[0])
        }
        table.replaceChild(clone_tbody, org_tbody)
        }
    } catch (error) {
    }
    });
</script>
"""

<<<<<<< HEAD
logo = """
<p><img class="logo" src="data:image/svg+xml;base64,PD94bWwgdmVyc2lvbj0iMS4wIiBlbmNvZGluZz0iVVRGLTgiPz48c3ZnIGlkPSJhIiB4bWxucz0iaHR0cDovL3d3dy53My5vcmcvMjAwMC9zdmciIHZpZXdCb3g9IjAgMCA0NjEuNTUgMTA1Ljk5Ij48ZGVmcz48c3R5bGU+LmJ7ZmlsbDojZmZmO30uY3tmaWxsOiMxOTlkY2Y7fTwvc3R5bGU+PC9kZWZzPjxnPjxwb2x5Z29uIGNsYXNzPSJjIiBwb2ludHM9Ii4wOSA1MC45NiA2Ni44NiAxMi4xMiA0NS44OCAwIDQ1Ljg4IC4wNCAyMi45NCAxMy4zIDIyLjkzIDEzLjMgMjIuOTMgMTMuMyAuMDkgMjYuNDkgLjA5IDI2LjQ5IC4wOSAyNi40OSAwIDI2LjU0IC4wOSAyNi41OSAuMDkgNTAuOTYiLz48cG9seWdvbiBjbGFzcz0iYyIgcG9pbnRzPSI0LjIxIDUzLjE5IDIyLjk0IDY0LjA4IDIyLjk0IDQyLjI5IDQuMjEgNTMuMTkiLz48cG9seWdvbiBjbGFzcz0iYyIgcG9pbnRzPSI0My43NSA4MC43OSAuMjMgNTUuNTEgLjA5IDU1LjU5IC4wOSA3OS40MyAwIDc5LjQ4IC4wOSA3OS41NCAuMDkgMTA1Ljk5IDIyLjggOTIuODggMjIuOCA5Mi44OCA0My43NSA4MC43OSIvPjxwb2x5Z29uIGNsYXNzPSJjIiBwb2ludHM9IjY0LjIyIDM2Ljk2IDY2Ljc5IDM4LjQ1IDg5LjYxIDI1LjE3IDcwLjkyIDE0LjM4IDQ4LjAzIDI3LjcgNjQuMTggMzcuMDIgNjQuMjIgMzYuOTYiLz48Zz48cG9seWdvbiBjbGFzcz0iYyIgcG9pbnRzPSI3Ni4zMyA0NCA5MS42NiA1Mi45MiA5MS42NiA1Mi44MiA5MS42MyA1Mi44MyA3Ni4zMyA0NCIvPjxwb2x5Z29uIGNsYXNzPSJjIiBwb2ludHM9IjY4LjcxIDQ0LjIgNjguNzEgOTIuNTEgOTEuNjYgMTA1Ljc2IDkxLjY2IDU3LjU1IDY4LjcxIDQ0LjIiLz48L2c+PHBvbHlnb24gY2xhc3M9ImMiIHBvaW50cz0iNzAuNzcgNDAuNzYgNzYuMjggNDMuOTcgOTEuNjYgNTIuODUgOTEuNjYgMjguNjEgNzAuNzcgNDAuNzYiLz48L2c+PHBhdGggY2xhc3M9ImIiIGQ9Ik0xNDkuOTIsMjkuNjZoMTIuMzhsMTkuNzIsNDYuNjdoLTEzLjc3bC0zLjM4LTguMjdoLTE3Ljg3bC0zLjMxLDguMjdoLTEzLjVsMTkuNzItNDYuNjdabTExLjI1LDI4LjRsLTUuMTYtMTMuMTctNS4yMywxMy4xN2gxMC4zOVoiLz48cGF0aCBjbGFzcz0iYiIgZD0iTTE4Ni41MywyOS45OWgxMi44NHYzNS4wOGgyMi40NHYxMS4yNWgtMzUuMjhWMjkuOTlaIi8+PHBhdGggY2xhc3M9ImIiIGQ9Ik0yMzAsNDEuMjVoLTEzLjl2LTExLjI1aDQwLjY0djExLjI1aC0xMy45djM1LjA4aC0xMi44NFY0MS4yNVoiLz48cGF0aCBjbGFzcz0iYiIgZD0iTTI2Mi42MywyOS45OWgxMi45MXY0Ni4zM2gtMTIuOTFWMjkuOTlaIi8+PHBhdGggY2xhc3M9ImIiIGQ9Ik0yODQuMDEsMjkuOTloMTEuOThsMTkuMDYsMjQuNDlWMjkuOTloMTIuNzF2NDYuMzNoLTExLjI1bC0xOS43OS0yNS40MnYyNS40MmgtMTIuNzFWMjkuOTlaIi8+PHBhdGggY2xhc3M9ImIiIGQ9Ik0zMzYuMjQsMjkuOTloMTIuOTF2NDYuMzNoLTEyLjkxVjI5Ljk5WiIvPjxwYXRoIGNsYXNzPSJiIiBkPSJNMzY4Ljk0LDQxLjI1aC0xMy45di0xMS4yNWg0MC42NHYxMS4yNWgtMTMuOXYzNS4wOGgtMTIuODRWNDEuMjVaIi8+PHBhdGggY2xhc3M9ImIiIGQ9Ik00MTYuNjgsNTguOThsLTE3LjYxLTI4Ljk5aDE0LjYzbDkuNTMsMTYuODgsOS42LTE2Ljg4aDE0LjM2bC0xNy42MSwyOC43OXYxNy41NGgtMTIuOTF2LTE3LjM0WiIvPjxnPjxwYXRoIGNsYXNzPSJiIiBkPSJNNDU3Ljk5LDM0Ljg5Yy4yOS0uMDksLjU0LS4yNCwuNzMtLjQ0LC4yNS0uMjUsLjM3LS41OCwuMzctMSwwLS40Ny0uMTgtLjg1LS41My0xLjEyLS4zNC0uMjYtLjc5LS40LTEuMzMtLjRoLTIuMDZjLS4wNywwLS4xMiwuMDYtLjEyLC4xMnY0LjYxYzAsLjA3LC4wNiwuMTIsLjEyLC4xMmguNjhjLjA3LDAsLjEyLS4wNiwuMTItLjEydi0xLjYyaC45OWwxLjI5LDEuNjlzLjA2LC4wNSwuMSwuMDVoLjg0cy4wOS0uMDMsLjExLS4wN2MuMDItLjA0LC4wMi0uMDktLjAxLS4xM2wtMS4zMi0xLjcxWm0uMTUtMS40YzAsLjIzLS4wOCwuMzktLjI1LC41MS0uMTgsLjEzLS40MiwuMTktLjcyLC4xOWgtMS4xOXYtMS4zOWgxLjIzYy4zLDAsLjU0LC4wNiwuNywuMTksLjE1LC4xMiwuMjMsLjI4LC4yMywuNVoiLz48cGF0aCBjbGFzcz0iYiIgZD0iTTQ2MS4yLDMyLjY5Yy0uMjQtLjU2LS41Ny0xLjA1LS45OC0xLjQ3LS40MS0uNDItLjktLjc1LTEuNDYtLjk5LS41Ni0uMjQtMS4xNy0uMzYtMS44Mi0uMzZzLTEuMjYsLjEyLTEuODIsLjM3Yy0uNTYsLjI1LTEuMDYsLjU4LTEuNDgsMS0uNDIsLjQyLS43NSwuOTItLjk4LDEuNDctLjI0LC41Ni0uMzYsMS4xNi0uMzYsMS43OXMuMTIsMS4yMywuMzYsMS43OWMuMjQsLjU2LC41NiwxLjA1LC45OCwxLjQ3LC40MSwuNDIsLjksLjc1LDEuNDYsLjk5LC41NiwuMjQsMS4xNywuMzYsMS44MSwuMzZzMS4yNi0uMTIsMS44Mi0uMzdjLjU2LS4yNSwxLjA2LS41OCwxLjQ3LTEsLjQyLS40MiwuNzUtLjkyLC45OC0xLjQ3LC4yNC0uNTYsLjM2LTEuMTYsLjM2LTEuNzlzLS4xMi0xLjIzLS4zNi0xLjc5Wm0tLjMsMS43OWMwLC41NC0uMSwxLjA2LS4zLDEuNTUtLjIsLjQ5LS40OCwuOTEtLjg0LDEuMjctLjM1LC4zNi0uNzgsLjY1LTEuMjcsLjg2LS40OSwuMjEtMS4wMiwuMzItMS41NywuMzJzLTEuMDktLjExLTEuNTYtLjMxYy0uNDgtLjIxLS45LS41LTEuMjUtLjg2LS4zNS0uMzYtLjYzLS43OC0uODMtMS4yNy0uMi0uNDgtLjMtMS0uMy0xLjU0cy4xLTEuMDYsLjMtMS41NWMuMi0uNDgsLjQ4LS45MSwuODQtMS4yNywuMzYtLjM2LC43OC0uNjUsMS4yNi0uODYsLjQ4LS4yMSwxLjAxLS4zMiwxLjU4LS4zMnMxLjA5LC4xMSwxLjU3LC4zMWMuNDgsLjIxLC45LC41LDEuMjUsLjg2LC4zNSwuMzYsLjYzLC43OCwuODMsMS4yNywuMiwuNDgsLjMsMSwuMywxLjU0WiIvPjwvZz48L3N2Zz4=" alt="logo"/></p>
"""

=======
>>>>>>> b4bc712e

def get_commit_statuses(sha: str) -> pd.DataFrame:
    """
    Fetch commit statuses for a given SHA and return as a pandas DataFrame.

    Args:
        sha (str): Commit SHA to fetch statuses for.

    Returns:
        pd.DataFrame: DataFrame containing all statuses.
    """
    headers = {
        "Authorization": f"token {os.getenv('GITHUB_TOKEN')}",
        "Accept": "application/vnd.github.v3+json",
    }

    url = f"https://api.github.com/repos/Altinity/ClickHouse/commits/{sha}/statuses"
    response = requests.get(url, headers=headers)

    if response.status_code != 200:
        raise Exception(
            f"Failed to fetch statuses: {response.status_code} {response.text}"
        )

    data = response.json()

    # Parse relevant fields
    parsed = [
        {
            "test_name": item["context"],
            "test_status": item["state"],
            "message": item["description"],
            "results_link": item["target_url"],
        }
        for item in data
    ]

    return (
        pd.DataFrame(parsed)
        .sort_values(by=["test_status", "test_name"], ascending=[True, True])
        .reset_index(drop=True)
    )


<<<<<<< HEAD
def get_pr_info_from_number(pr_number: str) -> dict:
    """
    Fetch pull request information for a given PR number.

    Args:
        pr_number (str): Pull request number to fetch information for.

    Returns:
        dict: Dictionary containing PR information.
    """
    headers = {
        "Authorization": f"token {os.getenv('GITHUB_TOKEN')}",
        "Accept": "application/vnd.github.v3+json",
    }

    url = f"https://api.github.com/repos/Altinity/ClickHouse/pulls/{pr_number}"
    response = requests.get(url, headers=headers)

    if response.status_code != 200:
        raise Exception(
            f"Failed to fetch pull request info: {response.status_code} {response.text}"
        )

    return response.json()


=======
>>>>>>> b4bc712e
def get_checks_fails(client: Client, job_url: str):
    """
    Get tests that did not succeed for the given job URL.
    Exclude checks that have status 'error' as they are counted in get_checks_errors.
    """
    columns = (
        "check_status, check_name, test_status, test_name, report_url as results_link"
    )
    query = f"""SELECT {columns} FROM `gh-data`.checks
                WHERE task_url='{job_url}'
                AND test_status IN ('FAIL', 'ERROR')
                AND check_status!='error'
                ORDER BY check_name, test_name
                """
    return client.query_dataframe(query)


def get_checks_known_fails(client: Client, job_url: str, known_fails: dict):
    """
    Get tests that are known to fail for the given job URL.
    """
    assert len(known_fails) > 0, "cannot query the database with empty known fails"
    columns = (
        "check_status, check_name, test_status, test_name, report_url as results_link"
    )
    query = f"""SELECT {columns} FROM `gh-data`.checks
                WHERE task_url='{job_url}'
                AND test_status='BROKEN'
                AND test_name IN ({','.join(f"'{test}'" for test in known_fails.keys())})
                ORDER BY test_name, check_name
                """

    df = client.query_dataframe(query)

    df.insert(
        len(df.columns) - 1,
        "reason",
        df["test_name"]
        .astype(str)
        .apply(
            lambda test_name: known_fails[test_name].get("reason", "No reason given")
        ),
    )

    return df


def get_checks_errors(client: Client, job_url: str):
    """
    Get checks that have status 'error' for the given job URL.
    """
    columns = (
        "check_status, check_name, test_status, test_name, report_url as results_link"
    )
    query = f"""SELECT {columns} FROM `gh-data`.checks
                WHERE task_url='{job_url}'
                AND check_status=='error'
                ORDER BY check_name, test_name
                """
    return client.query_dataframe(query)


def drop_prefix_rows(df, column_to_clean):
    """
    Drop rows from the dataframe if:
    - the row matches another row completely except for the specified column
    - the specified column of that row is a prefix of the same column in another row
    """
    to_drop = set()
    reference_columns = [col for col in df.columns if col != column_to_clean]
    for (i, row_1), (j, row_2) in combinations(df.iterrows(), 2):
        if all(row_1[col] == row_2[col] for col in reference_columns):
            if row_2[column_to_clean].startswith(row_1[column_to_clean]):
                to_drop.add(i)
            elif row_1[column_to_clean].startswith(row_2[column_to_clean]):
                to_drop.add(j)
    return df.drop(to_drop)


def get_regression_fails(client: Client, job_url: str):
    """
    Get regression tests that did not succeed for the given job URL.
    """
    # If you rename the alias for report_url, also update the formatters in format_results_as_html_table
    # Nested SELECT handles test reruns
    query = f"""SELECT arch, job_name, status, test_name, results_link
            FROM (
               SELECT
                    architecture as arch,
                    test_name,
                    argMax(result, start_time) AS status,
                    job_url,
                    job_name,
                    report_url as results_link
               FROM `gh-data`.clickhouse_regression_results
               GROUP BY architecture, test_name, job_url, job_name, report_url
               ORDER BY length(test_name) DESC
            )
            WHERE job_url='{job_url}'
            AND status IN ('Fail', 'Error')
            """
    df = client.query_dataframe(query)
    df = drop_prefix_rows(df, "test_name")
    df["job_name"] = df["job_name"].str.title()
    return df


def get_cves(pr_number, commit_sha):
    s3_client = boto3.client("s3", endpoint_url=os.getenv("S3_URL"))
    s3_prefix = f"{pr_number}/{commit_sha}/grype/"

    results = []

    response = s3_client.list_objects_v2(
        Bucket=S3_BUCKET, Prefix=s3_prefix, Delimiter="/"
    )
    grype_result_dirs = [
        content["Prefix"] for content in response.get("CommonPrefixes", [])
    ]

    for path in grype_result_dirs:
        file_key = f"{path}result.json"
        file_response = s3_client.get_object(Bucket=S3_BUCKET, Key=file_key)
        content = file_response["Body"].read().decode("utf-8")
        results.append(json.loads(content))

    rows = []
    for scan_result in results:
        for match in scan_result["matches"]:
            rows.append(
                {
                    "docker_image": scan_result["source"]["target"]["userInput"],
                    "severity": match["vulnerability"]["severity"],
                    "identifier": match["vulnerability"]["id"],
                    "namespace": match["vulnerability"]["namespace"],
                }
            )

    if len(rows) == 0:
        return pd.DataFrame()

    df = pd.DataFrame(rows).drop_duplicates()
    df = df.sort_values(
        by="severity",
        key=lambda col: col.str.lower().map(
            {"critical": 1, "high": 2, "medium": 3, "low": 4, "negligible": 5}
        ),
    )
    return df


def url_to_html_link(url: str) -> str:
    if not url:
        return ""
    text = url.split("/")[-1]
    if not text:
        text = "results"
    return f'<a href="{url}">{text}</a>'


def format_test_name_for_linewrap(text: str) -> str:
    """Tweak the test name to improve line wrapping."""
    return text.replace(".py::", "/")


def format_test_status(text: str) -> str:
    """Format the test status for better readability."""
    color = (
        "red"
        if text.lower().startswith("fail")
<<<<<<< HEAD
        else "orange" if text.lower() in ("error", "broken") else "green"
=======
        else "orange" if text.lower() == "error" else "green"
>>>>>>> b4bc712e
    )
    return f'<span style="font-weight: bold; color: {color}">{text}</span>'


def format_results_as_html_table(results) -> str:
    if len(results) == 0:
        return "<p>Nothing to report</p>"
    results.columns = [col.replace("_", " ").title() for col in results.columns]
    html = results.to_html(
        index=False,
        formatters={
            "Results Link": url_to_html_link,
            "Test Name": format_test_name_for_linewrap,
            "Test Status": format_test_status,
            "Check Status": format_test_status,
            "Status": format_test_status,
            "Message": lambda m: m.replace("\n", " "),
        },
        escape=False,
    ).replace(' border="1"', "")
    return html


def parse_args() -> argparse.Namespace:
    parser = argparse.ArgumentParser(description="Create a combined CI report.")
    parser.add_argument(
        "--actions-run-url", required=True, help="URL of the actions run"
    )
    parser.add_argument(
        "--pr-number", required=True, help="Pull request number for the S3 path"
    )
    parser.add_argument(
        "--commit-sha", required=True, help="Commit SHA for the S3 path"
    )
    parser.add_argument(
        "--no-upload", action="store_true", help="Do not upload the report"
    )
    parser.add_argument(
        "--known-fails", type=str, help="Path to the file with known fails"
    )
    parser.add_argument(
        "--cves", action="store_true", help="Get CVEs from Grype results"
    )
    parser.add_argument(
        "--mark-preview", action="store_true", help="Mark the report as a preview"
    )
    return parser.parse_args()


def main():
    args = parse_args()

    db_client = Client(
        host=os.getenv(DATABASE_HOST_VAR),
        user=os.getenv(DATABASE_USER_VAR),
        password=os.getenv(DATABASE_PASSWORD_VAR),
        port=9440,
        secure="y",
        verify=False,
        settings={"use_numpy": True},
    )

    fail_results = {
        "job_statuses": get_commit_statuses(args.commit_sha),
        "checks_fails": get_checks_fails(db_client, args.actions_run_url),
        "checks_known_fails": [],
        "checks_errors": get_checks_errors(db_client, args.actions_run_url),
        "regression_fails": get_regression_fails(db_client, args.actions_run_url),
        "docker_images_cves": (
            [] if not args.cves else get_cves(args.pr_number, args.commit_sha)
        ),
    }

    if args.known_fails:
        if not os.path.exists(args.known_fails):
            print(f"Known fails file {args.known_fails} not found.")
            exit(1)

        with open(args.known_fails) as f:
            known_fails = json.load(f)

        if known_fails:
            fail_results["checks_known_fails"] = get_checks_known_fails(
                db_client, args.actions_run_url, known_fails
            )

<<<<<<< HEAD
    if args.pr_number == "0":
        pr_info_html = "Release"
    else:
        try:
            pr_info = get_pr_info_from_number(args.pr_number)
            pr_info_html = f"""<a href="https://github.com/Altinity/ClickHouse/pull/{pr_info["number"]}">
                    #{pr_info.get("number")} ({pr_info.get("base", {}).get('ref')} <- {pr_info.get("head", {}).get('ref')})  {pr_info.get("title")}
                    </a>"""
        except Exception as e:
            pr_info_html = e

    title = "ClickHouse® CI Workflow Run Report"
=======
    high_cve_count = 0
    if len(fail_results["docker_images_cves"]) > 0:
        high_cve_count = (
            fail_results["docker_images_cves"]["severity"]
            .str.lower()
            .isin(("high", "critical"))
            .sum()
        )

    title = "CI Test Report"
>>>>>>> b4bc712e

    html_report = f"""
<!DOCTYPE html>
<html lang="en">
<head>
    <meta charset="UTF-8">
    <meta name="viewport" content="width=device-width, initial-scale=1.0">
    <style>{css}
    </style>
    <title>{title}</title>
</head>
<body>
<<<<<<< HEAD
    {logo}
    <h1>{title}</h1>
    <table>
        <tr>
            <th class='hth no-sort'>Pull Request</th><td>{pr_info_html}</td>
        </tr>
        <tr>
=======
    <h1>{title}</h1>
    <table>
        <tr>
>>>>>>> b4bc712e
            <th class='hth no-sort'>Task</th><td><a href="{args.actions_run_url}">{args.actions_run_url.split('/')[-1]}</a></td>
        </tr>
        <tr>
            <th class='hth no-sort'>Commit</th><td><a href="https://github.com/Altinity/ClickHouse/commit/{args.commit_sha}">{args.commit_sha}</a></td>
        </tr>
        <tr>
            <th class='hth no-sort'>Date</th><td>{datetime.utcnow().strftime('%Y-%m-%d %H:%M:%S')} UTC</td>
        </tr>
    </table>

    <h2>Table of Contents</h2>
{'<p style="font-weight: bold;color: #F00;">This is a preview. FinishCheck has not completed.</p>' if args.mark_preview else ""}
<ul>
    <li><a href="#ci-jobs-status">CI Jobs Status</a> ({sum(fail_results['job_statuses']['test_status'] != 'success')} fail/error)</li>
    <li><a href="#checks-errors">Checks Errors</a> ({len(fail_results['checks_errors'])})</li>
    <li><a href="#checks-fails">Checks New Fails</a> ({len(fail_results['checks_fails'])})</li>
    <li><a href="#regression-fails">Regression New Fails</a> ({len(fail_results['regression_fails'])})</li>
    <li><a href="#docker-images-cves">Docker Images CVEs</a> ({'N/A' if not args.cves else f'{high_cve_count} high/critical)'}</li>
    <li><a href="#checks-known-fails">Checks Known Fails</a> ({'N/A' if not args.known_fails else len(fail_results['checks_known_fails'])})</li>
</ul>

<h2 id="ci-jobs-status">CI Jobs Status</h2> 
{format_results_as_html_table(fail_results['job_statuses'])}

<h2 id="checks-errors">Checks Errors</h2>
{format_results_as_html_table(fail_results['checks_errors'])}

<h2 id="checks-fails">Checks New Fails</h2>
{format_results_as_html_table(fail_results['checks_fails'])}

<h2 id="regression-fails">Regression New Fails</h2>
{format_results_as_html_table(fail_results['regression_fails'])}

<h2 id="docker-images-cves">Docker Images CVEs</h2>
{"<p>Not Checked</p>" if not args.cves else format_results_as_html_table(fail_results['docker_images_cves'])}

<h2 id="checks-known-fails">Checks Known Fails</h2>
<<<<<<< HEAD
{format_results_as_html_table(fail_results['checks_known_fails'])}
=======
{"<p>Not Checked</p>" if not args.known_fails else format_results_as_html_table(fail_results['checks_known_fails'])}
>>>>>>> b4bc712e

{script}
</body>
</html>
"""
<<<<<<< HEAD
    report_name = "ci_run_report.html"
    report_path = Path(report_name)
=======

    report_path = Path("ci_test_report.html")
>>>>>>> b4bc712e
    report_path.write_text(html_report, encoding="utf-8")

    if args.no_upload:
        print(f"Report saved to {report_path}")
        exit(0)

<<<<<<< HEAD
    report_destination_key = f"{args.pr_number}/{args.commit_sha}/{report_name}"
=======
    report_destination_key = f"{args.pr_number}/{args.commit_sha}/ci_test_report.html"
>>>>>>> b4bc712e

    # Upload the report to S3
    s3_client = boto3.client("s3", endpoint_url=os.getenv("S3_URL"))

    try:
        s3_client.put_object(
            Bucket=S3_BUCKET,
            Key=report_destination_key,
            Body=html_report,
            ContentType="text/html; charset=utf-8",
        )
    except NoCredentialsError:
        print("Credentials not available for S3 upload.")

    print(f"https://s3.amazonaws.com/{S3_BUCKET}/" + report_destination_key)


if __name__ == "__main__":
    main()<|MERGE_RESOLUTION|>--- conflicted
+++ resolved
@@ -20,11 +20,7 @@
 
 
 css = """
-<<<<<<< HEAD
     /* Base colors for Altinity */
-=======
-    /* Base colors inspired by Altinity */
->>>>>>> b4bc712e
     :root {
         --altinity-background: #000D45;
         --altinity-accent: #189DCF;
@@ -48,14 +44,11 @@
         color: var(--altinity-white);
     }
 
-<<<<<<< HEAD
     .logo {
         width: auto;
         height: 5em;
     }
 
-=======
->>>>>>> b4bc712e
     /* General table styling */
     table {
         min-width: min(900px, 98vw);
@@ -197,13 +190,10 @@
 </script>
 """
 
-<<<<<<< HEAD
 logo = """
 <p><img class="logo" src="data:image/svg+xml;base64,PD94bWwgdmVyc2lvbj0iMS4wIiBlbmNvZGluZz0iVVRGLTgiPz48c3ZnIGlkPSJhIiB4bWxucz0iaHR0cDovL3d3dy53My5vcmcvMjAwMC9zdmciIHZpZXdCb3g9IjAgMCA0NjEuNTUgMTA1Ljk5Ij48ZGVmcz48c3R5bGU+LmJ7ZmlsbDojZmZmO30uY3tmaWxsOiMxOTlkY2Y7fTwvc3R5bGU+PC9kZWZzPjxnPjxwb2x5Z29uIGNsYXNzPSJjIiBwb2ludHM9Ii4wOSA1MC45NiA2Ni44NiAxMi4xMiA0NS44OCAwIDQ1Ljg4IC4wNCAyMi45NCAxMy4zIDIyLjkzIDEzLjMgMjIuOTMgMTMuMyAuMDkgMjYuNDkgLjA5IDI2LjQ5IC4wOSAyNi40OSAwIDI2LjU0IC4wOSAyNi41OSAuMDkgNTAuOTYiLz48cG9seWdvbiBjbGFzcz0iYyIgcG9pbnRzPSI0LjIxIDUzLjE5IDIyLjk0IDY0LjA4IDIyLjk0IDQyLjI5IDQuMjEgNTMuMTkiLz48cG9seWdvbiBjbGFzcz0iYyIgcG9pbnRzPSI0My43NSA4MC43OSAuMjMgNTUuNTEgLjA5IDU1LjU5IC4wOSA3OS40MyAwIDc5LjQ4IC4wOSA3OS41NCAuMDkgMTA1Ljk5IDIyLjggOTIuODggMjIuOCA5Mi44OCA0My43NSA4MC43OSIvPjxwb2x5Z29uIGNsYXNzPSJjIiBwb2ludHM9IjY0LjIyIDM2Ljk2IDY2Ljc5IDM4LjQ1IDg5LjYxIDI1LjE3IDcwLjkyIDE0LjM4IDQ4LjAzIDI3LjcgNjQuMTggMzcuMDIgNjQuMjIgMzYuOTYiLz48Zz48cG9seWdvbiBjbGFzcz0iYyIgcG9pbnRzPSI3Ni4zMyA0NCA5MS42NiA1Mi45MiA5MS42NiA1Mi44MiA5MS42MyA1Mi44MyA3Ni4zMyA0NCIvPjxwb2x5Z29uIGNsYXNzPSJjIiBwb2ludHM9IjY4LjcxIDQ0LjIgNjguNzEgOTIuNTEgOTEuNjYgMTA1Ljc2IDkxLjY2IDU3LjU1IDY4LjcxIDQ0LjIiLz48L2c+PHBvbHlnb24gY2xhc3M9ImMiIHBvaW50cz0iNzAuNzcgNDAuNzYgNzYuMjggNDMuOTcgOTEuNjYgNTIuODUgOTEuNjYgMjguNjEgNzAuNzcgNDAuNzYiLz48L2c+PHBhdGggY2xhc3M9ImIiIGQ9Ik0xNDkuOTIsMjkuNjZoMTIuMzhsMTkuNzIsNDYuNjdoLTEzLjc3bC0zLjM4LTguMjdoLTE3Ljg3bC0zLjMxLDguMjdoLTEzLjVsMTkuNzItNDYuNjdabTExLjI1LDI4LjRsLTUuMTYtMTMuMTctNS4yMywxMy4xN2gxMC4zOVoiLz48cGF0aCBjbGFzcz0iYiIgZD0iTTE4Ni41MywyOS45OWgxMi44NHYzNS4wOGgyMi40NHYxMS4yNWgtMzUuMjhWMjkuOTlaIi8+PHBhdGggY2xhc3M9ImIiIGQ9Ik0yMzAsNDEuMjVoLTEzLjl2LTExLjI1aDQwLjY0djExLjI1aC0xMy45djM1LjA4aC0xMi44NFY0MS4yNVoiLz48cGF0aCBjbGFzcz0iYiIgZD0iTTI2Mi42MywyOS45OWgxMi45MXY0Ni4zM2gtMTIuOTFWMjkuOTlaIi8+PHBhdGggY2xhc3M9ImIiIGQ9Ik0yODQuMDEsMjkuOTloMTEuOThsMTkuMDYsMjQuNDlWMjkuOTloMTIuNzF2NDYuMzNoLTExLjI1bC0xOS43OS0yNS40MnYyNS40MmgtMTIuNzFWMjkuOTlaIi8+PHBhdGggY2xhc3M9ImIiIGQ9Ik0zMzYuMjQsMjkuOTloMTIuOTF2NDYuMzNoLTEyLjkxVjI5Ljk5WiIvPjxwYXRoIGNsYXNzPSJiIiBkPSJNMzY4Ljk0LDQxLjI1aC0xMy45di0xMS4yNWg0MC42NHYxMS4yNWgtMTMuOXYzNS4wOGgtMTIuODRWNDEuMjVaIi8+PHBhdGggY2xhc3M9ImIiIGQ9Ik00MTYuNjgsNTguOThsLTE3LjYxLTI4Ljk5aDE0LjYzbDkuNTMsMTYuODgsOS42LTE2Ljg4aDE0LjM2bC0xNy42MSwyOC43OXYxNy41NGgtMTIuOTF2LTE3LjM0WiIvPjxnPjxwYXRoIGNsYXNzPSJiIiBkPSJNNDU3Ljk5LDM0Ljg5Yy4yOS0uMDksLjU0LS4yNCwuNzMtLjQ0LC4yNS0uMjUsLjM3LS41OCwuMzctMSwwLS40Ny0uMTgtLjg1LS41My0xLjEyLS4zNC0uMjYtLjc5LS40LTEuMzMtLjRoLTIuMDZjLS4wNywwLS4xMiwuMDYtLjEyLC4xMnY0LjYxYzAsLjA3LC4wNiwuMTIsLjEyLC4xMmguNjhjLjA3LDAsLjEyLS4wNiwuMTItLjEydi0xLjYyaC45OWwxLjI5LDEuNjlzLjA2LC4wNSwuMSwuMDVoLjg0cy4wOS0uMDMsLjExLS4wN2MuMDItLjA0LC4wMi0uMDktLjAxLS4xM2wtMS4zMi0xLjcxWm0uMTUtMS40YzAsLjIzLS4wOCwuMzktLjI1LC41MS0uMTgsLjEzLS40MiwuMTktLjcyLC4xOWgtMS4xOXYtMS4zOWgxLjIzYy4zLDAsLjU0LC4wNiwuNywuMTksLjE1LC4xMiwuMjMsLjI4LC4yMywuNVoiLz48cGF0aCBjbGFzcz0iYiIgZD0iTTQ2MS4yLDMyLjY5Yy0uMjQtLjU2LS41Ny0xLjA1LS45OC0xLjQ3LS40MS0uNDItLjktLjc1LTEuNDYtLjk5LS41Ni0uMjQtMS4xNy0uMzYtMS44Mi0uMzZzLTEuMjYsLjEyLTEuODIsLjM3Yy0uNTYsLjI1LTEuMDYsLjU4LTEuNDgsMS0uNDIsLjQyLS43NSwuOTItLjk4LDEuNDctLjI0LC41Ni0uMzYsMS4xNi0uMzYsMS43OXMuMTIsMS4yMywuMzYsMS43OWMuMjQsLjU2LC41NiwxLjA1LC45OCwxLjQ3LC40MSwuNDIsLjksLjc1LDEuNDYsLjk5LC41NiwuMjQsMS4xNywuMzYsMS44MSwuMzZzMS4yNi0uMTIsMS44Mi0uMzdjLjU2LS4yNSwxLjA2LS41OCwxLjQ3LTEsLjQyLS40MiwuNzUtLjkyLC45OC0xLjQ3LC4yNC0uNTYsLjM2LTEuMTYsLjM2LTEuNzlzLS4xMi0xLjIzLS4zNi0xLjc5Wm0tLjMsMS43OWMwLC41NC0uMSwxLjA2LS4zLDEuNTUtLjIsLjQ5LS40OCwuOTEtLjg0LDEuMjctLjM1LC4zNi0uNzgsLjY1LTEuMjcsLjg2LS40OSwuMjEtMS4wMiwuMzItMS41NywuMzJzLTEuMDktLjExLTEuNTYtLjMxYy0uNDgtLjIxLS45LS41LTEuMjUtLjg2LS4zNS0uMzYtLjYzLS43OC0uODMtMS4yNy0uMi0uNDgtLjMtMS0uMy0xLjU0cy4xLTEuMDYsLjMtMS41NWMuMi0uNDgsLjQ4LS45MSwuODQtMS4yNywuMzYtLjM2LC43OC0uNjUsMS4yNi0uODYsLjQ4LS4yMSwxLjAxLS4zMiwxLjU4LS4zMnMxLjA5LC4xMSwxLjU3LC4zMWMuNDgsLjIxLC45LC41LDEuMjUsLjg2LC4zNSwuMzYsLjYzLC43OCwuODMsMS4yNywuMiwuNDgsLjMsMSwuMywxLjU0WiIvPjwvZz48L3N2Zz4=" alt="logo"/></p>
 """
 
-=======
->>>>>>> b4bc712e
 
 def get_commit_statuses(sha: str) -> pd.DataFrame:
     """
@@ -248,7 +238,6 @@
     )
 
 
-<<<<<<< HEAD
 def get_pr_info_from_number(pr_number: str) -> dict:
     """
     Fetch pull request information for a given PR number.
@@ -275,8 +264,6 @@
     return response.json()
 
 
-=======
->>>>>>> b4bc712e
 def get_checks_fails(client: Client, job_url: str):
     """
     Get tests that did not succeed for the given job URL.
@@ -447,11 +434,7 @@
     color = (
         "red"
         if text.lower().startswith("fail")
-<<<<<<< HEAD
         else "orange" if text.lower() in ("error", "broken") else "green"
-=======
-        else "orange" if text.lower() == "error" else "green"
->>>>>>> b4bc712e
     )
     return f'<span style="font-weight: bold; color: {color}">{text}</span>'
 
@@ -538,7 +521,6 @@
                 db_client, args.actions_run_url, known_fails
             )
 
-<<<<<<< HEAD
     if args.pr_number == "0":
         pr_info_html = "Release"
     else:
@@ -550,8 +532,7 @@
         except Exception as e:
             pr_info_html = e
 
-    title = "ClickHouse® CI Workflow Run Report"
-=======
+    
     high_cve_count = 0
     if len(fail_results["docker_images_cves"]) > 0:
         high_cve_count = (
@@ -561,8 +542,7 @@
             .sum()
         )
 
-    title = "CI Test Report"
->>>>>>> b4bc712e
+    title = "ClickHouse® CI Workflow Run Report"
 
     html_report = f"""
 <!DOCTYPE html>
@@ -575,7 +555,6 @@
     <title>{title}</title>
 </head>
 <body>
-<<<<<<< HEAD
     {logo}
     <h1>{title}</h1>
     <table>
@@ -583,11 +562,6 @@
             <th class='hth no-sort'>Pull Request</th><td>{pr_info_html}</td>
         </tr>
         <tr>
-=======
-    <h1>{title}</h1>
-    <table>
-        <tr>
->>>>>>> b4bc712e
             <th class='hth no-sort'>Task</th><td><a href="{args.actions_run_url}">{args.actions_run_url.split('/')[-1]}</a></td>
         </tr>
         <tr>
@@ -625,34 +599,21 @@
 {"<p>Not Checked</p>" if not args.cves else format_results_as_html_table(fail_results['docker_images_cves'])}
 
 <h2 id="checks-known-fails">Checks Known Fails</h2>
-<<<<<<< HEAD
-{format_results_as_html_table(fail_results['checks_known_fails'])}
-=======
 {"<p>Not Checked</p>" if not args.known_fails else format_results_as_html_table(fail_results['checks_known_fails'])}
->>>>>>> b4bc712e
 
 {script}
 </body>
 </html>
 """
-<<<<<<< HEAD
     report_name = "ci_run_report.html"
     report_path = Path(report_name)
-=======
-
-    report_path = Path("ci_test_report.html")
->>>>>>> b4bc712e
     report_path.write_text(html_report, encoding="utf-8")
 
     if args.no_upload:
         print(f"Report saved to {report_path}")
         exit(0)
 
-<<<<<<< HEAD
     report_destination_key = f"{args.pr_number}/{args.commit_sha}/{report_name}"
-=======
-    report_destination_key = f"{args.pr_number}/{args.commit_sha}/ci_test_report.html"
->>>>>>> b4bc712e
 
     # Upload the report to S3
     s3_client = boto3.client("s3", endpoint_url=os.getenv("S3_URL"))
