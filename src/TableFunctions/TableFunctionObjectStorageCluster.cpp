#include "config.h"

#include <TableFunctions/TableFunctionFactory.h>
#include <TableFunctions/TableFunctionObjectStorageCluster.h>
#include <TableFunctions/registerTableFunctions.h>
#include <Interpreters/parseColumnsListForTableFunction.h>
#include <Storages/ObjectStorage/StorageObjectStorageCluster.h>
#include <Storages/ObjectStorage/StorageObjectStorage.h>
#include <Storages/ObjectStorage/S3/Configuration.h>
#include <Storages/ObjectStorage/HDFS/Configuration.h>
#include <Storages/ObjectStorage/Azure/Configuration.h>


namespace DB
{

template <typename Definition, typename Configuration, bool is_data_lake>
StoragePtr TableFunctionObjectStorageCluster<Definition, Configuration, is_data_lake>::executeImpl(
    const ASTPtr & /*function*/, ContextPtr context,
    const std::string & table_name, ColumnsDescription cached_columns, bool is_insert_query) const
{
    auto configuration = Base::getConfiguration(context);

    ColumnsDescription columns;
    if (configuration->structure != "auto")
        columns = parseColumnsListFromString(configuration->structure, context);
    else if (!Base::structure_hint.empty())
        columns = Base::structure_hint;
    else if (!cached_columns.empty())
        columns = cached_columns;

    auto object_storage = Base::getObjectStorage(context, !is_insert_query);
    StoragePtr storage;

    const auto & client_info = context->getClientInfo();

    if (client_info.query_kind == ClientInfo::QueryKind::SECONDARY_QUERY)
    {
        bool can_use_distributed_iterator =
            client_info.collaborate_with_initiator &&
            context->hasClusterFunctionReadTaskCallback();

        /// On worker node this filename won't contains globs
        storage = std::make_shared<StorageObjectStorage>(
            configuration,
            object_storage,
            context,
            StorageID(Base::getDatabaseName(), table_name),
            columns,
            ConstraintsDescription{},
            /* comment */ String{},
            /* format_settings */ std::nullopt, /// No format_settings
            /* mode */ LoadingStrictnessLevel::CREATE,
            /* catalog*/nullptr,
            /* if_not_exists*/false,
            /* is_datalake_query*/ false,
            /* distributed_processing */ can_use_distributed_iterator,
            /* partition_by_ */Base::partition_by,
            /* is_table_function */true,
            /* lazy_init */ true);
    }
    else
    {
        storage = std::make_shared<StorageObjectStorageCluster>(
            ITableFunctionCluster<Base>::cluster_name,
            configuration,
            object_storage,
            StorageID(Base::getDatabaseName(), table_name),
            columns,
            ConstraintsDescription{},
            Base::partition_by,
            context);
    }

    storage->startup();
    return storage;
}


void registerTableFunctionObjectStorageCluster(TableFunctionFactory & factory)
{
#if USE_AWS_S3
    factory.registerFunction<TableFunctionS3Cluster>(
    {
        .documentation = {
            .description=R"(The table function can be used to read the data stored on S3 in parallel for many nodes in a specified cluster.)",
            .examples{{"s3Cluster", "SELECT * FROM  s3Cluster(cluster, url, format, structure)", ""}},
            .category = FunctionDocumentation::Category::TableFunction
        },
        .allow_readonly = false
    }
    );
#endif

#if USE_AZURE_BLOB_STORAGE
    factory.registerFunction<TableFunctionAzureBlobCluster>(
    {
        .documentation = {
            .description=R"(The table function can be used to read the data stored on Azure Blob Storage in parallel for many nodes in a specified cluster.)",
            .examples{{
                AzureClusterDefinition::name,
                "SELECT * FROM  azureBlobStorageCluster(cluster, connection_string|storage_account_url, container_name, blobpath, "
                "[account_name, account_key, format, compression, structure])", ""}},
            .category = FunctionDocumentation::Category::TableFunction
        },
        .allow_readonly = false
    }
    );
#endif

#if USE_HDFS
    factory.registerFunction<TableFunctionHDFSCluster>(
    {
        .documentation = {
            .description=R"(The table function can be used to read the data stored on HDFS in parallel for many nodes in a specified cluster.)",
            .examples{{HDFSClusterDefinition::name, "SELECT * FROM HDFSCluster(cluster, uri, format)", ""}},
            .category = FunctionDocumentation::Category::TableFunction
        },
        .allow_readonly = false
    }
    );
#endif

    UNUSED(factory);
}


#if USE_AVRO
void registerTableFunctionIcebergCluster(TableFunctionFactory & factory)
{
    UNUSED(factory);

#if USE_AWS_S3
    factory.registerFunction<TableFunctionIcebergCluster>(
        {.documentation
         = {.description = R"(The table function can be used to read the Iceberg table stored on store from disk in parallel for many nodes in a specified cluster.)",
            .examples{{IcebergClusterDefinition::name, "SELECT * FROM icebergCluster(cluster) SETTINGS datalake_disk_name = 'disk'", ""},{IcebergClusterDefinition::name, "SELECT * FROM icebergCluster(cluster, url, [, NOSIGN | access_key_id, secret_access_key, [session_token]], format, [,compression])", ""}},
            .category = FunctionDocumentation::Category::TableFunction},
         .allow_readonly = false});

    factory.registerFunction<TableFunctionIcebergS3Cluster>(
        {.documentation
         = {.description = R"(The table function can be used to read the Iceberg table stored on S3 object store in parallel for many nodes in a specified cluster.)",
            .examples{{IcebergS3ClusterDefinition::name, "SELECT * FROM icebergS3Cluster(cluster, url, [, NOSIGN | access_key_id, secret_access_key, [session_token]], format, [,compression])", ""}},
            .category = FunctionDocumentation::Category::TableFunction},
         .allow_readonly = false});
#endif

#if USE_AZURE_BLOB_STORAGE
    factory.registerFunction<TableFunctionIcebergAzureCluster>(
        {.documentation
         = {.description = R"(The table function can be used to read the Iceberg table stored on Azure object store in parallel for many nodes in a specified cluster.)",
            .examples{{IcebergAzureClusterDefinition::name, "SELECT * FROM icebergAzureCluster(cluster, connection_string|storage_account_url, container_name, blobpath, [account_name, account_key, format, compression])", ""}},
            .category = FunctionDocumentation::Category::TableFunction},
         .allow_readonly = false});
#endif

#if USE_HDFS
    factory.registerFunction<TableFunctionIcebergHDFSCluster>(
        {.documentation
         = {.description = R"(The table function can be used to read the Iceberg table stored on HDFS virtual filesystem in parallel for many nodes in a specified cluster.)",
            .examples{{IcebergHDFSClusterDefinition::name, "SELECT * FROM icebergHDFSCluster(cluster, uri, [format], [structure], [compression_method])", ""}},
            .category = FunctionDocumentation::Category::TableFunction},
         .allow_readonly = false});
#endif
}
#endif


#if USE_PARQUET
void registerTableFunctionDeltaLakeCluster(TableFunctionFactory & factory)
{
    UNUSED(factory);
#if USE_AWS_S3 && USE_DELTA_KERNEL_RS
    factory.registerFunction<TableFunctionDeltaLakeCluster>(
        {.documentation
<<<<<<< HEAD
         = {.description = R"(The table function can be used to read the DeltaLake table stored on S3 object store in parallel for many nodes in a specified cluster. Alias to deltaLakeS3Cluster)",
            .examples{{DeltaLakeClusterDefinition::name, "SELECT * FROM deltaLakeCluster(cluster, url, access_key_id, secret_access_key)", ""}},
=======
         = {.description = R"(The table function can be used to read the DeltaLake table stored on object store in parallel for many nodes in a specified cluster.)",
            .examples{{DeltaLakeClusterDefinition::name, "SELECT * FROM deltaLakeCluster(cluster, url, access_key_id, secret_access_key)", ""},{DeltaLakeClusterDefinition::name, "SELECT * FROM deltaLakeCluster(cluster) SETTINGS datalake_disk_name = 'disk'", ""}},
>>>>>>> fb4fb109
            .category = FunctionDocumentation::Category::TableFunction},
         .allow_readonly = false});
    factory.registerFunction<TableFunctionDeltaLakeS3Cluster>(
        {.documentation
         = {.description = R"(The table function can be used to read the DeltaLake table stored on S3 object store in parallel for many nodes in a specified cluster.)",
            .examples{{DeltaLakeS3ClusterDefinition::name, "SELECT * FROM deltaLakeS3Cluster(cluster, url, access_key_id, secret_access_key)", ""}},
            .category = FunctionDocumentation::Category::TableFunction},
         .allow_readonly = false});
#endif

#if USE_AZURE_BLOB_STORAGE
    factory.registerFunction<TableFunctionDeltaLakeAzureCluster>(
        {.documentation
         = {.description = R"(The table function can be used to read the Iceberg table stored on Azure object store in parallel for many nodes in a specified cluster.)",
            .examples{{DeltaLakeAzureClusterDefinition::name, "SELECT * FROM deltaLakeAzureCluster(cluster, connection_string|storage_account_url, container_name, blobpath, [account_name, account_key, format, compression])", ""}},
            .category = FunctionDocumentation::Category::TableFunction},
         .allow_readonly = false});
#endif
}
#endif

#if USE_AWS_S3
void registerTableFunctionHudiCluster(TableFunctionFactory & factory)
{
    factory.registerFunction<TableFunctionHudiCluster>(
        {.documentation
         = {.description = R"(The table function can be used to read the Hudi table stored on object store in parallel for many nodes in a specified cluster.)",
            .examples{{HudiClusterDefinition::name, "SELECT * FROM hudiCluster(cluster, url, access_key_id, secret_access_key)", ""}},
            .category = FunctionDocumentation::Category::TableFunction},
         .allow_readonly = false});
}
#endif

void registerDataLakeClusterTableFunctions(TableFunctionFactory & factory)
{
    UNUSED(factory);
#if USE_AVRO
    registerTableFunctionIcebergCluster(factory);
#endif
#if USE_PARQUET
    registerTableFunctionDeltaLakeCluster(factory);
#endif
#if USE_AWS_S3
    registerTableFunctionHudiCluster(factory);
#endif
}

}<|MERGE_RESOLUTION|>--- conflicted
+++ resolved
@@ -174,13 +174,8 @@
 #if USE_AWS_S3 && USE_DELTA_KERNEL_RS
     factory.registerFunction<TableFunctionDeltaLakeCluster>(
         {.documentation
-<<<<<<< HEAD
-         = {.description = R"(The table function can be used to read the DeltaLake table stored on S3 object store in parallel for many nodes in a specified cluster. Alias to deltaLakeS3Cluster)",
-            .examples{{DeltaLakeClusterDefinition::name, "SELECT * FROM deltaLakeCluster(cluster, url, access_key_id, secret_access_key)", ""}},
-=======
          = {.description = R"(The table function can be used to read the DeltaLake table stored on object store in parallel for many nodes in a specified cluster.)",
             .examples{{DeltaLakeClusterDefinition::name, "SELECT * FROM deltaLakeCluster(cluster, url, access_key_id, secret_access_key)", ""},{DeltaLakeClusterDefinition::name, "SELECT * FROM deltaLakeCluster(cluster) SETTINGS datalake_disk_name = 'disk'", ""}},
->>>>>>> fb4fb109
             .category = FunctionDocumentation::Category::TableFunction},
          .allow_readonly = false});
     factory.registerFunction<TableFunctionDeltaLakeS3Cluster>(
