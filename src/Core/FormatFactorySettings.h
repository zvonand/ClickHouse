#pragma once

/// This header exists so we can share it between multiple setting objects that include format settings

#include <Core/SettingsObsoleteMacros.h>

// clang-format off
#if defined(__CLION_IDE__)
/// CLion freezes for a minute every time it processes this
#define FORMAT_FACTORY_SETTINGS(M, ALIAS)
#define OBSOLETE_FORMAT_SETTINGS(M, ALIAS)
#else

#define FORMAT_FACTORY_SETTINGS(DECLARE, ALIAS) \
    DECLARE(Char, format_csv_delimiter, ',', R"(
The character to be considered as a delimiter in CSV data. If setting with a string, a string has to have a length of 1.
)", 0) \
    DECLARE(Bool, format_csv_allow_single_quotes, false, R"(
If it is set to true, allow strings in single quotes.
)", 0) \
    DECLARE(Bool, format_csv_allow_double_quotes, true, R"(
If it is set to true, allow strings in double quotes.
)", 0) \
    DECLARE(Bool, output_format_csv_serialize_tuple_into_separate_columns, true, R"(
If it set to true, then Tuples in CSV format are serialized as separate columns (that is, their nesting in the tuple is lost)
)", 0) \
    DECLARE(Bool, input_format_csv_deserialize_separate_columns_into_tuple, true, R"(
If it set to true, then separate columns written in CSV format can be deserialized to Tuple column.
)", 0) \
    DECLARE(Bool, output_format_csv_crlf_end_of_line, false, R"(
If it is set true, end of line in CSV format will be \\r\\n instead of \\n.
)", 0) \
    DECLARE(Bool, input_format_csv_allow_cr_end_of_line, false, R"(
If it is set true, \\r will be allowed at end of line not followed by \\n
)", 0) \
    DECLARE(Bool, input_format_csv_enum_as_number, false, R"(
Treat inserted enum values in CSV formats as enum indices
)", 0) \
    DECLARE(Bool, input_format_csv_arrays_as_nested_csv, false, R"(
When reading Array from CSV, expect that its elements were serialized in nested CSV and then put into string. Example: \"[\"\"Hello\"\", \"\"world\"\", \"\"42\"\"\"\" TV\"\"]\". Braces around array can be omitted.
)", 0) \
    DECLARE(Bool, input_format_skip_unknown_fields, true, R"(
Enables or disables skipping insertion of extra data.

When writing data, ClickHouse throws an exception if input data contain columns that do not exist in the target table. If skipping is enabled, ClickHouse does not insert extra data and does not throw an exception.

Supported formats:

- [JSONEachRow](../../interfaces/formats.md/#jsoneachrow) (and other JSON formats)
- [BSONEachRow](../../interfaces/formats.md/#bsoneachrow) (and other JSON formats)
- [TSKV](../../interfaces/formats.md/#tskv)
- All formats with suffixes WithNames/WithNamesAndTypes
- [MySQLDump](../../interfaces/formats.md/#mysqldump)
- [Native](../../interfaces/formats.md/#native)

Possible values:

- 0 — Disabled.
- 1 — Enabled.
)", 0) \
    DECLARE(Bool, input_format_with_names_use_header, true, R"(
Enables or disables checking the column order when inserting data.

To improve insert performance, we recommend disabling this check if you are sure that the column order of the input data is the same as in the target table.

Supported formats:

- [CSVWithNames](../../interfaces/formats.md/#csvwithnames)
- [CSVWithNamesAndTypes](../../interfaces/formats.md/#csvwithnamesandtypes)
- [TabSeparatedWithNames](../../interfaces/formats.md/#tabseparatedwithnames)
- [TabSeparatedWithNamesAndTypes](../../interfaces/formats.md/#tabseparatedwithnamesandtypes)
- [JSONCompactEachRowWithNames](../../interfaces/formats.md/#jsoncompacteachrowwithnames)
- [JSONCompactEachRowWithNamesAndTypes](../../interfaces/formats.md/#jsoncompacteachrowwithnamesandtypes)
- [JSONCompactStringsEachRowWithNames](../../interfaces/formats.md/#jsoncompactstringseachrowwithnames)
- [JSONCompactStringsEachRowWithNamesAndTypes](../../interfaces/formats.md/#jsoncompactstringseachrowwithnamesandtypes)
- [RowBinaryWithNames](../../interfaces/formats.md/#rowbinarywithnames)
- [RowBinaryWithNamesAndTypes](../../interfaces/formats.md/#rowbinarywithnamesandtypes)
- [CustomSeparatedWithNames](../../interfaces/formats.md/#customseparatedwithnames)
- [CustomSeparatedWithNamesAndTypes](../../interfaces/formats.md/#customseparatedwithnamesandtypes)

Possible values:

- 0 — Disabled.
- 1 — Enabled.
)", 0) \
    DECLARE(Bool, input_format_with_types_use_header, true, R"(
Controls whether format parser should check if data types from the input data match data types from the target table.

Supported formats:

- [CSVWithNamesAndTypes](../../interfaces/formats.md/#csvwithnamesandtypes)
- [TabSeparatedWithNamesAndTypes](../../interfaces/formats.md/#tabseparatedwithnamesandtypes)
- [JSONCompactEachRowWithNamesAndTypes](../../interfaces/formats.md/#jsoncompacteachrowwithnamesandtypes)
- [JSONCompactStringsEachRowWithNamesAndTypes](../../interfaces/formats.md/#jsoncompactstringseachrowwithnamesandtypes)
- [RowBinaryWithNamesAndTypes](../../interfaces/formats.md/#rowbinarywithnamesandtypes-rowbinarywithnamesandtypes)
- [CustomSeparatedWithNamesAndTypes](../../interfaces/formats.md/#customseparatedwithnamesandtypes)

Possible values:

- 0 — Disabled.
- 1 — Enabled.
)", 0) \
    DECLARE(Bool, input_format_import_nested_json, false, R"(
Enables or disables the insertion of JSON data with nested objects.

Supported formats:

- [JSONEachRow](../../interfaces/formats.md/#jsoneachrow)

Possible values:

- 0 — Disabled.
- 1 — Enabled.

See also:

- [Usage of Nested Structures](../../interfaces/formats.md/#jsoneachrow-nested) with the `JSONEachRow` format.
)", 0) \
    DECLARE(Bool, input_format_defaults_for_omitted_fields, true, R"(
When performing `INSERT` queries, replace omitted input column values with default values of the respective columns. This option applies to [JSONEachRow](../../interfaces/formats.md/#jsoneachrow) (and other JSON formats), [CSV](../../interfaces/formats.md/#csv), [TabSeparated](../../interfaces/formats.md/#tabseparated), [TSKV](../../interfaces/formats.md/#tskv), [Parquet](../../interfaces/formats.md/#parquet), [Arrow](../../interfaces/formats.md/#arrow), [Avro](../../interfaces/formats.md/#avro), [ORC](../../interfaces/formats.md/#orc), [Native](../../interfaces/formats.md/#native) formats and formats with `WithNames`/`WithNamesAndTypes` suffixes.

:::note
When this option is enabled, extended table metadata are sent from server to client. It consumes additional computing resources on the server and can reduce performance.
:::

Possible values:

- 0 — Disabled.
- 1 — Enabled.
)", IMPORTANT) \
    DECLARE(Bool, input_format_csv_empty_as_default, true, R"(
Treat empty fields in CSV input as default values.
)", 0) \
    DECLARE(Bool, input_format_tsv_empty_as_default, false, R"(
Treat empty fields in TSV input as default values.
)", 0) \
    DECLARE(Bool, input_format_tsv_enum_as_number, false, R"(
Treat inserted enum values in TSV formats as enum indices.
)", 0) \
    DECLARE(Bool, input_format_null_as_default, true, R"(
Enables or disables the initialization of [NULL](../../sql-reference/syntax.md/#null-literal) fields with [default values](../../sql-reference/statements/create/table.md/#create-default-values), if data type of these fields is not [nullable](../../sql-reference/data-types/nullable.md/#data_type-nullable).
If column type is not nullable and this setting is disabled, then inserting `NULL` causes an exception. If column type is nullable, then `NULL` values are inserted as is, regardless of this setting.

This setting is applicable for most input formats.

For complex default expressions `input_format_defaults_for_omitted_fields` must be enabled too.

Possible values:

- 0 — Inserting `NULL` into a not nullable column causes an exception.
- 1 — `NULL` fields are initialized with default column values.
)", 0) \
    DECLARE(Bool, input_format_force_null_for_omitted_fields, false, R"(
Force initialize omitted fields with null values
)", 0) \
    DECLARE(Bool, input_format_arrow_case_insensitive_column_matching, false, R"(
Ignore case when matching Arrow columns with CH columns.
)", 0) \
    DECLARE(Int64, input_format_orc_row_batch_size, 100'000, R"(
Batch size when reading ORC stripes.
)", 0) \
    DECLARE(Bool, input_format_orc_case_insensitive_column_matching, false, R"(
Ignore case when matching ORC columns with CH columns.
)", 0) \
    DECLARE(Bool, input_format_parquet_case_insensitive_column_matching, false, R"(
Ignore case when matching Parquet columns with CH columns.
)", 0) \
    DECLARE(Bool, input_format_parquet_preserve_order, false, R"(
Avoid reordering rows when reading from Parquet files. Usually makes it much slower.
)", 0) \
    DECLARE(Bool, input_format_parquet_filter_push_down, true, R"(
When reading Parquet files, skip whole row groups based on the WHERE/PREWHERE expressions and min/max statistics in the Parquet metadata.
)", 0) \
    DECLARE(Bool, input_format_parquet_bloom_filter_push_down, false, R"(
When reading Parquet files, skip whole row groups based on the WHERE expressions and bloom filter in the Parquet metadata.
)", 0) \
    DECLARE(Bool, input_format_parquet_use_native_reader, false, R"(
When reading Parquet files, to use native reader instead of arrow reader.
)", 0) \
    DECLARE(Bool, input_format_allow_seeks, true, R"(
Allow seeks while reading in ORC/Parquet/Arrow input formats.

Enabled by default.
)", 0) \
    DECLARE(Bool, input_format_orc_allow_missing_columns, true, R"(
Allow missing columns while reading ORC input formats
)", 0) \
    DECLARE(Bool, input_format_orc_use_fast_decoder, true, R"(
Use a faster ORC decoder implementation.
)", 0) \
    DECLARE(Bool, input_format_orc_filter_push_down, true, R"(
When reading ORC files, skip whole stripes or row groups based on the WHERE/PREWHERE expressions, min/max statistics or bloom filter in the ORC metadata.
)", 0) \
    DECLARE(String, input_format_orc_reader_time_zone_name, "GMT", R"(
The time zone name for ORC row reader, the default ORC row reader's time zone is GMT.
)", 0) \
    DECLARE(Bool, input_format_orc_dictionary_as_low_cardinality, true, R"(
Treat ORC dictionary encoded columns as LowCardinality columns while reading ORC files.
)", 0) \
    DECLARE(Bool, input_format_parquet_allow_missing_columns, true, R"(
Allow missing columns while reading Parquet input formats
)", 0) \
    DECLARE(UInt64, input_format_parquet_local_file_min_bytes_for_seek, 8192, R"(
Min bytes required for local read (file) to do seek, instead of read with ignore in Parquet input format
)", 0) \
    DECLARE(Bool, input_format_parquet_enable_row_group_prefetch, true, R"(
Enable row group prefetching during parquet parsing. Currently, only single-threaded parsing can prefetch.
)", 0) \
    DECLARE(Bool, input_format_arrow_allow_missing_columns, true, R"(
Allow missing columns while reading Arrow input formats
)", 0) \
    DECLARE(Char, input_format_hive_text_fields_delimiter, '\x01', R"(
Delimiter between fields in Hive Text File
)", 0) \
    DECLARE(Char, input_format_hive_text_collection_items_delimiter, '\x02', R"(
Delimiter between collection(array or map) items in Hive Text File
)", 0) \
    DECLARE(Char, input_format_hive_text_map_keys_delimiter, '\x03', R"(
Delimiter between a pair of map key/values in Hive Text File
)", 0) \
    DECLARE(Bool, input_format_hive_text_allow_variable_number_of_columns, true, R"(
Ignore extra columns in Hive Text input (if file has more columns than expected) and treat missing fields in Hive Text input as default values
)", 0) \
    DECLARE(UInt64, input_format_msgpack_number_of_columns, 0, R"(
The number of columns in inserted MsgPack data. Used for automatic schema inference from data.
)", 0) \
    DECLARE(MsgPackUUIDRepresentation, output_format_msgpack_uuid_representation, FormatSettings::MsgPackUUIDRepresentation::EXT, R"(
The way how to output UUID in MsgPack format.
)", 0) \
    DECLARE(UInt64, input_format_max_rows_to_read_for_schema_inference, 25000, R"(
The maximum rows of data to read for automatic schema inference.
)", 0) \
    DECLARE(UInt64, input_format_max_bytes_to_read_for_schema_inference, 32 * 1024 * 1024, R"(
The maximum amount of data in bytes to read for automatic schema inference.
)", 0) \
    DECLARE(Bool, input_format_csv_use_best_effort_in_schema_inference, true, R"(
Use some tweaks and heuristics to infer schema in CSV format
)", 0) \
    DECLARE(Bool, input_format_csv_try_infer_numbers_from_strings, false, R"(
If enabled, during schema inference ClickHouse will try to infer numbers from string fields.
It can be useful if CSV data contains quoted UInt64 numbers.

Disabled by default.
)", 0) \
    DECLARE(Bool, input_format_csv_try_infer_strings_from_quoted_tuples, true, R"(
Interpret quoted tuples in the input data as a value of type String.
)", 0) \
    DECLARE(Bool, input_format_tsv_use_best_effort_in_schema_inference, true, R"(
Use some tweaks and heuristics to infer schema in TSV format
)", 0) \
    DECLARE(Bool, input_format_csv_detect_header, true, R"(
Automatically detect header with names and types in CSV format
)", 0) \
    DECLARE(Bool, input_format_csv_allow_whitespace_or_tab_as_delimiter, false, R"(
Allow to use spaces and tabs(\\t) as field delimiter in the CSV strings
)", 0) \
    DECLARE(Bool, input_format_csv_trim_whitespaces, true, R"(
Trims spaces and tabs (\\t) characters at the beginning and end in CSV strings
)", 0) \
    DECLARE(Bool, input_format_csv_use_default_on_bad_values, false, R"(
Allow to set default value to column when CSV field deserialization failed on bad value
)", 0) \
    DECLARE(Bool, input_format_csv_allow_variable_number_of_columns, false, R"(
Ignore extra columns in CSV input (if file has more columns than expected) and treat missing fields in CSV input as default values
)", 0) \
    DECLARE(Bool, input_format_tsv_allow_variable_number_of_columns, false, R"(
Ignore extra columns in TSV input (if file has more columns than expected) and treat missing fields in TSV input as default values
)", 0) \
    DECLARE(Bool, input_format_custom_allow_variable_number_of_columns, false, R"(
Ignore extra columns in CustomSeparated input (if file has more columns than expected) and treat missing fields in CustomSeparated input as default values
)", 0) \
    DECLARE(Bool, input_format_json_compact_allow_variable_number_of_columns, false, R"(
Ignore extra columns in JSONCompact(EachRow) input (if file has more columns than expected) and treat missing fields in JSONCompact(EachRow) input as default values
)", 0) \
    DECLARE(Bool, input_format_tsv_detect_header, true, R"(
Automatically detect header with names and types in TSV format
)", 0) \
    DECLARE(Bool, input_format_custom_detect_header, true, R"(
Automatically detect header with names and types in CustomSeparated format
)", 0) \
    DECLARE(Bool, input_format_parquet_skip_columns_with_unsupported_types_in_schema_inference, false, R"(
Skip columns with unsupported types while schema inference for format Parquet
)", 0) \
    DECLARE(UInt64, input_format_parquet_max_block_size, DEFAULT_BLOCK_SIZE, R"(
Max block size for parquet reader.
)", 0) \
    DECLARE(UInt64, input_format_parquet_prefer_block_bytes, DEFAULT_BLOCK_SIZE * 256, R"(
Average block bytes output by parquet reader
)", 0) \
    DECLARE(Bool, input_format_protobuf_skip_fields_with_unsupported_types_in_schema_inference, false, R"(
Skip fields with unsupported types while schema inference for format Protobuf
)", 0) \
    DECLARE(Bool, input_format_capn_proto_skip_fields_with_unsupported_types_in_schema_inference, false, R"(
Skip columns with unsupported types while schema inference for format CapnProto
)", 0) \
    DECLARE(Bool, input_format_orc_skip_columns_with_unsupported_types_in_schema_inference, false, R"(
Skip columns with unsupported types while schema inference for format ORC
)", 0) \
    DECLARE(Bool, input_format_arrow_skip_columns_with_unsupported_types_in_schema_inference, false, R"(
Skip columns with unsupported types while schema inference for format Arrow
)", 0) \
    DECLARE(String, column_names_for_schema_inference, "", R"(
The list of column names to use in schema inference for formats without column names. The format: 'column1,column2,column3,...'
)", 0) \
    DECLARE(String, schema_inference_hints, "", R"(
The list of column names and types to use as hints in schema inference for formats without schema.

Example:

Query:
```sql
desc format(JSONEachRow, '{"x" : 1, "y" : "String", "z" : "0.0.0.0" }') settings schema_inference_hints='x UInt8, z IPv4';
```

Result:
```sql
x   UInt8
y   Nullable(String)
z   IPv4
```

:::note
If the `schema_inference_hints` is not formatted properly, or if there is a typo or a wrong datatype, etc... the whole schema_inference_hints will be ignored.
:::
)", 0) \
    DECLARE(SchemaInferenceMode, schema_inference_mode, "default", R"(
Mode of schema inference. 'default' - assume that all files have the same schema and schema can be inferred from any file, 'union' - files can have different schemas and the resulting schema should be the a union of schemas of all files
)", 0) \
    DECLARE(UInt64Auto, schema_inference_make_columns_nullable, 1, R"(
Controls making inferred types `Nullable` in schema inference.
If the setting is enabled, all inferred type will be `Nullable`, if disabled, the inferred type will never be `Nullable`, if set to `auto`, the inferred type will be `Nullable` only if the column contains `NULL` in a sample that is parsed during schema inference or file metadata contains information about column nullability.
)", 0) \
    DECLARE(Bool, schema_inference_make_json_columns_nullable, 0, R"(
Controls making inferred JSON types `Nullable` in schema inference.
If this setting is enabled together with schema_inference_make_columns_nullable, inferred JSON type will be `Nullable`.
)", 0) \
    DECLARE(Bool, input_format_json_read_bools_as_numbers, true, R"(
Allow parsing bools as numbers in JSON input formats.

Enabled by default.
)", 0) \
    DECLARE(Bool, input_format_json_read_bools_as_strings, true, R"(
Allow parsing bools as strings in JSON input formats.

Enabled by default.
)", 0) \
    DECLARE(Bool, input_format_json_try_infer_numbers_from_strings, false, R"(
If enabled, during schema inference ClickHouse will try to infer numbers from string fields.
It can be useful if JSON data contains quoted UInt64 numbers.

Disabled by default.
)", 0) \
    DECLARE(Bool, input_format_json_validate_types_from_metadata, true, R"(
For JSON/JSONCompact/JSONColumnsWithMetadata input formats, if this setting is set to 1,
the types from metadata in input data will be compared with the types of the corresponding columns from the table.

Enabled by default.
)", 0) \
    DECLARE(Bool, input_format_json_read_numbers_as_strings, true, R"(
Allow parsing numbers as strings in JSON input formats.

Enabled by default.
)", 0) \
    DECLARE(Bool, input_format_json_read_objects_as_strings, true, R"(
Allow parsing JSON objects as strings in JSON input formats.

Example:

```sql
SET input_format_json_read_objects_as_strings = 1;
CREATE TABLE test (id UInt64, obj String, date Date) ENGINE=Memory();
INSERT INTO test FORMAT JSONEachRow {"id" : 1, "obj" : {"a" : 1, "b" : "Hello"}, "date" : "2020-01-01"};
SELECT * FROM test;
```

Result:

```
┌─id─┬─obj──────────────────────┬───────date─┐
│  1 │ {"a" : 1, "b" : "Hello"} │ 2020-01-01 │
└────┴──────────────────────────┴────────────┘
```

Enabled by default.
)", 0) \
    DECLARE(Bool, input_format_json_read_arrays_as_strings, true, R"(
Allow parsing JSON arrays as strings in JSON input formats.

Example:

```sql
SET input_format_json_read_arrays_as_strings = 1;
SELECT arr, toTypeName(arr), JSONExtractArrayRaw(arr)[3] from format(JSONEachRow, 'arr String', '{"arr" : [1, "Hello", [1,2,3]]}');
```

Result:
```
┌─arr───────────────────┬─toTypeName(arr)─┬─arrayElement(JSONExtractArrayRaw(arr), 3)─┐
│ [1, "Hello", [1,2,3]] │ String          │ [1,2,3]                                   │
└───────────────────────┴─────────────────┴───────────────────────────────────────────┘
```

Enabled by default.
)", 0) \
    DECLARE(Bool, input_format_json_try_infer_named_tuples_from_objects, true, R"(
If enabled, during schema inference ClickHouse will try to infer named Tuple from JSON objects.
The resulting named Tuple will contain all elements from all corresponding JSON objects from sample data.

Example:

```sql
SET input_format_json_try_infer_named_tuples_from_objects = 1;
DESC format(JSONEachRow, '{"obj" : {"a" : 42, "b" : "Hello"}}, {"obj" : {"a" : 43, "c" : [1, 2, 3]}}, {"obj" : {"d" : {"e" : 42}}}')
```

Result:

```
┌─name─┬─type───────────────────────────────────────────────────────────────────────────────────────────────┬─default_type─┬─default_expression─┬─comment─┬─codec_expression─┬─ttl_expression─┐
│ obj  │ Tuple(a Nullable(Int64), b Nullable(String), c Array(Nullable(Int64)), d Tuple(e Nullable(Int64))) │              │                    │         │                  │                │
└──────┴────────────────────────────────────────────────────────────────────────────────────────────────────┴──────────────┴────────────────────┴─────────┴──────────────────┴────────────────┘
```

Enabled by default.
)", 0) \
    DECLARE(Bool, input_format_json_use_string_type_for_ambiguous_paths_in_named_tuples_inference_from_objects, false, R"(
Use String type instead of an exception in case of ambiguous paths in JSON objects during named tuples inference
)", 0) \
    DECLARE(Bool, input_format_json_infer_incomplete_types_as_strings, true, R"(
Allow to use String type for JSON keys that contain only `Null`/`{}`/`[]` in data sample during schema inference.
In JSON formats any value can be read as String, and we can avoid errors like `Cannot determine type for column 'column_name' by first 25000 rows of data, most likely this column contains only Nulls or empty Arrays/Maps` during schema inference
by using String type for keys with unknown types.

Example:

```sql
SET input_format_json_infer_incomplete_types_as_strings = 1, input_format_json_try_infer_named_tuples_from_objects = 1;
DESCRIBE format(JSONEachRow, '{"obj" : {"a" : [1,2,3], "b" : "hello", "c" : null, "d" : {}, "e" : []}}');
SELECT * FROM format(JSONEachRow, '{"obj" : {"a" : [1,2,3], "b" : "hello", "c" : null, "d" : {}, "e" : []}}');
```

Result:
```
┌─name─┬─type───────────────────────────────────────────────────────────────────────────────────────────────────────────────────┬─default_type─┬─default_expression─┬─comment─┬─codec_expression─┬─ttl_expression─┐
│ obj  │ Tuple(a Array(Nullable(Int64)), b Nullable(String), c Nullable(String), d Nullable(String), e Array(Nullable(String))) │              │                    │         │                  │                │
└──────┴────────────────────────────────────────────────────────────────────────────────────────────────────────────────────────┴──────────────┴────────────────────┴─────────┴──────────────────┴────────────────┘

┌─obj────────────────────────────┐
│ ([1,2,3],'hello',NULL,'{}',[]) │
└────────────────────────────────┘
```

Enabled by default.
)", 0) \
    DECLARE(Bool, input_format_json_named_tuples_as_objects, true, R"(
Parse named tuple columns as JSON objects.

Enabled by default.
)", 0) \
    DECLARE(Bool, input_format_json_ignore_unknown_keys_in_named_tuple, true, R"(
Ignore unknown keys in json object for named tuples.

Enabled by default.
)", 0) \
    DECLARE(Bool, input_format_json_defaults_for_missing_elements_in_named_tuple, true, R"(
Insert default values for missing elements in JSON object while parsing named tuple.
This setting works only when setting `input_format_json_named_tuples_as_objects` is enabled.

Enabled by default.
)", 0) \
    DECLARE(Bool, input_format_json_throw_on_bad_escape_sequence, true, R"(
Throw an exception if JSON string contains bad escape sequence in JSON input formats. If disabled, bad escape sequences will remain as is in the data.

Enabled by default.
)", 0) \
    DECLARE(Bool, input_format_json_ignore_unnecessary_fields, true, R"(
Ignore unnecessary fields and not parse them. Enabling this may not throw exceptions on json strings of invalid format or with duplicated fields
)", 0) \
    DECLARE(Bool, input_format_try_infer_variants, false, R"(
If enabled, ClickHouse will try to infer type [`Variant`](../../sql-reference/data-types/variant.md) in schema inference for text formats when there is more than one possible type for column/array elements.

Possible values:

- 0 — Disabled.
- 1 — Enabled.
)", 0) \
    DECLARE(Bool, type_json_skip_duplicated_paths, false, R"(
When enabled, during parsing JSON object into JSON type duplicated paths will be ignored and only the first one will be inserted instead of an exception
)", 0) \
    DECLARE(UInt64, input_format_json_max_depth, 1000, R"(
Maximum depth of a field in JSON. This is not a strict limit, it does not have to be applied precisely.
)", 0) \
    DECLARE(Bool, input_format_json_empty_as_default, false, R"(
Treat empty fields in JSON input as default values.
)", 0) \
    DECLARE(Bool, input_format_try_infer_integers, true, R"(
If enabled, ClickHouse will try to infer integers instead of floats in schema inference for text formats. If all numbers in the column from input data are integers, the result type will be `Int64`, if at least one number is float, the result type will be `Float64`.

Enabled by default.
)", 0) \
    DECLARE(Bool, input_format_try_infer_dates, true, R"(
If enabled, ClickHouse will try to infer type `Date` from string fields in schema inference for text formats. If all fields from a column in input data were successfully parsed as dates, the result type will be `Date`, if at least one field was not parsed as date, the result type will be `String`.

Enabled by default.
)", 0) \
    DECLARE(Bool, input_format_try_infer_datetimes, true, R"(
If enabled, ClickHouse will try to infer type `DateTime64` from string fields in schema inference for text formats. If all fields from a column in input data were successfully parsed as datetimes, the result type will be `DateTime64`, if at least one field was not parsed as datetime, the result type will be `String`.

Enabled by default.
)", 0) \
    DECLARE(Bool, input_format_try_infer_datetimes_only_datetime64, false, R"(
When input_format_try_infer_datetimes is enabled, infer only DateTime64 but not DateTime types
)", 0) \
    DECLARE(Bool, input_format_try_infer_exponent_floats, false, R"(
Try to infer floats in exponential notation while schema inference in text formats (except JSON, where exponent numbers are always inferred)
)", 0) \
    DECLARE(Bool, output_format_markdown_escape_special_characters, false, R"(
Escape special characters in Markdown
)", 0) \
    DECLARE(Bool, input_format_protobuf_flatten_google_wrappers, false, R"(
Enable Google wrappers for regular non-nested columns, e.g. google.protobuf.StringValue 'str' for String column 'str'. For Nullable columns empty wrappers are recognized as defaults, and missing as nulls
)", 0) \
    DECLARE(Bool, output_format_protobuf_nullables_with_google_wrappers, false, R"(
When serializing Nullable columns with Google wrappers, serialize default values as empty wrappers. If turned off, default and null values are not serialized
)", 0) \
    DECLARE(UInt64, input_format_csv_skip_first_lines, 0, R"(
Skip specified number of lines at the beginning of data in CSV format
)", 0) \
    DECLARE(UInt64, input_format_tsv_skip_first_lines, 0, R"(
Skip specified number of lines at the beginning of data in TSV format
)", 0) \
    DECLARE(Bool, input_format_csv_skip_trailing_empty_lines, false, R"(
Skip trailing empty lines in CSV format
)", 0) \
    DECLARE(Bool, input_format_tsv_skip_trailing_empty_lines, false, R"(
Skip trailing empty lines in TSV format
)", 0) \
    DECLARE(Bool, input_format_custom_skip_trailing_empty_lines, false, R"(
Skip trailing empty lines in CustomSeparated format
)", 0) \
    DECLARE(Bool, input_format_tsv_crlf_end_of_line, false, R"(
If it is set true, file function will read TSV format with \\r\\n instead of \\n.
)", 0) \
    \
    DECLARE(Bool, input_format_native_allow_types_conversion, true, R"(
Allow data types conversion in Native input format
)", 0) \
    DECLARE(Bool, input_format_native_decode_types_in_binary_format, false, R"(
Read data types in binary format instead of type names in Native input format
)", 0) \
    DECLARE(Bool, output_format_native_encode_types_in_binary_format, false, R"(
Write data types in binary format instead of type names in Native output format
)", 0) \
    DECLARE(Bool, output_format_native_write_json_as_string, false, R"(
Write data of [JSON](../../sql-reference/data-types/newjson.md) column as [String](../../sql-reference/data-types/string.md) column containing JSON strings instead of default native JSON serialization.
)", 0) \
    \
    DECLARE(DateTimeInputFormat, date_time_input_format, FormatSettings::DateTimeInputFormat::Basic, R"(
Allows choosing a parser of the text representation of date and time.

The setting does not apply to [date and time functions](../../sql-reference/functions/date-time-functions.md).

Possible values:

- `'best_effort'` — Enables extended parsing.

    ClickHouse can parse the basic `YYYY-MM-DD HH:MM:SS` format and all [ISO 8601](https://en.wikipedia.org/wiki/ISO_8601) date and time formats. For example, `'2018-06-08T01:02:03.000Z'`.

- `'basic'` — Use basic parser.

    ClickHouse can parse only the basic `YYYY-MM-DD HH:MM:SS` or `YYYY-MM-DD` format. For example, `2019-08-20 10:18:56` or `2019-08-20`.

Cloud default value: `'best_effort'`.

See also:

- [DateTime data type.](../../sql-reference/data-types/datetime.md)
- [Functions for working with dates and times.](../../sql-reference/functions/date-time-functions.md)
)", 0) \
    DECLARE(DateTimeOutputFormat, date_time_output_format, FormatSettings::DateTimeOutputFormat::Simple, R"(
Allows choosing different output formats of the text representation of date and time.

Possible values:

- `simple` - Simple output format.

    ClickHouse output date and time `YYYY-MM-DD hh:mm:ss` format. For example, `2019-08-20 10:18:56`. The calculation is performed according to the data type's time zone (if present) or server time zone.

- `iso` - ISO output format.

    ClickHouse output date and time in [ISO 8601](https://en.wikipedia.org/wiki/ISO_8601) `YYYY-MM-DDThh:mm:ssZ` format. For example, `2019-08-20T10:18:56Z`. Note that output is in UTC (`Z` means UTC).

- `unix_timestamp` - Unix timestamp output format.

    ClickHouse output date and time in [Unix timestamp](https://en.wikipedia.org/wiki/Unix_time) format. For example `1566285536`.

See also:

- [DateTime data type.](../../sql-reference/data-types/datetime.md)
- [Functions for working with dates and times.](../../sql-reference/functions/date-time-functions.md)
)", 0) \
    DECLARE(IntervalOutputFormat, interval_output_format, FormatSettings::IntervalOutputFormat::Numeric, R"(
Allows choosing different output formats of the text representation of interval types.

Possible values:

-   `kusto` - KQL-style output format.

    ClickHouse outputs intervals in [KQL format](https://learn.microsoft.com/en-us/dotnet/standard/base-types/standard-timespan-format-strings#the-constant-c-format-specifier). For example, `toIntervalDay(2)` would be formatted as `2.00:00:00`. Please note that for interval types of varying length (ie. `IntervalMonth` and `IntervalYear`) the average number of seconds per interval is taken into account.

-   `numeric` - Numeric output format.

    ClickHouse outputs intervals as their underlying numeric representation. For example, `toIntervalDay(2)` would be formatted as `2`.

See also:

-   [Interval](../../sql-reference/data-types/special-data-types/interval.md)
)", 0) \
    \
    DECLARE(Bool, date_time_64_output_format_cut_trailing_zeros_align_to_groups_of_thousands, false, R"(
Dynamically trim the trailing zeros of datetime64 values to adjust the output scale to [0, 3, 6],
corresponding to 'seconds', 'milliseconds', and 'microseconds')", 0) \
    DECLARE(Bool, input_format_ipv4_default_on_conversion_error, false, R"(
Deserialization of IPv4 will use default values instead of throwing exception on conversion error.

Disabled by default.
)", 0) \
    DECLARE(Bool, input_format_ipv6_default_on_conversion_error, false, R"(
Deserialization of IPV6 will use default values instead of throwing exception on conversion error.

Disabled by default.
)", 0) \
    DECLARE(String, bool_true_representation, "true", R"(
Text to represent true bool value in TSV/CSV/Vertical/Pretty formats.
)", 0) \
    DECLARE(String, bool_false_representation, "false", R"(
Text to represent false bool value in TSV/CSV/Vertical/Pretty formats.
)", 0) \
    \
    DECLARE(Bool, input_format_values_interpret_expressions, true, R"(
For Values format: if the field could not be parsed by streaming parser, run SQL parser and try to interpret it as SQL expression.
)", 0) \
    DECLARE(Bool, input_format_values_deduce_templates_of_expressions, true, R"(
For Values format: if the field could not be parsed by streaming parser, run SQL parser, deduce template of the SQL expression, try to parse all rows using template and then interpret expression for all rows.
)", 0) \
    DECLARE(Bool, input_format_values_accurate_types_of_literals, true, R"(
For Values format: when parsing and interpreting expressions using template, check actual type of literal to avoid possible overflow and precision issues.
)", 0) \
    DECLARE(Bool, input_format_avro_allow_missing_fields, false, R"(
For Avro/AvroConfluent format: when field is not found in schema use default value instead of error
)", 0) \
    /** This setting is obsolete and do nothing, left for compatibility reasons. */ \
    DECLARE(Bool, input_format_avro_null_as_default, false, R"(
For Avro/AvroConfluent format: insert default in case of null and non Nullable column
)", 0) \
    DECLARE(UInt64, format_binary_max_string_size, 1_GiB, R"(
The maximum allowed size for String in RowBinary format. It prevents allocating large amount of memory in case of corrupted data. 0 means there is no limit
)", 0) \
    DECLARE(UInt64, format_binary_max_array_size, 1_GiB, R"(
The maximum allowed size for Array in RowBinary format. It prevents allocating large amount of memory in case of corrupted data. 0 means there is no limit
)", 0) \
    DECLARE(Bool, input_format_binary_decode_types_in_binary_format, false, R"(
Read data types in binary format instead of type names in RowBinaryWithNamesAndTypes input format
)", 0) \
    DECLARE(Bool, output_format_binary_encode_types_in_binary_format, false, R"(
Write data types in binary format instead of type names in RowBinaryWithNamesAndTypes output format
)", 0) \
    DECLARE(URI, format_avro_schema_registry_url, "", R"(
For AvroConfluent format: Confluent Schema Registry URL.
)", 0) \
    DECLARE(Bool, input_format_binary_read_json_as_string, false, R"(
Read values of [JSON](../../sql-reference/data-types/newjson.md) data type as JSON [String](../../sql-reference/data-types/string.md) values in RowBinary input format.
)", 0) \
    DECLARE(Bool, output_format_binary_write_json_as_string, false, R"(
Write values of [JSON](../../sql-reference/data-types/newjson.md) data type as JSON [String](../../sql-reference/data-types/string.md) values in RowBinary output format.
)", 0) \
    \
    DECLARE(Bool, output_format_json_quote_64bit_integers, true, R"(
Controls quoting of 64-bit or bigger [integers](../../sql-reference/data-types/int-uint.md) (like `UInt64` or `Int128`) when they are output in a [JSON](../../interfaces/formats.md/#json) format.
Such integers are enclosed in quotes by default. This behavior is compatible with most JavaScript implementations.

Possible values:

- 0 — Integers are output without quotes.
- 1 — Integers are enclosed in quotes.
)", 0) \
    DECLARE(Bool, output_format_json_quote_denormals, false, R"str(
Enables `+nan`, `-nan`, `+inf`, `-inf` outputs in [JSON](../../interfaces/formats.md/#json) output format.

Possible values:

- 0 — Disabled.
- 1 — Enabled.

**Example**

Consider the following table `account_orders`:

```text
┌─id─┬─name───┬─duration─┬─period─┬─area─┐
│  1 │ Andrew │       20 │      0 │  400 │
│  2 │ John   │       40 │      0 │    0 │
│  3 │ Bob    │       15 │      0 │ -100 │
└────┴────────┴──────────┴────────┴──────┘
```

When `output_format_json_quote_denormals = 0`, the query returns `null` values in output:

```sql
SELECT area/period FROM account_orders FORMAT JSON;
```

```json
{
        "meta":
        [
                {
                        "name": "divide(area, period)",
                        "type": "Float64"
                }
        ],

        "data":
        [
                {
                        "divide(area, period)": null
                },
                {
                        "divide(area, period)": null
                },
                {
                        "divide(area, period)": null
                }
        ],

        "rows": 3,

        "statistics":
        {
                "elapsed": 0.003648093,
                "rows_read": 3,
                "bytes_read": 24
        }
}
```

When `output_format_json_quote_denormals = 1`, the query returns:

```json
{
        "meta":
        [
                {
                        "name": "divide(area, period)",
                        "type": "Float64"
                }
        ],

        "data":
        [
                {
                        "divide(area, period)": "inf"
                },
                {
                        "divide(area, period)": "-nan"
                },
                {
                        "divide(area, period)": "-inf"
                }
        ],

        "rows": 3,

        "statistics":
        {
                "elapsed": 0.000070241,
                "rows_read": 3,
                "bytes_read": 24
        }
}
```
)str", 0) \
    DECLARE(Bool, output_format_json_quote_decimals, false, R"(
Controls quoting of decimals in JSON output formats.

Disabled by default.
)", 0) \
    DECLARE(Bool, output_format_json_quote_64bit_floats, false, R"(
Controls quoting of 64-bit [floats](../../sql-reference/data-types/float.md) when they are output in JSON* formats.

Disabled by default.
)", 0) \
    \
    DECLARE(Bool, output_format_json_escape_forward_slashes, true, R"(
Controls escaping forward slashes for string outputs in JSON output format. This is intended for compatibility with JavaScript. Don't confuse with backslashes that are always escaped.

Enabled by default.
)", 0) \
    DECLARE(Bool, output_format_json_named_tuples_as_objects, true, R"(
Serialize named tuple columns as JSON objects.

Enabled by default.
)", 0) \
    DECLARE(Bool, output_format_json_skip_null_value_in_named_tuples, false, R"(
Skip key value pairs with null value when serialize named tuple columns as JSON objects. It is only valid when output_format_json_named_tuples_as_objects is true.
)", 0) \
    DECLARE(Bool, output_format_json_array_of_rows, false, R"(
Enables the ability to output all rows as a JSON array in the [JSONEachRow](../../interfaces/formats.md/#jsoneachrow) format.

Possible values:

- 1 — ClickHouse outputs all rows as an array, each row in the `JSONEachRow` format.
- 0 — ClickHouse outputs each row separately in the `JSONEachRow` format.

**Example of a query with the enabled setting**

Query:

```sql
SET output_format_json_array_of_rows = 1;
SELECT number FROM numbers(3) FORMAT JSONEachRow;
```

Result:

```text
[
{"number":"0"},
{"number":"1"},
{"number":"2"}
]
```

**Example of a query with the disabled setting**

Query:

```sql
SET output_format_json_array_of_rows = 0;
SELECT number FROM numbers(3) FORMAT JSONEachRow;
```

Result:

```text
{"number":"0"}
{"number":"1"}
{"number":"2"}
```
)", 0) \
    DECLARE(Bool, output_format_json_validate_utf8, false, R"(
Controls validation of UTF-8 sequences in JSON output formats, doesn't impact formats JSON/JSONCompact/JSONColumnsWithMetadata, they always validate UTF-8.

Disabled by default.
)", 0) \
    DECLARE(Bool, output_format_json_pretty_print, true, R"(
When enabled, values of complex data types like Tuple/Array/Map in JSON output format in 'data' section will be printed in pretty format.

Enabled by default.
)", 0) \
    \
    DECLARE(String, format_json_object_each_row_column_for_object_name, "", R"(
The name of column that will be used for storing/writing object names in [JSONObjectEachRow](../../interfaces/formats.md/#jsonobjecteachrow) format.
Column type should be String. If value is empty, default names `row_{i}`will be used for object names.

### input_format_json_compact_allow_variable_number_of_columns {#input_format_json_compact_allow_variable_number_of_columns}

Allow variable number of columns in rows in JSONCompact/JSONCompactEachRow input formats.
Ignore extra columns in rows with more columns than expected and treat missing columns as default values.

Disabled by default.

### output_format_markdown_escape_special_characters {#output_format_markdown_escape_special_characters}

When enabled, escape special characters in Markdown.

[Common Mark](https://spec.commonmark.org/0.30/#example-12) defines the following special characters that can be escaped by \:

```
! " # $ % & ' ( ) * + , - . / : ; < = > ? @ [ \ ] ^ _ ` { | } ~
```

Possible values:

+ 0 — Disable.
+ 1 — Enable.

### input_format_json_empty_as_default {#input_format_json_empty_as_default}

When enabled, replace empty input fields in JSON with default values. For complex default expressions `input_format_defaults_for_omitted_fields` must be enabled too.

Possible values:

+ 0 — Disable.
+ 1 — Enable.
)", 0) \
    \
    DECLARE(UInt64, output_format_pretty_max_rows, 1000, R"(
Rows limit for Pretty formats.
)", 0) \
    DECLARE(UInt64, output_format_pretty_max_column_pad_width, 250, R"(
Maximum width to pad all values in a column in Pretty formats.
)", 0) \
    DECLARE(UInt64, output_format_pretty_max_column_name_width_cut_to, 24, R"(
If the column name is too long, cut it to this length.
The column will be cut if it is longer than `output_format_pretty_max_column_name_width_cut_to` plus `output_format_pretty_max_column_name_width_min_chars_to_cut`.
)", 0) \
    DECLARE(UInt64, output_format_pretty_max_column_name_width_min_chars_to_cut, 4, R"(
Minimum characters to cut if the column name is too long.
The column will be cut if it is longer than `output_format_pretty_max_column_name_width_cut_to` plus `output_format_pretty_max_column_name_width_min_chars_to_cut`.
)", 0) \
    DECLARE(UInt64, output_format_pretty_max_value_width, 10000, R"(
Maximum width of value to display in Pretty formats. If greater - it will be cut.
The value 0 means - never cut.
)", 0) \
    DECLARE(UInt64, output_format_pretty_max_value_width_apply_for_single_value, false, R"(
Only cut values (see the `output_format_pretty_max_value_width` setting) when it is not a single value in a block. Otherwise output it entirely, which is useful for the `SHOW CREATE TABLE` query.
)", 0) \
DECLARE(UInt64, output_format_pretty_squash_consecutive_ms, 50, R"(
Wait for the next block for up to specified number of milliseconds and squash it to the previous before writing.
This avoids frequent output of too small blocks, but still allows to display data in a streaming fashion.
)", 0) \
DECLARE(UInt64, output_format_pretty_squash_max_wait_ms, 1000, R"(
Output the pending block in pretty formats if more than the specified number of milliseconds has passed since the previous output.
)", 0) \
    DECLARE(UInt64Auto, output_format_pretty_color, "auto", R"(
Use ANSI escape sequences in Pretty formats. 0 - disabled, 1 - enabled, 'auto' - enabled if a terminal.
)", 0) \
    DECLARE(String, output_format_pretty_grid_charset, "UTF-8", R"(
Charset for printing grid borders. Available charsets: ASCII, UTF-8 (default one).
)", 0) \
    DECLARE(UInt64, output_format_pretty_display_footer_column_names, true, R"(
Display column names in the footer if there are many table rows.

Possible values:

- 0 — No column names are displayed in the footer.
- 1 — Column names are displayed in the footer if row count is greater than or equal to the threshold value set by [output_format_pretty_display_footer_column_names_min_rows](#output_format_pretty_display_footer_column_names_min_rows) (50 by default).

**Example**

Query:

```sql
SELECT *, toTypeName(*) FROM (SELECT * FROM system.numbers LIMIT 1000);
```

Result:

```response
      ┌─number─┬─toTypeName(number)─┐
   1. │      0 │ UInt64             │
   2. │      1 │ UInt64             │
   3. │      2 │ UInt64             │
   ...
 999. │    998 │ UInt64             │
1000. │    999 │ UInt64             │
      └─number─┴─toTypeName(number)─┘
```
)", 0) \
    DECLARE(UInt64, output_format_pretty_display_footer_column_names_min_rows, 50, R"(
Sets the minimum number of rows for which a footer with column names will be displayed if setting [output_format_pretty_display_footer_column_names](#output_format_pretty_display_footer_column_names) is enabled.
)", 0) \
    DECLARE(UInt64, output_format_parquet_row_group_size, 1000000, R"(
Target row group size in rows.
)", 0) \
    DECLARE(UInt64, output_format_parquet_row_group_size_bytes, 512 * 1024 * 1024, R"(
Target row group size in bytes, before compression.
)", 0) \
    DECLARE(Bool, output_format_parquet_string_as_string, true, R"(
Use Parquet String type instead of Binary for String columns.
)", 0) \
    DECLARE(Bool, output_format_parquet_fixed_string_as_fixed_byte_array, true, R"(
Use Parquet FIXED_LENGTH_BYTE_ARRAY type instead of Binary for FixedString columns.
)", 0) \
    DECLARE(ParquetVersion, output_format_parquet_version, "2.latest", R"(
Parquet format version for output format. Supported versions: 1.0, 2.4, 2.6 and 2.latest (default)
)", 0) \
    DECLARE(ParquetCompression, output_format_parquet_compression_method, "zstd", R"(
Compression method for Parquet output format. Supported codecs: snappy, lz4, brotli, zstd, gzip, none (uncompressed)
)", 0) \
    DECLARE(Bool, output_format_parquet_compliant_nested_types, true, R"(
In parquet file schema, use name 'element' instead of 'item' for list elements. This is a historical artifact of Arrow library implementation. Generally increases compatibility, except perhaps with some old versions of Arrow.
)", 0) \
    DECLARE(Bool, output_format_parquet_use_custom_encoder, true, R"(
Use a faster Parquet encoder implementation.
)", 0) \
    DECLARE(Bool, output_format_parquet_parallel_encoding, true, R"(
Do Parquet encoding in multiple threads. Requires output_format_parquet_use_custom_encoder.
)", 0) \
    DECLARE(UInt64, output_format_parquet_data_page_size, 1024 * 1024, R"(
Target page size in bytes, before compression.
)", 0) \
    DECLARE(UInt64, output_format_parquet_batch_size, 1024, R"(
Check page size every this many rows. Consider decreasing if you have columns with average values size above a few KBs.
)", 0) \
    DECLARE(Bool, output_format_parquet_write_page_index, true, R"(
Write column index and offset index (i.e. statistics about each data page, which may be used for filter pushdown on read) into parquet files.
)", 0) \
    DECLARE(Bool, output_format_parquet_write_bloom_filter, true, R"(
Write bloom filters in parquet files. Requires output_format_parquet_use_custom_encoder = true.
)", 0) \
    DECLARE(Double, output_format_parquet_bloom_filter_bits_per_value, 10.5, R"(
Approximate number of bits to use for each distinct value in parquet bloom filters. Estimated false positive rates:
  *  6   bits - 10%
  * 10.5 bits -  1%
  * 16.9 bits -  0.1%
  * 26.4 bits -  0.01%
  * 41   bits -  0.001%
)", 0) \
    DECLARE(UInt64, output_format_parquet_bloom_filter_flush_threshold_bytes, 128 * 1024 * 1024, R"(
Where in the parquet file to place the bloom filters. Bloom filters will be written in groups of approximately this size. In particular:
  * if 0, each row group's bloom filters are written immediately after the row group,
  * if greater than the total size of all bloom filters, bloom filters for all row groups will be accumulated in memory, then written together near the end of the file,
  * otherwise, bloom filters will be accumulated in memory and written out whenever their total size goes above this value.
)", 0) \
    DECLARE(Bool, output_format_parquet_datetime_as_uint32, false, R"(
Write DateTime values as raw unix timestamp (read back as UInt32), instead of converting to milliseconds (read back as DateTime64(3)).
)", 0) \
    DECLARE(String, output_format_avro_codec, "", R"(
Compression codec used for output. Possible values: 'null', 'deflate', 'snappy', 'zstd'.
)", 0) \
    DECLARE(UInt64, output_format_avro_sync_interval, 16 * 1024, R"(
Sync interval in bytes.
)", 0) \
    DECLARE(String, output_format_avro_string_column_pattern, "", R"(
For Avro format: regexp of String columns to select as AVRO string.
)", 0) \
    DECLARE(UInt64, output_format_avro_rows_in_file, 1, R"(
Max rows in a file (if permitted by storage)
)", 0) \
    DECLARE(Bool, output_format_tsv_crlf_end_of_line, false, R"(
If it is set true, end of line in TSV format will be \\r\\n instead of \\n.
)", 0) \
    DECLARE(String, format_csv_null_representation, "\\N", R"(
Custom NULL representation in CSV format
)", 0) \
    DECLARE(String, format_tsv_null_representation, "\\N", R"(
Custom NULL representation in TSV format
)", 0) \
    DECLARE(Bool, output_format_decimal_trailing_zeros, false, R"(
Output trailing zeros when printing Decimal values. E.g. 1.230000 instead of 1.23.

Disabled by default.
)", 0) \
    \
    DECLARE(UInt64, input_format_allow_errors_num, 0, R"(
Sets the maximum number of acceptable errors when reading from text formats (CSV, TSV, etc.).

The default value is 0.

Always pair it with `input_format_allow_errors_ratio`.

If an error occurred while reading rows but the error counter is still less than `input_format_allow_errors_num`, ClickHouse ignores the row and moves on to the next one.

If both `input_format_allow_errors_num` and `input_format_allow_errors_ratio` are exceeded, ClickHouse throws an exception.
)", 0) \
    DECLARE(Float, input_format_allow_errors_ratio, 0, R"(
Sets the maximum percentage of errors allowed when reading from text formats (CSV, TSV, etc.).
The percentage of errors is set as a floating-point number between 0 and 1.

The default value is 0.

Always pair it with `input_format_allow_errors_num`.

If an error occurred while reading rows but the error counter is still less than `input_format_allow_errors_ratio`, ClickHouse ignores the row and moves on to the next one.

If both `input_format_allow_errors_num` and `input_format_allow_errors_ratio` are exceeded, ClickHouse throws an exception.
)", 0) \
    DECLARE(String, input_format_record_errors_file_path, "", R"(
Path of the file used to record errors while reading text formats (CSV, TSV).
)", 0) \
    DECLARE(String, errors_output_format, "CSV", R"(
Method to write Errors to text output.
)", 0) \
    \
    DECLARE(String, format_schema, "", R"(
This parameter is useful when you are using formats that require a schema definition, such as [Cap'n Proto](https://capnproto.org/) or [Protobuf](https://developers.google.com/protocol-buffers/). The value depends on the format.
)", 0) \
    DECLARE(String, format_template_resultset, "", R"(
Path to file which contains format string for result set (for Template format)
)", 0) \
    DECLARE(String, format_template_row, "", R"(
Path to file which contains format string for rows (for Template format)
)", 0) \
    DECLARE(String, format_template_row_format, "", R"(
Format string for rows (for Template format)
)", 0) \
    DECLARE(String, format_template_resultset_format, "", R"(
Format string for result set (for Template format)
)", 0) \
    DECLARE(String, format_template_rows_between_delimiter, "\n", R"(
Delimiter between rows (for Template format)
)", 0) \
    \
    DECLARE(EscapingRule, format_custom_escaping_rule, "Escaped", R"(
Field escaping rule (for CustomSeparated format)
)", 0) \
    DECLARE(String, format_custom_field_delimiter, "\t", R"(
Delimiter between fields (for CustomSeparated format)
)", 0) \
    DECLARE(String, format_custom_row_before_delimiter, "", R"(
Delimiter before field of the first column (for CustomSeparated format)
)", 0) \
    DECLARE(String, format_custom_row_after_delimiter, "\n", R"(
Delimiter after field of the last column (for CustomSeparated format)
)", 0) \
    DECLARE(String, format_custom_row_between_delimiter, "", R"(
Delimiter between rows (for CustomSeparated format)
)", 0) \
    DECLARE(String, format_custom_result_before_delimiter, "", R"(
Prefix before result set (for CustomSeparated format)
)", 0) \
    DECLARE(String, format_custom_result_after_delimiter, "", R"(
Suffix after result set (for CustomSeparated format)
)", 0) \
    \
    DECLARE(String, format_regexp, "", R"(
Regular expression (for Regexp format)
)", 0) \
    DECLARE(EscapingRule, format_regexp_escaping_rule, "Raw", R"(
Field escaping rule (for Regexp format)
)", 0) \
    DECLARE(Bool, format_regexp_skip_unmatched, false, R"(
Skip lines unmatched by regular expression (for Regexp format)
)", 0) \
    DECLARE(Bool, output_format_write_statistics, true, R"(
Write statistics about read rows, bytes, time elapsed in suitable output formats.

Enabled by default
)", 0) \
    DECLARE(Bool, output_format_pretty_row_numbers, true, R"(
Add row numbers before each row for pretty output format
)", 0) \
    DECLARE(Bool, output_format_pretty_highlight_digit_groups, true, R"(
If enabled and if output is a terminal, highlight every digit corresponding to the number of thousands, millions, etc. with underline.
)", 0) \
    DECLARE(UInt64, output_format_pretty_single_large_number_tip_threshold, 1'000'000, R"(
Print a readable number tip on the right side of the table if the block consists of a single number which exceeds this value (except 0)
)", 0) \
    DECLARE(Bool, output_format_pretty_highlight_trailing_spaces, true, R"(
If enabled and if output is a terminal, highlight trailing spaces with a gray color and underline.
)", 0) \
    DECLARE(Bool, output_format_pretty_multiline_fields, true, R"(
If enabled, Pretty formats will render multi-line fields inside table cell, so the table's outline will be preserved.
If not, they will be rendered as is, potentially deforming the table (one upside of keeping it off is that copy-pasting multi-line values will be easier).
)", 0) \
    DECLARE(Bool, output_format_pretty_fallback_to_vertical, true, R"(
If enabled, and the table is wide but short, the Pretty format will output it as the Vertical format does.
See `output_format_pretty_fallback_to_vertical_max_rows_per_chunk` and `output_format_pretty_fallback_to_vertical_min_table_width` for detailed tuning of this behavior.
)", 0) \
    DECLARE(UInt64, output_format_pretty_fallback_to_vertical_max_rows_per_chunk, 10, R"(
The fallback to Vertical format (see `output_format_pretty_fallback_to_vertical`) will be activated only if the number of records in a chunk is not more than the specified value.
)", 0) \
    DECLARE(UInt64, output_format_pretty_fallback_to_vertical_min_table_width, 250, R"(
The fallback to Vertical format (see `output_format_pretty_fallback_to_vertical`) will be activated only if the sum of lengths of columns in a table is at least the specified value, or if at least one value contains a newline character.
)", 0) \
    DECLARE(UInt64, output_format_pretty_fallback_to_vertical_min_columns, 5, R"(
The fallback to Vertical format (see `output_format_pretty_fallback_to_vertical`) will be activated only if the number of columns is greater than the specified value.
)", 0) \
    DECLARE(Bool, insert_distributed_one_random_shard, false, R"(
Enables or disables random shard insertion into a [Distributed](../../engines/table-engines/special/distributed.md/#distributed) table when there is no distributed key.

By default, when inserting data into a `Distributed` table with more than one shard, the ClickHouse server will reject any insertion request if there is no distributed key. When `insert_distributed_one_random_shard = 1`, insertions are allowed and data is forwarded randomly among all shards.

Possible values:

- 0 — Insertion is rejected if there are multiple shards and no distributed key is given.
- 1 — Insertion is done randomly among all available shards when no distributed key is given.
)", 0) \
    \
    DECLARE(Bool, exact_rows_before_limit, false, R"(
When enabled, ClickHouse will provide exact value for rows_before_limit_at_least statistic, but with the cost that the data before limit will have to be read completely
)", 0) \
    DECLARE(Bool, rows_before_aggregation, false, R"(
When enabled, ClickHouse will provide exact value for rows_before_aggregation statistic, represents the number of rows read before aggregation
)", 0) \
    DECLARE(UInt64, cross_to_inner_join_rewrite, 1, R"(
Use inner join instead of comma/cross join if there are joining expressions in the WHERE section. Values: 0 - no rewrite, 1 - apply if possible for comma/cross, 2 - force rewrite all comma joins, cross - if possible
)", 0) \
    \
    DECLARE(Bool, output_format_arrow_low_cardinality_as_dictionary, false, R"(
Enable output LowCardinality type as Dictionary Arrow type
)", 0) \
    DECLARE(Bool, output_format_arrow_use_signed_indexes_for_dictionary, true, R"(
Use signed integers for dictionary indexes in Arrow format
)", 0) \
    DECLARE(Bool, output_format_arrow_use_64_bit_indexes_for_dictionary, false, R"(
Always use 64 bit integers for dictionary indexes in Arrow format
)", 0) \
    DECLARE(Bool, output_format_arrow_string_as_string, true, R"(
Use Arrow String type instead of Binary for String columns
)", 0) \
    DECLARE(Bool, output_format_arrow_fixed_string_as_fixed_byte_array, true, R"(
Use Arrow FIXED_SIZE_BINARY type instead of Binary for FixedString columns.
)", 0) \
    DECLARE(ArrowCompression, output_format_arrow_compression_method, "lz4_frame", R"(
Compression method for Arrow output format. Supported codecs: lz4_frame, zstd, none (uncompressed)
)", 0) \
    \
    DECLARE(Bool, output_format_orc_string_as_string, true, R"(
Use ORC String type instead of Binary for String columns
)", 0) \
    DECLARE(ORCCompression, output_format_orc_compression_method, "zstd", R"(
Compression method for ORC output format. Supported codecs: lz4, snappy, zlib, zstd, none (uncompressed)
)", 0) \
    DECLARE(UInt64, output_format_orc_row_index_stride, 10'000, R"(
Target row index stride in ORC output format
)", 0) \
    DECLARE(Double, output_format_orc_dictionary_key_size_threshold, 0.0, R"(
For a string column in ORC output format, if the number of distinct values is greater than this fraction of the total number of non-null rows, turn off dictionary encoding. Otherwise dictionary encoding is enabled
)", 0) \
    DECLARE(String, output_format_orc_writer_time_zone_name, "GMT", R"(
The time zone name for ORC writer, the default ORC writer's time zone is GMT.
)", 0) \
    \
    DECLARE(CapnProtoEnumComparingMode, format_capn_proto_enum_comparising_mode, FormatSettings::CapnProtoEnumComparingMode::BY_VALUES, R"(
How to map ClickHouse Enum and CapnProto Enum
)", 0) \
    \
    DECLARE(Bool, format_capn_proto_use_autogenerated_schema, true, R"(
Use autogenerated CapnProto schema when format_schema is not set
)", 0) \
    DECLARE(Bool, format_protobuf_use_autogenerated_schema, true, R"(
Use autogenerated Protobuf when format_schema is not set
)", 0) \
    DECLARE(String, output_format_schema, "", R"(
The path to the file where the automatically generated schema will be saved in [Cap'n Proto](../../interfaces/formats.md#capnproto-capnproto) or [Protobuf](../../interfaces/formats.md#protobuf-protobuf) formats.
)", 0) \
    \
    DECLARE(String, input_format_mysql_dump_table_name, "", R"(
Name of the table in MySQL dump from which to read data
)", 0) \
    DECLARE(Bool, input_format_mysql_dump_map_column_names, true, R"(
Match columns from table in MySQL dump and columns from ClickHouse table by names
)", 0) \
    \
    DECLARE(UInt64, output_format_sql_insert_max_batch_size, DEFAULT_BLOCK_SIZE, R"(
The maximum number  of rows in one INSERT statement.
)", 0) \
    DECLARE(String, output_format_sql_insert_table_name, "table", R"(
The name of table in the output INSERT query
)", 0) \
    DECLARE(Bool, output_format_sql_insert_include_column_names, true, R"(
Include column names in INSERT query
)", 0) \
    DECLARE(Bool, output_format_sql_insert_use_replace, false, R"(
Use REPLACE statement instead of INSERT
)", 0) \
    DECLARE(Bool, output_format_sql_insert_quote_names, true, R"(
Quote column names with '`' characters
)", 0) \
    \
    DECLARE(Bool, output_format_values_escape_quote_with_quote, false, R"(
If true escape ' with '', otherwise quoted with \\'
)", 0) \
    \
    DECLARE(Bool, output_format_bson_string_as_string, false, R"(
Use BSON String type instead of Binary for String columns.
)", 0) \
    DECLARE(Bool, input_format_bson_skip_fields_with_unsupported_types_in_schema_inference, false, R"(
Skip fields with unsupported types while schema inference for format BSON.
)", 0) \
    \
    DECLARE(Bool, format_display_secrets_in_show_and_select, false, R"(
Enables or disables showing secrets in `SHOW` and `SELECT` queries for tables, databases,
table functions, and dictionaries.

User wishing to see secrets must also have
[`display_secrets_in_show_and_select` server setting](../server-configuration-parameters/settings#display_secrets_in_show_and_select)
turned on and a
[`displaySecretsInShowAndSelect`](../../sql-reference/statements/grant#display-secrets) privilege.

Possible values:

-   0 — Disabled.
-   1 — Enabled.
)", IMPORTANT) \
    DECLARE(Bool, regexp_dict_allow_hyperscan, true, R"(
Allow regexp_tree dictionary using Hyperscan library.
)", 0) \
    DECLARE(Bool, regexp_dict_flag_case_insensitive, false, R"(
Use case-insensitive matching for a regexp_tree dictionary. Can be overridden in individual expressions with (?i) and (?-i).
)", 0) \
    DECLARE(Bool, regexp_dict_flag_dotall, false, R"(
Allow '.' to match newline characters for a regexp_tree dictionary.
)", 0) \
    \
    DECLARE(Bool, dictionary_use_async_executor, false, R"(
Execute a pipeline for reading dictionary source in several threads. It's supported only by dictionaries with local CLICKHOUSE source.
)", 0) \
    DECLARE(Bool, precise_float_parsing, false, R"(
Prefer more precise (but slower) float parsing algorithm
)", 0) \
    DECLARE(DateTimeOverflowBehavior, date_time_overflow_behavior, "ignore", R"(
Defines the behavior when [Date](../../sql-reference/data-types/date.md), [Date32](../../sql-reference/data-types/date32.md), [DateTime](../../sql-reference/data-types/datetime.md), [DateTime64](../../sql-reference/data-types/datetime64.md) or integers are converted into Date, Date32, DateTime or DateTime64 but the value cannot be represented in the result type.

Possible values:

- `ignore` — Silently ignore overflows. Result are undefined.
- `throw` — Throw an exception in case of overflow.
- `saturate` — Saturate the result. If the value is smaller than the smallest value that can be represented by the target type, the result is chosen as the smallest representable value. If the value is bigger than the largest value that can be represented by the target type, the result is chosen as the largest representable value.

Default value: `ignore`.
)", 0) \
    DECLARE(Bool, validate_experimental_and_suspicious_types_inside_nested_types, true, R"(
Validate usage of experimental and suspicious types inside nested types like Array/Map/Tuple
)", 0) \
    \
    DECLARE(IdentifierQuotingRule, show_create_query_identifier_quoting_rule, IdentifierQuotingRule::WhenNecessary, R"(
Set the quoting rule for identifiers in SHOW CREATE query
)", 0) \
    DECLARE(IdentifierQuotingStyle, show_create_query_identifier_quoting_style, IdentifierQuotingStyle::Backticks, R"(
Set the quoting style for identifiers in SHOW CREATE query
)", 0) \
<<<<<<< HEAD

=======
    DECLARE(Bool, input_format_parquet_use_metadata_cache, true, R"(Enable parquet file metadata caching)", 0) \
>>>>>>> 1bd3a359
// End of FORMAT_FACTORY_SETTINGS

#define OBSOLETE_FORMAT_SETTINGS(M, ALIAS) \
    /** Obsolete format settings that do nothing but left for compatibility reasons. Remove each one after half a year of obsolescence. */ \
    MAKE_OBSOLETE(M, Bool, input_format_arrow_import_nested, false) \
    MAKE_OBSOLETE(M, Bool, input_format_parquet_import_nested, false) \
    MAKE_OBSOLETE(M, Bool, input_format_orc_import_nested, false) \
    MAKE_OBSOLETE(M, Bool, output_format_enable_streaming, false) \

#endif // __CLION_IDE__

#define LIST_OF_ALL_FORMAT_SETTINGS(M, ALIAS) \
    FORMAT_FACTORY_SETTINGS(M, ALIAS) \
    OBSOLETE_FORMAT_SETTINGS(M, ALIAS)<|MERGE_RESOLUTION|>--- conflicted
+++ resolved
@@ -1313,11 +1313,7 @@
     DECLARE(IdentifierQuotingStyle, show_create_query_identifier_quoting_style, IdentifierQuotingStyle::Backticks, R"(
 Set the quoting style for identifiers in SHOW CREATE query
 )", 0) \
-<<<<<<< HEAD
-
-=======
     DECLARE(Bool, input_format_parquet_use_metadata_cache, true, R"(Enable parquet file metadata caching)", 0) \
->>>>>>> 1bd3a359
 // End of FORMAT_FACTORY_SETTINGS
 
 #define OBSOLETE_FORMAT_SETTINGS(M, ALIAS) \
