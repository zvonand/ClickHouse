--- conflicted
+++ resolved
@@ -1,8 +1,8 @@
 #pragma once
 #include <Core/NamesAndTypes.h>
 #include <Core/Types.h>
-#include <Interpreters/ActionsDAG.h>
-#include <Processors/ISimpleTransform.h>
+#include <boost/noncopyable.hpp>
+#include "Interpreters/ActionsDAG.h"
 #include <Storages/ObjectStorage/IObjectIterator.h>
 #include <Storages/prepareReadingFromFormat.h>
 
@@ -43,19 +43,6 @@
 
     virtual std::shared_ptr<NamesAndTypesList> getInitialSchemaByPath(ContextPtr, const String & /* path */) const { return {}; }
     virtual std::shared_ptr<const ActionsDAG> getSchemaTransformer(ContextPtr, const String & /* path */) const { return {}; }
-<<<<<<< HEAD
-
-    virtual bool hasPositionDeleteTransformer(const ObjectInfoPtr & /*object_info*/) const { return false; }
-    virtual std::shared_ptr<ISimpleTransform> getPositionDeleteTransformer(
-        const ObjectInfoPtr & /* object_info */,
-        const Block & /* header */,
-        const std::optional<FormatSettings> & /* format_settings */,
-        ContextPtr /*context*/) const
-    {
-        return {};
-    }
-=======
->>>>>>> 2040e3f2
 
     /// Whether metadata is updateable (instead of recreation from scratch)
     /// to the latest version of table state in data lake.
@@ -72,7 +59,7 @@
     virtual std::optional<size_t> totalBytes(ContextPtr) const { return {}; }
 
 protected:
-    virtual ObjectIterator createKeysIterator(
+    ObjectIterator createKeysIterator(
         Strings && data_files_,
         ObjectStoragePtr object_storage_,
         IDataLakeMetadata::FileProgressCallback callback_) const;
