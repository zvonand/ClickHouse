--- conflicted
+++ resolved
@@ -176,7 +176,7 @@
     auto emplace_remote_stream = [&](bool lazy = false)
     {
         Block shard_header;
-<<<<<<< HEAD
+        PlannerContextPtr planner_context;
         std::unique_ptr<QueryPlan> query_plan;
 
         const auto & settings = context->getSettingsRef();
@@ -190,15 +190,10 @@
 
             shard_header = query_plan->getCurrentHeader();
         }
-=======
-        PlannerContextPtr planner_context;
-        if (context->getSettingsRef()[Setting::allow_experimental_analyzer])
-            std::tie(shard_header, planner_context) = InterpreterSelectQueryAnalyzer::getSampleBlockAndPlannerContext(query_tree, context, SelectQueryOptions(processed_stage).analyze());
->>>>>>> 57f48d8b
         else
         {
             if (settings[Setting::allow_experimental_analyzer])
-                shard_header = InterpreterSelectQueryAnalyzer::getSampleBlock(query_tree, context, SelectQueryOptions(processed_stage).analyze());
+                std::tie(shard_header, planner_context) = InterpreterSelectQueryAnalyzer::getSampleBlockAndPlannerContext(query_tree, context, SelectQueryOptions(processed_stage).analyze());
             else
                 shard_header = header;
         }
@@ -206,11 +201,8 @@
         remote_shards.emplace_back(Shard{
             .query = query_ast,
             .query_tree = query_tree,
-<<<<<<< HEAD
+            .planner_context = planner_context,
             .query_plan = std::move(query_plan),
-=======
-            .planner_context = planner_context,
->>>>>>> 57f48d8b
             .main_table = main_table,
             .header = shard_header,
             .has_missing_objects = has_missing_objects,
