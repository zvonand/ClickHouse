--- conflicted
+++ resolved
@@ -678,11 +678,8 @@
     bool find_exact_ranges,
     bool is_final_query,
     bool is_parallel_reading_from_replicas,
-<<<<<<< HEAD
-    bool is_support_disjuncts)
-=======
+    bool is_support_disjuncts,
     ReadFromMergeTree::AnalysisResult & result)
->>>>>>> 4547ca83
 {
     const auto original_num_parts = parts_with_ranges.size();
     const Settings & settings = context->getSettingsRef();
