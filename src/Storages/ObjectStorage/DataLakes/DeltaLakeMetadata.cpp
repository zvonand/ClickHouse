#include <Storages/ObjectStorage/DataLakes/DeltaLakeMetadata.h>
#include <base/JSON.h>
#include "config.h"
#include <set>

#if USE_PARQUET

#include <Common/logger_useful.h>
#include <Columns/ColumnMap.h>
#include <Columns/ColumnNullable.h>
#include <Columns/ColumnString.h>
#include <Core/Settings.h>
#include <Formats/FormatFactory.h>

#include <IO/ReadBufferFromFileBase.h>
#include <IO/ReadBufferFromString.h>
#include <IO/ReadHelpers.h>
#include <Storages/ObjectStorage/DataLakes/Common.h>
#include <Storages/ObjectStorage/DataLakes/DataLakeConfiguration.h>
#include <Storages/ObjectStorage/StorageObjectStorageSource.h>
#include <Interpreters/Context.h>

#include <Processors/Formats/Impl/ArrowBufferedStreams.h>
#include <Processors/Formats/Impl/ParquetBlockInputFormat.h>
#include <Processors/Formats/Impl/ArrowColumnToCHColumn.h>

#include <DataTypes/DataTypeFactory.h>
#include <DataTypes/DataTypeArray.h>
#include <DataTypes/DataTypeDate.h>
#include <DataTypes/DataTypeDateTime64.h>
#include <DataTypes/DataTypeFixedString.h>
#include <DataTypes/DataTypeMap.h>
#include <DataTypes/DataTypeNullable.h>
#include <DataTypes/DataTypeString.h>
#include <DataTypes/DataTypeTuple.h>
#include <DataTypes/DataTypeUUID.h>
#include <DataTypes/DataTypesDecimal.h>
#include <DataTypes/DataTypesNumber.h>
#include <DataTypes/NestedUtils.h>

#include <boost/algorithm/string/case_conv.hpp>
#include <parquet/file_reader.h>
#include <parquet/arrow/reader.h>
#include <Poco/JSON/Array.h>
#include <Poco/JSON/Object.h>
#include <Poco/JSON/Parser.h>

namespace fs = std::filesystem;

namespace DB
{

namespace ErrorCodes
{
    extern const int INCORRECT_DATA;
    extern const int BAD_ARGUMENTS;
    extern const int LOGICAL_ERROR;
    extern const int NOT_IMPLEMENTED;
}

namespace Setting
{
    extern const SettingsBool allow_experimental_delta_kernel_rs;
}


namespace
{

DataTypePtr getComplexTypeFromObject(const Poco::JSON::Object::Ptr & type)
{
    String type_name = type->getValue<String>("type");

    if (type_name == "struct")
    {
        DataTypes element_types;
        Names element_names;
        auto fields = type->get("fields").extract<Poco::JSON::Array::Ptr>();
        element_types.reserve(fields->size());
        element_names.reserve(fields->size());
        for (size_t i = 0; i != fields->size(); ++i)
        {
            auto field = fields->getObject(static_cast<Int32>(i));
            element_names.push_back(field->getValue<String>("name"));

            auto is_nullable = field->getValue<bool>("nullable");
            element_types.push_back(DB::DeltaLakeMetadata::getFieldType(field, "type", is_nullable));
        }

        return std::make_shared<DataTypeTuple>(element_types, element_names);
    }

    if (type_name == "array")
    {
        bool element_nullable = type->getValue<bool>("containsNull");
        auto element_type = DB::DeltaLakeMetadata::getFieldType(type, "elementType", element_nullable);
        return std::make_shared<DataTypeArray>(element_type);
    }

    if (type_name == "map")
    {
        auto key_type = DB::DeltaLakeMetadata::getFieldType(type, "keyType", /* is_nullable */false);
        bool value_nullable = type->getValue<bool>("valueContainsNull");
        auto value_type = DB::DeltaLakeMetadata::getFieldType(type, "valueType", value_nullable);
        return std::make_shared<DataTypeMap>(key_type, value_type);
    }

    throw Exception(ErrorCodes::BAD_ARGUMENTS, "Unsupported DeltaLake type: {}", type_name);
}

}

struct DeltaLakeMetadataImpl
{
    using ConfigurationObserverPtr = DeltaLakeMetadata::ConfigurationObserverPtr;

    ObjectStoragePtr object_storage;
    ConfigurationObserverPtr configuration;
    ContextPtr context;

    /**
     * Useful links:
     *  - https://github.com/delta-io/delta/blob/master/PROTOCOL.md#data-files
     */
    DeltaLakeMetadataImpl(ObjectStoragePtr object_storage_, ConfigurationObserverPtr configuration_, ContextPtr context_)
        : object_storage(object_storage_), configuration(configuration_), context(context_)
    {
    }

    /**
     * DeltaLake tables store metadata files and data files.
     * Metadata files are stored as JSON in a directory at the root of the table named _delta_log,
     * and together with checkpoints make up the log of all changes that have occurred to a table.
     *
     * Delta files are the unit of atomicity for a table,
     * and are named using the next available version number, zero-padded to 20 digits.
     * For example:
     *     ./_delta_log/00000000000000000000.json
     */
    static constexpr auto deltalake_metadata_directory = "_delta_log";
    static constexpr auto metadata_file_suffix = ".json";

    std::string withPadding(size_t version) const
    {
        /// File names are zero-padded to 20 digits.
        static constexpr auto padding = 20;

        const auto version_str = toString(version);
        return std::string(padding - version_str.size(), '0') + version_str;
    }

    /**
     * A delta file, n.json, contains an atomic set of actions that should be applied to the
     * previous table state (n-1.json) in order to the construct nth snapshot of the table.
     * An action changes one aspect of the table's state, for example, adding or removing a file.
     * Note: it is not a valid json, but a list of json's, so we read it in a while cycle.
     */
    struct DeltaLakeMetadata
    {
        NamesAndTypesList schema;
        Strings data_files;
        DeltaLakePartitionColumns partition_columns;
    };

    DeltaLakeMetadata processMetadataFiles() const
    {
        auto configuration_ptr = configuration.lock();
        std::set<String> result_files;
        NamesAndTypesList current_schema;
        DeltaLakePartitionColumns current_partition_columns;
        const auto checkpoint_version = getCheckpointIfExists(result_files, current_schema, current_partition_columns);

        if (checkpoint_version)
        {
            auto current_version = checkpoint_version;
            while (true)
            {
                const auto filename = withPadding(++current_version) + metadata_file_suffix;
                const auto file_path = std::filesystem::path(configuration_ptr->getPath()) / deltalake_metadata_directory / filename;

                if (!object_storage->exists(StoredObject(file_path)))
                    break;

                processMetadataFile(file_path, current_schema, current_partition_columns, result_files);
            }

            LOG_TRACE(
                log, "Processed metadata files from checkpoint {} to {}",
                checkpoint_version, current_version - 1);
        }
        else
        {
            const auto keys = listFiles(*object_storage, *configuration_ptr, deltalake_metadata_directory, metadata_file_suffix);
            for (const String & key : keys)
                processMetadataFile(key, current_schema, current_partition_columns, result_files);
        }

        return DeltaLakeMetadata{current_schema, Strings(result_files.begin(), result_files.end()), current_partition_columns};
    }

    /**
     * Example of content of a single .json metadata file:
     * "
     *     {"commitInfo":{
     *         "timestamp":1679424650713,
     *         "operation":"WRITE",
     *         "operationMetrics":{"numFiles":"1","numOutputRows":"100","numOutputBytes":"2560"},
     *         ...}
     *     {"protocol":{"minReaderVersion":2,"minWriterVersion":5}}
     *     {"metaData":{
     *         "id":"bd11ad96-bc2c-40b0-be1f-6fdd90d04459",
     *         "format":{"provider":"parquet","options":{}},
     *         "schemaString":"{...}",
     *         "partitionColumns":[],
     *         "configuration":{...},
     *         "createdTime":1679424648640}}
     *     {"add":{
     *         "path":"part-00000-ecf8ed08-d04a-4a71-a5ec-57d8bb2ab4ee-c000.parquet",
     *         "partitionValues":{},
     *         "size":2560,
     *         "modificationTime":1679424649568,
     *         "dataChange":true,
     *         "stats":"{
     *             \"numRecords\":100,
     *             \"minValues\":{\"col-6c990940-59bb-4709-8f2e-17083a82c01a\":0},
     *             \"maxValues\":{\"col-6c990940-59bb-4709-8f2e-17083a82c01a\":99},
     *             \"nullCount\":{\"col-6c990940-59bb-4709-8f2e-17083a82c01a\":0,\"col-763cd7e2-7627-4d8e-9fb7-9e85d0c8845b\":0}}"}}
     * "
     */

    /// Read metadata file and fill `file_schema`, `file_parition_columns`, `result`.
    /// `result` is a list of data files.
    /// `file_schema` is a common schema for all files.
    /// Schema evolution is not supported, so we check that all files have the same schema.
    /// `file_partiion_columns` is information about partition columns of data files.
    void processMetadataFile(
        const String & metadata_file_path,
        NamesAndTypesList & file_schema,
        DeltaLakePartitionColumns & file_partition_columns,
        std::set<String> & result) const
    {
        auto read_settings = context->getReadSettings();
        ObjectInfo object_info(metadata_file_path);
        auto buf = StorageObjectStorageSource::createReadBuffer(object_info, object_storage, context, log);

        char c;
        while (!buf->eof())
        {
            /// May be some invalid characters before json.
            while (buf->peek(c) && c != '{')
                buf->ignore();

            if (buf->eof())
                break;

            String json_str;
            readJSONObjectPossiblyInvalid(json_str, *buf);

            if (json_str.empty())
                continue;

            Poco::JSON::Parser parser;
            Poco::Dynamic::Var json = parser.parse(json_str);
            const Poco::JSON::Object::Ptr & object = json.extract<Poco::JSON::Object::Ptr>();

            if (!object)
                throw Exception(ErrorCodes::LOGICAL_ERROR, "Failed to parse metadata file");

#ifdef DEBUG_OR_SANITIZER_BUILD
            std::ostringstream oss; // STYLE_CHECK_ALLOW_STD_STRING_STREAM
            object->stringify(oss);
            LOG_TEST(log, "Metadata: {}", oss.str());
#endif

            if (object->has("metaData"))
            {
                const auto metadata_object = object->get("metaData").extract<Poco::JSON::Object::Ptr>();
                if (!metadata_object)
                    throw Exception(ErrorCodes::LOGICAL_ERROR, "Failed to extract `metaData` field");

                const auto schema_object = metadata_object->getValue<String>("schemaString");

                Poco::JSON::Parser p;
                Poco::Dynamic::Var fields_json = parser.parse(schema_object);
                const Poco::JSON::Object::Ptr & fields_object = fields_json.extract<Poco::JSON::Object::Ptr>();
                if (!fields_object)
                    throw Exception(ErrorCodes::LOGICAL_ERROR, "Failed to extract `fields` field");

                auto current_schema = parseMetadata(fields_object);
                if (file_schema.empty())
                {
                    file_schema = current_schema;
                }
                else if (file_schema != current_schema)
                {
                    throw Exception(ErrorCodes::NOT_IMPLEMENTED,
                                    "Reading from files with different schema is not possible "
                                    "({} is different from {})",
                                    file_schema.toString(), current_schema.toString());
                }
            }

            auto configuration_ptr = configuration.lock();

            if (object->has("add"))
            {
                auto add_object = object->get("add").extract<Poco::JSON::Object::Ptr>();
                if (!add_object)
                    throw Exception(ErrorCodes::LOGICAL_ERROR, "Failed to extract `add` field");

                auto path = add_object->getValue<String>("path");
                auto full_path = fs::path(configuration_ptr->getPath()) / path;
                result.insert(full_path);

                auto filename = fs::path(path).filename().string();
                auto it = file_partition_columns.find(full_path);
                if (it == file_partition_columns.end())
                {
                    if (add_object->has("partitionValues"))
                    {
                        auto partition_values = add_object->get("partitionValues").extract<Poco::JSON::Object::Ptr>();
                        if (!partition_values)
                            throw Exception(ErrorCodes::LOGICAL_ERROR, "Failed to extract `partitionValues` field");

                        if (partition_values->size())
                        {
                            auto & current_partition_columns = file_partition_columns[full_path];
                            for (const auto & partition_name : partition_values->getNames())
                            {
                                const auto value = partition_values->getValue<String>(partition_name);
                                auto name_and_type = file_schema.tryGetByName(partition_name);
                                if (!name_and_type)
                                {
                                    throw Exception(
                                        ErrorCodes::LOGICAL_ERROR,
                                        "No such column in schema: {} (schema: {})",
                                        partition_name, file_schema.toNamesAndTypesDescription());
                                }

                                LOG_TEST(log, "Partition {} value is {} (data type: {}, file: {})",
                                         partition_name, value, name_and_type->type->getName(), filename);

                                auto field = DB::DeltaLakeMetadata::getFieldValue(value, name_and_type->type);
                                current_partition_columns.emplace_back(*name_and_type, field);
                            }
                        }
                    }
                }
            }
            else if (object->has("remove"))
            {
                auto remove_object = object->get("remove").extract<Poco::JSON::Object::Ptr>();
                if (!remove_object)
                    throw Exception(ErrorCodes::LOGICAL_ERROR, "Failed to extract `remove` field");

                auto path = remove_object->getValue<String>("path");
                result.erase(fs::path(configuration_ptr->getPath()) / path);
            }
        }
    }

    NamesAndTypesList parseMetadata(const Poco::JSON::Object::Ptr & metadata_json) const
    {
        NamesAndTypesList schema;
        const auto fields = metadata_json->get("fields").extract<Poco::JSON::Array::Ptr>();
        for (size_t i = 0; i < fields->size(); ++i)
        {
            const auto field = fields->getObject(static_cast<UInt32>(i));
            auto column_name = field->getValue<String>("name");
            auto type = field->getValue<String>("type");
            auto is_nullable = field->getValue<bool>("nullable");

            std::string physical_name;
            auto schema_metadata_object = field->get("metadata").extract<Poco::JSON::Object::Ptr>();
            if (schema_metadata_object->has("delta.columnMapping.physicalName"))
                physical_name = schema_metadata_object->getValue<String>("delta.columnMapping.physicalName");
            else
                physical_name = column_name;

            LOG_TEST(log, "Found column: {}, type: {}, nullable: {}, physical name: {}",
                        column_name, type, is_nullable, physical_name);

            schema.push_back({physical_name, DB::DeltaLakeMetadata::getFieldType(field, "type", is_nullable)});
        }
        return schema;
    }


    /**
     * Checkpoints in delta-lake are created each 10 commits by default.
     * Latest checkpoint is written in _last_checkpoint file: _delta_log/_last_checkpoint
     *
     * _last_checkpoint contains the following:
     * {"version":20,
     *  "size":23,
     *  "sizeInBytes":14057,
     *  "numOfAddFiles":21,
     *  "checkpointSchema":{...}}
     *
     *  We need to get "version", which is the version of the checkpoint we need to read.
     */
    size_t readLastCheckpointIfExists() const
    {
        auto configuration_ptr = configuration.lock();
        const auto last_checkpoint_file
            = std::filesystem::path(configuration_ptr->getPath()) / deltalake_metadata_directory / "_last_checkpoint";
        if (!object_storage->exists(StoredObject(last_checkpoint_file)))
            return 0;

        String json_str;
        auto read_settings = context->getReadSettings();
        ObjectInfo object_info(last_checkpoint_file);
        auto buf = StorageObjectStorageSource::createReadBuffer(object_info, object_storage, context, log);
        readJSONObjectPossiblyInvalid(json_str, *buf);

        const JSON json(json_str);
        const auto version = json["version"].getUInt();

        LOG_TRACE(log, "Last checkpoint file version: {}", version);
        return version;
    }

    /**
     *  The format of the checkpoint file name can take one of two forms:
     *  1. A single checkpoint file for version n of the table will be named n.checkpoint.parquet.
     *     For example:
     *         00000000000000000010.checkpoint.parquet
     *  2. A multi-part checkpoint for version n can be fragmented into p files. Fragment o of p is
     *     named n.checkpoint.o.p.parquet. For example:
     *         00000000000000000010.checkpoint.0000000001.0000000003.parquet
     *         00000000000000000010.checkpoint.0000000002.0000000003.parquet
     *         00000000000000000010.checkpoint.0000000003.0000000003.parquet
     *  TODO: Only (1) is supported, need to support (2).
     *
     *  Such checkpoint files parquet contain data with the following contents:
     *
     *  Row 1:
     *  ──────
     *  txn:      (NULL,NULL,NULL)
     *  add:      ('part-00000-1e9cd0c1-57b5-43b4-9ed8-39854287b83a-c000.parquet',{},1070,1680614340485,false,{},'{"numRecords":1,"minValues":{"col-360dade5-6d0e-4831-8467-a25d64695975":13,"col-e27b0253-569a-4fe1-8f02-f3342c54d08b":"14"},"maxValues":{"col-360dade5-6d0e-4831-8467-a25d64695975":13,"col-e27b0253-569a-4fe1-8f02-f3342c54d08b":"14"},"nullCount":{"col-360dade5-6d0e-4831-8467-a25d64695975":0,"col-e27b0253-569a-4fe1-8f02-f3342c54d08b":0}}')
     *  remove:   (NULL,NULL,NULL,NULL,{},NULL,{})
     *  metaData: (NULL,NULL,NULL,(NULL,{}),NULL,[],{},NULL)
     *  protocol: (NULL,NULL)
     *
     *  Row 2:
     *  ──────
     *  txn:      (NULL,NULL,NULL)
     *  add:      ('part-00000-8887e898-91dd-4951-a367-48f7eb7bd5fd-c000.parquet',{},1063,1680614318485,false,{},'{"numRecords":1,"minValues":{"col-360dade5-6d0e-4831-8467-a25d64695975":2,"col-e27b0253-569a-4fe1-8f02-f3342c54d08b":"3"},"maxValues":{"col-360dade5-6d0e-4831-8467-a25d64695975":2,"col-e27b0253-569a-4fe1-8f02-f3342c54d08b":"3"},"nullCount":{"col-360dade5-6d0e-4831-8467-a25d64695975":0,"col-e27b0253-569a-4fe1-8f02-f3342c54d08b":0}}')
     *  remove:   (NULL,NULL,NULL,NULL,{},NULL,{})
     *  metaData: (NULL,NULL,NULL,(NULL,{}),NULL,[],{},NULL)
     *  protocol: (NULL,NULL)
     *
     * We need to check only `add` column, `remove` column does not have intersections with `add` column.
     *  ...
     */
    #define THROW_ARROW_NOT_OK(status)                                    \
        do                                                                \
        {                                                                 \
            if (const ::arrow::Status & _s = (status); !_s.ok())          \
                throw Exception(ErrorCodes::BAD_ARGUMENTS, "Arrow error: {}", _s.ToString()); \
        } while (false)

    size_t getCheckpointIfExists(
        std::set<String> & result,
        NamesAndTypesList & file_schema,
        DeltaLakePartitionColumns & file_partition_columns) const
    {
        const auto version = readLastCheckpointIfExists();
        if (!version)
            return 0;

        const auto checkpoint_filename = withPadding(version) + ".checkpoint.parquet";

        auto configuration_ptr = configuration.lock();

        const auto checkpoint_path
            = std::filesystem::path(configuration_ptr->getPath()) / deltalake_metadata_directory / checkpoint_filename;

        LOG_TRACE(log, "Using checkpoint file: {}", checkpoint_path.string());

        auto read_settings = context->getReadSettings();
        ObjectInfo object_info(checkpoint_path);
        auto buf = StorageObjectStorageSource::createReadBuffer(object_info, object_storage, context, log);
        auto format_settings = getFormatSettings(context);

        /// Force nullable, because this parquet file for some reason does not have nullable
        /// in parquet file metadata while the type are in fact nullable.
        format_settings.schema_inference_make_columns_nullable = true;
        auto columns = ParquetSchemaReader(*buf, format_settings).readSchema();

        /// Read only columns that we need.
        auto filter_column_names = NameSet{"add", "metaData"};
        columns.filterColumns(filter_column_names);
        Block header;
        for (const auto & column : columns)
            header.insert({column.type->createColumn(), column.type, column.name});

        std::atomic<int> is_stopped{0};

        std::unique_ptr<parquet::arrow::FileReader> reader;
        THROW_ARROW_NOT_OK(
            parquet::arrow::OpenFile(
                asArrowFile(*buf, format_settings, is_stopped, "Parquet", PARQUET_MAGIC_BYTES),
                ArrowMemoryPool::instance(),
                &reader));

        ArrowColumnToCHColumn column_reader(
            header, "Parquet",
            format_settings,
            format_settings.parquet.allow_missing_columns,
            /* null_as_default */true,
            format_settings.date_time_overflow_behavior,
            format_settings.parquet.allow_geoparquet_parser,
            /* case_insensitive_column_matching */false);

        std::shared_ptr<arrow::Table> table;
        THROW_ARROW_NOT_OK(reader->ReadTable(&table));

        Chunk chunk = column_reader.arrowTableToCHChunk(table, reader->parquet_reader()->metadata()->num_rows(), reader->parquet_reader()->metadata()->key_value_metadata());
        auto res_block = header.cloneWithColumns(chunk.detachColumns());
        res_block = Nested::flatten(res_block);

        const auto * nullable_path_column = assert_cast<const ColumnNullable *>(res_block.getByName("add.path").column.get());
        const auto & path_column = assert_cast<const ColumnString &>(nullable_path_column->getNestedColumn());

        const auto * nullable_schema_column = assert_cast<const ColumnNullable *>(res_block.getByName("metaData.schemaString").column.get());
        const auto & schema_column = assert_cast<const ColumnString &>(nullable_schema_column->getNestedColumn());

        auto partition_values_column_raw = res_block.getByName("add.partitionValues").column;
        const auto & partition_values_column = assert_cast<const ColumnMap &>(*partition_values_column_raw);

        for (size_t i = 0; i < path_column.size(); ++i)
        {
            const auto metadata = String(schema_column.getDataAt(i));
            if (!metadata.empty())
            {
                Poco::JSON::Parser parser;
                Poco::Dynamic::Var json = parser.parse(metadata);
                const Poco::JSON::Object::Ptr & object = json.extract<Poco::JSON::Object::Ptr>();

                auto current_schema = parseMetadata(object);
                if (file_schema.empty())
                {
                    file_schema = current_schema;
                    LOG_TEST(log, "Processed schema from checkpoint: {}", file_schema.toString());
                }
                else if (file_schema != current_schema)
                {
                    throw Exception(ErrorCodes::NOT_IMPLEMENTED,
                                    "Reading from files with different schema is not possible "
                                    "({} is different from {})",
                                    file_schema.toString(), current_schema.toString());
                }
            }
        }

        for (size_t i = 0; i < path_column.size(); ++i)
        {
            const auto path = String(path_column.getDataAt(i));
            if (path.empty())
                continue;

            auto filename = fs::path(path).filename().string();
            auto full_path = fs::path(configuration_ptr->getPath()) / path;
            auto it = file_partition_columns.find(full_path);
            if (it == file_partition_columns.end())
            {
                Field map;
                partition_values_column.get(i, map);
                auto partition_values_map = map.safeGet<Map>();
                if (!partition_values_map.empty())
                {
                    auto & current_partition_columns = file_partition_columns[full_path];
                    for (const auto & map_value : partition_values_map)
                    {
                        const auto tuple = map_value.safeGet<Tuple>();
                        const auto partition_name = tuple[0].safeGet<String>();
                        auto name_and_type = file_schema.tryGetByName(partition_name);
                        if (!name_and_type)
                        {
                            throw Exception(
                                ErrorCodes::LOGICAL_ERROR,
                                "No such column in schema: {} (schema: {})",
                                partition_name, file_schema.toString());
                        }
                        const auto value = tuple[1].safeGet<String>();
                        auto field = DB::DeltaLakeMetadata::getFieldValue(value, name_and_type->type);
                        current_partition_columns.emplace_back(std::move(name_and_type.value()), std::move(field));

                        LOG_TEST(log, "Partition {} value is {} (for {})", partition_name, value, filename);
                    }
                }
            }

            LOG_TEST(log, "Adding {}", path);
            const auto [_, inserted] = result.insert(std::filesystem::path(configuration_ptr->getPath()) / path);
            if (!inserted)
                throw Exception(ErrorCodes::INCORRECT_DATA, "File already exists {}", path);
        }

        return version;
    }

    LoggerPtr log = getLogger("DeltaLakeMetadataParser");
};

DeltaLakeMetadata::DeltaLakeMetadata(ObjectStoragePtr object_storage_, ConfigurationObserverPtr configuration_, ContextPtr context_)
{
    auto impl = DeltaLakeMetadataImpl(object_storage_, configuration_, context_);
    auto result = impl.processMetadataFiles();
    data_files = result.data_files;
    schema = result.schema;
    partition_columns = result.partition_columns;
    object_storage = object_storage_;

    LOG_TRACE(impl.log, "Found {} data files, {} partition files, schema: {}",
             data_files.size(), partition_columns.size(), schema.toString());
}

DataLakeMetadataPtr DeltaLakeMetadata::create(
    ObjectStoragePtr object_storage,
    ConfigurationObserverPtr configuration,
    ContextPtr local_context)
{
#if USE_DELTA_KERNEL_RS
    auto configuration_ptr = configuration.lock();
<<<<<<< HEAD

    const auto & storage_settings_ref = configuration_ptr->getSettingsRef();
=======
>>>>>>> bdae49ab
    const auto & query_settings_ref = local_context->getSettingsRef();

    const auto storage_type = configuration_ptr->getType();
    const bool supports_delta_kernel = storage_type == ObjectStorageType::S3 || storage_type == ObjectStorageType::Local;

    bool enable_delta_kernel = query_settings_ref[Setting::allow_experimental_delta_kernel_rs];
    if (supports_delta_kernel && enable_delta_kernel)
    {
<<<<<<< HEAD
        return std::make_unique<DeltaLakeMetadataDeltaKernel>(
            object_storage,
            configuration,
            storage_settings_ref[StorageObjectStorageSetting::delta_lake_read_schema_same_as_table_schema]);
=======
        return std::make_unique<DeltaLakeMetadataDeltaKernel>(object_storage, configuration);
>>>>>>> bdae49ab
    }
    else
        return std::make_unique<DeltaLakeMetadata>(object_storage, configuration, local_context);
#else
    return std::make_unique<DeltaLakeMetadata>(object_storage, configuration, local_context);
#endif
}

DataTypePtr DeltaLakeMetadata::getFieldType(const Poco::JSON::Object::Ptr & field, const String & type_key, bool is_nullable)
{
     if (field->isObject(type_key))
          return getComplexTypeFromObject(field->getObject(type_key));

     auto type = field->get(type_key);
     if (type.isString())
     {
         const String & type_name = type.extract<String>();
         auto data_type = DeltaLakeMetadata::getSimpleTypeByName(type_name);
         return is_nullable ? makeNullable(data_type) : data_type;
     }

     throw Exception(ErrorCodes::BAD_ARGUMENTS, "Unexpected 'type' field: {}", type.toString());

}

DataTypePtr DeltaLakeMetadata::getSimpleTypeByName(const String & type_name)
{
    /// https://github.com/delta-io/delta/blob/master/PROTOCOL.md#primitive-types

    if (type_name == "string" || type_name == "binary")
        return std::make_shared<DataTypeString>();
    if (type_name == "long")
        return std::make_shared<DataTypeInt64>();
    if (type_name == "integer")
        return std::make_shared<DataTypeInt32>();
    if (type_name == "short")
        return std::make_shared<DataTypeInt16>();
    if (type_name == "byte")
        return std::make_shared<DataTypeInt8>();
    if (type_name == "float")
        return std::make_shared<DataTypeFloat32>();
    if (type_name == "double")
        return std::make_shared<DataTypeFloat64>();
    if (type_name == "boolean")
        return DataTypeFactory::instance().get("Bool");
    if (type_name == "date")
        return std::make_shared<DataTypeDate32>();
    if (type_name == "timestamp" || type_name == "timestamp_ntz")
        return std::make_shared<DataTypeDateTime64>(6);
    if (type_name.starts_with("decimal(") && type_name.ends_with(')'))
    {
        ReadBufferFromString buf(std::string_view(type_name.begin() + 8, type_name.end() - 1));
        size_t precision;
        size_t scale;
        readIntText(precision, buf);
        skipWhitespaceIfAny(buf);
        assertChar(',', buf);
        skipWhitespaceIfAny(buf);
        tryReadIntText(scale, buf);
        return createDecimal<DataTypeDecimal>(precision, scale);
    }

    throw Exception(ErrorCodes::BAD_ARGUMENTS, "Unsupported DeltaLake type: {}", type_name);
}


Field DeltaLakeMetadata::getFieldValue(const String & value, DataTypePtr data_type)
{
    DataTypePtr check_type;
    if (data_type->isNullable())
        check_type = static_cast<const DataTypeNullable *>(data_type.get())->getNestedType();
    else
        check_type = data_type;

    WhichDataType which(check_type->getTypeId());
    if (which.isStringOrFixedString())
        return value;
    if (isBool(check_type))
        return parse<bool>(value);
    if (which.isInt8())
        return parse<Int8>(value);
    if (which.isUInt8())
        return parse<UInt8>(value);
    if (which.isInt16())
        return parse<Int16>(value);
    if (which.isUInt16())
        return parse<UInt16>(value);
    if (which.isInt32())
        return parse<Int32>(value);
    if (which.isUInt32())
        return parse<UInt32>(value);
    if (which.isInt64())
        return parse<Int64>(value);
    if (which.isUInt64())
        return parse<UInt64>(value);
    if (which.isFloat32())
        return parse<Float32>(value);
    if (which.isFloat64())
        return parse<Float64>(value);
    if (which.isDate())
        return UInt16{LocalDate{std::string(value)}.getDayNum()};
    if (which.isDate32())
        return Int32{LocalDate{std::string(value)}.getExtenedDayNum()};

    if (which.isDateTime64())
    {
        ReadBufferFromString in(value);
        DateTime64 time = 0;
        readDateTime64Text(time, 6, in, assert_cast<const DataTypeDateTime64 *>(data_type.get())->getTimeZone());
        return time;
    }

    throw Exception(ErrorCodes::BAD_ARGUMENTS, "Unsupported DeltaLake type for {}", check_type->getColumnType());
}

ObjectIterator DeltaLakeMetadata::iterate(
    const ActionsDAG * filter_dag,
    FileProgressCallback callback,
    size_t /* list_batch_size */,
    ContextPtr /*context*/) const
{
    return createKeysIterator(getDataFiles(filter_dag), object_storage, callback);
}

}

#endif<|MERGE_RESOLUTION|>--- conflicted
+++ resolved
@@ -624,11 +624,6 @@
 {
 #if USE_DELTA_KERNEL_RS
     auto configuration_ptr = configuration.lock();
-<<<<<<< HEAD
-
-    const auto & storage_settings_ref = configuration_ptr->getSettingsRef();
-=======
->>>>>>> bdae49ab
     const auto & query_settings_ref = local_context->getSettingsRef();
 
     const auto storage_type = configuration_ptr->getType();
@@ -637,14 +632,7 @@
     bool enable_delta_kernel = query_settings_ref[Setting::allow_experimental_delta_kernel_rs];
     if (supports_delta_kernel && enable_delta_kernel)
     {
-<<<<<<< HEAD
-        return std::make_unique<DeltaLakeMetadataDeltaKernel>(
-            object_storage,
-            configuration,
-            storage_settings_ref[StorageObjectStorageSetting::delta_lake_read_schema_same_as_table_schema]);
-=======
         return std::make_unique<DeltaLakeMetadataDeltaKernel>(object_storage, configuration);
->>>>>>> bdae49ab
     }
     else
         return std::make_unique<DeltaLakeMetadata>(object_storage, configuration, local_context);
