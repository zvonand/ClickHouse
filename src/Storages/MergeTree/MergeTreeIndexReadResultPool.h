#pragma once

#include <Common/SharedMutex.h>
#include <Processors/QueryPlan/ReadFromMergeTree.h>
#include <Storages/MergeTree/VectorSimilarityIndexCache.h>

<<<<<<< HEAD
#include <roaring.hh>
#include <shared_mutex>

=======
>>>>>>> a94c7b96
namespace DB
{

class IMergeTreeDataPart;
using DataPartPtr = std::shared_ptr<const IMergeTreeDataPart>;

using SkipIndexReadResult = std::vector<bool>;
using SkipIndexReadResultPtr = std::shared_ptr<SkipIndexReadResult>;

class MergeTreeSkipIndexReader
{
public:
    MergeTreeSkipIndexReader(
        UsefulSkipIndexes skip_indexes_,
        MarkCachePtr mark_cache_,
        UncompressedCachePtr uncompressed_cache_,
        VectorSimilarityIndexCachePtr vector_similarity_index_cache_,
        MergeTreeReaderSettings reader_settings_,
        LoggerPtr log_);

    SkipIndexReadResultPtr read(const RangesInDataPart & part);

    void cancel() noexcept { is_cancelled = true; }

private:
    UsefulSkipIndexes skip_indexes;
    MarkCachePtr mark_cache;
    UncompressedCachePtr uncompressed_cache;
    VectorSimilarityIndexCachePtr vector_similarity_index_cache;
    MergeTreeReaderSettings reader_settings;
    LoggerPtr log;

    std::atomic_bool is_cancelled = false;
};

using MergeTreeSkipIndexReaderPtr = std::shared_ptr<MergeTreeSkipIndexReader>;

struct ProjectionIndexBitmap;
using ProjectionIndexBitmapPtr = std::shared_ptr<ProjectionIndexBitmap>;
using ProjectionIndexBitmaps = std::vector<ProjectionIndexBitmapPtr>;

/// A bitmap wrapper for either 32-bit or 64-bit Roaring bitmaps, used in projection index processing.
struct ProjectionIndexBitmap
{
    enum class BitmapType
    {
        Bitmap32, // For roaring_bitmap_t (32-bit)
        Bitmap64 // For roaring64_bitmap_t (64-bit)
    };

    union BitmapUnion
    {
        roaring::api::roaring_bitmap_t * bitmap32;
        roaring::api::roaring64_bitmap_t * bitmap64;
        BitmapUnion() : bitmap32(nullptr) {}
    };

    BitmapType type;
    BitmapUnion data;

    explicit ProjectionIndexBitmap(BitmapType bitmap_type);
    ~ProjectionIndexBitmap();

    // Non-copyable
    ProjectionIndexBitmap(const ProjectionIndexBitmap &) = delete;
    ProjectionIndexBitmap & operator=(const ProjectionIndexBitmap &) = delete;

    static ProjectionIndexBitmapPtr create32();
    static ProjectionIndexBitmapPtr create64();

    template <typename Offset>
    static ProjectionIndexBitmapPtr createFromRange(std::type_identity_t<Offset> start, std::type_identity_t<Offset> end);

    void intersectWith(const ProjectionIndexBitmap & other);
    size_t cardinality() const;
    bool empty() const;

    template <typename Offset>
    bool contains(std::type_identity_t<Offset> value);

    template <typename Offset>
    void add(std::type_identity_t<Offset> value);

    /// Checks whether the bitmap has no bits set in the range [begin, end).
    bool rangeAllZero(size_t begin, size_t end) const;

    /// Appends a `PaddedPODArray<UInt8>` in the range [starting_row, starting_row + num_rows)
    /// with `1`s at positions corresponding to values present in the bitmap.
    ///
    /// For example, if the bitmap contains values {101, 103} and `starting_row = 100`, `num_rows = 5`,
    /// the resulting buffer segment (of size `num_rows`) will be: [0, 1, 0, 1, 0].
    ///
    /// The method resizes the `filter` array by appending `num_rows` zero-initialized bytes to it,
    /// and writes `1` to positions where a row number is found in the bitmap.
    ///
    /// Returns true if at least one value in the bitmap falls within the specified range.
    bool appendToFilter(PaddedPODArray<UInt8> & filter, size_t starting_row, size_t num_rows) const;
};

class MergeTreeSelectProcessor;
using MergeTreeSelectProcessorPtr = std::unique_ptr<MergeTreeSelectProcessor>;
class MergeTreeReadPoolProjectionIndex;

class SingleProjectionIndexReader
{
public:
    SingleProjectionIndexReader(
        std::shared_ptr<MergeTreeReadPoolProjectionIndex> pool,
        PrewhereInfoPtr prewhere_info,
        const ExpressionActionsSettings & actions_settings,
        const MergeTreeReaderSettings & reader_settings);

    ProjectionIndexBitmapPtr read(const RangesInDataPart & ranges);

    void cancel() noexcept;

private:
    std::shared_ptr<MergeTreeReadPoolProjectionIndex> projection_index_read_pool;
    MergeTreeSelectProcessorPtr processor;
};

using ProjectionIndexReaderByName = std::unordered_map<String, SingleProjectionIndexReader>;

class MergeTreeProjectionIndexReader
{
public:
    explicit MergeTreeProjectionIndexReader(ProjectionIndexReaderByName projection_index_readers_);

    ProjectionIndexBitmapPtr read(const RangesInDataParts & projection_parts);

    void cancel() noexcept;

private:
    ProjectionIndexReaderByName projection_index_readers;
};

using MergeTreeProjectionIndexReaderPtr = std::shared_ptr<MergeTreeProjectionIndexReader>;

struct MergeTreeIndexReadResult
{
    SkipIndexReadResultPtr skip_index_read_result;
    ProjectionIndexBitmapPtr projection_index_read_result;
};

using MergeTreeIndexReadResultPtr = std::shared_ptr<MergeTreeIndexReadResult>;

/// A pool structure for reading and building filters from MergeTree indexes. This pool coordinates the parallel
/// execution of index reading tasks, and it is responsible for building and sharing the result across MergeTree read
/// tasks from the same data part.
///
/// Key Responsibilities:
/// - Serves as the unified access point for reading index data in a multi-threaded environment.
/// - Lazily builds the MergeTreeIndexReadResult for a part on-demand, ensuring that only one thread performs
///   the construction, while others wait for the result via shared futures.
/// - Stores granule filters in a shared registry keyed by data part identity (raw pointer),
///   allowing concurrent tasks to reuse the result efficiently.
/// - Handles cleanup of granule filters once the last read task for a part completes, releasing associated resources.
class MergeTreeIndexReadResultPool
{
public:
    MergeTreeIndexReadResultPool(
        MergeTreeSkipIndexReaderPtr skip_index_reader_, MergeTreeProjectionIndexReaderPtr projection_index_reader_);

    /// Holds a shared future to a lazily built MergeTreeIndexReadResult.
    /// This enables concurrent consumers to wait on a single computation.
    struct IndexReadResultEntry
    {
        std::shared_ptr<std::promise<MergeTreeIndexReadResultPtr>> promise;
        std::shared_future<MergeTreeIndexReadResultPtr> future;

        IndexReadResultEntry()
            : promise(std::make_shared<std::promise<MergeTreeIndexReadResultPtr>>())
            , future(promise->get_future().share())
        {
        }
    };

    /// Lazily constructs and caches the MergeTreeIndexReadResult for a given data part. If it is already being built by
    /// another thread, waits for its result. Throws if the builder fails.
    ///
    /// This map uses raw pointer of data part as key because it is unique and stable for the lifetime of the part.
    MergeTreeIndexReadResultPtr getOrBuildIndexReadResult(const RangesInDataPart & part, const RangesInDataParts & projection_parts);

    /// Cleans up the cached MergeTreeIndexReadResult for a given part if it exists.
    /// Should be called when the last task for the part has finished.
    void clear(const DataPartPtr & part);

    void cancel() noexcept;

private:
    MergeTreeSkipIndexReaderPtr skip_index_reader;
    MergeTreeProjectionIndexReaderPtr projection_index_reader;

    /// Stores MergeTreeIndexReadResult instances per part to avoid redundant construction.
    std::unordered_map<const IMergeTreeDataPart *, IndexReadResultEntry> index_read_result_registry;
    SharedMutex index_read_result_registry_mutex;
};

using MergeTreeIndexReadResultPoolPtr = std::shared_ptr<MergeTreeIndexReadResultPool>;

}<|MERGE_RESOLUTION|>--- conflicted
+++ resolved
@@ -4,12 +4,8 @@
 #include <Processors/QueryPlan/ReadFromMergeTree.h>
 #include <Storages/MergeTree/VectorSimilarityIndexCache.h>
 
-<<<<<<< HEAD
 #include <roaring.hh>
-#include <shared_mutex>
-
-=======
->>>>>>> a94c7b96
+
 namespace DB
 {
 
@@ -80,9 +76,6 @@
     static ProjectionIndexBitmapPtr create32();
     static ProjectionIndexBitmapPtr create64();
 
-    template <typename Offset>
-    static ProjectionIndexBitmapPtr createFromRange(std::type_identity_t<Offset> start, std::type_identity_t<Offset> end);
-
     void intersectWith(const ProjectionIndexBitmap & other);
     size_t cardinality() const;
     bool empty() const;
@@ -92,6 +85,9 @@
 
     template <typename Offset>
     void add(std::type_identity_t<Offset> value);
+
+    template <typename Offset>
+    void addBulk(const std::type_identity_t<Offset> * values, size_t size);
 
     /// Checks whether the bitmap has no bits set in the range [begin, end).
     bool rangeAllZero(size_t begin, size_t end) const;
