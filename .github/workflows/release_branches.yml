# yamllint disable rule:comments-indentation
name: ReleaseBranchCI

env:
  # Force the stdout and stderr streams to be unbuffered
  PYTHONUNBUFFERED: 1
  AWS_ACCESS_KEY_ID: ${{ secrets.AWS_ACCESS_KEY_ID }}
  AWS_DEFAULT_REGION: ${{ secrets.AWS_DEFAULT_REGION }}
  AWS_SECRET_ACCESS_KEY: ${{ secrets.AWS_SECRET_ACCESS_KEY }}

on: # yamllint disable-line rule:truthy
  pull_request:
    types:
      - synchronize
      - reopened
      - opened
    branches:
      # Anything/24.3 (e.g customizations/24.3.x)
      - '**/24.3*'
  release:
    types:
      - published
      - prereleased
  push:
    branches:
      - 'releases/24.3**'
<<<<<<< HEAD
    tags:
      - '*'
=======
>>>>>>> 86abd8b2
  workflow_dispatch:

jobs:
  RunConfig:
<<<<<<< HEAD
    runs-on: [self-hosted, altinity-on-demand, altinity-style-checker-aarch64]
=======
    runs-on: [self-hosted, altinity-on-demand, altinity-type-cax11, altinity-image-arm-snapshot-22.04-arm, altinity-startup-snapshot, altinity-setup-none]
>>>>>>> 86abd8b2
    outputs:
      data: ${{ steps.runconfig.outputs.CI_DATA }}
    steps:
      - name: Check out repository code
        uses: Altinity/checkout@19599efdf36c4f3f30eb55d5bb388896faea69f6
        with:
          clear-repository: true # to ensure correct digests
          fetch-depth: 0 # to get version
          filter: tree:0
<<<<<<< HEAD
=======
      - name: Debug Info
        uses: ./.github/actions/debug
      - name: Python unit tests
        run: |
          cd "$GITHUB_WORKSPACE/tests/ci"
          echo "Testing the main ci directory"
          python3 -m unittest discover -s . -p 'test_*.py'
>>>>>>> 86abd8b2
      - name: PrepareRunConfig
        id: runconfig
        run: |
            echo "::group::configure CI run"
            python3 "$GITHUB_WORKSPACE/tests/ci/ci.py" --configure --outfile ${{ runner.temp }}/ci_run_data.json
            echo "::endgroup::"
            echo "::group::CI run configure results"
            python3 -m json.tool ${{ runner.temp }}/ci_run_data.json
            echo "::endgroup::"
            {
              echo 'CI_DATA<<EOF'
              cat  ${{ runner.temp }}/ci_run_data.json
              echo 'EOF'
            } >> "$GITHUB_OUTPUT"
      - name: Re-create GH statuses for skipped jobs if any
        run: |
            python3 "$GITHUB_WORKSPACE/tests/ci/ci.py" --infile ${{ runner.temp }}/ci_run_data.json --update-gh-statuses
  BuildDockers:
    needs: [RunConfig]
    if: ${{ !failure() && !cancelled() }}
    uses: ./.github/workflows/reusable_docker.yml
    secrets: inherit
    with:
      data: ${{ needs.RunConfig.outputs.data }}
  CompatibilityCheckX86:
    needs: [RunConfig, BuilderDebRelease]
    if: ${{ !failure() && !cancelled() }}
    uses: ./.github/workflows/reusable_test.yml
    secrets: inherit
    with:
      test_name: Compatibility check (amd64)
<<<<<<< HEAD
      runner_type: altinity-func-tester
=======
      runner_type: altinity-on-demand, altinity-type-cpx51, altinity-image-x86-snapshot-22.04-amd, altinity-startup-snapshot, altinity-setup-none
>>>>>>> 86abd8b2
      data: ${{ needs.RunConfig.outputs.data }}
  CompatibilityCheckAarch64:
    needs: [RunConfig, BuilderDebAarch64]
    if: ${{ !failure() && !cancelled() }}
    uses: ./.github/workflows/reusable_test.yml
    secrets: inherit
    with:
      test_name: Compatibility check (aarch64)
<<<<<<< HEAD
      runner_type: altinity-func-tester-aarch64
=======
      runner_type: altinity-on-demand, altinity-type-cax41, altinity-image-arm-snapshot-22.04-arm, altinity-startup-snapshot, altinity-setup-none
>>>>>>> 86abd8b2
      data: ${{ needs.RunConfig.outputs.data }}
#########################################################################################
#################################### ORDINARY BUILDS ####################################
#########################################################################################
  BuilderDebRelease:
    needs: [RunConfig, BuildDockers]
    if: ${{ !failure() && !cancelled() }}
    uses: ./.github/workflows/reusable_build.yml
    secrets: inherit
    with:
      build_name: package_release
      checkout_depth: 0
      data: ${{ needs.RunConfig.outputs.data }}
      # always rebuild on release branches to be able to publish from any commit
      force: true
  BuilderDebAarch64:
    needs: [RunConfig, BuildDockers]
    if: ${{ !failure() && !cancelled() }}
    uses: ./.github/workflows/reusable_build.yml
    secrets: inherit
    with:
      build_name: package_aarch64
      checkout_depth: 0
      data: ${{ needs.RunConfig.outputs.data }}
      # always rebuild on release branches to be able to publish from any commit
      force: true
  BuilderDebAsan:
    needs: [RunConfig, BuildDockers]
    if: ${{ !failure() && !cancelled() }}
    uses: ./.github/workflows/reusable_build.yml
    secrets: inherit
    with:
      build_name: package_asan
      data: ${{ needs.RunConfig.outputs.data }}
  BuilderDebUBsan:
    needs: [RunConfig, BuildDockers]
    if: ${{ !failure() && !cancelled() }}
    uses: ./.github/workflows/reusable_build.yml
    secrets: inherit
    with:
      build_name: package_ubsan
      data: ${{ needs.RunConfig.outputs.data }}
  BuilderDebTsan:
    needs: [RunConfig, BuildDockers]
    if: ${{ !failure() && !cancelled() }}
    uses: ./.github/workflows/reusable_build.yml
    secrets: inherit
    with:
      build_name: package_tsan
      data: ${{ needs.RunConfig.outputs.data }}
  BuilderDebMsan:
    needs: [RunConfig, BuildDockers]
    if: ${{ !failure() && !cancelled() }}
    uses: ./.github/workflows/reusable_build.yml
    secrets: inherit
    with:
      build_name: package_msan
      data: ${{ needs.RunConfig.outputs.data }}
  BuilderDebDebug:
    needs: [RunConfig, BuildDockers]
    if: ${{ !failure() && !cancelled() }}
    uses: ./.github/workflows/reusable_build.yml
    secrets: inherit
    with:
      build_name: package_debug
      data: ${{ needs.RunConfig.outputs.data }}
<<<<<<< HEAD
=======
      force: true
>>>>>>> 86abd8b2
############################################################################################
##################################### Docker images  #######################################
############################################################################################
  DockerServerImage:
    needs: [RunConfig, BuilderDebRelease, BuilderDebAarch64]
    if: ${{ !failure() && !cancelled() }}
    uses: ./.github/workflows/reusable_test.yml
    secrets: inherit
    with:
      test_name: Docker server image
<<<<<<< HEAD
      runner_type: altinity-func-tester
=======
      runner_type: altinity-on-demand, altinity-type-cpx51, altinity-image-x86-snapshot-22.04-amd, altinity-startup-snapshot, altinity-setup-none
>>>>>>> 86abd8b2
      data: ${{ needs.RunConfig.outputs.data }}
  DockerKeeperImage:
    needs: [RunConfig, BuilderDebRelease, BuilderDebAarch64]
    if: ${{ !failure() && !cancelled() }}
    uses: ./.github/workflows/reusable_test.yml
    secrets: inherit
    with:
      test_name: Docker keeper image
<<<<<<< HEAD
      runner_type: altinity-func-tester
=======
      runner_type: altinity-on-demand, altinity-type-cpx51, altinity-image-x86-snapshot-22.04-amd, altinity-startup-snapshot, altinity-setup-none
>>>>>>> 86abd8b2
      data: ${{ needs.RunConfig.outputs.data }}
############################################################################################
##################################### BUILD REPORTER #######################################
############################################################################################
  BuilderReport:
    # run report check for failed builds to indicate the CI error
    if: ${{ !cancelled() }}
    needs:
      - RunConfig
      - BuilderDebRelease
      - BuilderDebAarch64
      - BuilderDebAsan
      - BuilderDebTsan
      - BuilderDebUBsan
      - BuilderDebMsan
      - BuilderDebDebug
    uses: ./.github/workflows/reusable_test.yml
    secrets: inherit
    with:
      test_name: ClickHouse build check
<<<<<<< HEAD
      runner_type: altinity-style-checker-aarch64
=======
      runner_type:  altinity-on-demand, altinity-type-cax11, altinity-image-arm-snapshot-22.04-arm, altinity-startup-snapshot, altinity-setup-none
>>>>>>> 86abd8b2
      data: ${{ needs.RunConfig.outputs.data }}
  MarkReleaseReady:
    if: ${{ !failure() && !cancelled() }}
    needs:
      - BuilderDebRelease
      - BuilderDebAarch64
<<<<<<< HEAD
    runs-on: [self-hosted, altinity-on-demand, altinity-style-checker-aarch64]
=======
    runs-on: [self-hosted, altinity-on-demand, altinity-type-cax11, altinity-image-arm-snapshot-22.04-arm, altinity-startup-snapshot, altinity-setup-none]
>>>>>>> 86abd8b2
    steps:
      - name: Debug
        run: |
          echo need with different filters
          cat << 'EOF'
          ${{ toJSON(needs) }}
          ${{ toJSON(needs.*.result) }}
          no failures ${{ !contains(needs.*.result, 'failure') }}
          no skips ${{ !contains(needs.*.result, 'skipped') }}
          no both ${{ !(contains(needs.*.result, 'skipped') || contains(needs.*.result, 'failure')) }}
          EOF
      - name: Not ready
        # fail the job to be able restart it
        if: ${{ contains(needs.*.result, 'skipped') || contains(needs.*.result, 'failure') }}
        run: exit 1
      - name: Check out repository code
        if: ${{ ! (contains(needs.*.result, 'skipped') || contains(needs.*.result, 'failure')) }}
        uses: Altinity/checkout@19599efdf36c4f3f30eb55d5bb388896faea69f6
      - name: Mark Commit Release Ready
        if: ${{ ! (contains(needs.*.result, 'skipped') || contains(needs.*.result, 'failure')) }}
        run: |
          cd "$GITHUB_WORKSPACE/tests/ci"
          python3 mark_release_ready.py
############################################################################################
#################################### INSTALL PACKAGES ######################################
############################################################################################
  InstallPackagesTestRelease:
    needs: [RunConfig, BuilderDebRelease]
    if: ${{ !failure() && !cancelled() }}
    uses: ./.github/workflows/reusable_test.yml
    secrets: inherit
    with:
      test_name: Install packages (amd64)
<<<<<<< HEAD
      runner_type: altinity-func-tester
=======
      runner_type: altinity-on-demand, altinity-type-cpx51, altinity-image-x86-snapshot-22.04-amd, altinity-startup-snapshot, altinity-setup-none
>>>>>>> 86abd8b2
      data: ${{ needs.RunConfig.outputs.data }}
      run_command: |
        python3 install_check.py "$CHECK_NAME"
  InstallPackagesTestAarch64:
    needs: [RunConfig, BuilderDebAarch64]
    if: ${{ !failure() && !cancelled() }}
    uses: ./.github/workflows/reusable_test.yml
    secrets: inherit
    with:
      test_name: Install packages (arm64)
<<<<<<< HEAD
      runner_type: altinity-func-tester-aarch64
=======
      runner_type: altinity-on-demand, altinity-type-cax41, altinity-image-arm-snapshot-22.04-arm, altinity-startup-snapshot, altinity-setup-none
>>>>>>> 86abd8b2
      data: ${{ needs.RunConfig.outputs.data }}
      run_command: |
        python3 install_check.py "$CHECK_NAME"
##############################################################################################
########################### FUNCTIONAl STATELESS TESTS #######################################
##############################################################################################
  FunctionalStatelessTestRelease:
    needs: [RunConfig, BuilderDebRelease]
    if: ${{ !failure() && !cancelled() }}
    uses: ./.github/workflows/reusable_test.yml
    secrets: inherit
    with:
      test_name: Stateless tests (release)
<<<<<<< HEAD
      runner_type: altinity-func-tester
=======
      runner_type: altinity-on-demand, altinity-type-cpx51, altinity-in-ash,altinity-image-x86-snapshot-22.04-amd, altinity-startup-snapshot, altinity-setup-none
>>>>>>> 86abd8b2
      data: ${{ needs.RunConfig.outputs.data }}
  FunctionalStatelessTestAarch64:
    needs: [RunConfig, BuilderDebAarch64]
    if: ${{ !failure() && !cancelled() }}
    uses: ./.github/workflows/reusable_test.yml
    secrets: inherit
    with:
      test_name: Stateless tests (aarch64)
<<<<<<< HEAD
      runner_type: altinity-func-tester-aarch64
=======
      runner_type: altinity-on-demand, altinity-type-cax41, altinity-image-arm-snapshot-22.04-arm, altinity-startup-snapshot, altinity-setup-none
>>>>>>> 86abd8b2
      data: ${{ needs.RunConfig.outputs.data }}
  FunctionalStatelessTestAsan:
    needs: [RunConfig, BuilderDebAsan]
    if: ${{ !failure() && !cancelled() }}
    uses: ./.github/workflows/reusable_test.yml
    secrets: inherit
    with:
      test_name: Stateless tests (asan)
<<<<<<< HEAD
      runner_type: altinity-func-tester
=======
      runner_type: altinity-on-demand, altinity-type-cpx51, altinity-image-x86-snapshot-22.04-amd, altinity-startup-snapshot, altinity-setup-none
>>>>>>> 86abd8b2
      data: ${{ needs.RunConfig.outputs.data }}
  FunctionalStatelessTestTsan:
    needs: [RunConfig, BuilderDebTsan]
    if: ${{ !failure() && !cancelled() }}
    uses: ./.github/workflows/reusable_test.yml
    secrets: inherit
    with:
      test_name: Stateless tests (tsan)
<<<<<<< HEAD
      runner_type: altinity-func-tester
=======
      runner_type: altinity-on-demand, altinity-type-cpx51, altinity-image-x86-snapshot-22.04-amd, altinity-startup-snapshot, altinity-setup-none
>>>>>>> 86abd8b2
      data: ${{ needs.RunConfig.outputs.data }}
  FunctionalStatelessTestMsan:
    needs: [RunConfig, BuilderDebMsan]
    if: ${{ !failure() && !cancelled() }}
    uses: ./.github/workflows/reusable_test.yml
    secrets: inherit
    with:
      test_name: Stateless tests (msan)
<<<<<<< HEAD
      runner_type: altinity-func-tester
=======
      runner_type: altinity-on-demand, altinity-type-cpx51, altinity-image-x86-snapshot-22.04-amd, altinity-startup-snapshot, altinity-setup-none
>>>>>>> 86abd8b2
      data: ${{ needs.RunConfig.outputs.data }}
  FunctionalStatelessTestUBsan:
    needs: [RunConfig, BuilderDebUBsan]
    if: ${{ !failure() && !cancelled() }}
    uses: ./.github/workflows/reusable_test.yml
    secrets: inherit
    with:
      test_name: Stateless tests (ubsan)
<<<<<<< HEAD
      runner_type: altinity-func-tester
=======
      runner_type: altinity-on-demand, altinity-type-cpx51, altinity-image-x86-snapshot-22.04-amd, altinity-startup-snapshot, altinity-setup-none
>>>>>>> 86abd8b2
      data: ${{ needs.RunConfig.outputs.data }}
  FunctionalStatelessTestDebug:
    needs: [RunConfig, BuilderDebDebug]
    if: ${{ !failure() && !cancelled() }}
    uses: ./.github/workflows/reusable_test.yml
    secrets: inherit
    with:
      test_name: Stateless tests (debug)
<<<<<<< HEAD
      runner_type: altinity-func-tester
=======
      runner_type: altinity-on-demand, altinity-type-cpx51, altinity-image-x86-snapshot-22.04-amd, altinity-startup-snapshot, altinity-setup-none
>>>>>>> 86abd8b2
      data: ${{ needs.RunConfig.outputs.data }}
##############################################################################################
############################ FUNCTIONAl STATEFUL TESTS #######################################
##############################################################################################
  FunctionalStatefulTestRelease:
    needs: [RunConfig, BuilderDebRelease]
    if: ${{ !failure() && !cancelled() }}
    uses: ./.github/workflows/reusable_test.yml
    secrets: inherit
    with:
      test_name: Stateful tests (release)
<<<<<<< HEAD
      runner_type: altinity-func-tester
=======
      runner_type: altinity-on-demand, altinity-type-cpx51, altinity-image-x86-snapshot-22.04-amd, altinity-startup-snapshot, altinity-setup-none
>>>>>>> 86abd8b2
      data: ${{ needs.RunConfig.outputs.data }}
  FunctionalStatefulTestAarch64:
    needs: [RunConfig, BuilderDebAarch64]
    if: ${{ !failure() && !cancelled() }}
    uses: ./.github/workflows/reusable_test.yml
    secrets: inherit
    with:
      test_name: Stateful tests (aarch64)
<<<<<<< HEAD
      runner_type: altinity-func-tester-aarch64
=======
      runner_type: altinity-on-demand, altinity-type-cax41, altinity-image-arm-snapshot-22.04-arm, altinity-startup-snapshot, altinity-setup-none
>>>>>>> 86abd8b2
      data: ${{ needs.RunConfig.outputs.data }}
  FunctionalStatefulTestAsan:
    needs: [RunConfig, BuilderDebAsan]
    if: ${{ !failure() && !cancelled() }}
    uses: ./.github/workflows/reusable_test.yml
    secrets: inherit
    with:
      test_name: Stateful tests (asan)
<<<<<<< HEAD
      runner_type: altinity-func-tester
=======
      runner_type: altinity-on-demand, altinity-type-cpx51, altinity-image-x86-snapshot-22.04-amd, altinity-startup-snapshot, altinity-setup-none
>>>>>>> 86abd8b2
      data: ${{ needs.RunConfig.outputs.data }}
  FunctionalStatefulTestTsan:
    needs: [RunConfig, BuilderDebTsan]
    if: ${{ !failure() && !cancelled() }}
    uses: ./.github/workflows/reusable_test.yml
    secrets: inherit
    with:
      test_name: Stateful tests (tsan)
<<<<<<< HEAD
      runner_type: altinity-func-tester
=======
      runner_type: altinity-on-demand, altinity-type-cpx51, altinity-image-x86-snapshot-22.04-amd, altinity-startup-snapshot, altinity-setup-none
>>>>>>> 86abd8b2
      data: ${{ needs.RunConfig.outputs.data }}
  FunctionalStatefulTestMsan:
    needs: [RunConfig, BuilderDebMsan]
    if: ${{ !failure() && !cancelled() }}
    uses: ./.github/workflows/reusable_test.yml
    secrets: inherit
    with:
      test_name: Stateful tests (msan)
<<<<<<< HEAD
      runner_type: altinity-func-tester
=======
      runner_type: altinity-on-demand, altinity-type-cpx51, altinity-image-x86-snapshot-22.04-amd, altinity-startup-snapshot, altinity-setup-none
>>>>>>> 86abd8b2
      data: ${{ needs.RunConfig.outputs.data }}
  FunctionalStatefulTestUBsan:
    needs: [RunConfig, BuilderDebUBsan]
    if: ${{ !failure() && !cancelled() }}
    uses: ./.github/workflows/reusable_test.yml
    secrets: inherit
    with:
      test_name: Stateful tests (ubsan)
<<<<<<< HEAD
      runner_type: altinity-func-tester
=======
      runner_type: altinity-on-demand, altinity-type-cpx51, altinity-image-x86-snapshot-22.04-amd, altinity-startup-snapshot, altinity-setup-none
>>>>>>> 86abd8b2
      data: ${{ needs.RunConfig.outputs.data }}
  FunctionalStatefulTestDebug:
    needs: [RunConfig, BuilderDebDebug]
    if: ${{ !failure() && !cancelled() }}
    uses: ./.github/workflows/reusable_test.yml
    secrets: inherit
    with:
      test_name: Stateful tests (debug)
<<<<<<< HEAD
      runner_type: altinity-func-tester
=======
      runner_type: altinity-on-demand, altinity-type-cpx51, altinity-image-x86-snapshot-22.04-amd, altinity-startup-snapshot, altinity-setup-none
>>>>>>> 86abd8b2
      data: ${{ needs.RunConfig.outputs.data }}
##############################################################################################
######################################### STRESS TESTS #######################################
##############################################################################################
  StressTestAsan:
    needs: [RunConfig, BuilderDebAsan]
    if: ${{ !failure() && !cancelled() }}
    uses: ./.github/workflows/reusable_test.yml
    secrets: inherit
    with:
      test_name: Stress test (asan)
<<<<<<< HEAD
      runner_type: altinity-func-tester
=======
      runner_type: altinity-on-demand, altinity-type-cpx51, altinity-image-x86-snapshot-22.04-amd, altinity-startup-snapshot, altinity-setup-none
>>>>>>> 86abd8b2
      data: ${{ needs.RunConfig.outputs.data }}
  StressTestTsan:
    needs: [RunConfig, BuilderDebTsan]
    if: ${{ !failure() && !cancelled() }}
    uses: ./.github/workflows/reusable_test.yml
    secrets: inherit
    with:
      test_name: Stress test (tsan)
<<<<<<< HEAD
      runner_type: altinity-func-tester
=======
      runner_type: altinity-on-demand, altinity-type-cpx51, altinity-image-x86-snapshot-22.04-amd, altinity-startup-snapshot, altinity-setup-none
>>>>>>> 86abd8b2
      data: ${{ needs.RunConfig.outputs.data }}
  StressTestMsan:
    needs: [RunConfig, BuilderDebMsan]
    if: ${{ !failure() && !cancelled() }}
    uses: ./.github/workflows/reusable_test.yml
    secrets: inherit
    with:
      test_name: Stress test (msan)
<<<<<<< HEAD
      runner_type: altinity-func-tester
=======
      runner_type: altinity-on-demand, altinity-type-cpx51, altinity-image-x86-snapshot-22.04-amd, altinity-startup-snapshot, altinity-setup-none
>>>>>>> 86abd8b2
      data: ${{ needs.RunConfig.outputs.data }}
  StressTestUBsan:
    needs: [RunConfig, BuilderDebUBsan]
    if: ${{ !failure() && !cancelled() }}
    uses: ./.github/workflows/reusable_test.yml
    secrets: inherit
    with:
      test_name: Stress test (ubsan)
<<<<<<< HEAD
      runner_type: altinity-func-tester
=======
      runner_type: altinity-on-demand, altinity-type-cpx51, altinity-image-x86-snapshot-22.04-amd, altinity-startup-snapshot, altinity-setup-none
>>>>>>> 86abd8b2
      data: ${{ needs.RunConfig.outputs.data }}
  StressTestDebug:
    needs: [RunConfig, BuilderDebDebug]
    if: ${{ !failure() && !cancelled() }}
    uses: ./.github/workflows/reusable_test.yml
    secrets: inherit
    with:
      test_name: Stress test (debug)
<<<<<<< HEAD
      runner_type: altinity-func-tester
=======
      runner_type: altinity-on-demand, altinity-type-cpx51, altinity-image-x86-snapshot-22.04-amd, altinity-startup-snapshot, altinity-setup-none
>>>>>>> 86abd8b2
      data: ${{ needs.RunConfig.outputs.data }}
#############################################################################################
############################# INTEGRATION TESTS #############################################
#############################################################################################
  IntegrationTestsAsan:
    needs: [RunConfig, BuilderDebAsan]
    if: ${{ !failure() && !cancelled() }}
    uses: ./.github/workflows/reusable_test.yml
    secrets: inherit
    with:
      test_name: Integration tests (asan)
<<<<<<< HEAD
      runner_type: altinity-func-tester
=======
      runner_type: altinity-on-demand, altinity-type-cpx51, altinity-image-x86-snapshot-22.04-amd, altinity-startup-snapshot, altinity-setup-none
>>>>>>> 86abd8b2
      data: ${{ needs.RunConfig.outputs.data }}
  IntegrationTestsAnalyzerAsan:
    needs: [RunConfig, BuilderDebAsan]
    if: ${{ !failure() && !cancelled() }}
    uses: ./.github/workflows/reusable_test.yml
    secrets: inherit
    with:
      test_name: Integration tests (asan, old analyzer)
<<<<<<< HEAD
      runner_type: altinity-func-tester
=======
      runner_type: altinity-on-demand, altinity-type-cpx51, altinity-image-x86-snapshot-22.04-amd, altinity-startup-snapshot, altinity-setup-none
>>>>>>> 86abd8b2
      data: ${{ needs.RunConfig.outputs.data }}
  IntegrationTestsTsan:
    needs: [RunConfig, BuilderDebTsan]
    if: ${{ !failure() && !cancelled() }}
    uses: ./.github/workflows/reusable_test.yml
    secrets: inherit
    with:
      test_name: Integration tests (tsan)
<<<<<<< HEAD
      runner_type: altinity-func-tester
=======
      runner_type: altinity-on-demand, altinity-type-cpx51, altinity-image-x86-snapshot-22.04-amd, altinity-startup-snapshot, altinity-setup-none
>>>>>>> 86abd8b2
      data: ${{ needs.RunConfig.outputs.data }}
  IntegrationTestsRelease:
    needs: [RunConfig, BuilderDebRelease]
    if: ${{ !failure() && !cancelled() }}
    uses: ./.github/workflows/reusable_test.yml
    secrets: inherit
    with:
      test_name: Integration tests (release)
<<<<<<< HEAD
      runner_type: altinity-func-tester
=======
      runner_type: altinity-on-demand, altinity-type-cpx51, altinity-image-x86-snapshot-22.04-amd, altinity-startup-snapshot, altinity-setup-none
>>>>>>> 86abd8b2
      data: ${{ needs.RunConfig.outputs.data }}
#############################################################################################
##################################### REGRESSION TESTS ######################################
#############################################################################################
  RegressionTestsRelease:
    needs: [BuilderDebRelease]
    if: ${{ !failure() && !cancelled() }}
    uses: ./.github/workflows/regression.yml
    secrets: inherit
    with:
<<<<<<< HEAD
      runner_type: altinity-type-cpx51, altinity-image-x86-app-docker-ce, altinity-setup-regression
      commit: 53d73ed32155a8a17ee0d0cdb15aee96c98010a2
      arch: release 
=======
      runner_type: altinity-on-demand, altinity-type-cpx51, altinity-image-x86-app-docker-ce, altinity-setup-regression
      commit: 634042960dd157489199ca0f9d028c7fd1e6adb0
      arch: release
>>>>>>> 86abd8b2
      build_sha: ${{ github.event_name == 'pull_request' && github.event.pull_request.head.sha || github.sha }}
      timeout_minutes: 300
  RegressionTestsAarch64:
    needs: [BuilderDebAarch64]
    if: ${{ !failure() && !cancelled() }}
    uses: ./.github/workflows/regression.yml
    secrets: inherit
    with:
<<<<<<< HEAD
      runner_type: altinity-type-cax41, altinity-image-arm-app-docker-ce, altinity-setup-regression
      commit: 53d73ed32155a8a17ee0d0cdb15aee96c98010a2
=======
      runner_type: altinity-on-demand, altinity-type-cax41, altinity-image-arm-app-docker-ce, altinity-setup-regression
      commit: 634042960dd157489199ca0f9d028c7fd1e6adb0
>>>>>>> 86abd8b2
      arch: aarch64
      build_sha: ${{ github.event_name == 'pull_request' && github.event.pull_request.head.sha || github.sha }}
      timeout_minutes: 300
  SignRelease:
    needs: [RunConfig, BuilderDebRelease]
    if: ${{ !failure() && !cancelled() }}
    uses: ./.github/workflows/reusable_sign.yml
    secrets: inherit
    with:
      test_name: Sign release
<<<<<<< HEAD
      runner_type: altinity-style-checker-aarch64
=======
      runner_type: altinity-on-demand, altinity-type-cpx51, altinity-image-x86-snapshot-22.04-amd, altinity-startup-snapshot, altinity-setup-none
>>>>>>> 86abd8b2
      data: ${{ needs.RunConfig.outputs.data }}
  SignAarch64:
    needs: [RunConfig, BuilderDebAarch64]
    if: ${{ !failure() && !cancelled() }}
    uses: ./.github/workflows/reusable_sign.yml
    secrets: inherit
    with:
      test_name: Sign aarch64
<<<<<<< HEAD
      runner_type: altinity-style-checker-aarch64
=======
      runner_type: altinity-on-demand, altinity-type-cpx51, altinity-image-x86-snapshot-22.04-amd, altinity-startup-snapshot, altinity-setup-none
>>>>>>> 86abd8b2
      data: ${{ needs.RunConfig.outputs.data }}
  FinishCheck:
    if: ${{ !failure() && !cancelled() }}
    needs:
      - DockerServerImage
      - DockerKeeperImage
      - BuilderReport
      - MarkReleaseReady
      - FunctionalStatelessTestDebug
      - FunctionalStatelessTestRelease
      - FunctionalStatelessTestAarch64
      - FunctionalStatelessTestAsan
      - FunctionalStatelessTestTsan
      - FunctionalStatelessTestMsan
      - FunctionalStatelessTestUBsan
      - FunctionalStatefulTestDebug
      - FunctionalStatefulTestRelease
      - FunctionalStatefulTestAarch64
      - FunctionalStatefulTestAsan
      - FunctionalStatefulTestTsan
      - FunctionalStatefulTestMsan
      - FunctionalStatefulTestUBsan
      - StressTestDebug
      - StressTestAsan
      - StressTestTsan
      - StressTestMsan
      - StressTestUBsan
      - IntegrationTestsAsan
      - IntegrationTestsTsan
      - IntegrationTestsRelease
      - CompatibilityCheckX86
      - CompatibilityCheckAarch64
      - RegressionTestsRelease
      - RegressionTestsAarch64
      - SignRelease
<<<<<<< HEAD
    runs-on: [self-hosted, altinity-on-demand, altinity-style-checker-aarch64]
=======
    runs-on: [self-hosted, altinity-on-demand, altinity-type-cax11, altinity-arm-system-ubuntu-22.04]
>>>>>>> 86abd8b2
    steps:
      - name: Check out repository code
        uses: Altinity/checkout@19599efdf36c4f3f30eb55d5bb388896faea69f6
        with:
          clear-repository: true
      - name: Finish label
        run: |
          cd "$GITHUB_WORKSPACE/tests/ci"
          python3 finish_check.py<|MERGE_RESOLUTION|>--- conflicted
+++ resolved
@@ -24,20 +24,13 @@
   push:
     branches:
       - 'releases/24.3**'
-<<<<<<< HEAD
     tags:
       - '*'
-=======
->>>>>>> 86abd8b2
   workflow_dispatch:
 
 jobs:
   RunConfig:
-<<<<<<< HEAD
     runs-on: [self-hosted, altinity-on-demand, altinity-style-checker-aarch64]
-=======
-    runs-on: [self-hosted, altinity-on-demand, altinity-type-cax11, altinity-image-arm-snapshot-22.04-arm, altinity-startup-snapshot, altinity-setup-none]
->>>>>>> 86abd8b2
     outputs:
       data: ${{ steps.runconfig.outputs.CI_DATA }}
     steps:
@@ -47,16 +40,6 @@
           clear-repository: true # to ensure correct digests
           fetch-depth: 0 # to get version
           filter: tree:0
-<<<<<<< HEAD
-=======
-      - name: Debug Info
-        uses: ./.github/actions/debug
-      - name: Python unit tests
-        run: |
-          cd "$GITHUB_WORKSPACE/tests/ci"
-          echo "Testing the main ci directory"
-          python3 -m unittest discover -s . -p 'test_*.py'
->>>>>>> 86abd8b2
       - name: PrepareRunConfig
         id: runconfig
         run: |
@@ -88,11 +71,7 @@
     secrets: inherit
     with:
       test_name: Compatibility check (amd64)
-<<<<<<< HEAD
-      runner_type: altinity-func-tester
-=======
-      runner_type: altinity-on-demand, altinity-type-cpx51, altinity-image-x86-snapshot-22.04-amd, altinity-startup-snapshot, altinity-setup-none
->>>>>>> 86abd8b2
+      runner_type: altinity-func-tester
       data: ${{ needs.RunConfig.outputs.data }}
   CompatibilityCheckAarch64:
     needs: [RunConfig, BuilderDebAarch64]
@@ -101,11 +80,7 @@
     secrets: inherit
     with:
       test_name: Compatibility check (aarch64)
-<<<<<<< HEAD
       runner_type: altinity-func-tester-aarch64
-=======
-      runner_type: altinity-on-demand, altinity-type-cax41, altinity-image-arm-snapshot-22.04-arm, altinity-startup-snapshot, altinity-setup-none
->>>>>>> 86abd8b2
       data: ${{ needs.RunConfig.outputs.data }}
 #########################################################################################
 #################################### ORDINARY BUILDS ####################################
@@ -172,10 +147,6 @@
     with:
       build_name: package_debug
       data: ${{ needs.RunConfig.outputs.data }}
-<<<<<<< HEAD
-=======
-      force: true
->>>>>>> 86abd8b2
 ############################################################################################
 ##################################### Docker images  #######################################
 ############################################################################################
@@ -186,11 +157,7 @@
     secrets: inherit
     with:
       test_name: Docker server image
-<<<<<<< HEAD
-      runner_type: altinity-func-tester
-=======
-      runner_type: altinity-on-demand, altinity-type-cpx51, altinity-image-x86-snapshot-22.04-amd, altinity-startup-snapshot, altinity-setup-none
->>>>>>> 86abd8b2
+      runner_type: altinity-func-tester
       data: ${{ needs.RunConfig.outputs.data }}
   DockerKeeperImage:
     needs: [RunConfig, BuilderDebRelease, BuilderDebAarch64]
@@ -199,11 +166,7 @@
     secrets: inherit
     with:
       test_name: Docker keeper image
-<<<<<<< HEAD
-      runner_type: altinity-func-tester
-=======
-      runner_type: altinity-on-demand, altinity-type-cpx51, altinity-image-x86-snapshot-22.04-amd, altinity-startup-snapshot, altinity-setup-none
->>>>>>> 86abd8b2
+      runner_type: altinity-func-tester
       data: ${{ needs.RunConfig.outputs.data }}
 ############################################################################################
 ##################################### BUILD REPORTER #######################################
@@ -224,22 +187,14 @@
     secrets: inherit
     with:
       test_name: ClickHouse build check
-<<<<<<< HEAD
       runner_type: altinity-style-checker-aarch64
-=======
-      runner_type:  altinity-on-demand, altinity-type-cax11, altinity-image-arm-snapshot-22.04-arm, altinity-startup-snapshot, altinity-setup-none
->>>>>>> 86abd8b2
       data: ${{ needs.RunConfig.outputs.data }}
   MarkReleaseReady:
     if: ${{ !failure() && !cancelled() }}
     needs:
       - BuilderDebRelease
       - BuilderDebAarch64
-<<<<<<< HEAD
     runs-on: [self-hosted, altinity-on-demand, altinity-style-checker-aarch64]
-=======
-    runs-on: [self-hosted, altinity-on-demand, altinity-type-cax11, altinity-image-arm-snapshot-22.04-arm, altinity-startup-snapshot, altinity-setup-none]
->>>>>>> 86abd8b2
     steps:
       - name: Debug
         run: |
@@ -273,11 +228,7 @@
     secrets: inherit
     with:
       test_name: Install packages (amd64)
-<<<<<<< HEAD
-      runner_type: altinity-func-tester
-=======
-      runner_type: altinity-on-demand, altinity-type-cpx51, altinity-image-x86-snapshot-22.04-amd, altinity-startup-snapshot, altinity-setup-none
->>>>>>> 86abd8b2
+      runner_type: altinity-func-tester
       data: ${{ needs.RunConfig.outputs.data }}
       run_command: |
         python3 install_check.py "$CHECK_NAME"
@@ -288,11 +239,7 @@
     secrets: inherit
     with:
       test_name: Install packages (arm64)
-<<<<<<< HEAD
       runner_type: altinity-func-tester-aarch64
-=======
-      runner_type: altinity-on-demand, altinity-type-cax41, altinity-image-arm-snapshot-22.04-arm, altinity-startup-snapshot, altinity-setup-none
->>>>>>> 86abd8b2
       data: ${{ needs.RunConfig.outputs.data }}
       run_command: |
         python3 install_check.py "$CHECK_NAME"
@@ -306,11 +253,7 @@
     secrets: inherit
     with:
       test_name: Stateless tests (release)
-<<<<<<< HEAD
-      runner_type: altinity-func-tester
-=======
-      runner_type: altinity-on-demand, altinity-type-cpx51, altinity-in-ash,altinity-image-x86-snapshot-22.04-amd, altinity-startup-snapshot, altinity-setup-none
->>>>>>> 86abd8b2
+      runner_type: altinity-func-tester
       data: ${{ needs.RunConfig.outputs.data }}
   FunctionalStatelessTestAarch64:
     needs: [RunConfig, BuilderDebAarch64]
@@ -319,11 +262,7 @@
     secrets: inherit
     with:
       test_name: Stateless tests (aarch64)
-<<<<<<< HEAD
       runner_type: altinity-func-tester-aarch64
-=======
-      runner_type: altinity-on-demand, altinity-type-cax41, altinity-image-arm-snapshot-22.04-arm, altinity-startup-snapshot, altinity-setup-none
->>>>>>> 86abd8b2
       data: ${{ needs.RunConfig.outputs.data }}
   FunctionalStatelessTestAsan:
     needs: [RunConfig, BuilderDebAsan]
@@ -332,11 +271,7 @@
     secrets: inherit
     with:
       test_name: Stateless tests (asan)
-<<<<<<< HEAD
-      runner_type: altinity-func-tester
-=======
-      runner_type: altinity-on-demand, altinity-type-cpx51, altinity-image-x86-snapshot-22.04-amd, altinity-startup-snapshot, altinity-setup-none
->>>>>>> 86abd8b2
+      runner_type: altinity-func-tester
       data: ${{ needs.RunConfig.outputs.data }}
   FunctionalStatelessTestTsan:
     needs: [RunConfig, BuilderDebTsan]
@@ -345,11 +280,7 @@
     secrets: inherit
     with:
       test_name: Stateless tests (tsan)
-<<<<<<< HEAD
-      runner_type: altinity-func-tester
-=======
-      runner_type: altinity-on-demand, altinity-type-cpx51, altinity-image-x86-snapshot-22.04-amd, altinity-startup-snapshot, altinity-setup-none
->>>>>>> 86abd8b2
+      runner_type: altinity-func-tester
       data: ${{ needs.RunConfig.outputs.data }}
   FunctionalStatelessTestMsan:
     needs: [RunConfig, BuilderDebMsan]
@@ -358,11 +289,7 @@
     secrets: inherit
     with:
       test_name: Stateless tests (msan)
-<<<<<<< HEAD
-      runner_type: altinity-func-tester
-=======
-      runner_type: altinity-on-demand, altinity-type-cpx51, altinity-image-x86-snapshot-22.04-amd, altinity-startup-snapshot, altinity-setup-none
->>>>>>> 86abd8b2
+      runner_type: altinity-func-tester
       data: ${{ needs.RunConfig.outputs.data }}
   FunctionalStatelessTestUBsan:
     needs: [RunConfig, BuilderDebUBsan]
@@ -371,11 +298,7 @@
     secrets: inherit
     with:
       test_name: Stateless tests (ubsan)
-<<<<<<< HEAD
-      runner_type: altinity-func-tester
-=======
-      runner_type: altinity-on-demand, altinity-type-cpx51, altinity-image-x86-snapshot-22.04-amd, altinity-startup-snapshot, altinity-setup-none
->>>>>>> 86abd8b2
+      runner_type: altinity-func-tester
       data: ${{ needs.RunConfig.outputs.data }}
   FunctionalStatelessTestDebug:
     needs: [RunConfig, BuilderDebDebug]
@@ -384,11 +307,7 @@
     secrets: inherit
     with:
       test_name: Stateless tests (debug)
-<<<<<<< HEAD
-      runner_type: altinity-func-tester
-=======
-      runner_type: altinity-on-demand, altinity-type-cpx51, altinity-image-x86-snapshot-22.04-amd, altinity-startup-snapshot, altinity-setup-none
->>>>>>> 86abd8b2
+      runner_type: altinity-func-tester
       data: ${{ needs.RunConfig.outputs.data }}
 ##############################################################################################
 ############################ FUNCTIONAl STATEFUL TESTS #######################################
@@ -400,11 +319,7 @@
     secrets: inherit
     with:
       test_name: Stateful tests (release)
-<<<<<<< HEAD
-      runner_type: altinity-func-tester
-=======
-      runner_type: altinity-on-demand, altinity-type-cpx51, altinity-image-x86-snapshot-22.04-amd, altinity-startup-snapshot, altinity-setup-none
->>>>>>> 86abd8b2
+      runner_type: altinity-func-tester
       data: ${{ needs.RunConfig.outputs.data }}
   FunctionalStatefulTestAarch64:
     needs: [RunConfig, BuilderDebAarch64]
@@ -413,11 +328,7 @@
     secrets: inherit
     with:
       test_name: Stateful tests (aarch64)
-<<<<<<< HEAD
       runner_type: altinity-func-tester-aarch64
-=======
-      runner_type: altinity-on-demand, altinity-type-cax41, altinity-image-arm-snapshot-22.04-arm, altinity-startup-snapshot, altinity-setup-none
->>>>>>> 86abd8b2
       data: ${{ needs.RunConfig.outputs.data }}
   FunctionalStatefulTestAsan:
     needs: [RunConfig, BuilderDebAsan]
@@ -426,11 +337,7 @@
     secrets: inherit
     with:
       test_name: Stateful tests (asan)
-<<<<<<< HEAD
-      runner_type: altinity-func-tester
-=======
-      runner_type: altinity-on-demand, altinity-type-cpx51, altinity-image-x86-snapshot-22.04-amd, altinity-startup-snapshot, altinity-setup-none
->>>>>>> 86abd8b2
+      runner_type: altinity-func-tester
       data: ${{ needs.RunConfig.outputs.data }}
   FunctionalStatefulTestTsan:
     needs: [RunConfig, BuilderDebTsan]
@@ -439,11 +346,7 @@
     secrets: inherit
     with:
       test_name: Stateful tests (tsan)
-<<<<<<< HEAD
-      runner_type: altinity-func-tester
-=======
-      runner_type: altinity-on-demand, altinity-type-cpx51, altinity-image-x86-snapshot-22.04-amd, altinity-startup-snapshot, altinity-setup-none
->>>>>>> 86abd8b2
+      runner_type: altinity-func-tester
       data: ${{ needs.RunConfig.outputs.data }}
   FunctionalStatefulTestMsan:
     needs: [RunConfig, BuilderDebMsan]
@@ -452,11 +355,7 @@
     secrets: inherit
     with:
       test_name: Stateful tests (msan)
-<<<<<<< HEAD
-      runner_type: altinity-func-tester
-=======
-      runner_type: altinity-on-demand, altinity-type-cpx51, altinity-image-x86-snapshot-22.04-amd, altinity-startup-snapshot, altinity-setup-none
->>>>>>> 86abd8b2
+      runner_type: altinity-func-tester
       data: ${{ needs.RunConfig.outputs.data }}
   FunctionalStatefulTestUBsan:
     needs: [RunConfig, BuilderDebUBsan]
@@ -465,11 +364,7 @@
     secrets: inherit
     with:
       test_name: Stateful tests (ubsan)
-<<<<<<< HEAD
-      runner_type: altinity-func-tester
-=======
-      runner_type: altinity-on-demand, altinity-type-cpx51, altinity-image-x86-snapshot-22.04-amd, altinity-startup-snapshot, altinity-setup-none
->>>>>>> 86abd8b2
+      runner_type: altinity-func-tester
       data: ${{ needs.RunConfig.outputs.data }}
   FunctionalStatefulTestDebug:
     needs: [RunConfig, BuilderDebDebug]
@@ -478,11 +373,7 @@
     secrets: inherit
     with:
       test_name: Stateful tests (debug)
-<<<<<<< HEAD
-      runner_type: altinity-func-tester
-=======
-      runner_type: altinity-on-demand, altinity-type-cpx51, altinity-image-x86-snapshot-22.04-amd, altinity-startup-snapshot, altinity-setup-none
->>>>>>> 86abd8b2
+      runner_type: altinity-func-tester
       data: ${{ needs.RunConfig.outputs.data }}
 ##############################################################################################
 ######################################### STRESS TESTS #######################################
@@ -494,11 +385,7 @@
     secrets: inherit
     with:
       test_name: Stress test (asan)
-<<<<<<< HEAD
-      runner_type: altinity-func-tester
-=======
-      runner_type: altinity-on-demand, altinity-type-cpx51, altinity-image-x86-snapshot-22.04-amd, altinity-startup-snapshot, altinity-setup-none
->>>>>>> 86abd8b2
+      runner_type: altinity-func-tester
       data: ${{ needs.RunConfig.outputs.data }}
   StressTestTsan:
     needs: [RunConfig, BuilderDebTsan]
@@ -507,11 +394,7 @@
     secrets: inherit
     with:
       test_name: Stress test (tsan)
-<<<<<<< HEAD
-      runner_type: altinity-func-tester
-=======
-      runner_type: altinity-on-demand, altinity-type-cpx51, altinity-image-x86-snapshot-22.04-amd, altinity-startup-snapshot, altinity-setup-none
->>>>>>> 86abd8b2
+      runner_type: altinity-func-tester
       data: ${{ needs.RunConfig.outputs.data }}
   StressTestMsan:
     needs: [RunConfig, BuilderDebMsan]
@@ -520,11 +403,7 @@
     secrets: inherit
     with:
       test_name: Stress test (msan)
-<<<<<<< HEAD
-      runner_type: altinity-func-tester
-=======
-      runner_type: altinity-on-demand, altinity-type-cpx51, altinity-image-x86-snapshot-22.04-amd, altinity-startup-snapshot, altinity-setup-none
->>>>>>> 86abd8b2
+      runner_type: altinity-func-tester
       data: ${{ needs.RunConfig.outputs.data }}
   StressTestUBsan:
     needs: [RunConfig, BuilderDebUBsan]
@@ -533,11 +412,7 @@
     secrets: inherit
     with:
       test_name: Stress test (ubsan)
-<<<<<<< HEAD
-      runner_type: altinity-func-tester
-=======
-      runner_type: altinity-on-demand, altinity-type-cpx51, altinity-image-x86-snapshot-22.04-amd, altinity-startup-snapshot, altinity-setup-none
->>>>>>> 86abd8b2
+      runner_type: altinity-func-tester
       data: ${{ needs.RunConfig.outputs.data }}
   StressTestDebug:
     needs: [RunConfig, BuilderDebDebug]
@@ -546,11 +421,7 @@
     secrets: inherit
     with:
       test_name: Stress test (debug)
-<<<<<<< HEAD
-      runner_type: altinity-func-tester
-=======
-      runner_type: altinity-on-demand, altinity-type-cpx51, altinity-image-x86-snapshot-22.04-amd, altinity-startup-snapshot, altinity-setup-none
->>>>>>> 86abd8b2
+      runner_type: altinity-func-tester
       data: ${{ needs.RunConfig.outputs.data }}
 #############################################################################################
 ############################# INTEGRATION TESTS #############################################
@@ -562,11 +433,7 @@
     secrets: inherit
     with:
       test_name: Integration tests (asan)
-<<<<<<< HEAD
-      runner_type: altinity-func-tester
-=======
-      runner_type: altinity-on-demand, altinity-type-cpx51, altinity-image-x86-snapshot-22.04-amd, altinity-startup-snapshot, altinity-setup-none
->>>>>>> 86abd8b2
+      runner_type: altinity-func-tester
       data: ${{ needs.RunConfig.outputs.data }}
   IntegrationTestsAnalyzerAsan:
     needs: [RunConfig, BuilderDebAsan]
@@ -575,11 +442,7 @@
     secrets: inherit
     with:
       test_name: Integration tests (asan, old analyzer)
-<<<<<<< HEAD
-      runner_type: altinity-func-tester
-=======
-      runner_type: altinity-on-demand, altinity-type-cpx51, altinity-image-x86-snapshot-22.04-amd, altinity-startup-snapshot, altinity-setup-none
->>>>>>> 86abd8b2
+      runner_type: altinity-func-tester
       data: ${{ needs.RunConfig.outputs.data }}
   IntegrationTestsTsan:
     needs: [RunConfig, BuilderDebTsan]
@@ -588,11 +451,7 @@
     secrets: inherit
     with:
       test_name: Integration tests (tsan)
-<<<<<<< HEAD
-      runner_type: altinity-func-tester
-=======
-      runner_type: altinity-on-demand, altinity-type-cpx51, altinity-image-x86-snapshot-22.04-amd, altinity-startup-snapshot, altinity-setup-none
->>>>>>> 86abd8b2
+      runner_type: altinity-func-tester
       data: ${{ needs.RunConfig.outputs.data }}
   IntegrationTestsRelease:
     needs: [RunConfig, BuilderDebRelease]
@@ -601,11 +460,7 @@
     secrets: inherit
     with:
       test_name: Integration tests (release)
-<<<<<<< HEAD
-      runner_type: altinity-func-tester
-=======
-      runner_type: altinity-on-demand, altinity-type-cpx51, altinity-image-x86-snapshot-22.04-amd, altinity-startup-snapshot, altinity-setup-none
->>>>>>> 86abd8b2
+      runner_type: altinity-func-tester
       data: ${{ needs.RunConfig.outputs.data }}
 #############################################################################################
 ##################################### REGRESSION TESTS ######################################
@@ -616,15 +471,9 @@
     uses: ./.github/workflows/regression.yml
     secrets: inherit
     with:
-<<<<<<< HEAD
       runner_type: altinity-type-cpx51, altinity-image-x86-app-docker-ce, altinity-setup-regression
       commit: 53d73ed32155a8a17ee0d0cdb15aee96c98010a2
       arch: release 
-=======
-      runner_type: altinity-on-demand, altinity-type-cpx51, altinity-image-x86-app-docker-ce, altinity-setup-regression
-      commit: 634042960dd157489199ca0f9d028c7fd1e6adb0
-      arch: release
->>>>>>> 86abd8b2
       build_sha: ${{ github.event_name == 'pull_request' && github.event.pull_request.head.sha || github.sha }}
       timeout_minutes: 300
   RegressionTestsAarch64:
@@ -633,13 +482,8 @@
     uses: ./.github/workflows/regression.yml
     secrets: inherit
     with:
-<<<<<<< HEAD
       runner_type: altinity-type-cax41, altinity-image-arm-app-docker-ce, altinity-setup-regression
       commit: 53d73ed32155a8a17ee0d0cdb15aee96c98010a2
-=======
-      runner_type: altinity-on-demand, altinity-type-cax41, altinity-image-arm-app-docker-ce, altinity-setup-regression
-      commit: 634042960dd157489199ca0f9d028c7fd1e6adb0
->>>>>>> 86abd8b2
       arch: aarch64
       build_sha: ${{ github.event_name == 'pull_request' && github.event.pull_request.head.sha || github.sha }}
       timeout_minutes: 300
@@ -650,11 +494,7 @@
     secrets: inherit
     with:
       test_name: Sign release
-<<<<<<< HEAD
       runner_type: altinity-style-checker-aarch64
-=======
-      runner_type: altinity-on-demand, altinity-type-cpx51, altinity-image-x86-snapshot-22.04-amd, altinity-startup-snapshot, altinity-setup-none
->>>>>>> 86abd8b2
       data: ${{ needs.RunConfig.outputs.data }}
   SignAarch64:
     needs: [RunConfig, BuilderDebAarch64]
@@ -663,11 +503,7 @@
     secrets: inherit
     with:
       test_name: Sign aarch64
-<<<<<<< HEAD
       runner_type: altinity-style-checker-aarch64
-=======
-      runner_type: altinity-on-demand, altinity-type-cpx51, altinity-image-x86-snapshot-22.04-amd, altinity-startup-snapshot, altinity-setup-none
->>>>>>> 86abd8b2
       data: ${{ needs.RunConfig.outputs.data }}
   FinishCheck:
     if: ${{ !failure() && !cancelled() }}
@@ -703,11 +539,7 @@
       - RegressionTestsRelease
       - RegressionTestsAarch64
       - SignRelease
-<<<<<<< HEAD
     runs-on: [self-hosted, altinity-on-demand, altinity-style-checker-aarch64]
-=======
-    runs-on: [self-hosted, altinity-on-demand, altinity-type-cax11, altinity-arm-system-ubuntu-22.04]
->>>>>>> 86abd8b2
     steps:
       - name: Check out repository code
         uses: Altinity/checkout@19599efdf36c4f3f30eb55d5bb388896faea69f6
