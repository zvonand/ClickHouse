#include <Common/formatReadable.h>
#include <Common/PODArray.h>
#include <Common/typeid_cast.h>
#include <Common/ThreadProfileEvents.h>
#include <Common/MemoryTrackerBlockerInThread.h>
#include <Common/SensitiveDataMasker.h>
#include <Common/FailPoint.h>
#include <Common/FieldVisitorToString.h>

#include <Interpreters/AsynchronousInsertQueue.h>
#include <Interpreters/Cache/QueryCache.h>
#include <IO/WriteBufferFromFile.h>
#include <IO/WriteBufferFromVector.h>
#include <IO/LimitReadBuffer.h>
#include <IO/copyData.h>

#include <QueryPipeline/BlockIO.h>
#include <Processors/Transforms/CountingTransform.h>
#include <Processors/Transforms/getSourceFromASTInsertQuery.h>
#include <Processors/Formats/Impl/NullFormat.h>

#include <Parsers/ASTIdentifier.h>
#include <Parsers/ASTInsertQuery.h>
#include <Parsers/ASTLiteral.h>
#include <Parsers/ASTSelectQuery.h>
#include <Parsers/ASTDropQuery.h>
#include <Parsers/ASTCreateQuery.h>
#include <Parsers/ASTRenameQuery.h>
#include <Parsers/ASTAlterQuery.h>
#include <Parsers/ASTSelectWithUnionQuery.h>
#include <Parsers/ASTShowProcesslistQuery.h>
#include <Parsers/ASTWatchQuery.h>
#include <Parsers/ASTTransactionControl.h>
#include <Parsers/ASTExplainQuery.h>
#include <Parsers/Lexer.h>
#include <Parsers/parseQuery.h>
#include <Parsers/ParserQuery.h>
#include <Parsers/queryNormalization.h>
#include <Parsers/queryToString.h>
#include <Parsers/formatAST.h>
#include <Parsers/toOneLineQuery.h>
#include <Parsers/Kusto/ParserKQLStatement.h>
#include <Parsers/PRQL/ParserPRQLQuery.h>
#include <Parsers/Kusto/parseKQLQuery.h>

#include <Formats/FormatFactory.h>
#include <Storages/StorageInput.h>

#include <Access/ContextAccess.h>
#include <Access/EnabledQuota.h>
#include <Interpreters/ApplyWithGlobalVisitor.h>
#include <Interpreters/Context.h>
#include <Interpreters/InterpreterFactory.h>
#include <Interpreters/InterpreterInsertQuery.h>
#include <Interpreters/InterpreterCreateQuery.h>
#include <Interpreters/InterpreterSelectQueryAnalyzer.h>
#include <Interpreters/InterpreterSetQuery.h>
#include <Interpreters/InterpreterTransactionControlQuery.h>
#include <Interpreters/NormalizeSelectWithUnionQueryVisitor.h>
#include <Interpreters/OpenTelemetrySpanLog.h>
#include <Interpreters/ProcessList.h>
#include <Interpreters/ProcessorsProfileLog.h>
#include <Interpreters/QueryLog.h>
#include <Interpreters/ReplaceQueryParameterVisitor.h>
#include <Interpreters/SelectIntersectExceptQueryVisitor.h>
#include <Interpreters/SelectQueryOptions.h>
#include <Interpreters/TransactionLog.h>
#include <Interpreters/executeQuery.h>
#include <Interpreters/DatabaseCatalog.h>
#include <Common/ProfileEvents.h>

#include <IO/CompressionMethod.h>

#include <Processors/Transforms/LimitsCheckingTransform.h>
#include <Processors/Transforms/MaterializingTransform.h>
#include <Processors/Formats/IOutputFormat.h>
#include <Processors/Executors/CompletedPipelineExecutor.h>
#include <Processors/Sources/WaitForAsyncInsertSource.h>

#include <base/EnumReflection.h>
#include <base/demangle.h>

#include <memory>
#include <random>

namespace ProfileEvents
{
    extern const Event FailedQuery;
    extern const Event FailedInsertQuery;
    extern const Event FailedSelectQuery;
    extern const Event QueryTimeMicroseconds;
    extern const Event SelectQueryTimeMicroseconds;
    extern const Event InsertQueryTimeMicroseconds;
    extern const Event OtherQueryTimeMicroseconds;
}

namespace DB
{
namespace Setting
{
    extern const SettingsBool allow_experimental_analyzer;
    extern const SettingsBool allow_settings_after_format_in_insert;
    extern const SettingsBool async_insert;
    extern const SettingsBool calculate_text_stack_trace;
    extern const SettingsBool deduplicate_blocks_in_dependent_materialized_views;
    extern const SettingsDialect dialect;
    extern const SettingsOverflowMode distinct_overflow_mode;
    extern const SettingsBool enable_global_with_statement;
    extern const SettingsBool enable_reads_from_query_cache;
    extern const SettingsBool enable_writes_to_query_cache;
    extern const SettingsSetOperationMode except_default_mode;
    extern const SettingsOverflowModeGroupBy group_by_overflow_mode;
    extern const SettingsBool implicit_transaction;
    extern const SettingsSetOperationMode intersect_default_mode;
    extern const SettingsOverflowMode join_overflow_mode;
    extern const SettingsString log_comment;
    extern const SettingsBool log_formatted_queries;
    extern const SettingsBool log_processors_profiles;
    extern const SettingsBool log_profile_events;
    extern const SettingsUInt64 log_queries_cut_to_length;
    extern const SettingsBool log_queries;
    extern const SettingsMilliseconds log_queries_min_query_duration_ms;
    extern const SettingsLogQueriesType log_queries_min_type;
    extern const SettingsFloat log_queries_probability;
    extern const SettingsBool log_query_settings;
    extern const SettingsUInt64 max_ast_depth;
    extern const SettingsUInt64 max_ast_elements;
    extern const SettingsUInt64 max_block_size;
    extern const SettingsUInt64 max_parser_backtracks;
    extern const SettingsUInt64 max_parser_depth;
    extern const SettingsUInt64 max_query_size;
    extern const SettingsUInt64 max_result_bytes;
    extern const SettingsUInt64 max_result_rows;
    extern const SettingsUInt64 output_format_compression_level;
    extern const SettingsUInt64 output_format_compression_zstd_window_log;
    extern const SettingsBool query_cache_compress_entries;
    extern const SettingsUInt64 query_cache_max_entries;
    extern const SettingsUInt64 query_cache_max_size_in_bytes;
    extern const SettingsMilliseconds query_cache_min_query_duration;
    extern const SettingsUInt64 query_cache_min_query_runs;
    extern const SettingsQueryCacheNondeterministicFunctionHandling query_cache_nondeterministic_function_handling;
    extern const SettingsBool query_cache_share_between_users;
    extern const SettingsBool query_cache_squash_partial_results;
    extern const SettingsQueryCacheSystemTableHandling query_cache_system_table_handling;
    extern const SettingsSeconds query_cache_ttl;
    extern const SettingsOverflowMode read_overflow_mode;
    extern const SettingsOverflowMode read_overflow_mode_leaf;
    extern const SettingsOverflowMode result_overflow_mode;
    extern const SettingsOverflowMode set_overflow_mode;
    extern const SettingsOverflowMode sort_overflow_mode;
    extern const SettingsBool throw_if_deduplication_in_dependent_materialized_views_enabled_with_async_insert;
    extern const SettingsBool throw_on_unsupported_query_inside_transaction;
    extern const SettingsOverflowMode timeout_overflow_mode;
    extern const SettingsOverflowMode transfer_overflow_mode;
    extern const SettingsSetOperationMode union_default_mode;
    extern const SettingsBool use_query_cache;
    extern const SettingsBool wait_for_async_insert;
    extern const SettingsSeconds wait_for_async_insert_timeout;
<<<<<<< HEAD
    extern const SettingsBool implicit_select;
=======
    extern const SettingsBool enforce_strict_identifier_format;
>>>>>>> 4dffe3c2
}

namespace ErrorCodes
{
    extern const int QUERY_CACHE_USED_WITH_NONDETERMINISTIC_FUNCTIONS;
    extern const int QUERY_CACHE_USED_WITH_NON_THROW_OVERFLOW_MODE;
    extern const int QUERY_CACHE_USED_WITH_SYSTEM_TABLE;
    extern const int INTO_OUTFILE_NOT_ALLOWED;
    extern const int INVALID_TRANSACTION;
    extern const int LOGICAL_ERROR;
    extern const int NOT_IMPLEMENTED;
    extern const int QUERY_WAS_CANCELLED;
    extern const int SYNTAX_ERROR;
    extern const int SUPPORT_IS_DISABLED;
    extern const int INCORRECT_QUERY;
}

namespace FailPoints
{
    extern const char execute_query_calling_empty_set_result_func_on_exception[];
}

static void checkASTSizeLimits(const IAST & ast, const Settings & settings)
{
    if (settings[Setting::max_ast_depth])
        ast.checkDepth(settings[Setting::max_ast_depth]);
    if (settings[Setting::max_ast_elements])
        ast.checkSize(settings[Setting::max_ast_elements]);
}


/// Log query into text log (not into system table).
static void logQuery(const String & query, ContextPtr context, bool internal, QueryProcessingStage::Enum stage)
{
    if (internal)
    {
        LOG_DEBUG(getLogger("executeQuery"), "(internal) {} (stage: {})", toOneLineQuery(query), QueryProcessingStage::toString(stage));
    }
    else
    {
        const auto & client_info = context->getClientInfo();

        const auto & current_query_id = client_info.current_query_id;
        const auto & initial_query_id = client_info.initial_query_id;
        const auto & current_user = client_info.current_user;

        String comment = context->getSettingsRef()[Setting::log_comment];
        size_t max_query_size = context->getSettingsRef()[Setting::max_query_size];

        if (comment.size() > max_query_size)
            comment.resize(max_query_size);

        if (!comment.empty())
            comment = fmt::format(" (comment: {})", comment);

        String transaction_info;
        if (auto txn = context->getCurrentTransaction())
            transaction_info = fmt::format(" (TID: {}, TIDH: {})", txn->tid, txn->tid.getHash());

        LOG_DEBUG(getLogger("executeQuery"), "(from {}{}{}){}{} {} (stage: {})",
            client_info.current_address.toString(),
            (current_user != "default" ? ", user: " + current_user : ""),
            (!initial_query_id.empty() && current_query_id != initial_query_id ? ", initial_query_id: " + initial_query_id : std::string()),
            transaction_info,
            comment,
            toOneLineQuery(query),
            QueryProcessingStage::toString(stage));

        if (client_info.client_trace_context.trace_id != UUID())
        {
            LOG_TRACE(getLogger("executeQuery"),
                "OpenTelemetry traceparent '{}'",
                client_info.client_trace_context.composeTraceparentHeader());
        }
    }
}

/// Call this inside catch block.
static void setExceptionStackTrace(QueryLogElement & elem)
{
    /// Disable memory tracker for stack trace.
    /// Because if exception is "Memory limit (for query) exceed", then we probably can't allocate another one string.

    LockMemoryExceptionInThread lock(VariableContext::Global);

    try
    {
        throw;
    }
    catch (const std::exception & e)
    {
        elem.stack_trace = getExceptionStackTraceString(e);
    }
    catch (...) {} // NOLINT(bugprone-empty-catch)
}


/// Log exception (with query info) into text log (not into system table).
static void logException(ContextPtr context, QueryLogElement & elem, bool log_error = true)
{
    String comment;
    if (!elem.log_comment.empty())
        comment = fmt::format(" (comment: {})", elem.log_comment);

    /// Message patterns like "{} (from {}){} (in query: {})" are not really informative,
    /// so we pass elem.exception_format_string as format string instead.
    PreformattedMessage message;
    message.format_string = elem.exception_format_string;
    message.format_string_args = elem.exception_format_string_args;

    if (elem.stack_trace.empty() || !log_error)
        message.text = fmt::format("{} (from {}){} (in query: {})", elem.exception,
                        context->getClientInfo().current_address.toString(),
                        comment,
                        toOneLineQuery(elem.query));
    else
        message.text = fmt::format(
            "{} (from {}){} (in query: {}), Stack trace (when copying this message, always include the lines below):\n\n{}",
            elem.exception,
            context->getClientInfo().current_address.toString(),
            comment,
            toOneLineQuery(elem.query),
            elem.stack_trace);

    if (log_error)
        LOG_ERROR(getLogger("executeQuery"), message);
    else
        LOG_INFO(getLogger("executeQuery"), message);
}

static void
addPrivilegesInfoToQueryLogElement(QueryLogElement & element, const ContextPtr context_ptr)
{
    const auto & privileges_info = context_ptr->getQueryPrivilegesInfo();
    {
        std::lock_guard lock(privileges_info.mutex);
        element.used_privileges = privileges_info.used_privileges;
        element.missing_privileges = privileges_info.missing_privileges;
    }
}

static void
addStatusInfoToQueryLogElement(QueryLogElement & element, const QueryStatusInfo & info, const ASTPtr query_ast, const ContextPtr context_ptr)
{
    const auto time_now = std::chrono::system_clock::now();
    UInt64 elapsed_microseconds = info.elapsed_microseconds;
    element.event_time = timeInSeconds(time_now);
    element.event_time_microseconds = timeInMicroseconds(time_now);
    element.query_duration_ms = elapsed_microseconds / 1000;

    ProfileEvents::increment(ProfileEvents::QueryTimeMicroseconds, elapsed_microseconds);
    if (query_ast->as<ASTSelectQuery>() || query_ast->as<ASTSelectWithUnionQuery>())
    {
        ProfileEvents::increment(ProfileEvents::SelectQueryTimeMicroseconds, elapsed_microseconds);
    }
    else if (query_ast->as<ASTInsertQuery>())
    {
        ProfileEvents::increment(ProfileEvents::InsertQueryTimeMicroseconds, elapsed_microseconds);
    }
    else
    {
        ProfileEvents::increment(ProfileEvents::OtherQueryTimeMicroseconds, elapsed_microseconds);
    }

    element.read_rows = info.read_rows;
    element.read_bytes = info.read_bytes;

    element.written_rows = info.written_rows;
    element.written_bytes = info.written_bytes;

    element.memory_usage = info.peak_memory_usage > 0 ? info.peak_memory_usage : 0;

    element.thread_ids = info.thread_ids;
    element.peak_threads_usage = info.peak_threads_usage;
    element.profile_counters = info.profile_counters;

    /// We need to refresh the access info since dependent views might have added extra information, either during
    /// creation of the view (PushingToViews chain) or while executing its internal SELECT
    const auto & access_info = context_ptr->getQueryAccessInfo();
    {
        std::lock_guard lock(access_info.mutex);
        element.query_databases.insert(access_info.databases.begin(), access_info.databases.end());
        element.query_tables.insert(access_info.tables.begin(), access_info.tables.end());
        element.query_columns.insert(access_info.columns.begin(), access_info.columns.end());
        element.query_partitions.insert(access_info.partitions.begin(), access_info.partitions.end());
        element.query_projections.insert(access_info.projections.begin(), access_info.projections.end());
        element.query_views.insert(access_info.views.begin(), access_info.views.end());
    }

    /// We copy QueryFactoriesInfo for thread-safety, because it is possible that query context can be modified by some processor even
    /// after query is finished
    const auto & factories_info(context_ptr->getQueryFactoriesInfo());
    {
        std::lock_guard lock(factories_info.mutex);
        element.used_aggregate_functions = factories_info.aggregate_functions;
        element.used_aggregate_function_combinators = factories_info.aggregate_function_combinators;
        element.used_database_engines = factories_info.database_engines;
        element.used_data_type_families = factories_info.data_type_families;
        element.used_dictionaries = factories_info.dictionaries;
        element.used_formats = factories_info.formats;
        element.used_functions = factories_info.functions;
        element.used_storages = factories_info.storages;
        element.used_table_functions = factories_info.table_functions;
    }

    element.async_read_counters = context_ptr->getAsyncReadCounters();
    addPrivilegesInfoToQueryLogElement(element, context_ptr);
}


QueryLogElement logQueryStart(
    const std::chrono::time_point<std::chrono::system_clock> & query_start_time,
    const ContextMutablePtr & context,
    const String & query_for_logging,
    const ASTPtr & query_ast,
    const QueryPipeline & pipeline,
    const std::unique_ptr<IInterpreter> & interpreter,
    bool internal,
    const String & query_database,
    const String & query_table,
    bool async_insert)
{
    const Settings & settings = context->getSettingsRef();

    QueryLogElement elem;

    elem.type = QueryLogElementType::QUERY_START;
    elem.event_time = timeInSeconds(query_start_time);
    elem.event_time_microseconds = timeInMicroseconds(query_start_time);
    elem.query_start_time = timeInSeconds(query_start_time);
    elem.query_start_time_microseconds = timeInMicroseconds(query_start_time);

    elem.current_database = context->getCurrentDatabase();
    elem.query = query_for_logging;
    if (settings[Setting::log_formatted_queries])
        elem.formatted_query = queryToString(query_ast);
    elem.normalized_query_hash = normalizedQueryHash(query_for_logging, false);
    elem.query_kind = query_ast->getQueryKind();

    elem.client_info = context->getClientInfo();

    if (auto txn = context->getCurrentTransaction())
        elem.tid = txn->tid;

    bool log_queries = settings[Setting::log_queries] && !internal;

    /// Log into system table start of query execution, if need.
    if (log_queries)
    {
        /// This check is not obvious, but without it 01220_scalar_optimization_in_alter fails.
        if (pipeline.initialized())
        {
            const auto & info = context->getQueryAccessInfo();
            std::lock_guard lock(info.mutex);
            elem.query_databases = info.databases;
            elem.query_tables = info.tables;
            elem.query_columns = info.columns;
            elem.query_partitions = info.partitions;
            elem.query_projections = info.projections;
            elem.query_views = info.views;
        }

        if (async_insert)
            InterpreterInsertQuery::extendQueryLogElemImpl(elem, context);
        else if (interpreter)
            interpreter->extendQueryLogElem(elem, query_ast, context, query_database, query_table);

        if (settings[Setting::log_query_settings])
            elem.query_settings = std::make_shared<Settings>(context->getSettingsRef());

        elem.log_comment = settings[Setting::log_comment];
        if (elem.log_comment.size() > settings[Setting::max_query_size])
            elem.log_comment.resize(settings[Setting::max_query_size]);

        if (elem.type >= settings[Setting::log_queries_min_type] && !settings[Setting::log_queries_min_query_duration_ms].totalMilliseconds())
        {
            if (auto query_log = context->getQueryLog())
                query_log->add(elem);
        }
    }

    return elem;
}

void logQueryFinish(
    QueryLogElement & elem,
    const ContextMutablePtr & context,
    const ASTPtr & query_ast,
    const QueryPipeline & query_pipeline,
    bool pulling_pipeline,
    std::shared_ptr<OpenTelemetry::SpanHolder> query_span,
    QueryCache::Usage query_cache_usage,
    bool internal)
{
    const Settings & settings = context->getSettingsRef();
    auto log_queries = settings[Setting::log_queries] && !internal;

    QueryStatusPtr process_list_elem = context->getProcessListElement();
    if (process_list_elem)
    {
        /// Update performance counters before logging to query_log
        CurrentThread::finalizePerformanceCounters();

        QueryStatusInfo info = process_list_elem->getInfo(true, settings[Setting::log_profile_events]);
        elem.type = QueryLogElementType::QUERY_FINISH;

        addStatusInfoToQueryLogElement(elem, info, query_ast, context);

        if (pulling_pipeline)
        {
            query_pipeline.tryGetResultRowsAndBytes(elem.result_rows, elem.result_bytes);
        }
        else /// will be used only for ordinary INSERT queries
        {
            auto progress_out = process_list_elem->getProgressOut();
            elem.result_rows = progress_out.written_rows;
            elem.result_bytes = progress_out.written_bytes;
        }

        auto progress_callback = context->getProgressCallback();
        if (progress_callback)
        {
            Progress p;
            p.incrementPiecewiseAtomically(Progress{ResultProgress{elem.result_rows, elem.result_bytes}});
            progress_callback(p);
        }

        if (elem.read_rows != 0)
        {
            double elapsed_seconds = static_cast<double>(info.elapsed_microseconds) / 1000000.0;
            double rows_per_second = static_cast<double>(elem.read_rows) / elapsed_seconds;
            LOG_DEBUG(
                getLogger("executeQuery"),
                "Read {} rows, {} in {} sec., {} rows/sec., {}/sec.",
                elem.read_rows,
                ReadableSize(elem.read_bytes),
                elapsed_seconds,
                rows_per_second,
                ReadableSize(elem.read_bytes / elapsed_seconds));
        }

        elem.query_cache_usage = query_cache_usage;

        if (log_queries && elem.type >= settings[Setting::log_queries_min_type]
            && static_cast<Int64>(elem.query_duration_ms) >= settings[Setting::log_queries_min_query_duration_ms].totalMilliseconds())
        {
            if (auto query_log = context->getQueryLog())
                query_log->add(elem);
        }
        if (settings[Setting::log_processors_profiles])
        {
            if (auto processors_profile_log = context->getProcessorsProfileLog())
            {
                ProcessorProfileLogElement processor_elem;
                processor_elem.event_time = elem.event_time;
                processor_elem.event_time_microseconds = elem.event_time_microseconds;
                processor_elem.initial_query_id = elem.client_info.initial_query_id;
                processor_elem.query_id = elem.client_info.current_query_id;

                auto get_proc_id = [](const IProcessor & proc) -> UInt64 { return reinterpret_cast<std::uintptr_t>(&proc); };

                for (const auto & processor : query_pipeline.getProcessors())
                {
                    std::vector<UInt64> parents;
                    for (const auto & port : processor->getOutputs())
                    {
                        if (!port.isConnected())
                            continue;
                        const IProcessor & next = port.getInputPort().getProcessor();
                        parents.push_back(get_proc_id(next));
                    }

                    processor_elem.id = get_proc_id(*processor);
                    processor_elem.parent_ids = std::move(parents);

                    processor_elem.plan_step = reinterpret_cast<std::uintptr_t>(processor->getQueryPlanStep());
                    processor_elem.plan_step_name = processor->getPlanStepName();
                    processor_elem.plan_step_description = processor->getPlanStepDescription();
                    processor_elem.plan_group = processor->getQueryPlanStepGroup();

                    processor_elem.processor_name = processor->getName();

                    processor_elem.elapsed_us = static_cast<UInt64>(processor->getElapsedNs() / 1000U);
                    processor_elem.input_wait_elapsed_us = static_cast<UInt64>(processor->getInputWaitElapsedNs() / 1000U);
                    processor_elem.output_wait_elapsed_us = static_cast<UInt64>(processor->getOutputWaitElapsedNs() / 1000U);

                    auto stats = processor->getProcessorDataStats();
                    processor_elem.input_rows = stats.input_rows;
                    processor_elem.input_bytes = stats.input_bytes;
                    processor_elem.output_rows = stats.output_rows;
                    processor_elem.output_bytes = stats.output_bytes;

                    processors_profile_log->add(processor_elem);
                }
            }
        }
    }

    if (query_span)
    {
        query_span->addAttribute("db.statement", elem.query);
        query_span->addAttribute("clickhouse.query_id", elem.client_info.current_query_id);
        query_span->addAttribute("clickhouse.query_status", "QueryFinish");
        query_span->addAttributeIfNotEmpty("clickhouse.tracestate", OpenTelemetry::CurrentContext().tracestate);
        query_span->addAttributeIfNotZero("clickhouse.read_rows", elem.read_rows);
        query_span->addAttributeIfNotZero("clickhouse.read_bytes", elem.read_bytes);
        query_span->addAttributeIfNotZero("clickhouse.written_rows", elem.written_rows);
        query_span->addAttributeIfNotZero("clickhouse.written_bytes", elem.written_bytes);
        query_span->addAttributeIfNotZero("clickhouse.memory_usage", elem.memory_usage);

        if (context)
        {
            std::string user_name = context->getUserName();
            query_span->addAttribute("clickhouse.user", user_name);
        }

        if (settings[Setting::log_query_settings])
        {
            auto changed_settings_names = settings.getChangedNames();
            for (const auto & name : changed_settings_names)
            {
                Field value = settings.get(name);
                String value_str = convertFieldToString(value);

                query_span->addAttribute(fmt::format("clickhouse.setting.{}", name), value_str);

            }
        }
        query_span->finish();
    }
}

void logQueryException(
    QueryLogElement & elem,
    const ContextMutablePtr & context,
    const Stopwatch & start_watch,
    const ASTPtr & query_ast,
    std::shared_ptr<OpenTelemetry::SpanHolder> query_span,
    bool internal,
    bool log_error)
{
    const Settings & settings = context->getSettingsRef();
    auto log_queries = settings[Setting::log_queries] && !internal;

    elem.type = QueryLogElementType::EXCEPTION_WHILE_PROCESSING;
    elem.exception_code = getCurrentExceptionCode();
    auto exception_message = getCurrentExceptionMessageAndPattern(/* with_stacktrace */ false);
    elem.exception = std::move(exception_message.text);
    elem.exception_format_string = exception_message.format_string;
    elem.exception_format_string_args = exception_message.format_string_args;

    QueryStatusPtr process_list_elem = context->getProcessListElement();

    /// Update performance counters before logging to query_log
    CurrentThread::finalizePerformanceCounters();
    const auto time_now = std::chrono::system_clock::now();
    elem.event_time = timeInSeconds(time_now);
    elem.event_time_microseconds = timeInMicroseconds(time_now);

    if (process_list_elem)
    {
        QueryStatusInfo info = process_list_elem->getInfo(true, settings[Setting::log_profile_events], false);
        addStatusInfoToQueryLogElement(elem, info, query_ast, context);
    }
    else
    {
        elem.query_duration_ms = start_watch.elapsedMilliseconds();
    }

    elem.query_cache_usage = QueryCache::Usage::None;

    if (settings[Setting::calculate_text_stack_trace] && log_error)
        setExceptionStackTrace(elem);
    logException(context, elem, log_error);

    /// In case of exception we log internal queries also
    if (log_queries && elem.type >= settings[Setting::log_queries_min_type]
        && static_cast<Int64>(elem.query_duration_ms) >= settings[Setting::log_queries_min_query_duration_ms].totalMilliseconds())
    {
        if (auto query_log = context->getQueryLog())
            query_log->add(elem);
    }

    ProfileEvents::increment(ProfileEvents::FailedQuery);
    if (query_ast->as<ASTSelectQuery>() || query_ast->as<ASTSelectWithUnionQuery>())
        ProfileEvents::increment(ProfileEvents::FailedSelectQuery);
    else if (query_ast->as<ASTInsertQuery>())
        ProfileEvents::increment(ProfileEvents::FailedInsertQuery);

    if (query_span)
    {
        query_span->addAttribute("db.statement", elem.query);
        query_span->addAttribute("clickhouse.query_id", elem.client_info.current_query_id);
        query_span->addAttribute("clickhouse.exception", elem.exception);
        query_span->addAttribute("clickhouse.exception_code", elem.exception_code);
        query_span->finish();
    }
}

void logExceptionBeforeStart(
    const String & query_for_logging,
    ContextPtr context,
    ASTPtr ast,
    const std::shared_ptr<OpenTelemetry::SpanHolder> & query_span,
    UInt64 elapsed_millliseconds)
{
    auto query_end_time = std::chrono::system_clock::now();

    /// Exception before the query execution.
    if (auto quota = context->getQuota())
        quota->used(QuotaType::ERRORS, 1, /* check_exceeded = */ false);

    const Settings & settings = context->getSettingsRef();

    const auto & client_info = context->getClientInfo();

    /// Log the start of query execution into the table if necessary.
    QueryLogElement elem;

    elem.type = QueryLogElementType::EXCEPTION_BEFORE_START;
    elem.event_time = timeInSeconds(query_end_time);
    elem.event_time_microseconds = timeInMicroseconds(query_end_time);
    elem.query_start_time = client_info.initial_query_start_time;
    elem.query_start_time_microseconds = client_info.initial_query_start_time_microseconds;
    elem.query_duration_ms = elapsed_millliseconds;

    elem.current_database = context->getCurrentDatabase();
    elem.query = query_for_logging;
    elem.normalized_query_hash = normalizedQueryHash(query_for_logging, false);

    // Log query_kind if ast is valid
    if (ast)
    {
        elem.query_kind = ast->getQueryKind();
        if (settings[Setting::log_formatted_queries])
            elem.formatted_query = queryToString(ast);
    }

    addPrivilegesInfoToQueryLogElement(elem, context);

    // We don't calculate databases, tables and columns when the query isn't able to start

    elem.exception_code = getCurrentExceptionCode();
    auto exception_message = getCurrentExceptionMessageAndPattern(/* with_stacktrace */ false);
    elem.exception = std::move(exception_message.text);
    elem.exception_format_string = exception_message.format_string;
    elem.exception_format_string_args = exception_message.format_string_args;

    elem.client_info = context->getClientInfo();

    elem.log_comment = settings[Setting::log_comment];
    if (elem.log_comment.size() > settings[Setting::max_query_size])
        elem.log_comment.resize(settings[Setting::max_query_size]);

    if (auto txn = context->getCurrentTransaction())
        elem.tid = txn->tid;

    if (settings[Setting::log_query_settings])
        elem.query_settings = std::make_shared<Settings>(settings);

    if (settings[Setting::calculate_text_stack_trace])
        setExceptionStackTrace(elem);
    logException(context, elem);

    /// Update performance counters before logging to query_log
    CurrentThread::finalizePerformanceCounters();

    if (settings[Setting::log_queries] && elem.type >= settings[Setting::log_queries_min_type]
        && !settings[Setting::log_queries_min_query_duration_ms].totalMilliseconds())
        if (auto query_log = context->getQueryLog())
            query_log->add(elem);

    if (query_span)
    {
        query_span->addAttribute("clickhouse.exception_code", elem.exception_code);
        query_span->addAttribute("clickhouse.exception", elem.exception);
        query_span->addAttribute("db.statement", elem.query);
        query_span->addAttribute("clickhouse.query_id", elem.client_info.current_query_id);
        query_span->finish();
    }

    ProfileEvents::increment(ProfileEvents::FailedQuery);

    if (ast)
    {
        if (ast->as<ASTSelectQuery>() || ast->as<ASTSelectWithUnionQuery>())
        {
            ProfileEvents::increment(ProfileEvents::FailedSelectQuery);
        }
        else if (ast->as<ASTInsertQuery>())
        {
            ProfileEvents::increment(ProfileEvents::FailedInsertQuery);
        }
    }
}

void validateAnalyzerSettings(ASTPtr ast, bool context_value)
{
    if (ast->as<ASTSetQuery>())
        return;

    bool top_level = context_value;

    std::vector<ASTPtr> nodes_to_process{ ast };
    while (!nodes_to_process.empty())
    {
        auto node = nodes_to_process.back();
        nodes_to_process.pop_back();

        if (auto * set_query = node->as<ASTSetQuery>())
        {
            if (auto * value = set_query->changes.tryGet("allow_experimental_analyzer"))
            {
                if (top_level != value->safeGet<bool>())
                    throw Exception(ErrorCodes::INCORRECT_QUERY, "Setting 'allow_experimental_analyzer' is changed in the subquery. Top level value: {}", top_level);
            }

            if (auto * value = set_query->changes.tryGet("enable_analyzer"))
            {
                if (top_level != value->safeGet<bool>())
                    throw Exception(ErrorCodes::INCORRECT_QUERY, "Setting 'enable_analyzer' is changed in the subquery. Top level value: {}", top_level);
            }
        }

        for (auto child : node->children)
        {
            if (child)
                nodes_to_process.push_back(std::move(child));
        }
    }
}

static std::tuple<ASTPtr, BlockIO> executeQueryImpl(
    const char * begin,
    const char * end,
    ContextMutablePtr context,
    QueryFlags flags,
    QueryProcessingStage::Enum stage,
    ReadBuffer * istr)
{
    const bool internal = flags.internal;

    /// query_span is a special span, when this function exits, it's lifetime is not ended, but ends when the query finishes.
    /// Some internal queries might call this function recursively by setting 'internal' parameter to 'true',
    /// to make sure SpanHolders in current stack ends in correct order, we disable this span for these internal queries
    ///
    /// This does not have impact on the final span logs, because these internal queries are issued by external queries,
    /// we still have enough span logs for the execution of external queries.
    std::shared_ptr<OpenTelemetry::SpanHolder> query_span = internal ? nullptr : std::make_shared<OpenTelemetry::SpanHolder>("query");
    if (query_span && query_span->trace_id != UUID{})
        LOG_TRACE(getLogger("executeQuery"), "Query span trace_id for opentelemetry log: {}", query_span->trace_id);

    /// Used for logging query start time in system.query_log
    auto query_start_time = std::chrono::system_clock::now();

    /// Used for:
    /// * Setting the watch in QueryStatus (controls timeouts and progress) and the output formats
    /// * Logging query duration (system.query_log)
    Stopwatch start_watch{CLOCK_MONOTONIC};

    const auto & client_info = context->getClientInfo();

    if (!internal && client_info.initial_query_start_time == 0)
    {
        // If it's not an internal query and we don't see an initial_query_start_time yet, initialize it
        // to current time. Internal queries are those executed without an independent client context,
        // thus should not set initial_query_start_time, because it might introduce data race. It's also
        // possible to have unset initial_query_start_time for non-internal and non-initial queries. For
        // example, the query is from an initiator that is running an old version of clickhouse.
        // On the other hand, if it's initialized then take it as the start of the query
        context->setInitialQueryStartTime(query_start_time);
    }

    assert(internal || CurrentThread::get().getQueryContext());
    assert(internal || CurrentThread::get().getQueryContext()->getCurrentQueryId() == CurrentThread::getQueryId());

    const Settings & settings = context->getSettingsRef();

    size_t max_query_size = settings[Setting::max_query_size];
    /// Don't limit the size of internal queries or distributed subquery.
    if (internal || client_info.query_kind == ClientInfo::QueryKind::SECONDARY_QUERY)
        max_query_size = 0;

    ASTPtr ast;
    String query;
    String query_for_logging;
    size_t log_queries_cut_to_length = settings[Setting::log_queries_cut_to_length];

    /// Parse the query from string.
    try
    {
        if (settings[Setting::dialect] == Dialect::kusto && !internal)
        {
            ParserKQLStatement parser(end, settings[Setting::allow_settings_after_format_in_insert]);
            /// TODO: parser should fail early when max_query_size limit is reached.
            ast = parseKQLQuery(parser, begin, end, "", max_query_size, settings[Setting::max_parser_depth], settings[Setting::max_parser_backtracks]);
        }
        else if (settings[Setting::dialect] == Dialect::prql && !internal)
        {
            ParserPRQLQuery parser(max_query_size, settings[Setting::max_parser_depth], settings[Setting::max_parser_backtracks]);
            ast = parseQuery(parser, begin, end, "", max_query_size, settings[Setting::max_parser_depth], settings[Setting::max_parser_backtracks]);
        }
        else
        {
            ParserQuery parser(end, settings[Setting::allow_settings_after_format_in_insert], settings[Setting::implicit_select]);
            /// TODO: parser should fail early when max_query_size limit is reached.
            ast = parseQuery(parser, begin, end, "", max_query_size, settings[Setting::max_parser_depth], settings[Setting::max_parser_backtracks]);

#ifndef NDEBUG
            /// Verify that AST formatting is consistent:
            /// If you format AST, parse it back, and format it again, you get the same string.

            String formatted1 = ast->formatWithPossiblyHidingSensitiveData(
                /*max_length=*/0,
                /*one_line=*/true,
                /*show_secrets=*/true,
                /*print_pretty_type_names=*/false,
                /*identifier_quoting_rule=*/IdentifierQuotingRule::WhenNecessary,
                /*identifier_quoting_style=*/IdentifierQuotingStyle::Backticks);

            /// The query can become more verbose after formatting, so:
            size_t new_max_query_size = max_query_size > 0 ? (1000 + 2 * max_query_size) : 0;

            ASTPtr ast2;
            try
            {
                ast2 = parseQuery(
                    parser,
                    formatted1.data(),
                    formatted1.data() + formatted1.size(),
                    "",
                    new_max_query_size,
                    settings[Setting::max_parser_depth],
                    settings[Setting::max_parser_backtracks]);
            }
            catch (const Exception & e)
            {
                if (e.code() == ErrorCodes::SYNTAX_ERROR)
                    throw Exception(ErrorCodes::LOGICAL_ERROR,
                        "Inconsistent AST formatting: the query:\n{}\ncannot parse query back from {}",
                        formatted1, std::string_view(begin, end-begin));

                throw;
            }

            chassert(ast2);

            String formatted2 = ast2->formatWithPossiblyHidingSensitiveData(
                /*max_length=*/0,
                /*one_line=*/true,
                /*show_secrets=*/true,
                /*print_pretty_type_names=*/false,
                /*identifier_quoting_rule=*/IdentifierQuotingRule::WhenNecessary,
                /*identifier_quoting_style=*/IdentifierQuotingStyle::Backticks);

            if (formatted1 != formatted2)
                throw Exception(ErrorCodes::LOGICAL_ERROR,
                    "Inconsistent AST formatting: the query:\n{}\nWas parsed and formatted back as:\n{}",
                    formatted1, formatted2);
#endif
        }

        const char * query_end = end;
        if (const auto * insert_query = ast->as<ASTInsertQuery>(); insert_query && insert_query->data)
            query_end = insert_query->data;

        bool is_create_parameterized_view = false;
        if (const auto * create_query = ast->as<ASTCreateQuery>())
        {
            is_create_parameterized_view = create_query->isParameterizedView();
        }
        else if (const auto * explain_query = ast->as<ASTExplainQuery>())
        {
            if (!explain_query->children.empty())
                if (const auto * create_of_explain_query = explain_query->children[0]->as<ASTCreateQuery>())
                    is_create_parameterized_view = create_of_explain_query->isParameterizedView();
        }

        /// Replace ASTQueryParameter with ASTLiteral for prepared statements.
        /// Even if we don't have parameters in query_context, check that AST doesn't have unknown parameters
        bool probably_has_params = find_first_symbols<'{'>(begin, end) != end;
        if (!is_create_parameterized_view && probably_has_params)
        {
            ReplaceQueryParameterVisitor visitor(context->getQueryParameters());
            visitor.visit(ast);
            if (visitor.getNumberOfReplacedParameters())
                query = serializeAST(*ast);
            else
                query.assign(begin, query_end);
        }
        else
        {
            /// Copy query into string. It will be written to log and presented in processlist. If an INSERT query, string will not include data to insertion.
            query.assign(begin, query_end);
        }

        /// Wipe any sensitive information (e.g. passwords) from the query.
        /// MUST go before any modification (except for prepared statements,
        /// since it substitute parameters and without them query does not contain
        /// parameters), to keep query as-is in query_log and server log.
        if (ast->hasSecretParts())
        {
            /// IAST::formatForLogging() wipes secret parts in AST and then calls wipeSensitiveDataAndCutToLength().
            query_for_logging = ast->formatForLogging(log_queries_cut_to_length);
        }
        else
        {
            query_for_logging = wipeSensitiveDataAndCutToLength(query, log_queries_cut_to_length);
        }
    }
    catch (...)
    {
        /// Anyway log the query.
        if (query.empty())
            query.assign(begin, std::min(end - begin, static_cast<ptrdiff_t>(max_query_size)));

        query_for_logging = wipeSensitiveDataAndCutToLength(query, log_queries_cut_to_length);
        logQuery(query_for_logging, context, internal, stage);

        if (!internal)
            logExceptionBeforeStart(query_for_logging, context, ast, query_span, start_watch.elapsedMilliseconds());
        throw;
    }

    /// Avoid early destruction of process_list_entry if it was not saved to `res` yet (in case of exception)
    ProcessList::EntryPtr process_list_entry;
    BlockIO res;
    auto implicit_txn_control = std::make_shared<bool>(false);
    String query_database;
    String query_table;

    auto execute_implicit_tcl_query = [implicit_txn_control](const ContextMutablePtr & query_context, ASTTransactionControl::QueryType tcl_type)
    {
        /// Unset the flag on COMMIT and ROLLBACK
        SCOPE_EXIT({ if (tcl_type != ASTTransactionControl::BEGIN) *implicit_txn_control = false; });

        ASTPtr tcl_ast = std::make_shared<ASTTransactionControl>(tcl_type);
        InterpreterTransactionControlQuery tc(tcl_ast, query_context);
        tc.execute();

        /// Set the flag after successful BIGIN
        if (tcl_type == ASTTransactionControl::BEGIN)
            *implicit_txn_control = true;
    };

    try
    {
        if (auto txn = context->getCurrentTransaction())
        {
            chassert(txn->getState() != MergeTreeTransaction::COMMITTING);
            chassert(txn->getState() != MergeTreeTransaction::COMMITTED);
            if (txn->getState() == MergeTreeTransaction::ROLLED_BACK && !ast->as<ASTTransactionControl>() && !ast->as<ASTExplainQuery>())
                throw Exception(
                    ErrorCodes::INVALID_TRANSACTION,
                    "Cannot execute query because current transaction failed. Expecting ROLLBACK statement");
        }

        /// Interpret SETTINGS clauses as early as possible (before invoking the corresponding interpreter),
        /// to allow settings to take effect.
        InterpreterSetQuery::applySettingsFromQuery(ast, context);
        validateAnalyzerSettings(ast, settings[Setting::allow_experimental_analyzer]);

        if (settings[Setting::enforce_strict_identifier_format])
        {
            WriteBufferFromOwnString buf;
            IAST::FormatSettings enforce_strict_identifier_format_settings(buf, true);
            enforce_strict_identifier_format_settings.enforce_strict_identifier_format = true;
            ast->format(enforce_strict_identifier_format_settings);
        }

        if (auto * insert_query = ast->as<ASTInsertQuery>())
            insert_query->tail = istr;

        /// There is an option of probabilistic logging of queries.
        /// If it is used - do the random sampling and "collapse" the settings.
        /// It allows to consistently log queries with all the subqueries in distributed query processing
        /// (subqueries on remote nodes will receive these "collapsed" settings)
        if (!internal && settings[Setting::log_queries] && settings[Setting::log_queries_probability] < 1.0)
        {
            std::bernoulli_distribution should_write_log{settings[Setting::log_queries_probability]};

            context->setSetting("log_queries", should_write_log(thread_local_rng));
            context->setSetting("log_queries_probability", 1.0);
        }

        if (const auto * query_with_table_output = dynamic_cast<const ASTQueryWithTableAndOutput *>(ast.get()))
        {
            query_database = query_with_table_output->getDatabase();
            query_table = query_with_table_output->getTable();
        }

        logQuery(query_for_logging, context, internal, stage);

        /// Propagate WITH statement to children ASTSelect.
        if (settings[Setting::enable_global_with_statement])
        {
            ApplyWithGlobalVisitor::visit(ast);
        }

        {
            SelectIntersectExceptQueryVisitor::Data data{settings[Setting::intersect_default_mode], settings[Setting::except_default_mode]};
            SelectIntersectExceptQueryVisitor{data}.visit(ast);
        }

        {
            /// Normalize SelectWithUnionQuery
            NormalizeSelectWithUnionQueryVisitor::Data data{settings[Setting::union_default_mode]};
            NormalizeSelectWithUnionQueryVisitor{data}.visit(ast);
        }

        /// Check the limits.
        checkASTSizeLimits(*ast, settings);

        /// Put query to process list. But don't put SHOW PROCESSLIST query itself.
        if (!internal && !ast->as<ASTShowProcesslistQuery>())
        {
            /// processlist also has query masked now, to avoid secrets leaks though SHOW PROCESSLIST by other users.
            process_list_entry = context->getProcessList().insert(query_for_logging, ast.get(), context, start_watch.getStart());
            context->setProcessListElement(process_list_entry->getQueryStatus());
        }

        /// Load external tables if they were provided
        context->initializeExternalTablesIfSet();

        auto * insert_query = ast->as<ASTInsertQuery>();
        bool async_insert_enabled = settings[Setting::async_insert];

        /// Resolve database before trying to use async insert feature - to properly hash the query.
        if (insert_query)
        {
            if (insert_query->table_id)
                insert_query->table_id = context->resolveStorageID(insert_query->table_id);
            else if (auto table = insert_query->getTable(); !table.empty())
                insert_query->table_id = context->resolveStorageID(StorageID{insert_query->getDatabase(), table});

            if (insert_query->table_id)
                if (auto table = DatabaseCatalog::instance().tryGetTable(insert_query->table_id, context))
                    async_insert_enabled |= table->areAsynchronousInsertsEnabled();
        }

        if (insert_query && insert_query->select)
        {
            /// Prepare Input storage before executing interpreter if we already got a buffer with data.
            if (istr)
            {
                ASTPtr input_function;
                insert_query->tryFindInputFunction(input_function);
                if (input_function)
                {
                    StoragePtr storage = context->executeTableFunction(input_function, insert_query->select->as<ASTSelectQuery>());
                    auto & input_storage = dynamic_cast<StorageInput &>(*storage);
                    auto input_metadata_snapshot = input_storage.getInMemoryMetadataPtr();
                    auto pipe = getSourceFromASTInsertQuery(
                        ast, true, input_metadata_snapshot->getSampleBlock(), context, input_function);
                    input_storage.setPipe(std::move(pipe));
                }
            }
        }
        else
        {
            /// reset Input callbacks if query is not INSERT SELECT
            context->resetInputCallbacks();
        }

        StreamLocalLimits limits;
        std::shared_ptr<const EnabledQuota> quota;
        std::unique_ptr<IInterpreter> interpreter;

        bool async_insert = false;
        auto * queue = context->tryGetAsynchronousInsertQueue();
        auto logger = getLogger("executeQuery");

        if (insert_query && async_insert_enabled)
        {
            String reason;

            if (!queue)
                reason = "asynchronous insert queue is not configured";
            else if (insert_query->select)
                reason = "insert query has select";
            else if (insert_query->hasInlinedData())
                async_insert = true;

            if (!reason.empty())
                LOG_DEBUG(logger, "Setting async_insert=1, but INSERT query will be executed synchronously (reason: {})", reason);
        }

        bool quota_checked = false;
        std::unique_ptr<ReadBuffer> insert_data_buffer_holder;

        if (async_insert)
        {
            if (context->getCurrentTransaction() && settings[Setting::throw_on_unsupported_query_inside_transaction])
                throw Exception(ErrorCodes::NOT_IMPLEMENTED, "Async inserts inside transactions are not supported");
            if (settings[Setting::implicit_transaction] && settings[Setting::throw_on_unsupported_query_inside_transaction])
                throw Exception(ErrorCodes::NOT_IMPLEMENTED, "Async inserts with 'implicit_transaction' are not supported");

            /// Let's agree on terminology and say that a mini-INSERT is an asynchronous INSERT
            /// which typically contains not a lot of data inside and a big-INSERT in an INSERT
            /// which was formed by concatenating several mini-INSERTs together.
            /// In case when the client had to retry some mini-INSERTs then they will be properly deduplicated
            /// by the source tables. This functionality is controlled by a setting `async_insert_deduplicate`.
            /// But then they will be glued together into a block and pushed through a chain of Materialized Views if any.
            /// The process of forming such blocks is not deterministic so each time we retry mini-INSERTs the resulting
            /// block may be concatenated differently.
            /// That's why deduplication in dependent Materialized Views doesn't make sense in presence of async INSERTs.
            if (settings[Setting::throw_if_deduplication_in_dependent_materialized_views_enabled_with_async_insert]
                && settings[Setting::deduplicate_blocks_in_dependent_materialized_views])
                throw Exception(ErrorCodes::SUPPORT_IS_DISABLED,
                        "Deduplication in dependent materialized view cannot work together with async inserts. "\
                        "Please disable either `deduplicate_blocks_in_dependent_materialized_views` or `async_insert` setting.");

            quota = context->getQuota();
            if (quota)
            {
                quota_checked = true;
                quota->used(QuotaType::QUERY_INSERTS, 1);
                quota->used(QuotaType::QUERIES, 1);
                quota->checkExceeded(QuotaType::ERRORS);
            }

            auto result = queue->pushQueryWithInlinedData(ast, context);

            if (result.status == AsynchronousInsertQueue::PushResult::OK)
            {
                if (settings[Setting::wait_for_async_insert])
                {
                    auto timeout = settings[Setting::wait_for_async_insert_timeout].totalMilliseconds();
                    auto source = std::make_shared<WaitForAsyncInsertSource>(std::move(result.future), timeout);
                    res.pipeline = QueryPipeline(Pipe(std::move(source)));
                    res.pipeline.complete(std::make_shared<NullOutputFormat>(Block()));
                }

                const auto & table_id = insert_query->table_id;
                if (!table_id.empty())
                    context->setInsertionTable(table_id);
            }
            else if (result.status == AsynchronousInsertQueue::PushResult::TOO_MUCH_DATA)
            {
                async_insert = false;
                insert_data_buffer_holder = std::move(result.insert_data_buffer);

                if (insert_query->data)
                {
                    /// Reset inlined data because it will be
                    /// available from tail read buffer.
                    insert_query->end = insert_query->data;
                    insert_query->data = nullptr;
                }

                insert_query->tail = insert_data_buffer_holder.get();
                LOG_DEBUG(logger, "Setting async_insert=1, but INSERT query will be executed synchronously because it has too much data");
            }
        }

        QueryCachePtr query_cache = context->getQueryCache();
        const bool can_use_query_cache = query_cache != nullptr && settings[Setting::use_query_cache] && !internal
            && client_info.query_kind == ClientInfo::QueryKind::INITIAL_QUERY
            && (ast->as<ASTSelectQuery>() || ast->as<ASTSelectWithUnionQuery>());
        QueryCache::Usage query_cache_usage = QueryCache::Usage::None;

        /// Bug 67476: If the query runs with a non-THROW overflow mode and hits a limit, the query cache will store a truncated result (if
        /// enabled). This is incorrect. Unfortunately it is hard to detect from the perspective of the query cache that the query result
        /// is truncated. Therefore throw an exception, to notify the user to disable either the query cache or use another overflow mode.
        if (settings[Setting::use_query_cache] && (settings[Setting::read_overflow_mode] != OverflowMode::THROW
            || settings[Setting::read_overflow_mode_leaf] != OverflowMode::THROW
            || settings[Setting::group_by_overflow_mode] != OverflowMode::THROW
            || settings[Setting::sort_overflow_mode] != OverflowMode::THROW
            || settings[Setting::result_overflow_mode] != OverflowMode::THROW
            || settings[Setting::timeout_overflow_mode] != OverflowMode::THROW
            || settings[Setting::set_overflow_mode] != OverflowMode::THROW
            || settings[Setting::join_overflow_mode] != OverflowMode::THROW
            || settings[Setting::transfer_overflow_mode] != OverflowMode::THROW
            || settings[Setting::distinct_overflow_mode] != OverflowMode::THROW))
            throw Exception(ErrorCodes::QUERY_CACHE_USED_WITH_NON_THROW_OVERFLOW_MODE, "use_query_cache and overflow_mode != 'throw' cannot be used together");

        /// If the query runs with "use_query_cache = 1", we first probe if the query cache already contains the query result (if yes:
        /// return result from cache). If doesn't, we execute the query normally and write the result into the query cache. Both steps use a
        /// hash of the AST, the current database and the settings as cache key. Unfortunately, the settings are in some places internally
        /// modified between steps 1 and 2 (= during query execution) - this is silly but hard to forbid. As a result, the hashes no longer
        /// match and the cache is rendered ineffective. Therefore make a copy of the settings and use it for steps 1 and 2.
        std::optional<Settings> settings_copy;
        if (can_use_query_cache)
            settings_copy = settings;

        if (!async_insert)
        {
            /// If it is a non-internal SELECT, and passive (read) use of the query cache is enabled, and the cache knows the query, then set
            /// a pipeline with a source populated by the query cache.
            auto get_result_from_query_cache = [&]()
            {
                if (can_use_query_cache && settings[Setting::enable_reads_from_query_cache])
                {
                    QueryCache::Key key(ast, context->getCurrentDatabase(), *settings_copy, context->getUserID(), context->getCurrentRoles());
                    QueryCache::Reader reader = query_cache->createReader(key);
                    if (reader.hasCacheEntryForKey())
                    {
                        QueryPipeline pipeline;
                        pipeline.readFromQueryCache(reader.getSource(), reader.getSourceTotals(), reader.getSourceExtremes());
                        res.pipeline = std::move(pipeline);
                        query_cache_usage = QueryCache::Usage::Read;
                        return true;
                    }
                }
                return false;
            };

            if (!get_result_from_query_cache())
            {
                /// We need to start the (implicit) transaction before getting the interpreter as this will get links to the latest snapshots
                if (!context->getCurrentTransaction() && settings[Setting::implicit_transaction] && !ast->as<ASTTransactionControl>())
                {
                    try
                    {
                        if (context->isGlobalContext())
                            throw Exception(ErrorCodes::LOGICAL_ERROR, "Global context cannot create transactions");

                        execute_implicit_tcl_query(context, ASTTransactionControl::BEGIN);
                    }
                    catch (Exception & e)
                    {
                        e.addMessage("while starting a transaction with 'implicit_transaction'");
                        throw;
                    }
                }

                interpreter = InterpreterFactory::instance().get(ast, context, SelectQueryOptions(stage).setInternal(internal));

                const auto & query_settings = context->getSettingsRef();
                if (context->getCurrentTransaction() && query_settings[Setting::throw_on_unsupported_query_inside_transaction])
                {
                    if (!interpreter->supportsTransactions())
                        throw Exception(ErrorCodes::NOT_IMPLEMENTED, "Transactions are not supported for this type of query ({})", ast->getID());
                }

                // InterpreterSelectQueryAnalyzer does not build QueryPlan in the constructor.
                // We need to force to build it here to check if we need to ignore quota.
                if (auto * interpreter_with_analyzer = dynamic_cast<InterpreterSelectQueryAnalyzer *>(interpreter.get()))
                    interpreter_with_analyzer->getQueryPlan();

                if (!interpreter->ignoreQuota() && !quota_checked)
                {
                    quota = context->getQuota();
                    if (quota)
                    {
                        if (ast->as<ASTSelectQuery>() || ast->as<ASTSelectWithUnionQuery>())
                        {
                            quota->used(QuotaType::QUERY_SELECTS, 1);
                        }
                        else if (ast->as<ASTInsertQuery>())
                        {
                            quota->used(QuotaType::QUERY_INSERTS, 1);
                        }
                        quota->used(QuotaType::QUERIES, 1);
                        quota->checkExceeded(QuotaType::ERRORS);
                    }
                }

                if (!interpreter->ignoreLimits())
                {
                    limits.mode = LimitsMode::LIMITS_CURRENT;
                    limits.size_limits = SizeLimits(settings[Setting::max_result_rows], settings[Setting::max_result_bytes], settings[Setting::result_overflow_mode]);
                }

                if (auto * insert_interpreter = typeid_cast<InterpreterInsertQuery *>(&*interpreter))
                {
                    /// Save insertion table (not table function). TODO: support remote() table function.
                    auto table_id = insert_interpreter->getDatabaseTable();
                    if (!table_id.empty())
                        context->setInsertionTable(std::move(table_id), insert_interpreter->getInsertColumnNames());

                    if (insert_data_buffer_holder)
                        insert_interpreter->addBuffer(std::move(insert_data_buffer_holder));
                }

                if (auto * create_interpreter = typeid_cast<InterpreterCreateQuery *>(&*interpreter))
                {
                    create_interpreter->setIsRestoreFromBackup(flags.distributed_backup_restore);
                }

                {
                    std::unique_ptr<OpenTelemetry::SpanHolder> span;
                    if (OpenTelemetry::CurrentContext().isTraceEnabled())
                    {
                        auto * raw_interpreter_ptr = interpreter.get();
                        String class_name(demangle(typeid(*raw_interpreter_ptr).name()));
                        span = std::make_unique<OpenTelemetry::SpanHolder>(class_name + "::execute()");
                    }

                    res = interpreter->execute();

                    /// If it is a non-internal SELECT query, and active (write) use of the query cache is enabled, then add a processor on
                    /// top of the pipeline which stores the result in the query cache.
                    if (can_use_query_cache && settings[Setting::enable_writes_to_query_cache])
                    {
                        /// Only use the query cache if the query does not contain non-deterministic functions or system tables (which are typically non-deterministic)

                        const bool ast_contains_nondeterministic_functions = astContainsNonDeterministicFunctions(ast, context);
                        const bool ast_contains_system_tables = astContainsSystemTables(ast, context);

                        const QueryCacheNondeterministicFunctionHandling nondeterministic_function_handling
                            = settings[Setting::query_cache_nondeterministic_function_handling];
                        const QueryCacheSystemTableHandling system_table_handling = settings[Setting::query_cache_system_table_handling];

                        if (ast_contains_nondeterministic_functions && nondeterministic_function_handling == QueryCacheNondeterministicFunctionHandling::Throw)
                            throw Exception(ErrorCodes::QUERY_CACHE_USED_WITH_NONDETERMINISTIC_FUNCTIONS,
                                "The query result was not cached because the query contains a non-deterministic function."
                                " Use setting `query_cache_nondeterministic_function_handling = 'save'` or `= 'ignore'` to cache the query result regardless or to omit caching");

                        if (ast_contains_system_tables && system_table_handling == QueryCacheSystemTableHandling::Throw)
                            throw Exception(ErrorCodes::QUERY_CACHE_USED_WITH_SYSTEM_TABLE,
                                "The query result was not cached because the query contains a system table."
                                " Use setting `query_cache_system_table_handling = 'save'` or `= 'ignore'` to cache the query result regardless or to omit caching");

                        if ((!ast_contains_nondeterministic_functions || nondeterministic_function_handling == QueryCacheNondeterministicFunctionHandling::Save)
                            && (!ast_contains_system_tables || system_table_handling == QueryCacheSystemTableHandling::Save))
                        {
                            QueryCache::Key key(
                                ast, context->getCurrentDatabase(), *settings_copy, res.pipeline.getHeader(),
                                context->getUserID(), context->getCurrentRoles(),
                                settings[Setting::query_cache_share_between_users],
                                std::chrono::system_clock::now() + std::chrono::seconds(settings[Setting::query_cache_ttl]),
                                settings[Setting::query_cache_compress_entries]);

                            const size_t num_query_runs = settings[Setting::query_cache_min_query_runs] ? query_cache->recordQueryRun(key) : 1; /// try to avoid locking a mutex in recordQueryRun()
                            if (num_query_runs <= settings[Setting::query_cache_min_query_runs])
                            {
                                LOG_TRACE(getLogger("QueryCache"),
                                        "Skipped insert because the query ran {} times but the minimum required number of query runs to cache the query result is {}",
                                        num_query_runs, settings[Setting::query_cache_min_query_runs]);
                            }
                            else
                            {
                                auto query_cache_writer = std::make_shared<QueryCache::Writer>(query_cache->createWriter(
                                                 key,
                                                 std::chrono::milliseconds(settings[Setting::query_cache_min_query_duration].totalMilliseconds()),
                                                 settings[Setting::query_cache_squash_partial_results],
                                                 settings[Setting::max_block_size],
                                                 settings[Setting::query_cache_max_size_in_bytes],
                                                 settings[Setting::query_cache_max_entries]));
                                res.pipeline.writeResultIntoQueryCache(query_cache_writer);
                                query_cache_usage = QueryCache::Usage::Write;
                            }
                        }
                    }
                }
            }
        }

        if (process_list_entry)
        {
            /// Query was killed before execution
            if (process_list_entry->getQueryStatus()->isKilled())
                throw Exception(ErrorCodes::QUERY_WAS_CANCELLED,
                    "Query '{}' is killed in pending state", process_list_entry->getQueryStatus()->getInfo().client_info.current_query_id);
        }

        /// Hold element of process list till end of query execution.
        res.process_list_entry = process_list_entry;

        auto & pipeline = res.pipeline;

        if (pipeline.pulling() || pipeline.completed())
        {
            /// Limits on the result, the quota on the result, and also callback for progress.
            /// Limits apply only to the final result.
            pipeline.setProgressCallback(context->getProgressCallback());
            pipeline.setProcessListElement(context->getProcessListElement());
            if (stage == QueryProcessingStage::Complete && pipeline.pulling())
                pipeline.setLimitsAndQuota(limits, quota);
        }
        else if (pipeline.pushing())
        {
            pipeline.setProcessListElement(context->getProcessListElement());
        }

        /// Everything related to query log.
        {
            QueryLogElement elem = logQueryStart(
                query_start_time,
                context,
                query_for_logging,
                ast,
                pipeline,
                interpreter,
                internal,
                query_database,
                query_table,
                async_insert);
            /// Also make possible for caller to log successful query finish and exception during execution.
            auto finish_callback = [elem,
                                    context,
                                    ast,
                                    query_cache_usage,
                                    internal,
                                    implicit_txn_control,
                                    execute_implicit_tcl_query,
                                    pulling_pipeline = pipeline.pulling(),
                                    query_span](QueryPipeline & query_pipeline) mutable
            {
                if (query_cache_usage == QueryCache::Usage::Write)
                    /// Trigger the actual write of the buffered query result into the query cache. This is done explicitly to prevent
                    /// partial/garbage results in case of exceptions during query execution.
                    query_pipeline.finalizeWriteInQueryCache();

                logQueryFinish(elem, context, ast, query_pipeline, pulling_pipeline, query_span, query_cache_usage, internal);

                if (*implicit_txn_control)
                    execute_implicit_tcl_query(context, ASTTransactionControl::COMMIT);
            };

            auto exception_callback =
                [start_watch, elem, context, ast, internal, my_quota(quota), implicit_txn_control, execute_implicit_tcl_query, query_span](
                    bool log_error) mutable
            {
                if (*implicit_txn_control)
                    execute_implicit_tcl_query(context, ASTTransactionControl::ROLLBACK);
                else if (auto txn = context->getCurrentTransaction())
                    txn->onException();

                if (my_quota)
                    my_quota->used(QuotaType::ERRORS, 1, /* check_exceeded = */ false);

                logQueryException(elem, context, start_watch, ast, query_span, internal, log_error);
            };

            res.finish_callback = std::move(finish_callback);
            res.exception_callback = std::move(exception_callback);
        }
    }
    catch (...)
    {
        if (*implicit_txn_control)
            execute_implicit_tcl_query(context, ASTTransactionControl::ROLLBACK);
        else if (auto txn = context->getCurrentTransaction())
            txn->onException();

        if (!internal)
            logExceptionBeforeStart(query_for_logging, context, ast, query_span, start_watch.elapsedMilliseconds());

        throw;
    }

    return std::make_tuple(std::move(ast), std::move(res));
}


std::pair<ASTPtr, BlockIO> executeQuery(
    const String & query,
    ContextMutablePtr context,
    QueryFlags flags,
    QueryProcessingStage::Enum stage)
{
    ASTPtr ast;
    BlockIO res;

    std::tie(ast, res) = executeQueryImpl(query.data(), query.data() + query.size(), context, flags, stage, nullptr);

    if (const auto * ast_query_with_output = dynamic_cast<const ASTQueryWithOutput *>(ast.get()))
    {
        String format_name = ast_query_with_output->format
                ? getIdentifierName(ast_query_with_output->format)
                : context->getDefaultFormat();

        if (format_name == "Null")
            res.null_format = true;
    }

    return std::make_pair(std::move(ast), std::move(res));
}

void executeQuery(
    ReadBuffer & istr,
    WriteBuffer & ostr,
    bool allow_into_outfile,
    ContextMutablePtr context,
    SetResultDetailsFunc set_result_details,
    QueryFlags flags,
    const std::optional<FormatSettings> & output_format_settings,
    HandleExceptionInOutputFormatFunc handle_exception_in_output_format)
{
    PODArray<char> parse_buf;
    const char * begin;
    const char * end;

    try
    {
        istr.nextIfAtEnd();
    }
    catch (...)
    {
        /// If buffer contains invalid data and we failed to decompress, we still want to have some information about the query in the log.
        logQuery("<cannot parse>", context, /* internal = */ false, QueryProcessingStage::Complete);
        throw;
    }

    size_t max_query_size = context->getSettingsRef()[Setting::max_query_size];

    if (istr.buffer().end() - istr.position() > static_cast<ssize_t>(max_query_size))
    {
        /// If remaining buffer space in 'istr' is enough to parse query up to 'max_query_size' bytes, then parse inplace.
        begin = istr.position();
        end = istr.buffer().end();
        istr.position() += end - begin;
    }
    else
    {
        /// FIXME: this is an extra copy not required for async insertion.

        /// If not - copy enough data into 'parse_buf'.
        WriteBufferFromVector<PODArray<char>> out(parse_buf);
        LimitReadBuffer limit(istr, max_query_size + 1, /* trow_exception */ false, /* exact_limit */ {});
        copyData(limit, out);
        out.finalize();

        begin = parse_buf.data();
        end = begin + parse_buf.size();
    }

    QueryResultDetails result_details
    {
        .query_id = context->getClientInfo().current_query_id,
        .timezone = DateLUT::instance().getTimeZone(),
    };

    /// Set the result details in case of any exception raised during query execution
    SCOPE_EXIT({
        if (set_result_details == nullptr)
            /// Either the result_details have been set in the flow below or the caller of this function does not provide this callback
            return;

        try
        {
            set_result_details(result_details);
        }
        catch (...)
        {
            /// This exception can be ignored.
            /// because if the code goes here, it means there's already an exception raised during query execution,
            /// and that exception will be propagated to outer caller,
            /// there's no need to report the exception thrown here.
        }
    });

    ASTPtr ast;
    BlockIO streams;
    OutputFormatPtr output_format;
    String format_name;

    auto update_format_on_exception_if_needed = [&]()
    {
        if (!output_format)
        {
            try
            {
                format_name = context->getDefaultFormat();
                output_format = FormatFactory::instance().getOutputFormat(format_name, ostr, {}, context, output_format_settings);
                if (output_format && output_format->supportsWritingException())
                {
                    /// Force an update of the headers before we start writing
                    result_details.content_type = output_format->getContentType();
                    result_details.format = format_name;

                    fiu_do_on(FailPoints::execute_query_calling_empty_set_result_func_on_exception, {
                        // it will throw std::bad_function_call
                        set_result_details = nullptr;
                        set_result_details(result_details);
                    });

                    if (set_result_details)
                    {
                        /// reset set_result_details func to avoid calling in SCOPE_EXIT()
                        auto set_result_details_copy = set_result_details;
                        set_result_details = nullptr;
                        set_result_details_copy(result_details);
                    }
                }
            }
            catch (const DB::Exception & e)
            {
                /// Ignore this exception and report the original one
                LOG_WARNING(getLogger("executeQuery"), getExceptionMessageAndPattern(e, true));
            }
        }
    };

    try
    {
        std::tie(ast, streams) = executeQueryImpl(begin, end, context, flags, QueryProcessingStage::Complete, &istr);
    }
    catch (...)
    {
        if (handle_exception_in_output_format)
        {
            update_format_on_exception_if_needed();
            if (output_format)
                handle_exception_in_output_format(*output_format, format_name, context, output_format_settings);
        }
        /// The timezone was already set before query was processed,
        /// But `session_timezone` setting could be modified in the query itself, so we update the value.
        result_details.timezone = DateLUT::instance().getTimeZone();
        throw;
    }

    /// The timezone was already set before query was processed,
    /// But `session_timezone` setting could be modified in the query itself, so we update the value.
    result_details.timezone = DateLUT::instance().getTimeZone();

    auto & pipeline = streams.pipeline;

    std::unique_ptr<WriteBuffer> compressed_buffer;
    try
    {
        if (pipeline.pushing())
        {
            auto pipe = getSourceFromASTInsertQuery(ast, true, pipeline.getHeader(), context, nullptr);
            pipeline.complete(std::move(pipe));
        }
        else if (pipeline.pulling())
        {
            const ASTQueryWithOutput * ast_query_with_output = dynamic_cast<const ASTQueryWithOutput *>(ast.get());

            WriteBuffer * out_buf = &ostr;
            if (ast_query_with_output && ast_query_with_output->out_file)
            {
                if (!allow_into_outfile)
                    throw Exception(ErrorCodes::INTO_OUTFILE_NOT_ALLOWED, "INTO OUTFILE is not allowed");

                const auto & out_file = typeid_cast<const ASTLiteral &>(*ast_query_with_output->out_file).value.safeGet<std::string>();

                std::string compression_method;
                if (ast_query_with_output->compression)
                {
                    const auto & compression_method_node = ast_query_with_output->compression->as<ASTLiteral &>();
                    compression_method = compression_method_node.value.safeGet<std::string>();
                }
                const auto & settings = context->getSettingsRef();
                compressed_buffer = wrapWriteBufferWithCompressionMethod(
                    std::make_unique<WriteBufferFromFile>(out_file, DBMS_DEFAULT_BUFFER_SIZE, O_WRONLY | O_EXCL | O_CREAT),
                    chooseCompressionMethod(out_file, compression_method),
                    /* compression level = */ static_cast<int>(settings[Setting::output_format_compression_level]),
                    /* zstd_window_log = */ static_cast<int>(settings[Setting::output_format_compression_zstd_window_log]));
            }

            format_name = ast_query_with_output && (ast_query_with_output->format != nullptr)
                                    ? getIdentifierName(ast_query_with_output->format)
                                    : context->getDefaultFormat();

            output_format = FormatFactory::instance().getOutputFormatParallelIfPossible(
                format_name,
                compressed_buffer ? *compressed_buffer : *out_buf,
                materializeBlock(pipeline.getHeader()),
                context,
                output_format_settings);

            output_format->setAutoFlush();

            /// Save previous progress callback if any. TODO Do it more conveniently.
            auto previous_progress_callback = context->getProgressCallback();

            /// NOTE Progress callback takes shared ownership of 'out'.
            pipeline.setProgressCallback([output_format, previous_progress_callback] (const Progress & progress)
            {
                if (previous_progress_callback)
                    previous_progress_callback(progress);
                output_format->onProgress(progress);
            });

            result_details.content_type = output_format->getContentType();
            result_details.format = format_name;

            pipeline.complete(output_format);
        }
        else
        {
            pipeline.setProgressCallback(context->getProgressCallback());
        }

        if (set_result_details)
        {
            /// The call of set_result_details itself might throw exception,
            /// in such case there's no need to call this function again in the SCOPE_EXIT defined above.
            /// So the callback is cleared before its execution.
            auto set_result_details_copy = set_result_details;
            set_result_details = nullptr;

            set_result_details_copy(result_details);
        }

        if (pipeline.initialized())
        {
            CompletedPipelineExecutor executor(pipeline);
            executor.execute();
        }
        else
        {
            /// It's possible to have queries without input and output.
        }
    }
    catch (...)
    {
        /// first execute on exception callback, it includes updating query_log
        /// otherwise closing record ('ExceptionWhileProcessing') can be not appended in query_log
        /// due to possible exceptions in functions called below (passed as parameter here)
        streams.onException();

        if (handle_exception_in_output_format)
        {
            update_format_on_exception_if_needed();
            if (output_format)
                handle_exception_in_output_format(*output_format, format_name, context, output_format_settings);
        }
        throw;
    }

    streams.onFinish();
}

void executeTrivialBlockIO(BlockIO & streams, ContextPtr context)
{
    try
    {
        if (!streams.pipeline.initialized())
            return;

        if (!streams.pipeline.completed())
            throw Exception(ErrorCodes::LOGICAL_ERROR, "Query pipeline requires output, but no output buffer provided, it's a bug");

        streams.pipeline.setProgressCallback(context->getProgressCallback());
        CompletedPipelineExecutor executor(streams.pipeline);
        executor.execute();
    }
    catch (...)
    {
        streams.onException();
        throw;
    }

    streams.onFinish();
}

}<|MERGE_RESOLUTION|>--- conflicted
+++ resolved
@@ -156,11 +156,8 @@
     extern const SettingsBool use_query_cache;
     extern const SettingsBool wait_for_async_insert;
     extern const SettingsSeconds wait_for_async_insert_timeout;
-<<<<<<< HEAD
     extern const SettingsBool implicit_select;
-=======
     extern const SettingsBool enforce_strict_identifier_format;
->>>>>>> 4dffe3c2
 }
 
 namespace ErrorCodes
