#pragma once

#include <Interpreters/Context_fwd.h>
#include <Interpreters/ExpressionActionsSettings.h>
#include <QueryPipeline/SizeLimits.h>

#include <cstddef>

namespace DB
{

struct Settings;

class PreparedSetsCache;
using PreparedSetsCachePtr = std::shared_ptr<PreparedSetsCache>;

struct QueryPlanOptimizationSettings
{
    explicit QueryPlanOptimizationSettings(
        const Settings & from,
        UInt64 max_entries_for_hash_table_stats_,
        String initial_query_id_,
        ExpressionActionsSettings actions_settings_,
        PreparedSetsCachePtr prepared_sets_cache_);

    explicit QueryPlanOptimizationSettings(ContextPtr from);

    /// Allows to globally disable all plan-level optimizations.
    /// Note: Even if set to 'true', individual optimizations may still be disabled via below settings.
    bool optimize_plan;

    /// If not zero, throw if too many optimizations were applied to query plan.
    /// It helps to avoid infinite optimization loop.
    size_t max_optimizations_to_apply;

    /// ------------------------------------------------------
    /// Enable/disable plan-level optimizations

    /// --- Zero-pass optimizations (Processors/QueryPlan/QueryPlan.cpp)
    bool remove_redundant_sorting;

    /// --- First-pass optimizations
    bool lift_up_array_join;
    bool push_down_limit;
    bool split_filter;
    bool merge_expressions;
    bool merge_filters;
    bool filter_push_down;
    bool convert_outer_join_to_inner_join;
    bool execute_functions_after_sorting;
    bool reuse_storage_ordering_for_window_functions;
    bool lift_up_union;
    bool aggregate_partitions_independently;
    bool remove_redundant_distinct;
    bool try_use_vector_search;
    bool convert_join_to_in;
    bool merge_filter_into_join_condition;

    /// If we can swap probe/build tables in join
    /// true/false - always/never swap
    /// nullopt - swap if it's beneficial
    std::optional<bool> join_swap_table;

    /// --- Second-pass optimizations
    bool optimize_prewhere;
    bool read_in_order;
    bool distinct_in_order;
    bool optimize_sorting_by_input_stream_properties;
    bool aggregation_in_order;
    bool optimize_projection;
    bool use_query_condition_cache;
    bool query_condition_cache_store_conditions_as_plaintext;

    /// --- Third-pass optimizations (Processors/QueryPlan/QueryPlan.cpp)
    bool build_sets = true; /// this one doesn't have a corresponding setting
    bool query_plan_join_shard_by_pk_ranges;

    /// ------------------------------------------------------

    /// Other settings related to plan-level optimizations

    bool optimize_use_implicit_projections;
    bool force_use_projection;
    String force_projection_name;

    /// If lazy materialization optimisation is enabled
    bool optimize_lazy_materialization = false;
    size_t max_limit_for_lazy_materialization = 0;

<<<<<<< HEAD
    size_t max_limit_for_ann_queries;
    bool vector_search_with_rescoring;
=======
    size_t max_limit_for_vector_search_queries;
>>>>>>> 7cc63245

    /// Setting needed for Sets (JOIN -> IN optimization)

    SizeLimits network_transfer_limits;
    size_t use_index_for_in_with_subqueries_max_values;
    PreparedSetsCachePtr prepared_sets_cache;

    /// This is needed for conversion JoinLogical -> Join

    UInt64 max_entries_for_hash_table_stats;
    UInt64 max_size_to_preallocate_for_joins;
    bool collect_hash_table_stats_during_joins;
    String initial_query_id;
    std::chrono::milliseconds lock_acquire_timeout;
    ExpressionActionsSettings actions_settings;

    /// Please, avoid using this
    ///
    /// We should not have the number of threads in query plan.
    /// The information about threads should be available only at the moment we build pipeline.
    /// Currently, it is used by ConcurrentHashJoin: it requiers the number of threads in ctor.
    /// It should be relativaly simple to fix, but I will do it later.
    size_t max_threads;

    bool keep_logical_steps;

    bool is_explain;
};

}<|MERGE_RESOLUTION|>--- conflicted
+++ resolved
@@ -87,12 +87,8 @@
     bool optimize_lazy_materialization = false;
     size_t max_limit_for_lazy_materialization = 0;
 
-<<<<<<< HEAD
-    size_t max_limit_for_ann_queries;
     bool vector_search_with_rescoring;
-=======
     size_t max_limit_for_vector_search_queries;
->>>>>>> 7cc63245
 
     /// Setting needed for Sets (JOIN -> IN optimization)
 
