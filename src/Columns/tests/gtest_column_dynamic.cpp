#include <Columns/ColumnDynamic.h>
#include <Columns/ColumnString.h>
#include <IO/ReadBufferFromString.h>
#include <gtest/gtest.h>
#include <Common/Arena.h>

using namespace DB;

TEST(ColumnDynamic, CreateEmpty)
{
    auto column = ColumnDynamic::create(254);
    ASSERT_TRUE(column->empty());
    ASSERT_EQ(column->getVariantInfo().variant_type->getName(), "Variant(SharedVariant)");
    ASSERT_EQ(column->getVariantInfo().variant_names.size(), 1);
    ASSERT_EQ(column->getVariantInfo().variant_names[0], "SharedVariant");
    ASSERT_EQ(column->getVariantInfo().variant_name_to_discriminator.size(), 1);
    ASSERT_EQ(column->getVariantInfo().variant_name_to_discriminator.at("SharedVariant"), 0);
    ASSERT_TRUE(column->getVariantColumn().getVariantByGlobalDiscriminator(0).empty());
}

TEST(ColumnDynamic, InsertDefault)
{
    auto column = ColumnDynamic::create(254);
    column->insertDefault();
    ASSERT_TRUE(column->size() == 1);
    ASSERT_EQ(column->getVariantInfo().variant_type->getName(), "Variant(SharedVariant)");
    ASSERT_EQ(column->getVariantInfo().variant_names.size(), 1);
    ASSERT_EQ(column->getVariantInfo().variant_names[0], "SharedVariant");
    ASSERT_EQ(column->getVariantInfo().variant_name_to_discriminator.size(), 1);
    ASSERT_EQ(column->getVariantInfo().variant_name_to_discriminator.at("SharedVariant"), 0);
    ASSERT_TRUE(column->getVariantColumn().getVariantByGlobalDiscriminator(0).empty());
    ASSERT_TRUE(column->isNullAt(0));
    ASSERT_EQ((*column)[0], Field(Null()));
}

TEST(ColumnDynamic, InsertFields)
{
    auto column = ColumnDynamic::create(254);
    column->insert(Field(42));
    column->insert(Field(-42));
    column->insert(Field("str1"));
    column->insert(Field(Null()));
    column->insert(Field(42.42));
    column->insert(Field(43));
    column->insert(Field(-43));
    column->insert(Field("str2"));
    column->insert(Field(Null()));
    column->insert(Field(43.43));
    ASSERT_TRUE(column->size() == 10);

    ASSERT_EQ(column->getVariantInfo().variant_type->getName(), "Variant(Float64, Int8, SharedVariant, String)");
    std::vector<String> expected_names = {"Float64", "Int8", "SharedVariant", "String"};
    ASSERT_EQ(column->getVariantInfo().variant_names, expected_names);
    std::unordered_map<String, UInt8> expected_variant_name_to_discriminator = {{"Float64", 0}, {"Int8", 1}, {"SharedVariant", 2}, {"String", 3}};
    ASSERT_TRUE(column->getVariantInfo().variant_name_to_discriminator == expected_variant_name_to_discriminator);
}

ColumnDynamic::MutablePtr getDynamicWithManyVariants(size_t num_variants, Field tuple_element = Field(42))
{
    auto column = ColumnDynamic::create(254);
    for (size_t i = 0; i != num_variants; ++i)
    {
        Tuple tuple;
        for (size_t j = 0; j != i + 1; ++j)
            tuple.push_back(tuple_element);
        column->insert(tuple);
    }

    return column;
}

TEST(ColumnDynamic, InsertFieldsOverflow1)
{
    auto column = getDynamicWithManyVariants(253);

    ASSERT_EQ(column->getVariantInfo().variant_names.size(), 254);

    column->insert(Field(42.42));
    ASSERT_EQ(column->size(), 254);
    ASSERT_EQ(column->getVariantInfo().variant_names.size(), 255);
    ASSERT_TRUE(column->getVariantInfo().variant_name_to_discriminator.contains("Float64"));

    column->insert(Field(42));
    ASSERT_EQ(column->size(), 255);
    ASSERT_EQ(column->getVariantInfo().variant_names.size(), 255);
    ASSERT_FALSE(column->getVariantInfo().variant_name_to_discriminator.contains("Int8"));
    ASSERT_EQ(column->getSharedVariant().size(), 1);
    Field field = (*column)[column->size() - 1];
    ASSERT_EQ(field, 42);

    column->insert(Field(43));
    ASSERT_EQ(column->size(), 256);
    ASSERT_EQ(column->getVariantInfo().variant_names.size(), 255);
    ASSERT_FALSE(column->getVariantInfo().variant_name_to_discriminator.contains("Int8"));
    ASSERT_EQ(column->getSharedVariant().size(), 2);
    field = (*column)[column->size() - 1];
    ASSERT_EQ(field, 43);

    column->insert(Field("str1"));
    ASSERT_EQ(column->size(), 257);
    ASSERT_EQ(column->getVariantInfo().variant_names.size(), 255);
    ASSERT_FALSE(column->getVariantInfo().variant_name_to_discriminator.contains("Int8"));
    ASSERT_FALSE(column->getVariantInfo().variant_name_to_discriminator.contains("String"));
    ASSERT_EQ(column->getSharedVariant().size(), 3);
    field = (*column)[column->size() - 1];
    ASSERT_EQ(field, "str1");

    column->insert(Field(Array({Field(42), Field(43)})));
    ASSERT_EQ(column->getVariantInfo().variant_names.size(), 255);
    ASSERT_FALSE(column->getVariantInfo().variant_name_to_discriminator.contains("Array(Int8)"));
    ASSERT_FALSE(column->getVariantInfo().variant_name_to_discriminator.contains("String"));
    ASSERT_EQ(column->getSharedVariant().size(), 4);
    field = (*column)[column->size() - 1];
    ASSERT_EQ(field, Field(Array({Field(42), Field(43)})));
}

TEST(ColumnDynamic, InsertFieldsOverflow2)
{
    auto column = getDynamicWithManyVariants(254);
    ASSERT_EQ(column->getVariantInfo().variant_names.size(), 255);

    column->insert(Field("str1"));
    ASSERT_EQ(column->getVariantInfo().variant_names.size(), 255);
    ASSERT_FALSE(column->getVariantInfo().variant_name_to_discriminator.contains("String"));
    ASSERT_EQ(column->getSharedVariant().size(), 1);
    Field field = (*column)[column->size() - 1];
    ASSERT_EQ(field, "str1");

    column->insert(Field(42));
    ASSERT_EQ(column->getVariantInfo().variant_names.size(), 255);
    ASSERT_FALSE(column->getVariantInfo().variant_name_to_discriminator.contains("Int8"));
    ASSERT_FALSE(column->getVariantInfo().variant_name_to_discriminator.contains("String"));
    ASSERT_EQ(column->getSharedVariant().size(), 2);
    field = (*column)[column->size() - 1];
    ASSERT_EQ(field, 42);
}

ColumnDynamic::MutablePtr getInsertFromColumn(size_t num = 1)
{
    auto column_from = ColumnDynamic::create(254);
    for (size_t i = 0; i != num; ++i)
    {
        column_from->insert(Field(42));
        column_from->insert(Field(42.42));
        column_from->insert(Field("str"));
    }
    return column_from;
}

void checkInsertFrom(const ColumnDynamic::MutablePtr & column_from, ColumnDynamic::MutablePtr & column_to, const std::string & expected_variant, const std::vector<String> & expected_names, const std::unordered_map<String, UInt8> & expected_variant_name_to_discriminator)
{
    column_to->insertFrom(*column_from, 0);
    ASSERT_EQ(column_to->getVariantInfo().variant_type->getName(), expected_variant);
    ASSERT_EQ(column_to->getVariantInfo().variant_names, expected_names);
    ASSERT_TRUE(column_to->getVariantInfo().variant_name_to_discriminator == expected_variant_name_to_discriminator);
    auto field = (*column_to)[column_to->size() - 1];
    ASSERT_EQ(field, 42);

    column_to->insertFrom(*column_from, 1);
    field = (*column_to)[column_to->size() - 1];
    ASSERT_EQ(field, 42.42);

    column_to->insertFrom(*column_from, 2);
    field = (*column_to)[column_to->size() - 1];
    ASSERT_EQ(field, "str");

    ASSERT_EQ(column_to->getVariantInfo().variant_type->getName(), expected_variant);
    ASSERT_EQ(column_to->getVariantInfo().variant_names, expected_names);
    ASSERT_TRUE(column_to->getVariantInfo().variant_name_to_discriminator == expected_variant_name_to_discriminator);
}

TEST(ColumnDynamic, InsertFrom1)
{
    auto column_to = ColumnDynamic::create(254);
    checkInsertFrom(getInsertFromColumn(), column_to, "Variant(Float64, Int8, SharedVariant, String)", {"Float64", "Int8", "SharedVariant", "String"}, {{"Float64", 0}, {"Int8", 1}, {"SharedVariant", 2}, {"String", 3}});
}

TEST(ColumnDynamic, InsertFrom2)
{
    auto column_to = ColumnDynamic::create(254);
    column_to->insert(Field(42));
    column_to->insert(Field(42.42));
    column_to->insert(Field("str"));

    checkInsertFrom(getInsertFromColumn(), column_to, "Variant(Float64, Int8, SharedVariant, String)", {"Float64", "Int8", "SharedVariant", "String"}, {{"Float64", 0}, {"Int8", 1}, {"SharedVariant", 2}, {"String", 3}});
}

TEST(ColumnDynamic, InsertFrom3)
{
    auto column_to = ColumnDynamic::create(254);
    column_to->insert(Field(42));
    column_to->insert(Field(42.42));
    column_to->insert(Field("str"));
    column_to->insert(Array({Field(42)}));

    checkInsertFrom(getInsertFromColumn(), column_to, "Variant(Array(Int8), Float64, Int8, SharedVariant, String)", {"Array(Int8)", "Float64", "Int8", "SharedVariant", "String"}, {{"Array(Int8)", 0}, {"Float64", 1}, {"Int8", 2}, {"SharedVariant", 3}, {"String", 4}});
}

TEST(ColumnDynamic, InsertFromOverflow1)
{
    auto column_from = ColumnDynamic::create(254);
    column_from->insert(Field(42));
    column_from->insert(Field(42.42));
    column_from->insert(Field("str"));

    auto column_to = getDynamicWithManyVariants(253);
    column_to->insertFrom(*column_from, 0);
    ASSERT_EQ(column_to->getVariantInfo().variant_names.size(), 255);
    ASSERT_TRUE(column_to->getVariantInfo().variant_name_to_discriminator.contains("Int8"));
    auto field = (*column_to)[column_to->size() - 1];
    ASSERT_EQ(field, 42);

    column_to->insertFrom(*column_from, 1);
    ASSERT_EQ(column_to->getVariantInfo().variant_names.size(), 255);
    ASSERT_FALSE(column_to->getVariantInfo().variant_name_to_discriminator.contains("Float64"));
    ASSERT_FALSE(column_to->getVariantInfo().variant_name_to_discriminator.contains("String"));
    ASSERT_EQ(column_to->getSharedVariant().size(), 1);
    field = (*column_to)[column_to->size() - 1];
    ASSERT_EQ(field, 42.42);

    column_to->insertFrom(*column_from, 2);
    ASSERT_EQ(column_to->getVariantInfo().variant_names.size(), 255);
    ASSERT_FALSE(column_to->getVariantInfo().variant_name_to_discriminator.contains("String"));
    ASSERT_EQ(column_to->getSharedVariant().size(), 2);
    field = (*column_to)[column_to->size() - 1];
    ASSERT_EQ(field, "str");
}

TEST(ColumnDynamic, InsertFromOverflow2)
{
    auto column_from = ColumnDynamic::create(254);
    column_from->insert(Field(42));
    column_from->insert(Field(42.42));

    auto column_to = getDynamicWithManyVariants(253);
    column_to->insertFrom(*column_from, 0);
    ASSERT_TRUE(column_to->getVariantInfo().variant_name_to_discriminator.contains("Int8"));
    auto field = (*column_to)[column_to->size() - 1];
    ASSERT_EQ(field, 42);

    column_to->insertFrom(*column_from, 1);
    ASSERT_FALSE(column_to->getVariantInfo().variant_name_to_discriminator.contains("Float64"));
    ASSERT_FALSE(column_to->getVariantInfo().variant_name_to_discriminator.contains("String"));
    ASSERT_EQ(column_to->getSharedVariant().size(), 1);
    field = (*column_to)[column_to->size() - 1];
    ASSERT_EQ(field, 42.42);
}

TEST(ColumnDynamic, InsertFromOverflow3)
{
    auto column_from = ColumnDynamic::create(1);
    column_from->insert(Field(42));
    column_from->insert(Field(42.42));

    auto column_to = ColumnDynamic::create(254);
    column_to->insert(Field(41));

    column_to->insertFrom(*column_from, 0);
    ASSERT_TRUE(column_to->getVariantInfo().variant_name_to_discriminator.contains("Int8"));
    ASSERT_EQ(column_to->getSharedVariant().size(), 0);
    auto field = (*column_to)[column_to->size() - 1];
    ASSERT_EQ(field, 42);

    column_to->insertFrom(*column_from, 1);
    ASSERT_FALSE(column_to->getVariantInfo().variant_name_to_discriminator.contains("Float64"));
    ASSERT_EQ(column_to->getSharedVariant().size(), 1);
    field = (*column_to)[column_to->size() - 1];
    ASSERT_EQ(field, 42.42);
}

void checkInsertManyFrom(const ColumnDynamic::MutablePtr & column_from, ColumnDynamic::MutablePtr & column_to, const std::string & expected_variant, const std::vector<String> & expected_names, const std::unordered_map<String, UInt8> & expected_variant_name_to_discriminator)
{
    column_to->insertManyFrom(*column_from, 0, 2);
    ASSERT_EQ(column_to->getVariantInfo().variant_type->getName(), expected_variant);
    ASSERT_EQ(column_to->getVariantInfo().variant_names, expected_names);
    ASSERT_TRUE(column_to->getVariantInfo().variant_name_to_discriminator == expected_variant_name_to_discriminator);
    auto field = (*column_to)[column_to->size() - 2];
    ASSERT_EQ(field, 42);
    field = (*column_to)[column_to->size() - 1];
    ASSERT_EQ(field, 42);

    column_to->insertManyFrom(*column_from, 1, 2);
    field = (*column_to)[column_to->size() - 2];
    ASSERT_EQ(field, 42.42);
    field = (*column_to)[column_to->size() - 1];
    ASSERT_EQ(field, 42.42);

    column_to->insertManyFrom(*column_from, 2, 2);
    field = (*column_to)[column_to->size() - 2];
    ASSERT_EQ(field, "str");
    field = (*column_to)[column_to->size() - 1];
    ASSERT_EQ(field, "str");

    ASSERT_EQ(column_to->getVariantInfo().variant_type->getName(), expected_variant);
    ASSERT_EQ(column_to->getVariantInfo().variant_names, expected_names);
    ASSERT_TRUE(column_to->getVariantInfo().variant_name_to_discriminator == expected_variant_name_to_discriminator);
}

TEST(ColumnDynamic, InsertManyFrom1)
{
    auto column_to = ColumnDynamic::create(254);
    checkInsertManyFrom(getInsertFromColumn(), column_to, "Variant(Float64, Int8, SharedVariant, String)", {"Float64", "Int8", "SharedVariant", "String"}, {{"Float64", 0}, {"Int8", 1}, {"SharedVariant", 2}, {"String", 3}});
}

TEST(ColumnDynamic, InsertManyFrom2)
{
    auto column_to = ColumnDynamic::create(254);
    column_to->insert(Field(42));
    column_to->insert(Field(42.42));
    column_to->insert(Field("str"));

    checkInsertManyFrom(getInsertFromColumn(), column_to, "Variant(Float64, Int8, SharedVariant, String)", {"Float64", "Int8", "SharedVariant", "String"}, {{"Float64", 0}, {"Int8", 1}, {"SharedVariant", 2}, {"String", 3}});
}

TEST(ColumnDynamic, InsertManyFrom3)
{
    auto column_to = ColumnDynamic::create(254);
    column_to->insert(Field(42));
    column_to->insert(Field(42.42));
    column_to->insert(Field("str"));
    column_to->insert(Array({Field(42)}));

    checkInsertManyFrom(getInsertFromColumn(), column_to, "Variant(Array(Int8), Float64, Int8, SharedVariant, String)", {"Array(Int8)", "Float64", "Int8", "SharedVariant", "String"}, {{"Array(Int8)", 0}, {"Float64", 1}, {"Int8", 2}, {"SharedVariant", 3}, {"String", 4}});
}

TEST(ColumnDynamic, InsertManyFromOverflow1)
{
    auto column_from = ColumnDynamic::create(254);
    column_from->insert(Field(42));
    column_from->insert(Field(42.42));
    column_from->insert(Field("str"));

    auto column_to = getDynamicWithManyVariants(253);
    column_to->insertManyFrom(*column_from, 0, 2);
    ASSERT_EQ(column_to->getVariantInfo().variant_names.size(), 255);
    ASSERT_TRUE(column_to->getVariantInfo().variant_name_to_discriminator.contains("Int8"));
    ASSERT_EQ(column_to->getSharedVariant().size(), 0);
    auto field = (*column_to)[column_to->size() - 2];
    ASSERT_EQ(field, 42);
    field = (*column_to)[column_to->size() - 1];
    ASSERT_EQ(field, 42);

    column_to->insertManyFrom(*column_from, 1, 2);
    ASSERT_EQ(column_to->getVariantInfo().variant_names.size(), 255);
    ASSERT_FALSE(column_to->getVariantInfo().variant_name_to_discriminator.contains("Float64"));
    ASSERT_FALSE(column_to->getVariantInfo().variant_name_to_discriminator.contains("String"));
    ASSERT_EQ(column_to->getSharedVariant().size(), 2);
    field = (*column_to)[column_to->size() - 2];
    ASSERT_EQ(field, 42.42);
    field = (*column_to)[column_to->size() - 1];
    ASSERT_EQ(field, 42.42);

    column_to->insertManyFrom(*column_from, 2, 2);
    ASSERT_EQ(column_to->getVariantInfo().variant_names.size(), 255);
    ASSERT_FALSE(column_to->getVariantInfo().variant_name_to_discriminator.contains("String"));
    ASSERT_EQ(column_to->getSharedVariant().size(), 4);
    field = (*column_to)[column_to->size() - 1];
    ASSERT_EQ(field, "str");
    field = (*column_to)[column_to->size() - 2];
    ASSERT_EQ(field, "str");
}

TEST(ColumnDynamic, InsertManyFromOverflow2)
{
    auto column_from = ColumnDynamic::create(254);
    column_from->insert(Field(42));
    column_from->insert(Field(42.42));

    auto column_to = getDynamicWithManyVariants(253);
    column_to->insertManyFrom(*column_from, 0, 2);
    ASSERT_EQ(column_to->getVariantInfo().variant_names.size(), 255);
    ASSERT_TRUE(column_to->getVariantInfo().variant_name_to_discriminator.contains("Int8"));
    ASSERT_EQ(column_to->getSharedVariant().size(), 0);
    auto field = (*column_to)[column_to->size() - 2];
    ASSERT_EQ(field, 42);
    field = (*column_to)[column_to->size() - 1];
    ASSERT_EQ(field, 42);

    column_to->insertManyFrom(*column_from, 1, 2);
    ASSERT_EQ(column_to->getVariantInfo().variant_names.size(), 255);
    ASSERT_FALSE(column_to->getVariantInfo().variant_name_to_discriminator.contains("Float64"));
    ASSERT_FALSE(column_to->getVariantInfo().variant_name_to_discriminator.contains("String"));
    ASSERT_EQ(column_to->getSharedVariant().size(), 2);
    field = (*column_to)[column_to->size() - 2];
    ASSERT_EQ(field, 42.42);
    field = (*column_to)[column_to->size() - 1];
    ASSERT_EQ(field, 42.42);
}


TEST(ColumnDynamic, InsertManyFromOverflow3)
{
    auto column_from = ColumnDynamic::create(1);
    column_from->insert(Field(42));
    column_from->insert(Field(42.42));

    auto column_to = ColumnDynamic::create(254);
    column_to->insert(Field(41));

    column_to->insertManyFrom(*column_from, 0, 2);
    ASSERT_TRUE(column_to->getVariantInfo().variant_name_to_discriminator.contains("Int8"));
    ASSERT_EQ(column_to->getSharedVariant().size(), 0);
    auto field = (*column_to)[column_to->size() - 2];
    ASSERT_EQ(field, 42);
    field = (*column_to)[column_to->size() - 1];
    ASSERT_EQ(field, 42);

    column_to->insertManyFrom(*column_from, 1, 2);
    ASSERT_FALSE(column_to->getVariantInfo().variant_name_to_discriminator.contains("Float64"));
    ASSERT_EQ(column_to->getSharedVariant().size(), 2);
    field = (*column_to)[column_to->size() - 2];
    ASSERT_EQ(field, 42.42);
    field = (*column_to)[column_to->size() - 1];
    ASSERT_EQ(field, 42.42);
}

void checkInsertRangeFrom(const ColumnDynamic::MutablePtr & column_from, ColumnDynamic::MutablePtr & column_to, const std::string & expected_variant, const std::vector<String> & expected_names, const std::unordered_map<String, UInt8> & expected_variant_name_to_discriminator)
{
    column_to->insertRangeFrom(*column_from, 0, 3);
    ASSERT_EQ(column_to->getVariantInfo().variant_type->getName(), expected_variant);
    ASSERT_EQ(column_to->getVariantInfo().variant_names, expected_names);
    ASSERT_TRUE(column_to->getVariantInfo().variant_name_to_discriminator == expected_variant_name_to_discriminator);
    auto field = (*column_to)[column_to->size() - 3];
    ASSERT_EQ(field, 42);
    field = (*column_to)[column_to->size() - 2];
    ASSERT_EQ(field, 42.42);
    field = (*column_to)[column_to->size() - 1];
    ASSERT_EQ(field, "str");

    column_to->insertRangeFrom(*column_from, 3, 3);
    field = (*column_to)[column_to->size() - 3];
    ASSERT_EQ(field, 42);
    field = (*column_to)[column_to->size() - 2];
    ASSERT_EQ(field, 42.42);
    field = (*column_to)[column_to->size() - 1];
    ASSERT_EQ(field, "str");

    ASSERT_EQ(column_to->getVariantInfo().variant_type->getName(), expected_variant);
    ASSERT_EQ(column_to->getVariantInfo().variant_names, expected_names);
    ASSERT_TRUE(column_to->getVariantInfo().variant_name_to_discriminator == expected_variant_name_to_discriminator);
}

TEST(ColumnDynamic, InsertRangeFrom1)
{
    auto column_to = ColumnDynamic::create(254);
    checkInsertRangeFrom(getInsertFromColumn(2), column_to, "Variant(Float64, Int8, SharedVariant, String)", {"Float64", "Int8", "SharedVariant", "String"}, {{"Float64", 0}, {"Int8", 1}, {"SharedVariant", 2}, {"String", 3}});
}

TEST(ColumnDynamic, InsertRangeFrom2)
{
    auto column_to = ColumnDynamic::create(254);
    column_to->insert(Field(42));
    column_to->insert(Field(42.42));
    column_to->insert(Field("str1"));

    checkInsertRangeFrom(getInsertFromColumn(2), column_to, "Variant(Float64, Int8, SharedVariant, String)", {"Float64", "Int8", "SharedVariant", "String"}, {{"Float64", 0}, {"Int8", 1}, {"SharedVariant", 2}, {"String", 3}});
}

TEST(ColumnDynamic, InsertRangeFrom3)
{
    auto column_to = ColumnDynamic::create(254);
    column_to->insert(Field(42));
    column_to->insert(Field(42.42));
    column_to->insert(Field("str1"));
    column_to->insert(Array({Field(42)}));

    checkInsertRangeFrom(getInsertFromColumn(2), column_to, "Variant(Array(Int8), Float64, Int8, SharedVariant, String)", {"Array(Int8)", "Float64", "Int8", "SharedVariant", "String"}, {{"Array(Int8)", 0}, {"Float64", 1}, {"Int8", 2}, {"SharedVariant", 3}, {"String", 4}});
}

TEST(ColumnDynamic, InsertRangeFromOverflow1)
{
    auto column_from = ColumnDynamic::create(254);
    column_from->insert(Field(42));
    column_from->insert(Field(43));
    column_from->insert(Field(42.42));
    column_from->insert(Field("str"));

    auto column_to = getDynamicWithManyVariants(253);
    column_to->insertRangeFrom(*column_from, 0, 4);
    ASSERT_EQ(column_to->size(), 257);
    ASSERT_EQ(column_to->getVariantInfo().variant_names.size(), 255);
    ASSERT_TRUE(column_to->getVariantInfo().variant_name_to_discriminator.contains("Int8"));
    ASSERT_FALSE(column_to->getVariantInfo().variant_name_to_discriminator.contains("String"));
    ASSERT_FALSE(column_to->getVariantInfo().variant_name_to_discriminator.contains("Float64"));
    ASSERT_EQ(column_to->getSharedVariant().size(), 2);
    auto field = (*column_to)[column_to->size() - 4];
    ASSERT_EQ(field, Field(42));
    field = (*column_to)[column_to->size() - 3];
    ASSERT_EQ(field, Field(43));
    field = (*column_to)[column_to->size() - 2];
    ASSERT_EQ(field, Field(42.42));
    field = (*column_to)[column_to->size() - 1];
    ASSERT_EQ(field, Field("str"));
}

TEST(ColumnDynamic, InsertRangeFromOverflow2)
{
    auto column_from = ColumnDynamic::create(254);
    column_from->insert(Field(42));
    column_from->insert(Field(43));
    column_from->insert(Field(42.42));

    auto column_to = getDynamicWithManyVariants(253);
    column_to->insertRangeFrom(*column_from, 0, 3);
    ASSERT_EQ(column_to->getVariantInfo().variant_names.size(), 255);
    ASSERT_TRUE(column_to->getVariantInfo().variant_name_to_discriminator.contains("Int8"));
    ASSERT_FALSE(column_to->getVariantInfo().variant_name_to_discriminator.contains("String"));
    ASSERT_FALSE(column_to->getVariantInfo().variant_name_to_discriminator.contains("Float64"));
    ASSERT_EQ(column_to->getSharedVariant().size(), 1);
    auto field = (*column_to)[column_to->size() - 3];
    ASSERT_EQ(field, Field(42));
    field = (*column_to)[column_to->size() - 2];
    ASSERT_EQ(field, Field(43));
    field = (*column_to)[column_to->size() - 1];
    ASSERT_EQ(field, Field(42.42));
}

TEST(ColumnDynamic, InsertRangeFromOverflow3)
{
    auto column_from = ColumnDynamic::create(254);
    column_from->insert(Field(42));
    column_from->insert(Field(43));
    column_from->insert(Field(42.42));

    auto column_to = getDynamicWithManyVariants(253);
    column_to->insert(Field("Str"));
    column_to->insertRangeFrom(*column_from, 0, 3);
    ASSERT_EQ(column_to->getVariantInfo().variant_names.size(), 255);
    ASSERT_FALSE(column_to->getVariantInfo().variant_name_to_discriminator.contains("Int8"));
    ASSERT_TRUE(column_to->getVariantInfo().variant_name_to_discriminator.contains("String"));
    ASSERT_FALSE(column_to->getVariantInfo().variant_name_to_discriminator.contains("Float64"));
    ASSERT_EQ(column_to->getSharedVariant().size(), 3);
    auto field = (*column_to)[column_to->size() - 3];
    ASSERT_EQ(field, Field(42));
    field = (*column_to)[column_to->size() - 2];
    ASSERT_EQ(field, Field(43));
    field = (*column_to)[column_to->size() - 1];
    ASSERT_EQ(field, Field(42.42));
}

TEST(ColumnDynamic, InsertRangeFromOverflow4)
{
    auto column_from = ColumnDynamic::create(254);
    column_from->insert(Field(42));
    column_from->insert(Field(42.42));
    column_from->insert(Field("str"));

    auto column_to = getDynamicWithManyVariants(254);
    column_to->insertRangeFrom(*column_from, 0, 3);
    ASSERT_EQ(column_to->getVariantInfo().variant_names.size(), 255);
    ASSERT_FALSE(column_to->getVariantInfo().variant_name_to_discriminator.contains("Int8"));
    ASSERT_FALSE(column_to->getVariantInfo().variant_name_to_discriminator.contains("String"));
    ASSERT_FALSE(column_to->getVariantInfo().variant_name_to_discriminator.contains("Float64"));
    ASSERT_EQ(column_to->getSharedVariant().size(), 3);
    auto field = (*column_to)[column_to->size() - 3];
    ASSERT_EQ(field, Field(42));
    field = (*column_to)[column_to->size() - 2];
    ASSERT_EQ(field, Field(42.42));
    field = (*column_to)[column_to->size() - 1];
    ASSERT_EQ(field, Field("str"));
}

TEST(ColumnDynamic, InsertRangeFromOverflow5)
{
    auto column_from = ColumnDynamic::create(254);
    column_from->insert(Field(42));
    column_from->insert(Field(43));
    column_from->insert(Field(42.42));
    column_from->insert(Field("str"));

    auto column_to = getDynamicWithManyVariants(253);
    column_to->insert(Field("str"));
    column_to->insertRangeFrom(*column_from, 0, 4);
    ASSERT_EQ(column_to->getVariantInfo().variant_names.size(), 255);
    ASSERT_FALSE(column_to->getVariantInfo().variant_name_to_discriminator.contains("Int8"));
    ASSERT_TRUE(column_to->getVariantInfo().variant_name_to_discriminator.contains("String"));
    ASSERT_FALSE(column_to->getVariantInfo().variant_name_to_discriminator.contains("Float64"));
    ASSERT_EQ(column_to->getSharedVariant().size(), 3);
    auto field = (*column_to)[column_to->size() - 4];
    ASSERT_EQ(field, Field(42));
    field = (*column_to)[column_to->size() - 3];
    ASSERT_EQ(field, Field(43));
    field = (*column_to)[column_to->size() - 2];
    ASSERT_EQ(field, Field(42.42));
    field = (*column_to)[column_to->size() - 1];
    ASSERT_EQ(field, Field("str"));
}

TEST(ColumnDynamic, InsertRangeFromOverflow6)
{
    auto column_from = ColumnDynamic::create(254);
    column_from->insert(Field(42));
    column_from->insert(Field(43));
    column_from->insert(Field(44));
    column_from->insert(Field(42.42));
    column_from->insert(Field(43.43));
    column_from->insert(Field("str"));
    column_from->insert(Field(Array({Field(42)})));

    auto column_to = getDynamicWithManyVariants(253);
    column_to->insertRangeFrom(*column_from, 2, 5);
    ASSERT_EQ(column_to->getVariantInfo().variant_names.size(), 255);
    ASSERT_FALSE(column_to->getVariantInfo().variant_name_to_discriminator.contains("Float64"));
    ASSERT_FALSE(column_to->getVariantInfo().variant_name_to_discriminator.contains("String"));
    ASSERT_TRUE(column_to->getVariantInfo().variant_name_to_discriminator.contains("Int8"));
    ASSERT_FALSE(column_to->getVariantInfo().variant_name_to_discriminator.contains("Array(Int8)"));
    ASSERT_EQ(column_to->getSharedVariant().size(), 4);
    auto field = (*column_to)[column_to->size() - 5];

    ASSERT_EQ(field, Field(44));
    field = (*column_to)[column_to->size() - 4];
    ASSERT_EQ(field, Field(42.42));
    field = (*column_to)[column_to->size() - 3];
    ASSERT_EQ(field, Field(43.43));
    field = (*column_to)[column_to->size() - 2];
    ASSERT_EQ(field, Field("str"));
    field = (*column_to)[column_to->size() - 1];
    ASSERT_EQ(field, Field(Array({Field(42)})));
}

TEST(ColumnDynamic, InsertRangeFromOverflow7)
{
    auto column_from = ColumnDynamic::create(2);
    column_from->insert(Field(42.42));
    column_from->insert(Field("str1"));
    column_from->insert(Field(42));
    column_from->insert(Field(43.43));
    column_from->insert(Field(Array({Field(41)})));
    column_from->insert(Field(43));
    column_from->insert(Field("str2"));
    column_from->insert(Field(Array({Field(42)})));

    auto column_to = ColumnDynamic::create(254);
    column_to->insert(Field(42));

    column_to->insertRangeFrom(*column_from, 0, 8);
    ASSERT_EQ(column_to->getVariantInfo().variant_names.size(), 4);
    ASSERT_TRUE(column_to->getVariantInfo().variant_name_to_discriminator.contains("Float64"));
    ASSERT_TRUE(column_to->getVariantInfo().variant_name_to_discriminator.contains("String"));
    ASSERT_TRUE(column_to->getVariantInfo().variant_name_to_discriminator.contains("Int8"));
    ASSERT_FALSE(column_to->getVariantInfo().variant_name_to_discriminator.contains("Array(Int8)"));
    ASSERT_EQ(column_to->getSharedVariant().size(), 2);
    auto field = (*column_to)[column_to->size() - 8];
    ASSERT_EQ(field, Field(42.42));
    field = (*column_to)[column_to->size() - 7];
    ASSERT_EQ(field, Field("str1"));
    field = (*column_to)[column_to->size() - 6];
    ASSERT_EQ(field, Field(42));
    field = (*column_to)[column_to->size() - 5];
    ASSERT_EQ(field, Field(43.43));
    field = (*column_to)[column_to->size() - 4];
    ASSERT_EQ(field, Field(Array({Field(41)})));
    field = (*column_to)[column_to->size() - 3];
    ASSERT_EQ(field, Field(43));
    field = (*column_to)[column_to->size() - 2];
    ASSERT_EQ(field, Field("str2"));
    field = (*column_to)[column_to->size() - 1];
    ASSERT_EQ(field, Field(Array({Field(42)})));
}

TEST(ColumnDynamic, InsertRangeFromOverflow8)
{
    auto column_from = ColumnDynamic::create(2);
    column_from->insert(Field(42.42));
    column_from->insert(Field("str1"));
    column_from->insert(Field(42));
    column_from->insert(Field(43.43));
    column_from->insert(Field(Array({Field(41)})));
    column_from->insert(Field(43));
    column_from->insert(Field("str2"));
    column_from->insert(Field(Array({Field(42)})));

    auto column_to = ColumnDynamic::create(2);
    column_to->insert(Field(42));
    column_from->insert(Field("str1"));

    column_to->insertRangeFrom(*column_from, 0, 8);
    ASSERT_EQ(column_to->getVariantInfo().variant_names.size(), 3);
    ASSERT_TRUE(column_to->getVariantInfo().variant_name_to_discriminator.contains("Int8"));
    ASSERT_TRUE(column_to->getVariantInfo().variant_name_to_discriminator.contains("String"));
    ASSERT_FALSE(column_to->getVariantInfo().variant_name_to_discriminator.contains("Float64"));
    ASSERT_FALSE(column_to->getVariantInfo().variant_name_to_discriminator.contains("Array(Int8)"));
    ASSERT_EQ(column_to->getSharedVariant().size(), 4);
    auto field = (*column_to)[column_to->size() - 8];
    ASSERT_EQ(field, Field(42.42));
    field = (*column_to)[column_to->size() - 7];
    ASSERT_EQ(field, Field("str1"));
    field = (*column_to)[column_to->size() - 6];
    ASSERT_EQ(field, Field(42));
    field = (*column_to)[column_to->size() - 5];
    ASSERT_EQ(field, Field(43.43));
    field = (*column_to)[column_to->size() - 4];
    ASSERT_EQ(field, Field(Array({Field(41)})));
    field = (*column_to)[column_to->size() - 3];
    ASSERT_EQ(field, Field(43));
    field = (*column_to)[column_to->size() - 2];
    ASSERT_EQ(field, Field("str2"));
    field = (*column_to)[column_to->size() - 1];
    ASSERT_EQ(field, Field(Array({Field(42)})));
}

TEST(ColumnDynamic, InsertRangeFromOverflow9)
{
    auto column_from = ColumnDynamic::create(3);
    column_from->insert(Field("str1"));
    column_from->insert(Field(42.42));
    column_from->insert(Field("str2"));
    column_from->insert(Field(42));
    column_from->insert(Field(43.43));
    column_from->insert(Field(Array({Field(41)})));
    column_from->insert(Field(43));
    column_from->insert(Field("str2"));
    column_from->insert(Field(Array({Field(42)})));

    auto column_to = ColumnDynamic::create(2);
    column_to->insert(Field(42));

    column_to->insertRangeFrom(*column_from, 0, 9);
    ASSERT_EQ(column_to->getVariantInfo().variant_names.size(), 3);
    ASSERT_TRUE(column_to->getVariantInfo().variant_name_to_discriminator.contains("Int8"));
    ASSERT_TRUE(column_to->getVariantInfo().variant_name_to_discriminator.contains("String"));
    ASSERT_FALSE(column_to->getVariantInfo().variant_name_to_discriminator.contains("Float64"));
    ASSERT_FALSE(column_to->getVariantInfo().variant_name_to_discriminator.contains("Array(Int8)"));
    ASSERT_EQ(column_to->getSharedVariant().size(), 4);
    auto field = (*column_to)[column_to->size() - 9];
    ASSERT_EQ(field, Field("str1"));
    field = (*column_to)[column_to->size() - 8];
    ASSERT_EQ(field, Field(42.42));
    field = (*column_to)[column_to->size() - 7];
    ASSERT_EQ(field, Field("str2"));
    field = (*column_to)[column_to->size() - 6];
    ASSERT_EQ(field, Field(42));
    field = (*column_to)[column_to->size() - 5];
    ASSERT_EQ(field, Field(43.43));
    field = (*column_to)[column_to->size() - 4];
    ASSERT_EQ(field, Field(Array({Field(41)})));
    field = (*column_to)[column_to->size() - 3];
    ASSERT_EQ(field, Field(43));
    field = (*column_to)[column_to->size() - 2];
    ASSERT_EQ(field, Field("str2"));
    field = (*column_to)[column_to->size() - 1];
    ASSERT_EQ(field, Field(Array({Field(42)})));
}

TEST(ColumnDynamic, SerializeDeserializeFromArena1)
{
    auto column = ColumnDynamic::create(254);
    column->insert(Field(42));
    column->insert(Field(42.42));
    column->insert(Field("str"));
    column->insert(Field(Null()));

    Arena arena;
    const char * pos = nullptr;
    auto ref1 = column->serializeValueIntoArena(0, arena, pos, nullptr);
    column->serializeValueIntoArena(1, arena, pos, nullptr);
    column->serializeValueIntoArena(2, arena, pos, nullptr);
    column->serializeValueIntoArena(3, arena, pos, nullptr);

<<<<<<< HEAD
    ReadBufferFromString in({ref1.data, arena.usedBytes()});
    column->deserializeAndInsertFromArena(in, nullptr);
    column->deserializeAndInsertFromArena(in, nullptr);
    column->deserializeAndInsertFromArena(in, nullptr);
    column->deserializeAndInsertFromArena(in, nullptr);
=======
    ReadBufferFromString in({ref1.data(), arena.usedBytes()}); /// NOLINT(bugprone-suspicious-stringview-data-usage)
    column->deserializeAndInsertFromArena(in);
    column->deserializeAndInsertFromArena(in);
    column->deserializeAndInsertFromArena(in);
    column->deserializeAndInsertFromArena(in);
>>>>>>> fa876593

    ASSERT_EQ((*column)[column->size() - 4], 42);
    ASSERT_EQ((*column)[column->size() - 3], 42.42);
    ASSERT_EQ((*column)[column->size() - 2], "str");
    ASSERT_EQ((*column)[column->size() - 1], Null());
}

TEST(ColumnDynamic, SerializeDeserializeFromArena2)
{
    auto column_from = ColumnDynamic::create(254);
    column_from->insert(Field(42));
    column_from->insert(Field(42.42));
    column_from->insert(Field("str"));
    column_from->insert(Field(Null()));

    Arena arena;
    const char * pos = nullptr;
    auto ref1 = column_from->serializeValueIntoArena(0, arena, pos, nullptr);
    column_from->serializeValueIntoArena(1, arena, pos, nullptr);
    column_from->serializeValueIntoArena(2, arena, pos, nullptr);
    column_from->serializeValueIntoArena(3, arena, pos, nullptr);

    auto column_to = ColumnDynamic::create(254);
<<<<<<< HEAD
    ReadBufferFromString in({ref1.data, arena.usedBytes()});
    column_to->deserializeAndInsertFromArena(in, nullptr);
    column_to->deserializeAndInsertFromArena(in, nullptr);
    column_to->deserializeAndInsertFromArena(in, nullptr);
    column_to->deserializeAndInsertFromArena(in, nullptr);
=======
    ReadBufferFromString in({ref1.data(), arena.usedBytes()}); /// NOLINT(bugprone-suspicious-stringview-data-usage)
    column_to->deserializeAndInsertFromArena(in);
    column_to->deserializeAndInsertFromArena(in);
    column_to->deserializeAndInsertFromArena(in);
    column_to->deserializeAndInsertFromArena(in);
>>>>>>> fa876593

    ASSERT_EQ((*column_to)[column_to->size() - 4], 42);
    ASSERT_EQ((*column_to)[column_to->size() - 3], 42.42);
    ASSERT_EQ((*column_to)[column_to->size() - 2], "str");
    ASSERT_EQ((*column_to)[column_to->size() - 1], Null());
    ASSERT_EQ(column_to->getVariantInfo().variant_type->getName(), "Variant(Float64, Int8, SharedVariant, String)");
    std::vector<String> expected_names = {"Float64", "Int8", "SharedVariant", "String"};
    ASSERT_EQ(column_to->getVariantInfo().variant_names, expected_names);
    std::unordered_map<String, UInt8> expected_variant_name_to_discriminator = {{"Float64", 0}, {"Int8", 1}, {"SharedVariant", 2}, {"String", 3}};
    ASSERT_TRUE(column_to->getVariantInfo().variant_name_to_discriminator == expected_variant_name_to_discriminator);
}

TEST(ColumnDynamic, SerializeDeserializeFromArenaOverflow1)
{
    auto column_from = ColumnDynamic::create(254);
    column_from->insert(Field(42));
    column_from->insert(Field(42.42));
    column_from->insert(Field("str"));
    column_from->insert(Field(Null()));

    Arena arena;
    const char * pos = nullptr;
    auto ref1 = column_from->serializeValueIntoArena(0, arena, pos, nullptr);
    column_from->serializeValueIntoArena(1, arena, pos, nullptr);
    column_from->serializeValueIntoArena(2, arena, pos, nullptr);
    column_from->serializeValueIntoArena(3, arena, pos, nullptr);

    auto column_to = getDynamicWithManyVariants(253);
<<<<<<< HEAD
    ReadBufferFromString in({ref1.data, arena.usedBytes()});
    column_to->deserializeAndInsertFromArena(in, nullptr);
    column_to->deserializeAndInsertFromArena(in, nullptr);
    column_to->deserializeAndInsertFromArena(in, nullptr);
    column_to->deserializeAndInsertFromArena(in, nullptr);
=======
    ReadBufferFromString in({ref1.data(), arena.usedBytes()}); /// NOLINT(bugprone-suspicious-stringview-data-usage)
    column_to->deserializeAndInsertFromArena(in);
    column_to->deserializeAndInsertFromArena(in);
    column_to->deserializeAndInsertFromArena(in);
    column_to->deserializeAndInsertFromArena(in);
>>>>>>> fa876593

    ASSERT_EQ((*column_to)[column_to->size() - 4], 42);
    ASSERT_EQ((*column_to)[column_to->size() - 3], 42.42);
    ASSERT_EQ((*column_to)[column_to->size() - 2], "str");
    ASSERT_EQ((*column_to)[column_to->size() - 1], Null());
    ASSERT_TRUE(column_to->getVariantInfo().variant_name_to_discriminator.contains("Int8"));
    ASSERT_FALSE(column_to->getVariantInfo().variant_name_to_discriminator.contains("Float64"));
    ASSERT_FALSE(column_to->getVariantInfo().variant_name_to_discriminator.contains("String"));
    ASSERT_EQ(column_to->getSharedVariant().size(), 2);
}

TEST(ColumnDynamic, SerializeDeserializeFromArenaOverflow2)
{
    auto column_from = ColumnDynamic::create(2);
    column_from->insert(Field(42));
    column_from->insert(Field(42.42));
    column_from->insert(Field("str"));
    column_from->insert(Field(Null()));
    column_from->insert(Field(Array({Field(42)})));

    Arena arena;
    const char * pos = nullptr;
    auto ref1 = column_from->serializeValueIntoArena(0, arena, pos, nullptr);
    column_from->serializeValueIntoArena(1, arena, pos, nullptr);
    column_from->serializeValueIntoArena(2, arena, pos, nullptr);
    column_from->serializeValueIntoArena(3, arena, pos, nullptr);
    column_from->serializeValueIntoArena(4, arena, pos, nullptr);

    auto column_to = ColumnDynamic::create(2);
    column_to->insert(Field(42.42));
<<<<<<< HEAD
    ReadBufferFromString in({ref1.data, arena.usedBytes()});
    column_to->deserializeAndInsertFromArena(in, nullptr);
    column_to->deserializeAndInsertFromArena(in, nullptr);
    column_to->deserializeAndInsertFromArena(in, nullptr);
    column_to->deserializeAndInsertFromArena(in, nullptr);
    column_to->deserializeAndInsertFromArena(in, nullptr);
=======
    ReadBufferFromString in({ref1.data(), arena.usedBytes()}); /// NOLINT(bugprone-suspicious-stringview-data-usage)
    column_to->deserializeAndInsertFromArena(in);
    column_to->deserializeAndInsertFromArena(in);
    column_to->deserializeAndInsertFromArena(in);
    column_to->deserializeAndInsertFromArena(in);
    column_to->deserializeAndInsertFromArena(in);
>>>>>>> fa876593

    ASSERT_EQ((*column_to)[column_to->size() - 5], 42);
    ASSERT_EQ((*column_to)[column_to->size() - 4], 42.42);
    ASSERT_EQ((*column_to)[column_to->size() - 3], "str");
    ASSERT_EQ((*column_to)[column_to->size() - 2], Null());
    ASSERT_EQ((*column_to)[column_to->size() - 1], Field(Array({Field(42)})));
    ASSERT_TRUE(column_to->getVariantInfo().variant_name_to_discriminator.contains("Int8"));
    ASSERT_TRUE(column_to->getVariantInfo().variant_name_to_discriminator.contains("Float64"));
    ASSERT_FALSE(column_to->getVariantInfo().variant_name_to_discriminator.contains("String"));
    ASSERT_FALSE(column_to->getVariantInfo().variant_name_to_discriminator.contains("Array(Int8)"));
    ASSERT_EQ(column_to->getSharedVariant().size(), 2);
}

TEST(ColumnDynamic, skipSerializedInArena)
{
    auto column_from = ColumnDynamic::create(3);
    column_from->insert(Field(42));
    column_from->insert(Field(42.42));
    column_from->insert(Field("str"));
    column_from->insert(Field(Null()));

    Arena arena;
    const char * pos = nullptr;
    auto ref1 = column_from->serializeValueIntoArena(0, arena, pos, nullptr);
    column_from->serializeValueIntoArena(1, arena, pos, nullptr);
    column_from->serializeValueIntoArena(2, arena, pos, nullptr);
    column_from->serializeValueIntoArena(3, arena, pos, nullptr);

    auto column_to = ColumnDynamic::create(254);
    ReadBufferFromString in({ref1.data(), arena.usedBytes()}); /// NOLINT(bugprone-suspicious-stringview-data-usage)
    column_to->skipSerializedInArena(in);
    column_to->skipSerializedInArena(in);
    column_to->skipSerializedInArena(in);
    column_to->skipSerializedInArena(in);

    ASSERT_TRUE(in.eof());
    ASSERT_EQ(column_to->getVariantInfo().variant_name_to_discriminator.at("SharedVariant"), 0);
    ASSERT_EQ(column_to->getVariantInfo().variant_names, Names{"SharedVariant"});
}

TEST(ColumnDynamic, compare)
{
    auto column_from = ColumnDynamic::create(3);
    column_from->insert(Field(42));
    column_from->insert(Field(42.42));
    column_from->insert(Field("str"));
    column_from->insert(Field(Null()));
    column_from->insert(Field(Array({Field(42)})));

    ASSERT_EQ(column_from->compareAt(0, 0, *column_from, -1), 0);
    ASSERT_EQ(column_from->compareAt(0, 1, *column_from, -1), 1);
    ASSERT_EQ(column_from->compareAt(1, 1, *column_from, -1), 0);
    ASSERT_EQ(column_from->compareAt(0, 2, *column_from, -1), -1);
    ASSERT_EQ(column_from->compareAt(2, 0, *column_from, -1), 1);
    ASSERT_EQ(column_from->compareAt(2, 4, *column_from, -1), 1);
    ASSERT_EQ(column_from->compareAt(4, 2, *column_from, -1), -1);
    ASSERT_EQ(column_from->compareAt(4, 4, *column_from, -1), 0);
    ASSERT_EQ(column_from->compareAt(0, 3, *column_from, -1), 1);
    ASSERT_EQ(column_from->compareAt(1, 3, *column_from, -1), 1);
    ASSERT_EQ(column_from->compareAt(2, 3, *column_from, -1), 1);
    ASSERT_EQ(column_from->compareAt(3, 3, *column_from, -1), 0);
    ASSERT_EQ(column_from->compareAt(4, 3, *column_from, -1), 1);
    ASSERT_EQ(column_from->compareAt(3, 0, *column_from, -1), -1);
    ASSERT_EQ(column_from->compareAt(3, 1, *column_from, -1), -1);
    ASSERT_EQ(column_from->compareAt(3, 2, *column_from, -1), -1);
    ASSERT_EQ(column_from->compareAt(3, 4, *column_from, -1), -1);
}

TEST(ColumnDynamic, rollback)
{
    auto check_variant = [](const ColumnVariant & column_variant, std::vector<size_t> sizes)
    {
        ASSERT_EQ(column_variant.getNumVariants(), sizes.size());
        size_t num_rows = 0;

        for (size_t i = 0; i < sizes.size(); ++i)
        {
            ASSERT_EQ(column_variant.getVariants()[i]->size(), sizes[i]);
            num_rows += sizes[i];
        }

        ASSERT_EQ(num_rows, column_variant.size());
    };

    auto check_checkpoint = [&](const ColumnCheckpoint & cp, std::unordered_map<String, size_t> sizes)
    {
        const auto & variants_checkpoints = assert_cast<const DynamicColumnCheckpoint &>(cp).variants_checkpoints;
        size_t num_rows = 0;

        for (const auto & [variant, checkpoint] : variants_checkpoints)
        {
            ASSERT_EQ(checkpoint->size, sizes.at(variant));
            num_rows += sizes.at(variant);
        }

        ASSERT_EQ(num_rows, cp.size);
    };

    std::vector<std::vector<size_t>> variant_checkpoints_sizes;
    std::vector<std::pair<ColumnCheckpointPtr, std::unordered_map<String, size_t>>> dynamic_checkpoints;

    auto column = ColumnDynamic::create(2);
    auto checkpoint = column->getCheckpoint();

    column->insert(Field(42));
    column->updateCheckpoint(*checkpoint);
    column->insert(Field("str1"));
    column->rollback(*checkpoint);

    variant_checkpoints_sizes.emplace_back(std::vector<size_t>{0, 1, 0});
    dynamic_checkpoints.emplace_back(checkpoint, std::unordered_map<String, size_t>{{"SharedVariant", 0}, {"Int8", 1}, {"String", 0}});

    check_checkpoint(*checkpoint, dynamic_checkpoints.back().second);
    check_variant(column->getVariantColumn(), variant_checkpoints_sizes.back());

    column->insert("str1");
    variant_checkpoints_sizes.emplace_back(std::vector<size_t>{0, 1, 1});
    dynamic_checkpoints.emplace_back(column->getCheckpoint(), std::unordered_map<String, size_t>{{"SharedVariant", 0}, {"Int8", 1}, {"String", 1}});

    column->insert("str2");
    variant_checkpoints_sizes.emplace_back(std::vector<size_t>{0, 1, 2});
    dynamic_checkpoints.emplace_back(column->getCheckpoint(), std::unordered_map<String, size_t>{{"SharedVariant", 0}, {"Int8", 1}, {"String", 2}});

    column->insert(Array({1, 2}));
    variant_checkpoints_sizes.emplace_back(std::vector<size_t>{1, 1, 2});
    dynamic_checkpoints.emplace_back(column->getCheckpoint(), std::unordered_map<String, size_t>{{"SharedVariant", 1}, {"Int8", 1}, {"String", 2}});

    column->insert(Field(42.42));
    variant_checkpoints_sizes.emplace_back(std::vector<size_t>{2, 1, 2});
    dynamic_checkpoints.emplace_back(column->getCheckpoint(), std::unordered_map<String, size_t>{{"SharedVariant", 2}, {"Int8", 1}, {"String", 2}});

    for (size_t i = 0; i != variant_checkpoints_sizes.size(); ++i)
    {
        auto column_copy = column->clone();
        column_copy->rollback(*dynamic_checkpoints[i].first);

        check_checkpoint(*dynamic_checkpoints[i].first, dynamic_checkpoints[i].second);
        check_variant(assert_cast<const ColumnDynamic &>(*column_copy).getVariantColumn(), variant_checkpoints_sizes[i]);
    }
}

TEST(ColumnDynamic, InsertRangeFrom4)
{
    auto column_to = ColumnDynamic::create(2);
    auto src = ColumnDynamic::create(2);
    src->insert(Field(42));
    src->insert(Field("Hello"));
    src->insert(Field(42.42));
    src->insert(Field(Array({1, 2, 3})));
    auto column_from = src->cloneEmpty();
    column_from->insertRangeFrom(*src, 2, 2);

    column_to->insertRangeFrom(*column_from, 0, 2);
    size_t total_variants_sizes = 0;
    for (const auto & variant : column_to->getVariantColumn().getVariants())
        total_variants_sizes += variant->size();

    ASSERT_EQ(total_variants_sizes, column_to->getVariantColumn().getLocalDiscriminators().size());
}<|MERGE_RESOLUTION|>--- conflicted
+++ resolved
@@ -757,19 +757,11 @@
     column->serializeValueIntoArena(2, arena, pos, nullptr);
     column->serializeValueIntoArena(3, arena, pos, nullptr);
 
-<<<<<<< HEAD
-    ReadBufferFromString in({ref1.data, arena.usedBytes()});
+    ReadBufferFromString in({ref1.data(), arena.usedBytes()}); /// NOLINT(bugprone-suspicious-stringview-data-usage)
     column->deserializeAndInsertFromArena(in, nullptr);
     column->deserializeAndInsertFromArena(in, nullptr);
     column->deserializeAndInsertFromArena(in, nullptr);
     column->deserializeAndInsertFromArena(in, nullptr);
-=======
-    ReadBufferFromString in({ref1.data(), arena.usedBytes()}); /// NOLINT(bugprone-suspicious-stringview-data-usage)
-    column->deserializeAndInsertFromArena(in);
-    column->deserializeAndInsertFromArena(in);
-    column->deserializeAndInsertFromArena(in);
-    column->deserializeAndInsertFromArena(in);
->>>>>>> fa876593
 
     ASSERT_EQ((*column)[column->size() - 4], 42);
     ASSERT_EQ((*column)[column->size() - 3], 42.42);
@@ -793,19 +785,11 @@
     column_from->serializeValueIntoArena(3, arena, pos, nullptr);
 
     auto column_to = ColumnDynamic::create(254);
-<<<<<<< HEAD
-    ReadBufferFromString in({ref1.data, arena.usedBytes()});
-    column_to->deserializeAndInsertFromArena(in, nullptr);
-    column_to->deserializeAndInsertFromArena(in, nullptr);
-    column_to->deserializeAndInsertFromArena(in, nullptr);
-    column_to->deserializeAndInsertFromArena(in, nullptr);
-=======
     ReadBufferFromString in({ref1.data(), arena.usedBytes()}); /// NOLINT(bugprone-suspicious-stringview-data-usage)
-    column_to->deserializeAndInsertFromArena(in);
-    column_to->deserializeAndInsertFromArena(in);
-    column_to->deserializeAndInsertFromArena(in);
-    column_to->deserializeAndInsertFromArena(in);
->>>>>>> fa876593
+    column_to->deserializeAndInsertFromArena(in, nullptr);
+    column_to->deserializeAndInsertFromArena(in, nullptr);
+    column_to->deserializeAndInsertFromArena(in, nullptr);
+    column_to->deserializeAndInsertFromArena(in, nullptr);
 
     ASSERT_EQ((*column_to)[column_to->size() - 4], 42);
     ASSERT_EQ((*column_to)[column_to->size() - 3], 42.42);
@@ -834,19 +818,11 @@
     column_from->serializeValueIntoArena(3, arena, pos, nullptr);
 
     auto column_to = getDynamicWithManyVariants(253);
-<<<<<<< HEAD
-    ReadBufferFromString in({ref1.data, arena.usedBytes()});
-    column_to->deserializeAndInsertFromArena(in, nullptr);
-    column_to->deserializeAndInsertFromArena(in, nullptr);
-    column_to->deserializeAndInsertFromArena(in, nullptr);
-    column_to->deserializeAndInsertFromArena(in, nullptr);
-=======
     ReadBufferFromString in({ref1.data(), arena.usedBytes()}); /// NOLINT(bugprone-suspicious-stringview-data-usage)
-    column_to->deserializeAndInsertFromArena(in);
-    column_to->deserializeAndInsertFromArena(in);
-    column_to->deserializeAndInsertFromArena(in);
-    column_to->deserializeAndInsertFromArena(in);
->>>>>>> fa876593
+    column_to->deserializeAndInsertFromArena(in, nullptr);
+    column_to->deserializeAndInsertFromArena(in, nullptr);
+    column_to->deserializeAndInsertFromArena(in, nullptr);
+    column_to->deserializeAndInsertFromArena(in, nullptr);
 
     ASSERT_EQ((*column_to)[column_to->size() - 4], 42);
     ASSERT_EQ((*column_to)[column_to->size() - 3], 42.42);
@@ -877,21 +853,12 @@
 
     auto column_to = ColumnDynamic::create(2);
     column_to->insert(Field(42.42));
-<<<<<<< HEAD
-    ReadBufferFromString in({ref1.data, arena.usedBytes()});
-    column_to->deserializeAndInsertFromArena(in, nullptr);
-    column_to->deserializeAndInsertFromArena(in, nullptr);
-    column_to->deserializeAndInsertFromArena(in, nullptr);
-    column_to->deserializeAndInsertFromArena(in, nullptr);
-    column_to->deserializeAndInsertFromArena(in, nullptr);
-=======
     ReadBufferFromString in({ref1.data(), arena.usedBytes()}); /// NOLINT(bugprone-suspicious-stringview-data-usage)
-    column_to->deserializeAndInsertFromArena(in);
-    column_to->deserializeAndInsertFromArena(in);
-    column_to->deserializeAndInsertFromArena(in);
-    column_to->deserializeAndInsertFromArena(in);
-    column_to->deserializeAndInsertFromArena(in);
->>>>>>> fa876593
+    column_to->deserializeAndInsertFromArena(in, nullptr);
+    column_to->deserializeAndInsertFromArena(in, nullptr);
+    column_to->deserializeAndInsertFromArena(in, nullptr);
+    column_to->deserializeAndInsertFromArena(in, nullptr);
+    column_to->deserializeAndInsertFromArena(in, nullptr);
 
     ASSERT_EQ((*column_to)[column_to->size() - 5], 42);
     ASSERT_EQ((*column_to)[column_to->size() - 4], 42.42);
