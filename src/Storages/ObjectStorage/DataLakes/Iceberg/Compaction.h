#pragma once

#include <Storages/ObjectStorage/DataLakes/IDataLakeMetadata.h>
#include <Storages/ObjectStorage/DataLakes/Iceberg/IcebergMetadataFilesCache.h>
#include <Storages/ObjectStorage/DataLakes/Iceberg/PersistentTableComponents.h>
#include <Storages/ObjectStorage/DataLakes/Iceberg/Snapshot.h>
#include <Storages/ObjectStorage/StorageObjectStorage.h>
#include <Storages/ObjectStorage/Utils.h>


namespace DB::Iceberg
{
#if USE_AVRO

void compactIcebergTable(
    IcebergHistory snapshots_info,
    const PersistentTableComponents & persistent_table_components,
    DB::ObjectStoragePtr object_storage_,
<<<<<<< HEAD
    SecondaryStorages & secondary_storages_,
    DB::StorageObjectStorageConfigurationPtr configuration_,
=======
    const DataLakeStorageSettings & data_lake_settings,
>>>>>>> 473fc9f6
    const std::optional<DB::FormatSettings> & format_settings_,
    DB::SharedHeader sample_block_,
    DB::ContextPtr context_,
    const String & write_format);

#endif
}<|MERGE_RESOLUTION|>--- conflicted
+++ resolved
@@ -16,12 +16,8 @@
     IcebergHistory snapshots_info,
     const PersistentTableComponents & persistent_table_components,
     DB::ObjectStoragePtr object_storage_,
-<<<<<<< HEAD
     SecondaryStorages & secondary_storages_,
-    DB::StorageObjectStorageConfigurationPtr configuration_,
-=======
     const DataLakeStorageSettings & data_lake_settings,
->>>>>>> 473fc9f6
     const std::optional<DB::FormatSettings> & format_settings_,
     DB::SharedHeader sample_block_,
     DB::ContextPtr context_,
