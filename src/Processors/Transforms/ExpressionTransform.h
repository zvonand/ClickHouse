--- conflicted
+++ resolved
@@ -1,7 +1,7 @@
 #pragma once
 #include <Processors/ISimpleTransform.h>
 #include <Processors/Transforms/ExceptionKeepingTransform.h>
-#include <Core/Block.h>
+#include <Core/Block_fwd.h>
 
 namespace DB
 {
@@ -19,15 +19,11 @@
 class ExpressionTransform final : public ISimpleTransform
 {
 public:
-<<<<<<< HEAD
-    ExpressionTransform(const Block & header_, ExpressionActionsPtr expression_);
-    ExpressionTransform(const ConstBlockPtr & header_, ExpressionActionsPtr expression_);
-=======
     ExpressionTransform(
         const Block & header_,
         ExpressionActionsPtr expression_);
+    ExpressionTransform(const ConstBlockPtr & header_, ExpressionActionsPtr expression_);
 
->>>>>>> 4feba31c
     String getName() const override { return "ExpressionTransform"; }
 
     static Block transformHeader(const Block & header, const ActionsDAG & expression);
