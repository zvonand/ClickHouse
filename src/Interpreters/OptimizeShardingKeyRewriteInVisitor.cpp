--- conflicted
+++ resolved
@@ -168,11 +168,7 @@
         {
             if (isTuple(constant->getResultType()))
             {
-<<<<<<< HEAD
-                const auto tuple = constant->getValue().get<Tuple>();
-=======
-                const auto & tuple = constant->getValue().safeGet<Tuple &>();
->>>>>>> b4504f20
+                const auto tuple = constant->getValue().safeGet<Tuple>();
                 Tuple new_tuple;
                 new_tuple.reserve(tuple.size());
 
