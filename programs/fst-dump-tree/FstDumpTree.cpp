#include <Compression/CompressedReadBuffer.h>
#include <IO/Operators.h>
#include <IO/ReadBufferFromFile.h>
#include <IO/WriteBufferFromFile.h>
#include <IO/WriteBufferFromString.h>
#include <IO/WriteHelpers.h>
#include <Storages/MergeTree/GinIndexStore.h>
#include <Common/Exception.h>
#include <Common/FST.h>
#include <Common/formatReadable.h>

#include <iostream>
#include <cstdlib>
#include <filesystem>
#include <functional>

#include <boost/program_options.hpp>

#define printAndExit(...) \
    do \
    { \
        fmt::println(__VA_ARGS__); \
        return 1; \
    } while (false)

namespace
{
    constexpr const std::string_view GIN_SEGMENT_ID_FILE_TYPE = ".gin_sid";
    constexpr const std::string_view GIN_SEGMENT_METADATA_FILE_TYPE = ".gin_seg";
    constexpr const std::string_view GIN_DICTIONARY_FILE_TYPE = ".gin_dict";
    constexpr const std::string_view GIN_POSTINGS_FILE_TYPE = ".gin_post";
}

namespace
{
std::pair<UInt64, UInt64> readNextStateIdAndArcOutput(DB::ReadBuffer & read_buffer)
{
    UInt64 next_state_id = 0;
    UInt64 arc_output = 0;
    readVarUInt(next_state_id, read_buffer);
    if (next_state_id & 0x1) // output is followed
        readVarUInt(arc_output, read_buffer);
    next_state_id >>= 1;
    return {next_state_id, arc_output};
}
}

int mainEntryClickHouseFstDumpTree(int argc, char ** argv)
{
    try
    {
        boost::program_options::options_description desc("Allowed options");
        desc.add_options()
            ("input,i", boost::program_options::value<std::string>(), "FST input path")
            ("output,o", boost::program_options::value<std::string>(), "Dotgraph output path")
            ("help,h", "produce help message")
            ("states,s", "print states information")
            ("dot,d", "print dotgraph")
            ("labels,l", "print output labels")
        ;

        boost::program_options::variables_map options;
        boost::program_options::store(boost::program_options::parse_command_line(argc, argv, desc), options);

        if (options.contains("help"))
        {
            fmt::println("Dump tree of FST by the given path.");
            fmt::println("Usage: {} [options]", argv[0]);
            std::cout << desc << std::endl;
            return 1;
        }

        if (!options.contains("input"))
        {
            fmt::println("Missing FST input path.");
            fmt::println("Usage: {} [options]", argv[0]);
            std::cout << desc << std::endl;
        }

        std::string input_path = options.at("input").as<std::string>();
        while (input_path.back() == '/')
            input_path.pop_back();
        if (!std::filesystem::is_directory(input_path))
            printAndExit("Input path '{}' must be a directory", input_path);

        std::optional<std::string> output_path;
        if (options.contains("output"))
        {
            output_path = options.at("output").as<std::string>();
            while (output_path.value().back() == '/')
                output_path.value().pop_back();
            if (!std::filesystem::is_directory(output_path.value()))
                printAndExit("Output path '{}' must be to a directory", output_path.value());
        }

        bool print_states = options.contains("states");
        bool print_dotgraph = options.contains("dot");
        bool print_labels = options.contains("labels");


        fmt::println("Reading FST index files from '{}'", input_path);

        std::unique_ptr<DB::ReadBufferFromFile> segment_id_read_buffer;
        std::unique_ptr<DB::ReadBufferFromFile> segment_metadata_read_buffer;
        std::unique_ptr<DB::ReadBufferFromFile> dictionary_read_buffer;
        std::unique_ptr<DB::ReadBufferFromFile> postings_read_buffer;
        for (const auto & dir_entry : std::filesystem::directory_iterator(input_path))
        {
            const auto& path_as_string = dir_entry.path().string();
            if (path_as_string.ends_with(GIN_SEGMENT_ID_FILE_TYPE))
            {
                if (segment_id_read_buffer != nullptr)
                    printAndExit("Segment id file are already initialized at '{}', trying to initialized again at '{}'", segment_id_read_buffer->getFileName(), path_as_string);
                segment_id_read_buffer = std::make_unique<DB::ReadBufferFromFile>(dir_entry.path().string());
            }
            if (path_as_string.ends_with(GIN_SEGMENT_METADATA_FILE_TYPE))
            {
                if (segment_metadata_read_buffer != nullptr)
                    printAndExit("Segment metadata file are already initialized at '{}', trying to initialized again at '{}'", segment_metadata_read_buffer->getFileName(), path_as_string);
                segment_metadata_read_buffer = std::make_unique<DB::ReadBufferFromFile>(dir_entry.path().string());
            }
            if (path_as_string.ends_with(GIN_DICTIONARY_FILE_TYPE))
            {
                if (dictionary_read_buffer != nullptr)
                    printAndExit("Segment dictionary file are already initialized at '{}', trying to initialized again at '{}'", dictionary_read_buffer->getFileName(), path_as_string);
                dictionary_read_buffer = std::make_unique<DB::ReadBufferFromFile>(dir_entry.path().string());
            }
            if (path_as_string.ends_with(GIN_POSTINGS_FILE_TYPE))
            {
                if (postings_read_buffer != nullptr)
                    printAndExit("Segment postings file are already initialized at '{}', trying to initialized again at '{}'", postings_read_buffer->getFileName(), path_as_string);
                postings_read_buffer = std::make_unique<DB::ReadBufferFromFile>(dir_entry.path().string());
            }
        }
        if (segment_id_read_buffer == nullptr)
            printAndExit("Cannot find segment id file.");
        if (segment_id_read_buffer == nullptr)
            printAndExit("Cannot find segment metadata file.");
        if (dictionary_read_buffer == nullptr)
            printAndExit("Cannot find segment dictionary file.");
        if (postings_read_buffer == nullptr)
            printAndExit("Cannot find segment postings file.");

        DB::GinIndexStore::Format version;
        uint64_t number_of_segments = 0;
        /// Read segment ids
        {
            uint8_t ver;
            readBinary(ver, *segment_id_read_buffer);
            using FormatAsInt = std::underlying_type_t<DB::GinIndexStore::Format>;
            switch (ver)
            {
                case static_cast<FormatAsInt>(DB::GinIndexStore::Format::v1):
                    version = DB::GinIndexStore::Format::v1;
                    break;
                default:
                    printAndExit("Segment id file is corrupted: unsupported version '{}'", ver);
            }

            readVarUInt(number_of_segments, *segment_id_read_buffer);
            /// It contains the next segment id.
            number_of_segments -= 1;

            fmt::println("Segment version = {} and number of segments = {}", version, number_of_segments);
        }

        /// Read segment metadata
        using GinSegmentDictionaries = std::unordered_map<UInt32, DB::GinSegmentDictionaryPtr>;
        GinSegmentDictionaries segment_dictionaries(number_of_segments);
        {
            std::vector<DB::GinIndexSegment> segments(number_of_segments);
            segment_metadata_read_buffer->readStrict(reinterpret_cast<char *>(segments.data()), number_of_segments * sizeof(DB::GinIndexSegment));
            for (UInt32 i = 0; i < number_of_segments; ++i)
            {
                auto seg_id = segments[i].segment_id;
                auto seg_dict = std::make_shared<DB::GinSegmentDictionary>();
                seg_dict->postings_start_offset = segments[i].postings_start_offset;
                seg_dict->dict_start_offset = segments[i].dict_start_offset;
                segment_dictionaries[seg_id] = seg_dict;
            }
        }

        /// Read segment dictionaries
        {
            for (UInt32 segment_id = 0; segment_id < number_of_segments; ++segment_id)
            {
                auto it = segment_dictionaries.find(segment_id);
                if (it == segment_dictionaries.end())
                {
                    fmt::println("Invalid segment id {}", segment_id);
                    continue;
                }

                const auto & segment_dict = it->second;
                fmt::println(
                    "[Segment {}]: dictionary data offset = {}, postings offset = {}",
                    segment_id,
                    segment_dict->dict_start_offset,
                    segment_dict->postings_start_offset);

                dictionary_read_buffer->seek(segment_dict->dict_start_offset, SEEK_SET);
                if (version == DB::GinIndexStore::Format::v1)
                {
<<<<<<< HEAD
=======
                    fmt::println(
                        "[Segment {}]: term dictionary (FST) offset = {}, bloom filter offset = {}, postings offset = {}",
                        segment_id,
                        segment_dict->dict_start_offset,
                        segment_dict->bloom_filter_start_offset,
                        segment_dict->postings_start_offset);

                    /// Read bloom filter
                    bloom_filter_read_buffer->seek(segment_dict->bloom_filter_start_offset, SEEK_SET);
                    segment_dict->bloom_filter = DB::GinSegmentDictionaryBloomFilter::deserialize(*bloom_filter_read_buffer);

                    fmt::println(
                        "[Segment {}]: bloom filter size = {}",
                        segment_id,
                        formatReadableSizeWithBinarySuffix(bloom_filter_read_buffer->getPosition() - segment_dict->bloom_filter_start_offset));

                    /// Read posting list
                    postings_read_buffer->seek(segment_dict->postings_start_offset, SEEK_SET);
                    UInt8 serialization = 0;
                    readBinary(serialization, *postings_read_buffer);

                    if (serialization == 1)
                    {
                        fmt::println("[Segment {}]: posting list compression = Roaring + ZSTD", segment_id);
                    }
                    else if (serialization == 2)
                    {
                        fmt::println("[Segment {}]: posting list compression = Delta + PFOR", segment_id);
                    }
                    else
                        fmt::println("[Segment {}]: posting list compression = UNKNOWN", segment_id);

>>>>>>> e942ab8c
                    /// Read FST size header
                    UInt64 fst_size_header = 0;
                    readVarUInt(fst_size_header, *dictionary_read_buffer);

                    /// Get uncompressed FST size
                    size_t uncompressed_fst_size = fst_size_header >> 1;

                    segment_dict->offsets.getData().clear();
                    segment_dict->offsets.getData().resize(uncompressed_fst_size);
                    if (fst_size_header & 0x1) /// FST is compressed
                    {
                        /// Read compressed FST size
                        size_t compressed_fst_size = 0;
                        readVarUInt(compressed_fst_size, *dictionary_read_buffer);

                        /// Read compressed FST blob
                        auto buf = std::make_unique<char[]>(compressed_fst_size);
                        dictionary_read_buffer->readStrict(reinterpret_cast<char *>(buf.get()), compressed_fst_size);

                        const auto & codec = DB::GinIndexCompressionFactory::zstdCodec();
                        codec->decompress(
                            buf.get(),
                            static_cast<UInt32>(compressed_fst_size),
                            reinterpret_cast<char *>(segment_dict->offsets.getData().data()));
                        fmt::println(
                            "[Segment {}]: FST uncompressed size = {} | compressed size = {}",
                            segment_id,
                            formatReadableSizeWithBinarySuffix(uncompressed_fst_size),
                            formatReadableSizeWithBinarySuffix(compressed_fst_size));
                    }
                    else
                    {
                        dictionary_read_buffer->readStrict(
                            reinterpret_cast<char *>(segment_dict->offsets.getData().data()), uncompressed_fst_size);
                        fmt::println(
                            "[Segment {}]: FST uncompressed size = {}",
                            segment_id,
                            formatReadableSizeWithBinarySuffix(uncompressed_fst_size));
                    }
                }
            }
        }

        /// Dump FST states and dotgraph representation for each segment
        {
            using VisitedStatesSet = std::set<std::tuple<UInt64, UInt64, char>>;
            std::function<void(DB::ReadBufferFromMemory &, DB::WriteBuffer &, VisitedStatesSet &, UInt64, UInt64)> dump_state_info
                = [&dump_state_info](
                      DB::ReadBufferFromMemory & read_buffer,
                      DB::WriteBuffer & dotgraph_wb,
                      VisitedStatesSet & visited_states,
                      UInt64 segment_id,
                      UInt64 state_id)
            {
                DB::FST::State curr_state;
                read_buffer.seek(state_id, SEEK_SET);
                curr_state.readFlag(read_buffer);

                if (curr_state.isFinal())
                {
                    dotgraph_wb << fmt::format("state_{0}[label=\"State off: {0}\",shape=doublecircle];", state_id);
                    return;
                }
                else
                {
                    dotgraph_wb << fmt::format("state_{0}[label=\"State off: {0}\"];", state_id);
                }

                UInt8 number_of_labels = 0;
                std::vector<char> labels;
                if (curr_state.getEncodingMethod() == DB::FST::State::EncodingMethod::Sequential)
                {
                    read_buffer.readStrict(reinterpret_cast<char &>(number_of_labels));
                    labels.resize(number_of_labels);
                    std::ignore = read_buffer.read(labels.data(), number_of_labels);
                }
                else if (curr_state.getEncodingMethod() == DB::FST::State::EncodingMethod::Bitmap)
                {
                    DB::FST::LabelsAsBitmap bmp;
                    bmp.deserialize(read_buffer);
                    for (size_t ch = 0; ch < 256; ++ch)
                        if (bmp.hasLabel(static_cast<char>(ch)))
                            labels.emplace_back(static_cast<char>(ch));
                    number_of_labels = labels.size();
                }
                else
                    return;

                std::vector<std::tuple<UInt64, UInt64, char>> arcs;
                for (size_t i = 0; i < number_of_labels; ++i)
                {
                    auto [next_state_id, arc_output] = readNextStateIdAndArcOutput(read_buffer);
                    if (auto [_, inserted] = visited_states.emplace(state_id, next_state_id, labels[i]); inserted)
                        arcs.emplace_back(next_state_id, arc_output, labels[i]);
                }

                /// Dump next states
                for (const auto & [next_state_id, arc_output, label] : arcs)
                {
                    dump_state_info(read_buffer, dotgraph_wb, visited_states, segment_id, next_state_id);
                    dotgraph_wb << fmt::format("state_{} -> state_{}[label=\"{} | {}\"];", state_id, next_state_id, label, arc_output);
                }
            };

            for (const auto & [segment_id, segment_dict] : segment_dictionaries)
            {
                const auto data = segment_dict->offsets.getData();

                DB::ReadBufferFromMemory read_buffer(data.data(), data.size());
                read_buffer.seek(data.size() - 1, SEEK_SET);

                UInt8 length = 0;
                read_buffer.readStrict(reinterpret_cast<char &>(length));

                /// FST contains no terms
                if (length == 0)
                {
                    fmt::println("[Segment {}]: FST does not contain any term", segment_id);
                    continue;
                }

                {
                    /// Read number of states and their size.
                    UInt64 number_of_states = 0;

                    read_buffer.seek(0, SEEK_SET);
                    for (UInt64 state_id = 0; read_buffer.getPosition() < static_cast<off_t>(data.size() - 1 - length); number_of_states++)
                    {
                        auto state_start_pos = state_id;

                        DB::FST::State curr_state;
                        read_buffer.seek(state_id, SEEK_SET);
                        curr_state.readFlag(read_buffer);

                        UInt8 number_of_labels = 0;
                        std::vector<char> labels;
                        std::string encoding = "unknown";
                        if (curr_state.getEncodingMethod() == DB::FST::State::EncodingMethod::Sequential)
                        {
                            encoding = "sequential";
                            read_buffer.readStrict(reinterpret_cast<char &>(number_of_labels));
                            labels.resize(number_of_labels);
                            std::ignore = read_buffer.read(labels.data(), number_of_labels);
                        }
                        else if (curr_state.getEncodingMethod() == DB::FST::State::EncodingMethod::Bitmap)
                        {
                            encoding = "bitmap";
                            DB::FST::LabelsAsBitmap bmp;
                            bmp.deserialize(read_buffer);
                            for (size_t i = 0; i < 256; ++i)
                            {
                                char ch = static_cast<char>(i);
                                if (bmp.hasLabel(ch))
                                {
                                    auto arc_index = bmp.getIndex(ch) - 1;
                                    if (arc_index != static_cast<UInt64>(number_of_labels))
                                        fmt::println(
                                            "[Segment {}][State off {}]: Unexpected arc index for '{}'. expected {}, but got {}",
                                            segment_id,
                                            state_id,
                                            std::to_string(ch),
                                            std::to_string(number_of_labels),
                                            arc_index);
                                    labels.emplace_back(ch);
                                    number_of_labels++;
                                }
                            }
                        }

                        for (size_t i = 0; i < number_of_labels; ++i)
                            readNextStateIdAndArcOutput(read_buffer);

                        std::string empty_labels_info;
                        {
                            UInt8 empty_labels = 0;
                            for (const auto & label : labels)
                                empty_labels += label == 0x0;
                            if (empty_labels)
                            {
                                if (empty_labels == number_of_labels)
                                    empty_labels_info = fmt::format("| all labels are dirty");
                                else
                                    empty_labels_info = fmt::format("| empty labels = {}", std::to_string(empty_labels));
                            }
                        }

                        auto state_end_pos = read_buffer.getPosition();

                        DB::WriteBufferFromOwnString output_labels;
                        if (print_labels)
                        {
                            output_labels << "[";
                            for (char label : labels)
                                output_labels << label << ",";
                            output_labels << "] ";
                        }

                        if (print_states)
                            fmt::println(
                                "[Segment {}][State off {}]: size = {} | labels = {} {}| encoding = '{}'{}",
                                segment_id,
                                state_id,
                                formatReadableSizeWithBinarySuffix(state_end_pos - state_start_pos),
                                std::to_string(number_of_labels),
                                output_labels.str(),
                                encoding,
                                empty_labels_info);

                        state_id = state_end_pos;
                    }
                    fmt::println("[Segment {}]: FST number of states = {}", segment_id, number_of_states);
                }

                read_buffer.seek(data.size() - 1 - length, SEEK_SET);
                UInt64 state_index = 0;
                readVarUInt(state_index, read_buffer);

                if (print_states)
                    fmt::println("[Segment {}]: FST start state offset = {}", segment_id, state_index);

                std::string dotgraph;
                DB::WriteBufferFromString dotgraph_wb(dotgraph);
                VisitedStatesSet visited_states;

                dotgraph_wb << "digraph {";
                dump_state_info(read_buffer, dotgraph_wb, visited_states, segment_id, state_index);
                dotgraph_wb << "}";
                dotgraph_wb.finalize();

                if (print_dotgraph)
                    fmt::println("[Segment {}]: FST as dotgraph:\n{}\n", segment_id, dotgraph);

                if (output_path.has_value())
                {
                    std::string file_path = fmt::format("{}/segment_{}.dot", output_path.value(), segment_id);
                    DB::WriteBufferFromFile write_buffer(file_path);
                    DB::writeText(dotgraph, write_buffer);
                    write_buffer.finalize();
                    fmt::println("[Segment {}]: FST as dotgraph saved into {}", segment_id, file_path);
                }
            }
        }

        return 0;
    }
    catch (...)
    {
        std::cerr << DB::getCurrentExceptionMessage(true) << '\n';
        return 1;
    }
}<|MERGE_RESOLUTION|>--- conflicted
+++ resolved
@@ -22,14 +22,6 @@
         fmt::println(__VA_ARGS__); \
         return 1; \
     } while (false)
-
-namespace
-{
-    constexpr const std::string_view GIN_SEGMENT_ID_FILE_TYPE = ".gin_sid";
-    constexpr const std::string_view GIN_SEGMENT_METADATA_FILE_TYPE = ".gin_seg";
-    constexpr const std::string_view GIN_DICTIONARY_FILE_TYPE = ".gin_dict";
-    constexpr const std::string_view GIN_POSTINGS_FILE_TYPE = ".gin_post";
-}
 
 namespace
 {
@@ -104,32 +96,39 @@
         std::unique_ptr<DB::ReadBufferFromFile> segment_metadata_read_buffer;
         std::unique_ptr<DB::ReadBufferFromFile> dictionary_read_buffer;
         std::unique_ptr<DB::ReadBufferFromFile> postings_read_buffer;
+        std::unique_ptr<DB::ReadBufferFromFile> bloom_filter_read_buffer;
         for (const auto & dir_entry : std::filesystem::directory_iterator(input_path))
         {
             const auto& path_as_string = dir_entry.path().string();
-            if (path_as_string.ends_with(GIN_SEGMENT_ID_FILE_TYPE))
+            if (path_as_string.ends_with(DB::GinIndexStore::GIN_SEGMENT_ID_FILE_TYPE))
             {
                 if (segment_id_read_buffer != nullptr)
                     printAndExit("Segment id file are already initialized at '{}', trying to initialized again at '{}'", segment_id_read_buffer->getFileName(), path_as_string);
                 segment_id_read_buffer = std::make_unique<DB::ReadBufferFromFile>(dir_entry.path().string());
             }
-            if (path_as_string.ends_with(GIN_SEGMENT_METADATA_FILE_TYPE))
+            if (path_as_string.ends_with(DB::GinIndexStore::GIN_SEGMENT_METADATA_FILE_TYPE))
             {
                 if (segment_metadata_read_buffer != nullptr)
                     printAndExit("Segment metadata file are already initialized at '{}', trying to initialized again at '{}'", segment_metadata_read_buffer->getFileName(), path_as_string);
                 segment_metadata_read_buffer = std::make_unique<DB::ReadBufferFromFile>(dir_entry.path().string());
             }
-            if (path_as_string.ends_with(GIN_DICTIONARY_FILE_TYPE))
+            if (path_as_string.ends_with(DB::GinIndexStore::GIN_DICTIONARY_FILE_TYPE))
             {
                 if (dictionary_read_buffer != nullptr)
                     printAndExit("Segment dictionary file are already initialized at '{}', trying to initialized again at '{}'", dictionary_read_buffer->getFileName(), path_as_string);
                 dictionary_read_buffer = std::make_unique<DB::ReadBufferFromFile>(dir_entry.path().string());
             }
-            if (path_as_string.ends_with(GIN_POSTINGS_FILE_TYPE))
+            if (path_as_string.ends_with(DB::GinIndexStore::GIN_POSTINGS_FILE_TYPE))
             {
                 if (postings_read_buffer != nullptr)
                     printAndExit("Segment postings file are already initialized at '{}', trying to initialized again at '{}'", postings_read_buffer->getFileName(), path_as_string);
                 postings_read_buffer = std::make_unique<DB::ReadBufferFromFile>(dir_entry.path().string());
+            }
+            if (path_as_string.ends_with(DB::GinIndexStore::GIN_BLOOM_FILTER_FILE_TYPE))
+            {
+                if (bloom_filter_read_buffer != nullptr)
+                    printAndExit("Segment bloom filter file are already initialized at '{}', trying to initialized again at '{}'", bloom_filter_read_buffer->getFileName(), path_as_string);
+                bloom_filter_read_buffer = std::make_unique<DB::ReadBufferFromFile>(dir_entry.path().string());
             }
         }
         if (segment_id_read_buffer == nullptr)
@@ -140,6 +139,8 @@
             printAndExit("Cannot find segment dictionary file.");
         if (postings_read_buffer == nullptr)
             printAndExit("Cannot find segment postings file.");
+        if (bloom_filter_read_buffer == nullptr)
+            printAndExit("Cannot find segment bloom filter file.");
 
         DB::GinIndexStore::Format version;
         uint64_t number_of_segments = 0;
@@ -167,16 +168,17 @@
         /// Read segment metadata
         using GinSegmentDictionaries = std::unordered_map<UInt32, DB::GinSegmentDictionaryPtr>;
         GinSegmentDictionaries segment_dictionaries(number_of_segments);
+        if (version == DB::GinIndexStore::Format::v1)
         {
             std::vector<DB::GinIndexSegment> segments(number_of_segments);
             segment_metadata_read_buffer->readStrict(reinterpret_cast<char *>(segments.data()), number_of_segments * sizeof(DB::GinIndexSegment));
             for (UInt32 i = 0; i < number_of_segments; ++i)
             {
-                auto seg_id = segments[i].segment_id;
                 auto seg_dict = std::make_shared<DB::GinSegmentDictionary>();
                 seg_dict->postings_start_offset = segments[i].postings_start_offset;
                 seg_dict->dict_start_offset = segments[i].dict_start_offset;
-                segment_dictionaries[seg_id] = seg_dict;
+                seg_dict->bloom_filter_start_offset = segments[i].bloom_filter_start_offset;
+                segment_dictionaries[segments[i].segment_id] = seg_dict;
             }
         }
 
@@ -192,17 +194,9 @@
                 }
 
                 const auto & segment_dict = it->second;
-                fmt::println(
-                    "[Segment {}]: dictionary data offset = {}, postings offset = {}",
-                    segment_id,
-                    segment_dict->dict_start_offset,
-                    segment_dict->postings_start_offset);
-
                 dictionary_read_buffer->seek(segment_dict->dict_start_offset, SEEK_SET);
                 if (version == DB::GinIndexStore::Format::v1)
                 {
-<<<<<<< HEAD
-=======
                     fmt::println(
                         "[Segment {}]: term dictionary (FST) offset = {}, bloom filter offset = {}, postings offset = {}",
                         segment_id,
@@ -235,7 +229,6 @@
                     else
                         fmt::println("[Segment {}]: posting list compression = UNKNOWN", segment_id);
 
->>>>>>> e942ab8c
                     /// Read FST size header
                     UInt64 fst_size_header = 0;
                     readVarUInt(fst_size_header, *dictionary_read_buffer);
@@ -243,8 +236,9 @@
                     /// Get uncompressed FST size
                     size_t uncompressed_fst_size = fst_size_header >> 1;
 
-                    segment_dict->offsets.getData().clear();
-                    segment_dict->offsets.getData().resize(uncompressed_fst_size);
+                    segment_dict->fst = std::make_unique<DB::FST::FiniteStateTransducer>();
+                    segment_dict->fst->getData().clear();
+                    segment_dict->fst->getData().resize(uncompressed_fst_size);
                     if (fst_size_header & 0x1) /// FST is compressed
                     {
                         /// Read compressed FST size
@@ -259,7 +253,7 @@
                         codec->decompress(
                             buf.get(),
                             static_cast<UInt32>(compressed_fst_size),
-                            reinterpret_cast<char *>(segment_dict->offsets.getData().data()));
+                            reinterpret_cast<char *>(segment_dict->fst->getData().data()));
                         fmt::println(
                             "[Segment {}]: FST uncompressed size = {} | compressed size = {}",
                             segment_id,
@@ -269,7 +263,7 @@
                     else
                     {
                         dictionary_read_buffer->readStrict(
-                            reinterpret_cast<char *>(segment_dict->offsets.getData().data()), uncompressed_fst_size);
+                            reinterpret_cast<char *>(segment_dict->fst->getData().data()), uncompressed_fst_size);
                         fmt::println(
                             "[Segment {}]: FST uncompressed size = {}",
                             segment_id,
@@ -342,7 +336,7 @@
 
             for (const auto & [segment_id, segment_dict] : segment_dictionaries)
             {
-                const auto data = segment_dict->offsets.getData();
+                const auto data = segment_dict->fst->getData();
 
                 DB::ReadBufferFromMemory read_buffer(data.data(), data.size());
                 read_buffer.seek(data.size() - 1, SEEK_SET);
