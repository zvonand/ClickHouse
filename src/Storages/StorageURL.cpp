--- conflicted
+++ resolved
@@ -165,7 +165,6 @@
         uris = parseRemoteDescription(uri, 0, uri.size(), ',', max_addresses);
     }
 
-<<<<<<< HEAD
     String next()
     {
         size_t current_index = index.fetch_add(1, std::memory_order_relaxed);
@@ -179,19 +178,6 @@
     {
         return uris.size();
     }
-=======
-    public:
-        struct URIInfo
-        {
-            using FailoverOptions = std::vector<String>;
-            std::vector<FailoverOptions> uri_list_to_read;
-            std::atomic<size_t> next_uri_to_read = 0;
-
-            bool need_path_column = false;
-            bool need_file_column = false;
-        };
-        using URIInfoPtr = std::shared_ptr<URIInfo>;
->>>>>>> bb91e3ac
 
 private:
     Strings uris;
@@ -225,8 +211,16 @@
     }
 }
 
-<<<<<<< HEAD
+Block StorageURLSource::getHeader(Block sample_block, const std::vector<NameAndTypePair> & requested_virtual_columns)
+{
+    for (const auto & virtual_column : requested_virtual_columns)
+        sample_block.insert({virtual_column.type->createColumn(), virtual_column.type, virtual_column.name});
+
+    return sample_block;
+}
+
 StorageURLSource::StorageURLSource(
+    const std::vector<NameAndTypePair> & requested_virtual_columns_,
     std::shared_ptr<IteratorWrapper> uri_iterator_,
     const std::string & http_method,
     std::function<void(std::ostream &)> callback,
@@ -243,7 +237,7 @@
     const HTTPHeaderEntries & headers_,
     const URIParams & params,
     bool glob_url)
-    : ISource(sample_block), name(std::move(name_)), uri_iterator(uri_iterator_)
+    : ISource(getHeader(sample_block, requested_virtual_columns_)), name(std::move(name_)), requested_virtual_columns(requested_virtual_columns_), uri_iterator(uri_iterator_)
 {
     auto headers = getHeaders(headers_);
 
@@ -254,7 +248,7 @@
             throw Exception(ErrorCodes::LOGICAL_ERROR, "Got empty url list");
 
         auto first_option = uri_options.begin();
-        auto buf_factory = getFirstAvailableURLReadBuffer(
+        auto [actual_uri, buf_factory] = getFirstAvailableURIAndReadBuffer(
             first_option,
             uri_options.end(),
             context,
@@ -267,6 +261,8 @@
             glob_url,
             uri_options.size() == 1);
 
+        curr_uri = actual_uri;
+
         try
         {
             total_size += buf_factory->getFileSize();
@@ -274,103 +270,6 @@
         catch (...)
         {
             // we simply continue without total_size
-=======
-        static Block getBlockForSource(const Block & block_for_format, const URIInfoPtr & uri_info)
-        {
-            auto res = block_for_format;
-            if (uri_info->need_path_column)
-            {
-                res.insert(
-                    {DataTypeLowCardinality{std::make_shared<DataTypeString>()}.createColumn(),
-                     std::make_shared<DataTypeLowCardinality>(std::make_shared<DataTypeString>()),
-                     "_path"});
-            }
-
-            if (uri_info->need_file_column)
-            {
-                res.insert(
-                    {DataTypeLowCardinality{std::make_shared<DataTypeString>()}.createColumn(),
-                     std::make_shared<DataTypeLowCardinality>(std::make_shared<DataTypeString>()),
-                     "_file"});
-            }
-            return res;
-        }
-
-        StorageURLSource(
-            URIInfoPtr uri_info_,
-            const std::string & http_method,
-            std::function<void(std::ostream &)> callback,
-            const String & format,
-            const std::optional<FormatSettings> & format_settings,
-            String name_,
-            const Block & sample_block,
-            ContextPtr context,
-            const ColumnsDescription & columns,
-            UInt64 max_block_size,
-            const ConnectionTimeouts & timeouts,
-            CompressionMethod compression_method,
-            size_t download_threads,
-            const HTTPHeaderEntries & headers_ = {},
-            const URIParams & params = {},
-            bool glob_url = false)
-            : ISource(getBlockForSource(sample_block, uri_info_)), name(std::move(name_)), uri_info(uri_info_)
-        {
-            auto headers = getHeaders(headers_);
-
-            /// Lazy initialization. We should not perform requests in constructor, because we need to do it in query pipeline.
-            initialize = [=, this](const URIInfo::FailoverOptions & uri_options)
-            {
-                if (uri_options.empty())
-                    throw Exception(ErrorCodes::LOGICAL_ERROR, "Got empty url list");
-
-                auto first_option = uri_options.begin();
-                auto [actual_uri, buf_factory] = getFirstAvailableURIAndReadBuffer(
-                    first_option,
-                    uri_options.end(),
-                    context,
-                    params,
-                    http_method,
-                    callback,
-                    timeouts,
-                    credentials,
-                    headers,
-                    glob_url,
-                    uri_options.size() == 1);
-
-                curr_uri = actual_uri;
-
-                try
-                {
-                    total_size += buf_factory->getFileSize();
-                }
-                catch (...)
-                {
-                    // we simply continue without total_size
-                }
-
-                // TODO: Pass max_parsing_threads and max_download_threads adjusted for num_streams.
-                auto input_format = FormatFactory::instance().getInputRandomAccess(
-                        format,
-                        std::move(buf_factory),
-                        sample_block,
-                        context,
-                        max_block_size,
-                        /* is_remote_fs */ true,
-                        compression_method,
-                        format_settings,
-                        download_threads);
-
-                QueryPipelineBuilder builder;
-                builder.init(Pipe(input_format));
-
-                builder.addSimpleTransform(
-                    [&](const Block & cur_header)
-                    { return std::make_shared<AddingDefaultsTransform>(cur_header, columns, *input_format, context); });
-
-                pipeline = std::make_unique<QueryPipeline>(QueryPipelineBuilder::getPipeline(std::move(builder)));
-                reader = std::make_unique<PullingPipelineExecutor>(*pipeline);
-            };
->>>>>>> bb91e3ac
         }
 
         // TODO: Pass max_parsing_threads and max_download_threads adjusted for num_streams.
@@ -402,138 +301,19 @@
     {
         if (isCancelled())
         {
-<<<<<<< HEAD
             if (reader)
                 reader->cancel();
             break;
         }
 
         if (!reader)
-=======
-            while (true)
-            {
-                if (isCancelled())
-                {
-                    if (reader)
-                        reader->cancel();
-                    break;
-                }
-
-                if (!reader)
-                {
-                    auto current_uri_pos = uri_info->next_uri_to_read.fetch_add(1);
-                    if (current_uri_pos >= uri_info->uri_list_to_read.size())
-                        return {};
-
-                    auto current_uri_options = uri_info->uri_list_to_read[current_uri_pos];
-
-                    initialize(current_uri_options);
-                }
-
-                Chunk chunk;
-                if (reader->pull(chunk))
-                {
-                    UInt64 num_rows = chunk.getNumRows();
-
-                    const String & path{curr_uri.getPath()};
-                    if (uri_info->need_path_column)
-                    {
-                        auto column = DataTypeLowCardinality{std::make_shared<DataTypeString>()}.createColumnConst(num_rows, path);
-                        chunk.addColumn(column->convertToFullColumnIfConst());
-                    }
-
-                    if (uri_info->need_file_column)
-                    {
-                        const size_t last_slash_pos = path.find_last_of('/');
-                        auto file_name = path.substr(last_slash_pos + 1);
-                        auto column
-                            = DataTypeLowCardinality{std::make_shared<DataTypeString>()}.createColumnConst(num_rows, std::move(file_name));
-                        chunk.addColumn(column->convertToFullColumnIfConst());
-                    }
-
-                    if (num_rows && total_size)
-                        updateRowsProgressApprox(
-                            *this, chunk, total_size, total_rows_approx_accumulated, total_rows_count_times, total_rows_approx_max);
-
-                    return chunk;
-                }
-
-                pipeline->reset();
-                reader.reset();
-            }
-            return {};
-        }
-
-        static std::tuple<Poco::URI, SeekableReadBufferFactoryPtr> getFirstAvailableURIAndReadBuffer(
-            std::vector<String>::const_iterator & option,
-            const std::vector<String>::const_iterator & end,
-            ContextPtr context,
-            const URIParams & params,
-            const String & http_method,
-            std::function<void(std::ostream &)> callback,
-            const ConnectionTimeouts & timeouts,
-            Poco::Net::HTTPBasicCredentials & credentials,
-            const HTTPHeaderEntries & headers,
-            bool glob_url,
-            bool delay_initialization)
->>>>>>> bb91e3ac
         {
             auto current_uri = (*uri_iterator)();
             if (current_uri.empty())
                 return {};
 
-<<<<<<< HEAD
             initialize(current_uri);
         }
-=======
-            size_t options = std::distance(option, end);
-            for (; option != end; ++option)
-            {
-                bool skip_url_not_found_error = glob_url && read_settings.http_skip_not_found_url_for_globs && option == std::prev(end);
-                auto request_uri = Poco::URI(*option);
-
-                for (const auto & [param, value] : params)
-                    request_uri.addQueryParameter(param, value);
-
-                setCredentials(credentials, request_uri);
-
-                const auto settings = context->getSettings();
-                auto res = std::make_unique<RangedReadWriteBufferFromHTTPFactory>(
-                    request_uri,
-                    http_method,
-                    callback,
-                    timeouts,
-                    credentials,
-                    settings.max_http_get_redirects,
-                    settings.max_read_buffer_size,
-                    read_settings,
-                    headers,
-                    &context->getRemoteHostFilter(),
-                    delay_initialization,
-                    /* use_external_buffer */ false,
-                    /* skip_url_not_found_error */ skip_url_not_found_error);
-
-                if (options > 1)
-                {
-                    // Send a HEAD request to check availability.
-                    try
-                    {
-                        res->getFileInfo();
-                    }
-                    catch (...)
-                    {
-                        if (first_exception_message.empty())
-                            first_exception_message = getCurrentExceptionMessage(false);
-
-                        tryLogCurrentException(__PRETTY_FUNCTION__);
-
-                        continue;
-                    }
-                }
-
-                return std::make_tuple(request_uri, std::move(res));
-            }
->>>>>>> bb91e3ac
 
         Chunk chunk;
         if (reader->pull(chunk))
@@ -543,6 +323,22 @@
                 updateRowsProgressApprox(
                     *this, chunk, total_size, total_rows_approx_accumulated, total_rows_count_times, total_rows_approx_max);
 
+            const String & path{curr_uri.getPath()};
+
+            for (const auto & virtual_column : requested_virtual_columns)
+            {
+                if (virtual_column.name == "_path")
+                {
+                    chunk.addColumn(virtual_column.type->createColumnConst(num_rows, path)->convertToFullColumnIfConst());
+                }
+                else if (virtual_column.name == "_file")
+                {
+                    size_t last_slash_pos = path.find_last_of('/');
+                    auto column = virtual_column.type->createColumnConst(num_rows, path.substr(last_slash_pos + 1));
+                    chunk.addColumn(column->convertToFullColumnIfConst());
+                }
+            }
+
             return chunk;
         }
 
@@ -552,7 +348,7 @@
     return {};
 }
 
-SeekableReadBufferFactoryPtr StorageURLSource::getFirstAvailableURLReadBuffer(
+std::tuple<Poco::URI, SeekableReadBufferFactoryPtr> StorageURLSource::getFirstAvailableURIAndReadBuffer(
     std::vector<String>::const_iterator & option,
     const std::vector<String>::const_iterator & end,
     ContextPtr context,
@@ -574,14 +370,8 @@
         bool skip_url_not_found_error = glob_url && read_settings.http_skip_not_found_url_for_globs && option == std::prev(end);
         auto request_uri = Poco::URI(*option);
 
-<<<<<<< HEAD
         for (const auto & [param, value] : params)
             request_uri.addQueryParameter(param, value);
-=======
-        String name;
-        URIInfoPtr uri_info;
-        Poco::URI curr_uri;
->>>>>>> bb91e3ac
 
         setCredentials(credentials, request_uri);
 
@@ -619,7 +409,7 @@
             }
         }
 
-        return res;
+        return std::make_tuple(request_uri, std::move(res));
     }
 
     throw Exception(ErrorCodes::NETWORK_ERROR, "All uri ({}) options are unreachable: {}", options, first_exception_message);
@@ -877,9 +667,16 @@
         block_for_format = storage_snapshot->metadata->getSampleBlock();
     }
 
+    std::unordered_set<String> column_names_set(column_names.begin(), column_names.end());
+    std::vector<NameAndTypePair> requested_virtual_columns;
+    for (const auto & virtual_column : getVirtuals())
+    {
+        if (column_names_set.contains(virtual_column.name))
+            requested_virtual_columns.push_back(virtual_column);
+    }
+
     size_t max_download_threads = local_context->getSettingsRef().max_download_threads;
 
-<<<<<<< HEAD
     std::shared_ptr<StorageURLSource::IteratorWrapper> iterator_wrapper{nullptr};
     bool is_url_with_globs = urlWithGlobs(uri);
     size_t max_addresses = local_context->getSettingsRef().glob_expansion_max_elements;
@@ -899,35 +696,6 @@
         /// Iterate through disclosed globs and make a source for each file
         auto glob_iterator = std::make_shared<StorageURLSource::DisclosedGlobIterator>(uri, max_addresses);
         iterator_wrapper = std::make_shared<StorageURLSource::IteratorWrapper>([glob_iterator, max_addresses]()
-=======
-    auto uri_info = std::make_shared<StorageURLSource::URIInfo>();
-    for (const auto & column : column_names)
-    {
-        if (column == "_path")
-            uri_info->need_path_column = true;
-        if (column == "_file")
-            uri_info->need_file_column = true;
-    }
-
-    if (urlWithGlobs(uri))
-    {
-        size_t max_addresses = local_context->getSettingsRef().glob_expansion_max_elements;
-        auto uri_descriptions = parseRemoteDescription(uri, 0, uri.size(), ',', max_addresses, "url");
-
-        if (num_streams > uri_descriptions.size())
-            num_streams = uri_descriptions.size();
-
-        /// For each uri (which acts like shard) check if it has failover options
-        uri_info->uri_list_to_read.reserve(uri_descriptions.size());
-        for (const auto & description : uri_descriptions)
-            uri_info->uri_list_to_read.emplace_back(parseRemoteDescription(description, 0, description.size(), '|', max_addresses, "url"));
-
-        Pipes pipes;
-        pipes.reserve(num_streams);
-
-        size_t download_threads = num_streams >= max_download_threads ? 1 : (max_download_threads / num_streams);
-        for (size_t i = 0; i < num_streams; ++i)
->>>>>>> bb91e3ac
         {
             String next_uri = glob_iterator->next();
             if (next_uri.empty())
@@ -940,7 +708,6 @@
     }
     else
     {
-<<<<<<< HEAD
         iterator_wrapper = std::make_shared<StorageURLSource::IteratorWrapper>([&, max_addresses, done = false]() mutable
         {
             if (done)
@@ -958,12 +725,8 @@
     for (size_t i = 0; i < num_streams; ++i)
     {
         pipes.emplace_back(std::make_shared<StorageURLSource>(
+            requested_virtual_columns,
             iterator_wrapper,
-=======
-        uri_info->uri_list_to_read.emplace_back(std::vector<String>{uri});
-        return Pipe(std::make_shared<StorageURLSource>(
-            uri_info,
->>>>>>> bb91e3ac
             getReadMethod(),
             getReadPOSTDataCallback(column_names, columns_description, query_info, local_context, processed_stage, max_block_size),
             format_name,
@@ -1018,6 +781,7 @@
     });
 
     auto pipe = Pipe(std::make_shared<StorageURLSource>(
+        std::vector<NameAndTypePair>{},
         iterator_wrapper,
         getReadMethod(),
         getReadPOSTDataCallback(column_names, columns_description, query_info, local_context, processed_stage, max_block_size),
