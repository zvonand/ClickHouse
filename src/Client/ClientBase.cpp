#include <Client/ClientBase.h>
#include <Client/LineReader.h>
#include <Client/ClientBaseHelpers.h>
#include <Client/TestHint.h>
#include <Client/InternalTextLogs.h>
#include <Client/TestTags.h>

#include <base/safeExit.h>
#include <Core/Block.h>
#include <Core/Protocol.h>
#include <Common/DateLUT.h>
#include <Common/MemoryTracker.h>
#include <Common/scope_guard_safe.h>
#include <Common/Exception.h>
#include <Common/getNumberOfCPUCoresToUse.h>
#include <Common/typeid_cast.h>
#include <Common/TerminalSize.h>
#include <Common/StringUtils.h>
#include <Common/filesystemHelpers.h>
#include <Common/NetException.h>
#include <Common/SignalHandlers.h>
#include <Common/tryGetFileNameByFileDescriptor.h>
#include <Columns/ColumnString.h>
#include <Columns/ColumnsNumber.h>
#include <Formats/FormatFactory.h>

#include <Parsers/parseQuery.h>
#include <Parsers/ParserQuery.h>
#include <Parsers/formatAST.h>
#include <Parsers/ASTInsertQuery.h>
#include <Parsers/ASTCreateQuery.h>
#include <Parsers/ASTCreateFunctionQuery.h>
#include <Parsers/Access/ASTCreateUserQuery.h>
#include <Parsers/Access/ASTAuthenticationData.h>
#include <Parsers/ASTDropQuery.h>
#include <Parsers/ASTExplainQuery.h>
#include <Parsers/ASTSelectQuery.h>
#include <Parsers/ASTSetQuery.h>
#include <Parsers/ASTUseQuery.h>
#include <Parsers/ASTSelectWithUnionQuery.h>
#include <Parsers/ASTQueryWithOutput.h>
#include <Parsers/ASTLiteral.h>
#include <Parsers/ASTIdentifier.h>
#include <Parsers/ASTColumnDeclaration.h>
#include <Parsers/ASTFunction.h>
#include <Parsers/PRQL/ParserPRQLQuery.h>
#include <Parsers/Kusto/ParserKQLStatement.h>
#include <Parsers/Kusto/parseKQLQuery.h>

#include <Processors/Formats/Impl/NullFormat.h>
#include <Processors/Formats/IInputFormat.h>
#include <Processors/QueryPlan/QueryPlan.h>
#include <Processors/QueryPlan/BuildQueryPipelineSettings.h>
#include <Processors/QueryPlan/Optimizations/QueryPlanOptimizationSettings.h>
#include <Processors/Executors/PullingAsyncPipelineExecutor.h>
#include <Processors/Transforms/AddingDefaultsTransform.h>
#include <QueryPipeline/QueryPipeline.h>
#include <QueryPipeline/QueryPipelineBuilder.h>
#include <Interpreters/ReplaceQueryParameterVisitor.h>
#include <Interpreters/ProfileEventsExt.h>
#include <IO/WriteBufferFromOStream.h>
#include <IO/WriteBufferFromFileDescriptor.h>
#include <IO/CompressionMethod.h>
#include <IO/ForkWriteBuffer.h>

#include <Access/AccessControl.h>
#include <Storages/ColumnsDescription.h>

#include <boost/algorithm/string/case_conv.hpp>
#include <boost/algorithm/string/replace.hpp>
#include <iostream>
#include <filesystem>
#include <limits>
#include <map>
#include <memory>
#include <string_view>
#include <unordered_map>

#include <Common/config_version.h>
#include <base/find_symbols.h>
#include "config.h"
#include <IO/ReadHelpers.h>
#include <Processors/Formats/Impl/ValuesBlockInputFormat.h>

#if USE_GWP_ASAN
#    include <Common/GWPAsan.h>
#endif


namespace fs = std::filesystem;
using namespace std::literals;

namespace DB
{
namespace Setting
{
    extern const SettingsBool allow_settings_after_format_in_insert;
    extern const SettingsBool async_insert;
    extern const SettingsDialect dialect;
    extern const SettingsUInt64 max_block_size;
    extern const SettingsUInt64 max_insert_block_size;
    extern const SettingsUInt64 max_parser_backtracks;
    extern const SettingsUInt64 max_parser_depth;
    extern const SettingsUInt64 max_query_size;
    extern const SettingsUInt64 output_format_pretty_max_rows;
    extern const SettingsUInt64 output_format_pretty_max_value_width;
    extern const SettingsBool partial_result_on_first_cancel;
    extern const SettingsBool throw_if_no_data_to_insert;
}

namespace ErrorCodes
{
    extern const int BAD_ARGUMENTS;
    extern const int DEADLOCK_AVOIDED;
    extern const int CLIENT_OUTPUT_FORMAT_SPECIFIED;
    extern const int UNKNOWN_PACKET_FROM_SERVER;
    extern const int NO_DATA_TO_INSERT;
    extern const int UNEXPECTED_PACKET_FROM_SERVER;
    extern const int INVALID_USAGE_OF_INPUT;
    extern const int CANNOT_SET_SIGNAL_HANDLER;
    extern const int LOGICAL_ERROR;
    extern const int CANNOT_OPEN_FILE;
    extern const int FILE_ALREADY_EXISTS;
    extern const int USER_SESSION_LIMIT_EXCEEDED;
    extern const int NOT_IMPLEMENTED;
    extern const int CANNOT_READ_FROM_FILE_DESCRIPTOR;
    extern const int USER_EXPIRED;
}

}

namespace ProfileEvents
{
    extern const Event UserTimeMicroseconds;
    extern const Event SystemTimeMicroseconds;
}

namespace
{
constexpr UInt64 THREAD_GROUP_ID = 0;
}

namespace DB
{

ProgressOption toProgressOption(std::string progress)
{
    boost::to_upper(progress);

    if (progress == "OFF" || progress == "FALSE" || progress == "0" || progress == "NO")
        return ProgressOption::OFF;
    if (progress == "TTY" || progress == "ON" || progress == "TRUE" || progress == "1" || progress == "YES")
        return ProgressOption::TTY;
    if (progress == "ERR")
        return ProgressOption::ERR;
    if (progress == "DEFAULT")
        return ProgressOption::DEFAULT;

    throw boost::program_options::validation_error(boost::program_options::validation_error::invalid_option_value);
}

std::istream& operator>> (std::istream & in, ProgressOption & progress)
{
    std::string token;
    in >> token;
    progress = toProgressOption(token);
    return in;
}

static void incrementProfileEventsBlock(Block & dst, const Block & src)
{
    if (!dst)
    {
        dst = src.cloneEmpty();
    }

    assertBlocksHaveEqualStructure(src, dst, "ProfileEvents");

    std::unordered_map<String, size_t> name_pos;
    for (size_t i = 0; i < dst.columns(); ++i)
        name_pos[dst.getByPosition(i).name] = i;

    size_t dst_rows = dst.rows();
    MutableColumns mutable_columns = dst.mutateColumns();

    auto & dst_column_host_name = typeid_cast<ColumnString &>(*mutable_columns[name_pos["host_name"]]);
    auto & dst_array_current_time = typeid_cast<ColumnUInt32 &>(*mutable_columns[name_pos["current_time"]]).getData();
    auto & dst_array_type = typeid_cast<ColumnInt8 &>(*mutable_columns[name_pos["type"]]).getData();
    auto & dst_column_name = typeid_cast<ColumnString &>(*mutable_columns[name_pos["name"]]);
    auto & dst_array_value = typeid_cast<ColumnInt64 &>(*mutable_columns[name_pos["value"]]).getData();

    const auto & src_column_host_name = typeid_cast<const ColumnString &>(*src.getByName("host_name").column);
    const auto & src_array_current_time = typeid_cast<const ColumnUInt32 &>(*src.getByName("current_time").column).getData();
    const auto & src_array_thread_id = typeid_cast<const ColumnUInt64 &>(*src.getByName("thread_id").column).getData();
    const auto & src_column_name = typeid_cast<const ColumnString &>(*src.getByName("name").column);
    const auto & src_array_value = typeid_cast<const ColumnInt64 &>(*src.getByName("value").column).getData();

    struct Id
    {
        StringRef name;
        StringRef host_name;

        bool operator<(const Id & rhs) const
        {
            return std::tie(name, host_name)
                 < std::tie(rhs.name, rhs.host_name);
        }
    };
    std::map<Id, UInt64> rows_by_name;

    for (size_t src_row = 0; src_row < src.rows(); ++src_row)
    {
        /// Filter out threads stats, use stats from thread group
        /// Exactly stats from thread group is stored to the table system.query_log
        /// The stats from threads are less useful.
        /// They take more records, they need to be combined,
        /// there even could be several records from one thread.
        /// Server doesn't send it any more to the clients, so this code left for compatible
        auto thread_id = src_array_thread_id[src_row];
        if (thread_id != THREAD_GROUP_ID)
            continue;

        Id id{
            src_column_name.getDataAt(src_row),
            src_column_host_name.getDataAt(src_row),
        };
        rows_by_name[id] = src_row;
    }

    /// Merge src into dst.
    for (size_t dst_row = 0; dst_row < dst_rows; ++dst_row)
    {
        Id id{
            dst_column_name.getDataAt(dst_row),
            dst_column_host_name.getDataAt(dst_row),
        };

        if (auto it = rows_by_name.find(id); it != rows_by_name.end())
        {
            size_t src_row = it->second;

            dst_array_current_time[dst_row] = src_array_current_time[src_row];

            switch (static_cast<ProfileEvents::Type>(dst_array_type[dst_row]))
            {
                case ProfileEvents::Type::INCREMENT:
                    dst_array_value[dst_row] += src_array_value[src_row];
                    break;
                case ProfileEvents::Type::GAUGE:
                    dst_array_value[dst_row] = src_array_value[src_row];
                    break;
            }

            rows_by_name.erase(it);
        }
    }

    /// Copy rows from src that dst does not contains.
    for (const auto & [id, pos] : rows_by_name)
    {
        for (size_t col = 0; col < src.columns(); ++col)
        {
            mutable_columns[col]->insert((*src.getByPosition(col).column)[pos]);
        }
    }

    dst.setColumns(std::move(mutable_columns));
}

/// To cancel the query on local format error.
class LocalFormatError : public DB::Exception
{
public:
    using Exception::Exception;
};


ClientBase::~ClientBase() = default;

ClientBase::ClientBase(
    int in_fd_,
    int out_fd_,
    int err_fd_,
    std::istream & input_stream_,
    std::ostream & output_stream_,
    std::ostream & error_stream_
)
    : std_in(in_fd_)
    , std_out(out_fd_)
    , progress_indication(output_stream_, in_fd_, err_fd_)
    , in_fd(in_fd_)
    , out_fd(out_fd_)
    , err_fd(err_fd_)
    , input_stream(input_stream_)
    , output_stream(output_stream_)
    , error_stream(error_stream_)
{
    stdin_is_a_tty = isatty(in_fd);
    stdout_is_a_tty = isatty(out_fd);
    stderr_is_a_tty = isatty(err_fd);
    terminal_width = getTerminalWidth(in_fd, err_fd);
}

ASTPtr ClientBase::parseQuery(const char *& pos, const char * end, const Settings & settings, bool allow_multi_statements)
{
    std::unique_ptr<IParserBase> parser;
    ASTPtr res;

    size_t max_length = 0;

    if (!allow_multi_statements)
        max_length = settings[Setting::max_query_size];

    const Dialect dialect = settings[Setting::dialect];

    if (dialect == Dialect::kusto)
        parser = std::make_unique<ParserKQLStatement>(end, settings[Setting::allow_settings_after_format_in_insert]);
    else if (dialect == Dialect::prql)
        parser = std::make_unique<ParserPRQLQuery>(max_length, settings[Setting::max_parser_depth], settings[Setting::max_parser_backtracks]);
    else
        parser = std::make_unique<ParserQuery>(end, settings[Setting::allow_settings_after_format_in_insert]);

    if (is_interactive || ignore_error)
    {
        String message;
        if (dialect == Dialect::kusto)
            res = tryParseKQLQuery(*parser, pos, end, message, true, "", allow_multi_statements, max_length, settings[Setting::max_parser_depth], settings[Setting::max_parser_backtracks], true);
        else
            res = tryParseQuery(*parser, pos, end, message, true, "", allow_multi_statements, max_length, settings[Setting::max_parser_depth], settings[Setting::max_parser_backtracks], true);

        if (!res)
        {
            error_stream << std::endl << message << std::endl << std::endl;
            return nullptr;
        }
    }
    else
    {
        if (dialect == Dialect::kusto)
            res = parseKQLQueryAndMovePosition(*parser, pos, end, "", allow_multi_statements, max_length, settings[Setting::max_parser_depth], settings[Setting::max_parser_backtracks]);
        else
            res = parseQueryAndMovePosition(*parser, pos, end, "", allow_multi_statements, max_length, settings[Setting::max_parser_depth], settings[Setting::max_parser_backtracks]);
    }

    if (is_interactive)
    {
        output_stream << std::endl;
        WriteBufferFromOStream res_buf(output_stream, 4096);
        IAST::FormatSettings format_settings(res_buf, /* one_line */ false);
        format_settings.hilite = true;
        format_settings.show_secrets = true;
        format_settings.print_pretty_type_names = true;
        res->format(format_settings);
        res_buf.finalize();
        output_stream << std::endl << std::endl;
    }

    return res;
}


/// Consumes trailing semicolons and tries to consume the same-line trailing comment.
void ClientBase::adjustQueryEnd(
    const char *& this_query_end, const char * all_queries_end, uint32_t max_parser_depth, uint32_t max_parser_backtracks)
{
    // We have to skip the trailing semicolon that might be left
    // after VALUES parsing or just after a normal semicolon-terminated query.
    Tokens after_query_tokens(this_query_end, all_queries_end);
    IParser::Pos after_query_iterator(after_query_tokens, max_parser_depth, max_parser_backtracks);
    while (after_query_iterator.isValid() && after_query_iterator->type == TokenType::Semicolon)
    {
        this_query_end = after_query_iterator->end;
        ++after_query_iterator;
    }

    // Now we have to do some extra work to add the trailing
    // same-line comment to the query, but preserve the leading
    // comments of the next query. The trailing comment is important
    // because the test hints are usually written this way, e.g.:
    // select nonexistent_column; -- { serverError 12345 }.
    // The token iterator skips comments and whitespace, so we have
    // to find the newline in the string manually. If it's earlier
    // than the next significant token, it means that the text before
    // newline is some trailing whitespace or comment, and we should
    // add it to our query. There are also several special cases
    // that are described below.
    const auto * newline = find_first_symbols<'\n'>(this_query_end, all_queries_end);
    const char * next_query_begin = after_query_iterator->begin;

    // We include the entire line if the next query starts after
    // it. This is a generic case of trailing in-line comment.
    // The "equals" condition is for case of end of input (they both equal
    // all_queries_end);
    if (newline <= next_query_begin)
    {
        assert(newline >= this_query_end);
        this_query_end = newline;
    }
    else
    {
        // Many queries on one line, can't do anything. By the way, this
        // syntax is probably going to work as expected:
        // select nonexistent /* { serverError 12345 } */; select 1
    }
}


/// Convert external tables to ExternalTableData and send them using the connection.
void ClientBase::sendExternalTables(ASTPtr parsed_query)
{
    const auto * select = parsed_query->as<ASTSelectWithUnionQuery>();
    if (!select && !external_tables.empty())
        throw Exception(ErrorCodes::BAD_ARGUMENTS, "External tables could be sent only with select query");

    std::vector<ExternalTableDataPtr> data;
    for (auto & table : external_tables)
        data.emplace_back(table.getData(client_context));

    connection->sendExternalTablesData(data);
}


void ClientBase::onData(Block & block, ASTPtr parsed_query)
{
    if (!block)
        return;

    processed_rows += block.rows();
    /// Even if all blocks are empty, we still need to initialize the output stream to write empty resultset.
    initOutputFormat(block, parsed_query);

    /// The header block containing zero rows was used to initialize
    /// output_format, do not output it.
    /// Also do not output too much data if we're fuzzing.
    if (block.rows() == 0 || (query_fuzzer_runs != 0 && processed_rows >= 100))
        return;

    /// If results are written INTO OUTFILE, we can avoid clearing progress to avoid flicker.
    if (need_render_progress && tty_buf && (!select_into_file || select_into_file_and_stdout))
        progress_indication.clearProgressOutput(*tty_buf);

    try
    {
        output_format->write(materializeBlock(block));
        written_first_block = true;
    }
    catch (const Exception &)
    {
        /// Catch client errors like NO_ROW_DELIMITER
        throw LocalFormatError(getCurrentExceptionMessageAndPattern(print_stack_trace), getCurrentExceptionCode());
    }

    /// Received data block is immediately displayed to the user.
    output_format->flush();

    /// Restore progress bar after data block.
    if (need_render_progress && tty_buf)
    {
        if (select_into_file && !select_into_file_and_stdout)
            error_stream << "\r";
        progress_indication.writeProgress(*tty_buf);
    }
}


void ClientBase::onLogData(Block & block)
{
    initLogsOutputStream();
    if (need_render_progress && tty_buf)
        progress_indication.clearProgressOutput(*tty_buf);
    logs_out_stream->writeLogs(block);
    logs_out_stream->flush();
}


void ClientBase::onTotals(Block & block, ASTPtr parsed_query)
{
    initOutputFormat(block, parsed_query);
    output_format->setTotals(materializeBlock(block));
}


void ClientBase::onExtremes(Block & block, ASTPtr parsed_query)
{
    initOutputFormat(block, parsed_query);
    output_format->setExtremes(materializeBlock(block));
}


void ClientBase::onReceiveExceptionFromServer(std::unique_ptr<Exception> && e)
{
    have_error = true;
    server_exception = std::move(e);
    resetOutput();
}


void ClientBase::onProfileInfo(const ProfileInfo & profile_info)
{
    if (profile_info.hasAppliedLimit() && output_format)
        output_format->setRowsBeforeLimit(profile_info.getRowsBeforeLimit());
    if (profile_info.hasAppliedAggregation() && output_format)
        output_format->setRowsBeforeAggregation(profile_info.getRowsBeforeAggregation());
}


void ClientBase::initOutputFormat(const Block & block, ASTPtr parsed_query)
try
{
    if (!output_format)
    {
        /// Ignore all results when fuzzing as they can be huge.
        if (query_fuzzer_runs)
        {
            output_format = std::make_shared<NullOutputFormat>(block);
            return;
        }

        WriteBuffer * out_buf = nullptr;
        if (!pager.empty())
        {
            if (SIG_ERR == signal(SIGPIPE, SIG_IGN))
                throw ErrnoException(ErrorCodes::CANNOT_SET_SIGNAL_HANDLER, "Cannot set signal handler for SIGPIPE");
            /// We need to reset signals that had been installed in the
            /// setupSignalHandler() since terminal will send signals to both
            /// processes and so signals will be delivered to the
            /// clickhouse-client/local as well, which will be terminated when
            /// signal will be delivered second time.
            if (SIG_ERR == signal(SIGINT, SIG_IGN))
                throw ErrnoException(ErrorCodes::CANNOT_SET_SIGNAL_HANDLER, "Cannot set signal handler for SIGINT");
            if (SIG_ERR == signal(SIGQUIT, SIG_IGN))
                throw ErrnoException(ErrorCodes::CANNOT_SET_SIGNAL_HANDLER, "Cannot set signal handler for SIGQUIT");

            ShellCommand::Config config(pager);
            config.pipe_stdin_only = true;
            pager_cmd = ShellCommand::execute(config);
            out_buf = &pager_cmd->in;
        }
        else
        {
            out_buf = &std_out;
        }

        String current_format = default_output_format;

        select_into_file = false;
        select_into_file_and_stdout = false;
        /// The query can specify output format or output file.
        if (const auto * query_with_output = dynamic_cast<const ASTQueryWithOutput *>(parsed_query.get()))
        {
            String out_file;
            if (query_with_output->out_file)
            {
                select_into_file = true;

                const auto & out_file_node = query_with_output->out_file->as<ASTLiteral &>();
                out_file = out_file_node.value.safeGet<std::string>();

                std::string compression_method_string;

                if (query_with_output->compression)
                {
                    const auto & compression_method_node = query_with_output->compression->as<ASTLiteral &>();
                    compression_method_string = compression_method_node.value.safeGet<std::string>();
                }

                CompressionMethod compression_method = chooseCompressionMethod(out_file, compression_method_string);
                UInt64 compression_level = 3;

                if (query_with_output->compression_level)
                {
                    const auto & compression_level_node = query_with_output->compression_level->as<ASTLiteral &>();
                    compression_level_node.value.tryGet<UInt64>(compression_level);
                }

                auto flags = O_WRONLY | O_EXCL;

                auto file_exists = fs::exists(out_file);
                if (file_exists && query_with_output->is_outfile_append)
                    flags |= O_APPEND;
                else if (file_exists && query_with_output->is_outfile_truncate)
                    flags |= O_TRUNC;
                else
                    flags |= O_CREAT;

                out_file_buf = wrapWriteBufferWithCompressionMethod(
                    std::make_unique<WriteBufferFromFile>(out_file, DBMS_DEFAULT_BUFFER_SIZE, flags),
                    compression_method,
                    static_cast<int>(compression_level)
                );

                if (query_with_output->is_into_outfile_with_stdout)
                {
                    select_into_file_and_stdout = true;
                    out_file_buf = std::make_unique<ForkWriteBuffer>(std::vector<WriteBufferPtr>{std::move(out_file_buf),
                            std::make_shared<WriteBufferFromFileDescriptor>(STDOUT_FILENO)});
                }

                // We are writing to file, so default format is the same as in non-interactive mode.
                if (is_interactive && is_default_format)
                    current_format = "TabSeparated";
            }
            if (query_with_output->format != nullptr)
            {
                if (has_vertical_output_suffix)
                    throw Exception(ErrorCodes::CLIENT_OUTPUT_FORMAT_SPECIFIED, "Output format already specified");
                const auto & id = query_with_output->format->as<ASTIdentifier &>();
                current_format = id.name();
            }
            else if (query_with_output->out_file)
            {
                auto format_name = FormatFactory::instance().tryGetFormatFromFileName(out_file);
                if (format_name)
                    current_format = *format_name;
            }
        }

        if (has_vertical_output_suffix)
            current_format = "Vertical";

        bool logs_into_stdout = server_logs_file == "-";
        bool extras_into_stdout = need_render_progress || logs_into_stdout;
        bool select_only_into_file = select_into_file && !select_into_file_and_stdout;

        if (!out_file_buf && default_output_compression_method != CompressionMethod::None)
            out_file_buf = wrapWriteBufferWithCompressionMethod(out_buf, default_output_compression_method, 3, 0);

        /// It is not clear how to write progress and logs
        /// intermixed with data with parallel formatting.
        /// It may increase code complexity significantly.
        if (!extras_into_stdout || select_only_into_file)
            output_format = client_context->getOutputFormatParallelIfPossible(
                current_format, out_file_buf ? *out_file_buf : *out_buf, block);
        else
            output_format = client_context->getOutputFormat(
                current_format, out_file_buf ? *out_file_buf : *out_buf, block);

        output_format->setAutoFlush();
    }
}
catch (...)
{
    throw LocalFormatError(getCurrentExceptionMessageAndPattern(print_stack_trace), getCurrentExceptionCode());
}


void ClientBase::initLogsOutputStream()
{
    if (!logs_out_stream)
    {
        WriteBuffer * wb = out_logs_buf.get();

        bool color_logs = false;
        if (!out_logs_buf)
        {
            if (server_logs_file.empty())
            {
                /// Use stderr by default
                out_logs_buf = std::make_unique<WriteBufferFromFileDescriptor>(STDERR_FILENO);
                wb = out_logs_buf.get();
                color_logs = stderr_is_a_tty;
            }
            else if (server_logs_file == "-")
            {
                /// Use stdout if --server_logs_file=- specified
                wb = &std_out;
                color_logs = stdout_is_a_tty;
            }
            else
            {
                out_logs_buf
                    = std::make_unique<WriteBufferFromFile>(server_logs_file, DBMS_DEFAULT_BUFFER_SIZE, O_WRONLY | O_APPEND | O_CREAT);
                wb = out_logs_buf.get();
            }
        }

        logs_out_stream = std::make_unique<InternalTextLogs>(*wb, color_logs);
    }
}

void ClientBase::adjustSettings()
{
    Settings settings = global_context->getSettingsCopy();

    /// NOTE: Do not forget to set changed=false to avoid sending it to the server (to avoid breakage read only profiles)

    /// Do not limit pretty format output in case of --pager specified or in case of stdout is not a tty.
    if (!pager.empty() || !stdout_is_a_tty)
    {
        if (!global_context->getSettingsRef()[Setting::output_format_pretty_max_rows].changed)
        {
            settings[Setting::output_format_pretty_max_rows] = std::numeric_limits<UInt64>::max();
            settings[Setting::output_format_pretty_max_rows].changed = false;
        }

        if (!global_context->getSettingsRef()[Setting::output_format_pretty_max_value_width].changed)
        {
            settings[Setting::output_format_pretty_max_value_width] = std::numeric_limits<UInt64>::max();
            settings[Setting::output_format_pretty_max_value_width].changed = false;
        }
    }

    global_context->setSettings(settings);
}

void ClientBase::initClientContext()
{
    client_context->setClientName(std::string(DEFAULT_CLIENT_NAME));
    client_context->setQuotaClientKey(getClientConfiguration().getString("quota_key", ""));
    client_context->setQueryKindInitial();
    client_context->setQueryKind(query_kind);
    client_context->setQueryParameters(query_parameters);
}

bool ClientBase::isRegularFile(int fd)
{
    struct stat file_stat;
    return fstat(fd, &file_stat) == 0 && S_ISREG(file_stat.st_mode);
}

void ClientBase::setDefaultFormatsAndCompressionFromConfiguration()
{
    if (getClientConfiguration().has("output-format"))
    {
        default_output_format = getClientConfiguration().getString("output-format");
        is_default_format = false;
    }
    else if (getClientConfiguration().has("format"))
    {
        default_output_format = getClientConfiguration().getString("format");
        is_default_format = false;
    }
    else if (getClientConfiguration().has("vertical"))
    {
        default_output_format = "Vertical";
        is_default_format = false;
    }
    else if (isRegularFile(STDOUT_FILENO))
    {
        std::optional<String> format_from_file_name = FormatFactory::instance().tryGetFormatFromFileDescriptor(STDOUT_FILENO);
        if (format_from_file_name)
            default_output_format = *format_from_file_name;
        else
            default_output_format = "TSV";

        std::optional<String> file_name = tryGetFileNameFromFileDescriptor(STDOUT_FILENO);
        if (file_name)
            default_output_compression_method = chooseCompressionMethod(*file_name, "");
    }
    else if (is_interactive)
    {
        default_output_format = "PrettyCompact";
    }
    else
    {
        default_output_format = "TSV";
    }

    if (getClientConfiguration().has("input-format"))
    {
        default_input_format = getClientConfiguration().getString("input-format");
    }
    else if (getClientConfiguration().has("format"))
    {
        default_input_format = getClientConfiguration().getString("format");
    }
    else if (getClientConfiguration().getString("table-file", "-") != "-")
    {
        auto file_name = getClientConfiguration().getString("table-file");
        std::optional<String> format_from_file_name = FormatFactory::instance().tryGetFormatFromFileName(file_name);
        if (format_from_file_name)
            default_input_format = *format_from_file_name;
        else
            default_input_format = "TSV";
    }
    else
    {
        std::optional<String> format_from_file_name = FormatFactory::instance().tryGetFormatFromFileDescriptor(STDIN_FILENO);
        if (format_from_file_name)
            default_input_format = *format_from_file_name;
        else
            default_input_format = "TSV";
    }

    format_max_block_size = getClientConfiguration().getUInt64("format_max_block_size", global_context->getSettingsRef()[Setting::max_block_size]);

    /// Setting value from cmd arg overrides one from config
    if (global_context->getSettingsRef()[Setting::max_insert_block_size].changed)
    {
        insert_format_max_block_size = global_context->getSettingsRef()[Setting::max_insert_block_size];
    }
    else
    {
        insert_format_max_block_size
            = getClientConfiguration().getUInt64("insert_format_max_block_size", global_context->getSettingsRef()[Setting::max_insert_block_size]);
    }
}

void ClientBase::initTTYBuffer(ProgressOption progress)
{
    if (tty_buf)
        return;

    if (progress == ProgressOption::OFF || (!is_interactive && progress == ProgressOption::DEFAULT))
    {
         need_render_progress = false;
         return;
    }

    static constexpr auto tty_file_name = "/dev/tty";

    /// Output all progress bar commands to terminal at once to avoid flicker.
    /// This size is usually greater than the window size.
    static constexpr size_t buf_size = 1024;

    if (is_interactive || progress == ProgressOption::TTY)
    {
        std::error_code ec;
        std::filesystem::file_status tty = std::filesystem::status(tty_file_name, ec);

        if (!ec && exists(tty) && is_character_file(tty)
            && (tty.permissions() & std::filesystem::perms::others_write) != std::filesystem::perms::none)
        {
            try
            {
                tty_buf = std::make_unique<WriteBufferFromFile>(tty_file_name, buf_size);

                /// It is possible that the terminal file has writeable permissions
                /// but we cannot write anything there. Check it with invisible character.
                tty_buf->write('\0');
                tty_buf->next();

                return;
            }
            catch (const Exception & e)
            {
                if (tty_buf)
                    tty_buf.reset();

                if (e.code() != ErrorCodes::CANNOT_OPEN_FILE)
                    throw;

                /// It is normal if file exists, indicated as writeable but still cannot be opened.
                /// Fallback to other options.
            }
        }
    }

    if (stderr_is_a_tty || progress == ProgressOption::ERR)
    {
        tty_buf = std::make_unique<WriteBufferFromFileDescriptor>(STDERR_FILENO, buf_size);
    }
    else
        need_render_progress = false;
}

void ClientBase::updateSuggest(const ASTPtr & ast)
{
    std::vector<std::string> new_words;

    if (auto * create = ast->as<ASTCreateQuery>())
    {
        if (create->database)
            new_words.push_back(create->getDatabase());
        new_words.push_back(create->getTable());

        if (create->columns_list && create->columns_list->columns)
        {
            for (const auto & elem : create->columns_list->columns->children)
            {
                if (const auto * column = elem->as<ASTColumnDeclaration>())
                    new_words.push_back(column->name);
            }
        }
    }

    if (const auto * create_function = ast->as<ASTCreateFunctionQuery>())
    {
        new_words.push_back(create_function->getFunctionName());
    }

    if (!new_words.empty())
        suggest->addWords(std::move(new_words));
}

bool ClientBase::isSyncInsertWithData(const ASTInsertQuery & insert_query, const ContextPtr & context)
{
    if (!insert_query.data)
        return false;

    auto settings = context->getSettingsCopy();
    if (insert_query.settings_ast)
        settings.applyChanges(insert_query.settings_ast->as<ASTSetQuery>()->changes);

    return !settings[Setting::async_insert];
}

void ClientBase::processTextAsSingleQuery(const String & full_query)
{
    /// Some parts of a query (result output and formatting) are executed
    /// client-side. Thus we need to parse the query.
    const char * begin = full_query.data();
    auto parsed_query = parseQuery(begin, begin + full_query.size(),
        client_context->getSettingsRef(),
        /*allow_multi_statements=*/ false);

    if (!parsed_query)
        return;

    String query_to_execute;

    /// Query will be parsed before checking the result because error does not
    /// always means a problem, i.e. if table already exists, and it is no a
    /// huge problem if suggestion will be added even on error, since this is
    /// just suggestion.
    ///
    /// Do not update suggest, until suggestion will be ready
    /// (this will avoid extra complexity)
    if (suggest)
        updateSuggest(parsed_query);

    /// An INSERT query may have the data that follows query text.
    /// Send part of the query without data, because data will be sent separately.
    /// But for asynchronous inserts we don't extract data, because it's needed
    /// to be done on server side in that case (for coalescing the data from multiple inserts on server side).
    const auto * insert = parsed_query->as<ASTInsertQuery>();
    if (insert && isSyncInsertWithData(*insert, client_context))
        query_to_execute = full_query.substr(0, insert->data - full_query.data());
    else
        query_to_execute = full_query;

    try
    {
        processParsedSingleQuery(full_query, query_to_execute, parsed_query, echo_queries);
    }
    catch (Exception & e)
    {
        if (server_exception)
            server_exception->rethrow();
        if (!is_interactive)
            e.addMessage("(in query: {})", full_query);
        throw;
    }

    if (have_error)
        processError(full_query);
}

void ClientBase::processOrdinaryQuery(const String & query_to_execute, ASTPtr parsed_query)
{
    auto query = query_to_execute;

    /// Rewrite query only when we have query parameters.
    /// Note that if query is rewritten, comments in query are lost.
    /// But the user often wants to see comments in server logs, query log, processlist, etc.
    /// For recent versions of the server query parameters will be transferred by network and applied on the server side.
    if (!query_parameters.empty()
        && connection->getServerRevision(connection_parameters.timeouts) < DBMS_MIN_PROTOCOL_VERSION_WITH_PARAMETERS)
    {
        /// Replace ASTQueryParameter with ASTLiteral for prepared statements.
        ReplaceQueryParameterVisitor visitor(query_parameters);
        visitor.visit(parsed_query);

        /// Get new query after substitutions.
        if (visitor.getNumberOfReplacedParameters())
            query = serializeAST(*parsed_query);
        chassert(!query.empty());
    }

    if (allow_merge_tree_settings && parsed_query->as<ASTCreateQuery>())
    {
        /// Rewrite query if new settings were added.
        if (addMergeTreeSettings(*parsed_query->as<ASTCreateQuery>()))
        {
            /// Replace query parameters because AST cannot be serialized otherwise.
            if (!query_parameters.empty())
            {
                ReplaceQueryParameterVisitor visitor(query_parameters);
                visitor.visit(parsed_query);
            }

            query = serializeAST(*parsed_query);
        }
    }

    // Run some local checks to make sure queries into output file will work before sending to server.
    if (const auto * query_with_output = dynamic_cast<const ASTQueryWithOutput *>(parsed_query.get()))
    {
        String out_file;
        if (query_with_output->out_file)
        {
            const auto & out_file_node = query_with_output->out_file->as<ASTLiteral &>();
            out_file = out_file_node.value.safeGet<std::string>();

            std::string compression_method_string;

            if (query_with_output->compression)
            {
                const auto & compression_method_node = query_with_output->compression->as<ASTLiteral &>();
                compression_method_string = compression_method_node.value.safeGet<std::string>();
            }

            CompressionMethod compression_method = chooseCompressionMethod(out_file, compression_method_string);
            UInt64 compression_level = 3;

            if (query_with_output->is_outfile_append && query_with_output->is_outfile_truncate)
            {
                throw Exception(
                    ErrorCodes::BAD_ARGUMENTS,
                    "Cannot use INTO OUTFILE with APPEND and TRUNCATE simultaneously.");
            }

            if (query_with_output->is_outfile_append && compression_method != CompressionMethod::None)
            {
                throw Exception(
                    ErrorCodes::BAD_ARGUMENTS,
                    "Cannot append to compressed file. Please use uncompressed file or remove APPEND keyword.");
            }

            if (query_with_output->compression_level)
            {
                const auto & compression_level_node = query_with_output->compression_level->as<ASTLiteral &>();
                bool res = compression_level_node.value.tryGet<UInt64>(compression_level);
                auto range = getCompressionLevelRange(compression_method);

                if (!res || compression_level < range.first || compression_level > range.second)
                    throw Exception(
                        ErrorCodes::BAD_ARGUMENTS,
                        "Invalid compression level, must be positive integer in range {}-{}",
                        range.first,
                        range.second);
            }

            if (fs::exists(out_file))
            {
                if (!query_with_output->is_outfile_append && !query_with_output->is_outfile_truncate)
                {
                    throw Exception(
                        ErrorCodes::FILE_ALREADY_EXISTS,
                        "File {} exists, consider using APPEND or TRUNCATE.",
                        out_file);
                }
            }
        }
    }

    const auto & settings = client_context->getSettingsRef();
    const Int32 signals_before_stop = settings[Setting::partial_result_on_first_cancel] ? 2 : 1;

    int retries_left = 10;
    while (retries_left)
    {
        try
        {
<<<<<<< HEAD
            QueryInterruptHandler::start(signals_before_stop);
            SCOPE_EXIT({ QueryInterruptHandler::stop(); });

            connection->sendQuery(
                connection_parameters.timeouts,
                query,
                query_parameters,
                global_context->getCurrentQueryId(),
                query_processing_stage,
                &global_context->getSettingsRef(),
                &global_context->getClientInfo(),
                true,
                {},
                [&](const Progress & progress) { onProgress(progress); });
=======
            query_interrupt_handler.start(signals_before_stop);
            SCOPE_EXIT({ query_interrupt_handler.stop(); });

            try {
                connection->sendQuery(
                    connection_parameters.timeouts,
                    query,
                    query_parameters,
                    client_context->getCurrentQueryId(),
                    query_processing_stage,
                    &client_context->getSettingsRef(),
                    &client_context->getClientInfo(),
                    true,
                    [&](const Progress & progress) { onProgress(progress); });

                if (send_external_tables)
                    sendExternalTables(parsed_query);
            }
            catch (const NetException &)
            {
                // We still want to attempt to process whatever we already received or can receive (socket receive buffer can be not empty)
                receiveResult(parsed_query, signals_before_stop, settings[Setting::partial_result_on_first_cancel]);
                throw;
            }
>>>>>>> eb984db5

            receiveResult(parsed_query, signals_before_stop, settings[Setting::partial_result_on_first_cancel]);

            break;
        }
        catch (const Exception & e)
        {
            /// Retry when the server said "Client should retry" and no rows
            /// has been received yet.
            if (processed_rows == 0 && e.code() == ErrorCodes::DEADLOCK_AVOIDED && --retries_left)
            {
                error_stream << "Got a transient error from the server, will"
                        << " retry (" << retries_left << " retries left)";
            }
            else
            {
                throw;
            }
        }
    }
    assert(retries_left > 0);
}


/// Receives and processes packets coming from server.
/// Also checks if query execution should be cancelled.
void ClientBase::receiveResult(ASTPtr parsed_query, Int32 signals_before_stop, bool partial_result_on_first_cancel)
{
    // TODO: get the poll_interval from commandline.
    const auto receive_timeout = connection_parameters.timeouts.receive_timeout;
    constexpr size_t default_poll_interval = 1000000; /// in microseconds
    constexpr size_t min_poll_interval = 5000; /// in microseconds
    const size_t poll_interval
        = std::max(min_poll_interval, std::min<size_t>(receive_timeout.totalMicroseconds(), default_poll_interval));

    bool break_on_timeout = connection->getConnectionType() != IServerConnection::Type::LOCAL;

    std::exception_ptr local_format_error;

    while (true)
    {
        Stopwatch receive_watch(CLOCK_MONOTONIC_COARSE);

        while (true)
        {
            /// Has the Ctrl+C been pressed and thus the query should be cancelled?
            /// If this is the case, inform the server about it and receive the remaining packets
            /// to avoid losing sync.
            if (!cancelled)
            {
                if (partial_result_on_first_cancel && query_interrupt_handler.cancelled_status() == signals_before_stop - 1)
                {
                    connection->sendCancel();
                    /// First cancel reading request was sent. Next requests will only be with a full cancel
                    partial_result_on_first_cancel = false;
                }
                else if (query_interrupt_handler.cancelled())
                {
                    cancelQuery();
                }
                else
                {
                    double elapsed = receive_watch.elapsedSeconds();
                    if (break_on_timeout && elapsed > receive_timeout.totalSeconds())
                    {
                        output_stream << "Timeout exceeded while receiving data from server."
                                    << " Waited for " << static_cast<size_t>(elapsed) << " seconds,"
                                    << " timeout is " << receive_timeout.totalSeconds() << " seconds." << std::endl;

                        cancelQuery();
                    }
                }
            }

            /// Poll for changes after a cancellation check, otherwise it never reached
            /// because of progress updates from server.

            if (connection->poll(poll_interval))
                break;
        }

        try
        {
            if (!receiveAndProcessPacket(parsed_query, cancelled))
                break;
        }
        catch (const LocalFormatError &)
        {
            /// Remember the first exception.
            if (!local_format_error)
                local_format_error = std::current_exception();
            connection->sendCancel();
        }
    }

    if (local_format_error)
        std::rethrow_exception(local_format_error);

    if (cancelled && is_interactive && !cancelled_printed.exchange(true))
        output_stream << "Query was cancelled." << std::endl;
}


/// Receive a part of the result, or progress info or an exception and process it.
/// Returns true if one should continue receiving packets.
/// Output of result is suppressed if query was cancelled.
bool ClientBase::receiveAndProcessPacket(ASTPtr parsed_query, bool cancelled_)
{
    Packet packet = connection->receivePacket();

    switch (packet.type)
    {
        case Protocol::Server::PartUUIDs:
            return true;

        case Protocol::Server::Data:
            if (!cancelled_)
                onData(packet.block, parsed_query);
            return true;

        case Protocol::Server::Progress:
            onProgress(packet.progress);
            return true;

        case Protocol::Server::ProfileInfo:
            onProfileInfo(packet.profile_info);
            return true;

        case Protocol::Server::Totals:
            if (!cancelled_)
                onTotals(packet.block, parsed_query);
            return true;

        case Protocol::Server::Extremes:
            if (!cancelled_)
                onExtremes(packet.block, parsed_query);
            return true;

        case Protocol::Server::Exception:
            onReceiveExceptionFromServer(std::move(packet.exception));
            return false;

        case Protocol::Server::Log:
            onLogData(packet.block);
            return true;

        case Protocol::Server::EndOfStream:
            onEndOfStream();
            return false;

        case Protocol::Server::ProfileEvents:
            onProfileEvents(packet.block);
            return true;

        case Protocol::Server::TimezoneUpdate:
            onTimezoneUpdate(packet.server_timezone);
            return true;

        default:
            throw Exception(
                ErrorCodes::UNKNOWN_PACKET_FROM_SERVER, "Unknown packet {} from server {}", packet.type, connection->getDescription());
    }
}


void ClientBase::onProgress(const Progress & value)
{
    if (!progress_indication.updateProgress(value))
    {
        // Just a keep-alive update.
        return;
    }

    if (output_format)
        output_format->onProgress(value);

    if (need_render_progress && tty_buf)
        progress_indication.writeProgress(*tty_buf);
}

void ClientBase::onTimezoneUpdate(const String & tz)
{
    client_context->setSetting("session_timezone", tz);
}


void ClientBase::onEndOfStream()
{
    if (need_render_progress && tty_buf)
        progress_indication.clearProgressOutput(*tty_buf);

    if (output_format)
    {
        /// Do our best to estimate the start of the query so the output format matches the one reported by the server
        bool is_running = false;
        output_format->setStartTime(
            clock_gettime_ns(CLOCK_MONOTONIC) - static_cast<UInt64>(progress_indication.elapsedSeconds() * 1000000000), is_running);

        try
        {
            output_format->finalize();
        }
        catch (...)
        {
            /// Format should be reset to make it work for subsequent query
            /// (otherwise it will throw again in resetOutput())
            output_format.reset();
            throw;
        }
    }

    resetOutput();

    if (is_interactive)
    {
        if (cancelled && !cancelled_printed.exchange(true))
            output_stream << "Query was cancelled." << std::endl;
        else if (!written_first_block)
            output_stream << "Ok." << std::endl;
    }
}


void ClientBase::onProfileEvents(Block & block)
{
    const auto rows = block.rows();
    if (rows == 0)
        return;

    if (getName() == "local" || server_revision >= DBMS_MIN_PROTOCOL_VERSION_WITH_INCREMENTAL_PROFILE_EVENTS)
    {
        const auto & array_thread_id = typeid_cast<const ColumnUInt64 &>(*block.getByName("thread_id").column).getData();
        const auto & names = typeid_cast<const ColumnString &>(*block.getByName("name").column);
        const auto & host_names = typeid_cast<const ColumnString &>(*block.getByName("host_name").column);
        const auto & array_values = typeid_cast<const ColumnInt64 &>(*block.getByName("value").column).getData();

        const auto * user_time_name = ProfileEvents::getName(ProfileEvents::UserTimeMicroseconds);
        const auto * system_time_name = ProfileEvents::getName(ProfileEvents::SystemTimeMicroseconds);

        HostToTimesMap thread_times;
        for (size_t i = 0; i < rows; ++i)
        {
            auto thread_id = array_thread_id[i];
            auto host_name = host_names.getDataAt(i).toString();

            /// In ProfileEvents packets thread id 0 specifies common profiling information
            /// for all threads executing current query on specific host. So instead of summing per thread
            /// consumption it's enough to look for data with thread id 0.
            if (thread_id != THREAD_GROUP_ID)
                continue;

            auto event_name = names.getDataAt(i);
            auto value = array_values[i];

            /// Ignore negative time delta or memory usage just in case.
            if (value < 0)
                continue;

            if (event_name == user_time_name)
                thread_times[host_name].user_ms = value;
            else if (event_name == system_time_name)
                thread_times[host_name].system_ms = value;
            else if (event_name == MemoryTracker::USAGE_EVENT_NAME)
                thread_times[host_name].memory_usage = value;
            else if (event_name == MemoryTracker::PEAK_USAGE_EVENT_NAME)
                thread_times[host_name].peak_memory_usage = value;
        }
        progress_indication.updateThreadEventData(thread_times);

        if (need_render_progress && tty_buf)
            progress_indication.writeProgress(*tty_buf);

        if (profile_events.print)
        {
            if (profile_events.watch.elapsedMilliseconds() >= profile_events.delay_ms)
            {
                /// We need to restart the watch each time we flushed these events
                profile_events.watch.restart();
                initLogsOutputStream();
                if (need_render_progress && tty_buf)
                    progress_indication.clearProgressOutput(*tty_buf);
                logs_out_stream->writeProfileEvents(block);
                logs_out_stream->flush();

                profile_events.last_block = {};
            }
            else
            {
                incrementProfileEventsBlock(profile_events.last_block, block);
            }
        }
    }
}


/// Flush all buffers.
void ClientBase::resetOutput()
{
    /// Order is important: format, compression, file

    if (output_format)
        output_format->finalize();
    output_format.reset();

    logs_out_stream.reset();

    if (out_file_buf)
    {
        out_file_buf->finalize();
        out_file_buf.reset();
    }

    if (pager_cmd)
    {
        pager_cmd->in.close();
        pager_cmd->wait();

        if (SIG_ERR == signal(SIGPIPE, SIG_DFL))
            throw ErrnoException(ErrorCodes::CANNOT_SET_SIGNAL_HANDLER, "Cannot set signal handler for SIGPIPE");
        if (SIG_ERR == signal(SIGINT, SIG_DFL))
            throw ErrnoException(ErrorCodes::CANNOT_SET_SIGNAL_HANDLER, "Cannot set signal handler for SIGINT");
        if (SIG_ERR == signal(SIGQUIT, SIG_DFL))
            throw ErrnoException(ErrorCodes::CANNOT_SET_SIGNAL_HANDLER, "Cannot set signal handler for SIGQUIT");

        setupSignalHandler();
    }
    pager_cmd = nullptr;

    if (out_logs_buf)
    {
        out_logs_buf->finalize();
        out_logs_buf.reset();
    }

    std_out.next();
}


/// Receive the block that serves as an example of the structure of table where data will be inserted.
bool ClientBase::receiveSampleBlock(Block & out, ColumnsDescription & columns_description, ASTPtr parsed_query)
{
    while (true)
    {
        Packet packet = connection->receivePacket();

        switch (packet.type)
        {
            case Protocol::Server::Data:
                out = packet.block;
                return true;

            case Protocol::Server::Exception:
                onReceiveExceptionFromServer(std::move(packet.exception));
                return false;

            case Protocol::Server::Log:
                onLogData(packet.block);
                break;

            case Protocol::Server::TableColumns:
                columns_description = ColumnsDescription::parse(packet.multistring_message[1]);
                return receiveSampleBlock(out, columns_description, parsed_query);

            case Protocol::Server::TimezoneUpdate:
                onTimezoneUpdate(packet.server_timezone);
                break;

            default:
                throw NetException(ErrorCodes::UNEXPECTED_PACKET_FROM_SERVER,
                    "Unexpected packet from server (expected Data, Exception, Log or TimezoneUpdate, got {})",
                    String(Protocol::Server::toString(packet.type)));
        }
    }
}


void ClientBase::setInsertionTable(const ASTInsertQuery & insert_query)
{
    if (!client_context->hasInsertionTable() && insert_query.table)
    {
        String table = insert_query.table->as<ASTIdentifier &>().shortName();
        if (!table.empty())
        {
            String database = insert_query.database ? insert_query.database->as<ASTIdentifier &>().shortName() : "";
            client_context->setInsertionTable(StorageID(database, table));
        }
    }
}


namespace
{
bool isStdinNotEmptyAndValid(ReadBufferFromFileDescriptor & std_in)
{
    try
    {
        return !std_in.eof();
    }
    catch (const Exception & e)
    {
        if (e.code() == ErrorCodes::CANNOT_READ_FROM_FILE_DESCRIPTOR)
            return false;
        throw;
    }
}
}


void ClientBase::processInsertQuery(const String & query_to_execute, ASTPtr parsed_query)
{
    auto query = query_to_execute;
    if (!query_parameters.empty()
        && connection->getServerRevision(connection_parameters.timeouts) < DBMS_MIN_PROTOCOL_VERSION_WITH_PARAMETERS)
    {
        /// Replace ASTQueryParameter with ASTLiteral for prepared statements.
        ReplaceQueryParameterVisitor visitor(query_parameters);
        visitor.visit(parsed_query);

        /// Get new query after substitutions.
        if (visitor.getNumberOfReplacedParameters())
            query = serializeAST(*parsed_query);
        chassert(!query.empty());
    }

    /// Process the query that requires transferring data blocks to the server.
    const auto & parsed_insert_query = parsed_query->as<ASTInsertQuery &>();
    if ((!parsed_insert_query.data && !parsed_insert_query.infile) && (is_interactive || (!stdin_is_a_tty && !isStdinNotEmptyAndValid(std_in))))
    {
        const auto & settings = client_context->getSettingsRef();
        if (settings[Setting::throw_if_no_data_to_insert])
            throw Exception(ErrorCodes::NO_DATA_TO_INSERT, "No data to insert");
        else
            return;
    }

    query_interrupt_handler.start();
    SCOPE_EXIT({ query_interrupt_handler.stop(); });

    connection->sendQuery(
        connection_parameters.timeouts,
        query,
        query_parameters,
        client_context->getCurrentQueryId(),
        query_processing_stage,
        &client_context->getSettingsRef(),
        &client_context->getClientInfo(),
        true,
        {},
        [&](const Progress & progress) { onProgress(progress); });

    if (send_external_tables)
        sendExternalTables(parsed_query);

    /// Receive description of table structure.
    Block sample;
    ColumnsDescription columns_description;
    if (receiveSampleBlock(sample, columns_description, parsed_query))
    {
        /// If structure was received (thus, server has not thrown an exception),
        /// send our data with that structure.
        setInsertionTable(parsed_insert_query);

        sendData(sample, columns_description, parsed_query);
        receiveEndOfQuery();
    }
}


void ClientBase::sendData(Block & sample, const ColumnsDescription & columns_description, ASTPtr parsed_query)
{
    /// Get columns description from variable or (if it was empty) create it from sample.
    auto columns_description_for_query = columns_description.empty() ? ColumnsDescription(sample.getNamesAndTypesList()) : columns_description;
    if (columns_description_for_query.empty())
    {
        throw Exception(ErrorCodes::LOGICAL_ERROR,
                        "Column description is empty and it can't be built from sample from table. "
                        "Cannot execute query.");
    }

    /// If INSERT data must be sent.
    auto * parsed_insert_query = parsed_query->as<ASTInsertQuery>();
    if (!parsed_insert_query)
        return;

    bool have_data_in_stdin = !is_interactive && !stdin_is_a_tty && isStdinNotEmptyAndValid(std_in);

    if (need_render_progress)
    {
        /// Set total_bytes_to_read for current fd.
        FileProgress file_progress(0, std_in.getFileSize());
        progress_indication.updateProgress(Progress(file_progress));

        /// Set callback to be called on file progress.
        if (tty_buf)
            progress_indication.setFileProgressCallback(client_context, *tty_buf);
    }

    /// If data fetched from file (maybe compressed file)
    if (parsed_insert_query->infile)
    {
        /// Get name of this file (path to file)
        const auto & in_file_node = parsed_insert_query->infile->as<ASTLiteral &>();
        const auto in_file = in_file_node.value.safeGet<std::string>();

        std::string compression_method;
        /// Compression method can be specified in query
        if (parsed_insert_query->compression)
        {
            const auto & compression_method_node = parsed_insert_query->compression->as<ASTLiteral &>();
            compression_method = compression_method_node.value.safeGet<std::string>();
        }

        String current_format = parsed_insert_query->format;
        if (current_format.empty())
            current_format = FormatFactory::instance().getFormatFromFileName(in_file);

        /// Create temporary storage file, to support globs and parallel reading
        /// StorageFile doesn't support ephemeral/materialized/alias columns.
        /// We should change ephemeral columns to ordinary and ignore materialized/alias columns.
        ColumnsDescription columns_for_storage_file;
        for (const auto & [name, _] : columns_description_for_query.getInsertable())
        {
            ColumnDescription column = columns_description_for_query.get(name);
            column.default_desc.kind = ColumnDefaultKind::Default;
            columns_for_storage_file.add(std::move(column));
        }

        StorageFile::CommonArguments args{
            WithContext(client_context),
            parsed_insert_query->table_id,
            current_format,
            getFormatSettings(client_context),
            compression_method,
            columns_for_storage_file,
            ConstraintsDescription{},
            String{},
            {},
            String{},
        };
        StoragePtr storage = std::make_shared<StorageFile>(in_file, client_context->getUserFilesPath(), args);
        storage->startup();
        SelectQueryInfo query_info;

        try
        {
            auto metadata = storage->getInMemoryMetadataPtr();
            QueryPlan plan;
            storage->read(
                plan,
                sample.getNames(),
                storage->getStorageSnapshot(metadata, client_context),
                query_info,
                client_context,
                {},
                client_context->getSettingsRef()[Setting::max_block_size],
                getNumberOfCPUCoresToUse());

            auto builder = plan.buildQueryPipeline(
                QueryPlanOptimizationSettings::fromContext(client_context),
                BuildQueryPipelineSettings::fromContext(client_context));

            QueryPlanResourceHolder resources;
            auto pipe = QueryPipelineBuilder::getPipe(std::move(*builder), resources);

            sendDataFromPipe(
                std::move(pipe),
                parsed_query,
                have_data_in_stdin);
        }
        catch (Exception & e)
        {
            e.addMessage("data for INSERT was parsed from file");
            throw;
        }

        if (have_data_in_stdin && !cancelled)
            sendDataFromStdin(sample, columns_description_for_query, parsed_query);
    }
    else if (parsed_insert_query->data)
    {
        /// Send data contained in the query.
        ReadBufferFromMemory data_in(parsed_insert_query->data, parsed_insert_query->end - parsed_insert_query->data);
        try
        {
            sendDataFrom(data_in, sample, columns_description_for_query, parsed_query, have_data_in_stdin);
            if (have_data_in_stdin && !cancelled)
                sendDataFromStdin(sample, columns_description_for_query, parsed_query);
        }
        catch (Exception & e)
        {
            /// The following query will use data from input
            //      "INSERT INTO data FORMAT TSV\n " < data.csv
            //  And may be pretty hard to debug, so add information about data source to make it easier.
            e.addMessage("data for INSERT was parsed from query");
            throw;
        }
        // Remember where the data ended. We use this info later to determine
        // where the next query begins.
        parsed_insert_query->end = parsed_insert_query->data + data_in.count();
    }
    else if (!is_interactive)
    {
        sendDataFromStdin(sample, columns_description_for_query, parsed_query);
    }
    else
        throw Exception(ErrorCodes::NO_DATA_TO_INSERT, "No data to insert");
}


void ClientBase::sendDataFrom(ReadBuffer & buf, Block & sample, const ColumnsDescription & columns_description, ASTPtr parsed_query, bool have_more_data)
{
    String current_format = "Values";

    /// Data format can be specified in the INSERT query.
    if (const auto * insert = parsed_query->as<ASTInsertQuery>())
    {
        if (!insert->format.empty())
            current_format = insert->format;
    }

    auto source = client_context->getInputFormat(current_format, buf, sample, insert_format_max_block_size);
    Pipe pipe(source);

    if (columns_description.hasDefaults())
    {
        pipe.addSimpleTransform([&](const Block & header)
        {
            return std::make_shared<AddingDefaultsTransform>(header, columns_description, *source, client_context);
        });
    }

    sendDataFromPipe(std::move(pipe), parsed_query, have_more_data);
}

void ClientBase::sendDataFromPipe(Pipe&& pipe, ASTPtr parsed_query, bool have_more_data)
try
{
    QueryPipeline pipeline(std::move(pipe));
    PullingAsyncPipelineExecutor executor(pipeline);

    if (need_render_progress)
    {
        pipeline.setProgressCallback([this](const Progress & progress){ onProgress(progress); });
    }

    Block block;
    while (executor.pull(block))
    {
        if (!cancelled && query_interrupt_handler.cancelled())
        {
            cancelQuery();
            executor.cancel();
            return;
        }

        /// Check if server send Log packet
        receiveLogsAndProfileEvents(parsed_query);

        /// Check if server send Exception packet
        auto packet_type = connection->checkPacket(0);
        if (packet_type && *packet_type == Protocol::Server::Exception)
        {
            /**
             * We're exiting with error, so it makes sense to kill the
             * input stream without waiting for it to complete.
             */
            executor.cancel();
            return;
        }

        if (block)
        {
            connection->sendData(block, /* name */"", /* scalar */false);
            processed_rows += block.rows();
        }
    }

    if (!have_more_data)
        connection->sendData({}, "", false);
}
catch (...)
{
    connection->sendCancel();
    receiveEndOfQuery();
    throw;
}

void ClientBase::sendDataFromStdin(Block & sample, const ColumnsDescription & columns_description, ASTPtr parsed_query)
{
    /// Send data read from stdin.
    try
    {
        sendDataFrom(std_in, sample, columns_description, parsed_query);
    }
    catch (Exception & e)
    {
        e.addMessage("data for INSERT was parsed from stdin");
        throw;
    }
}


/// Process Log packets, used when inserting data by blocks
void ClientBase::receiveLogsAndProfileEvents(ASTPtr parsed_query)
{
    auto packet_type = connection->checkPacket(0);

    while (packet_type && (*packet_type == Protocol::Server::Log
            || *packet_type == Protocol::Server::ProfileEvents
            || *packet_type == Protocol::Server::TimezoneUpdate))
    {
        receiveAndProcessPacket(parsed_query, false);
        packet_type = connection->checkPacket(0);
    }
}


/// Process Log packets, exit when receive Exception or EndOfStream
bool ClientBase::receiveEndOfQuery()
{
    while (true)
    {
        Packet packet = connection->receivePacket();

        switch (packet.type)
        {
            case Protocol::Server::EndOfStream:
                onEndOfStream();
                return true;

            case Protocol::Server::Exception:
                onReceiveExceptionFromServer(std::move(packet.exception));
                return false;

            case Protocol::Server::Log:
                onLogData(packet.block);
                break;

            case Protocol::Server::Progress:
                onProgress(packet.progress);
                break;

            case Protocol::Server::ProfileEvents:
                onProfileEvents(packet.block);
                break;

            case Protocol::Server::TimezoneUpdate:
                onTimezoneUpdate(packet.server_timezone);
                break;

            default:
                throw NetException(ErrorCodes::UNEXPECTED_PACKET_FROM_SERVER,
                    "Unexpected packet from server (expected Exception, EndOfStream, Log, Progress or ProfileEvents. Got {})",
                    String(Protocol::Server::toString(packet.type)));
        }
    }
}

void ClientBase::cancelQuery()
{
    connection->sendCancel();
    if (need_render_progress && tty_buf)
        progress_indication.clearProgressOutput(*tty_buf);

    if (is_interactive)
        output_stream << "Cancelling query." << std::endl;

    cancelled = true;
}

void ClientBase::processParsedSingleQuery(const String & full_query, const String & query_to_execute,
        ASTPtr parsed_query, std::optional<bool> echo_query_, bool report_error)
{
    resetOutput();
    have_error = false;
    cancelled = false;
    cancelled_printed = false;
    client_exception.reset();
    server_exception.reset();

    if (echo_query_ && *echo_query_)
    {
        writeString(full_query, std_out);
        writeChar('\n', std_out);
        std_out.next();
    }

    if (is_interactive)
    {
        client_context->setCurrentQueryId("");
        // Generate a new query_id
        for (const auto & query_id_format : query_id_formats)
        {
            writeString(query_id_format.first, std_out);
            writeString(fmt::format(fmt::runtime(query_id_format.second), fmt::arg("query_id", client_context->getCurrentQueryId())), std_out);
            writeChar('\n', std_out);
            std_out.next();
        }
    }

    if (const auto * set_query = parsed_query->as<ASTSetQuery>())
    {
        const auto * logs_level_field = set_query->changes.tryGet(std::string_view{"send_logs_level"});
        if (logs_level_field)
        {
            auto logs_level = logs_level_field->safeGet<String>();
            /// Check that setting value is correct before updating logger level.
            SettingFieldLogsLevelTraits::fromString(logs_level);
            updateLoggerLevel(logs_level);
        }
    }

    if (const auto * create_user_query = parsed_query->as<ASTCreateUserQuery>())
    {
        if (!create_user_query->attach && !create_user_query->authentication_methods.empty())
        {
            for (const auto & authentication_method : create_user_query->authentication_methods)
            {
                auto password = authentication_method->getPassword();

                if (password)
                    client_context->getAccessControl().checkPasswordComplexityRules(*password);
            }
        }
    }

    processed_rows = 0;
    written_first_block = false;
    progress_indication.resetProgress();
    profile_events.watch.restart();

    {
        /// Temporarily apply query settings to context.
        std::optional<Settings> old_settings;
        SCOPE_EXIT_SAFE({
            try
            {
                /// We need to park ParallelFormating threads,
                /// because they can use settings from global context
                /// and it can lead to data race with `setSettings`
                resetOutput();
            }
            catch (...)
            {
                if (!have_error)
                {
                    client_exception = std::make_unique<Exception>(getCurrentExceptionMessageAndPattern(print_stack_trace), getCurrentExceptionCode());
                    have_error = true;
                }
            }
            if (old_settings)
                client_context->setSettings(*old_settings);
        });

        auto apply_query_settings = [&](const IAST & settings_ast)
        {
            if (!old_settings)
                old_settings.emplace(client_context->getSettingsRef());
            client_context->applySettingsChanges(settings_ast.as<ASTSetQuery>()->changes);
            client_context->resetSettingsToDefaultValue(settings_ast.as<ASTSetQuery>()->default_settings);
        };

        const auto * insert = parsed_query->as<ASTInsertQuery>();
        if (const auto * select = parsed_query->as<ASTSelectQuery>(); select && select->settings())
            apply_query_settings(*select->settings());
        else if (const auto * select_with_union = parsed_query->as<ASTSelectWithUnionQuery>())
        {
            const ASTs & children = select_with_union->list_of_selects->children;
            if (!children.empty())
            {
                // On the client it is enough to apply settings only for the
                // last SELECT, since the only thing that is important to apply
                // on the client is format settings.
                const auto * last_select = children.back()->as<ASTSelectQuery>();
                if (last_select && last_select->settings())
                {
                    apply_query_settings(*last_select->settings());
                }
            }
        }
        else if (const auto * query_with_output = parsed_query->as<ASTQueryWithOutput>(); query_with_output && query_with_output->settings_ast)
            apply_query_settings(*query_with_output->settings_ast);
        else if (insert && insert->settings_ast)
            apply_query_settings(*insert->settings_ast);

        if (!connection->checkConnected(connection_parameters.timeouts))
            connect();

        ASTPtr input_function;
        if (insert && insert->select)
            insert->tryFindInputFunction(input_function);

        bool is_async_insert_with_inlined_data = client_context->getSettingsRef()[Setting::async_insert] && insert && insert->hasInlinedData();

        if (is_async_insert_with_inlined_data)
        {
            bool have_data_in_stdin = !is_interactive && !stdin_is_a_tty && isStdinNotEmptyAndValid(std_in);
            bool have_external_data = have_data_in_stdin || insert->infile;

            if (have_external_data)
                throw Exception(ErrorCodes::NOT_IMPLEMENTED,
                    "Processing async inserts with both inlined and external data (from stdin or infile) is not supported");
        }

        /// INSERT query for which data transfer is needed (not an INSERT SELECT or input()) is processed separately.
        if (insert && (!insert->select || input_function) && !is_async_insert_with_inlined_data)
        {
            if (input_function && insert->format.empty())
                throw Exception(ErrorCodes::INVALID_USAGE_OF_INPUT, "FORMAT must be specified for function input()");

            processInsertQuery(query_to_execute, parsed_query);
        }
        else
            processOrdinaryQuery(query_to_execute, parsed_query);
    }

    /// Do not change context (current DB, settings) in case of an exception.
    if (!have_error)
    {
        if (const auto * set_query = parsed_query->as<ASTSetQuery>())
        {
            /// Save all changes in settings to avoid losing them if the connection is lost.
            for (const auto & change : set_query->changes)
            {
                if (change.name == "profile")
                    current_profile = change.value.safeGet<String>();
                else
                    client_context->applySettingChange(change);
            }
            client_context->resetSettingsToDefaultValue(set_query->default_settings);

            /// Query parameters inside SET queries should be also saved on the client side
            ///  to override their previous definitions set with --param_* arguments
            ///  and for substitutions to work inside INSERT ... VALUES queries
            for (const auto & [name, value] : set_query->query_parameters)
                query_parameters.insert_or_assign(name, value);

            client_context->addQueryParameters(NameToNameMap{set_query->query_parameters.begin(), set_query->query_parameters.end()});
        }
        if (const auto * use_query = parsed_query->as<ASTUseQuery>())
        {
            const String & new_database = use_query->getDatabase();
            /// If the client initiates the reconnection, it takes the settings from the config.
            getClientConfiguration().setString("database", new_database);
            /// If the connection initiates the reconnection, it uses its variable.
            connection->setDefaultDatabase(new_database);
        }
    }

    /// Always print last block (if it was not printed already)
    if (profile_events.last_block)
    {
        initLogsOutputStream();
        if (need_render_progress && tty_buf)
            progress_indication.clearProgressOutput(*tty_buf);
        logs_out_stream->writeProfileEvents(profile_events.last_block);
        logs_out_stream->flush();

        profile_events.last_block = {};
    }

    if (is_interactive)
    {
        output_stream << std::endl;
        if (!server_exception || processed_rows != 0)
            output_stream << processed_rows << " row" << (processed_rows == 1 ? "" : "s") << " in set. ";
        output_stream << "Elapsed: " << progress_indication.elapsedSeconds() << " sec. ";
        progress_indication.writeFinalProgress();
        output_stream << std::endl << std::endl;
    }
    else
    {
        const auto & config = getClientConfiguration();
        if (config.getBool("print-time-to-stderr", false))
            error_stream << progress_indication.elapsedSeconds() << "\n";

        const auto & print_memory_mode = config.getString("print-memory-to-stderr", "");
        auto peak_memory_usage = std::max<Int64>(progress_indication.getMemoryUsage().peak, 0);
        if (print_memory_mode == "default")
            error_stream << peak_memory_usage << "\n";
        else if (print_memory_mode == "readable")
            error_stream << formatReadableSizeWithBinarySuffix(peak_memory_usage) << "\n";
    }

    if (!is_interactive && getClientConfiguration().getBool("print-num-processed-rows", false))
    {
        output_stream << "Processed rows: " << processed_rows << "\n";
    }

    if (have_error && report_error)
        processError(full_query);
}


MultiQueryProcessingStage ClientBase::analyzeMultiQueryText(
    const char *& this_query_begin, const char *& this_query_end, const char * all_queries_end,
    String & query_to_execute, ASTPtr & parsed_query, const String & all_queries_text,
    std::unique_ptr<Exception> & current_exception)
{
    if (!is_interactive && cancelled)
        return MultiQueryProcessingStage::QUERIES_END;

    if (this_query_begin >= all_queries_end)
        return MultiQueryProcessingStage::QUERIES_END;

    // Remove leading empty newlines and other whitespace, because they
    // are annoying to filter in the query log. This is mostly relevant for
    // the tests.
    while (this_query_begin < all_queries_end && isWhitespaceASCII(*this_query_begin))
        ++this_query_begin;

    if (this_query_begin >= all_queries_end)
        return MultiQueryProcessingStage::QUERIES_END;

    unsigned max_parser_depth = static_cast<unsigned>(client_context->getSettingsRef()[Setting::max_parser_depth]);
    unsigned max_parser_backtracks = static_cast<unsigned>(client_context->getSettingsRef()[Setting::max_parser_backtracks]);

    // If there are only comments left until the end of file, we just
    // stop. The parser can't handle this situation because it always
    // expects that there is some query that it can parse.
    // We can get into this situation because the parser also doesn't
    // skip the trailing comments after parsing a query. This is because
    // they may as well be the leading comments for the next query,
    // and it makes more sense to treat them as such.
    {
        Tokens tokens(this_query_begin, all_queries_end);
        IParser::Pos token_iterator(tokens, max_parser_depth, max_parser_backtracks);
        if (!token_iterator.isValid())
            return MultiQueryProcessingStage::QUERIES_END;
    }

    this_query_end = this_query_begin;
    try
    {
        parsed_query = parseQuery(this_query_end, all_queries_end,
            client_context->getSettingsRef(),
            /*allow_multi_statements=*/ true);
    }
    catch (const Exception & e)
    {
        current_exception.reset(e.clone());
        return MultiQueryProcessingStage::PARSING_EXCEPTION;
    }

    if (!parsed_query)
    {
        if (ignore_error)
        {
            Tokens tokens(this_query_begin, all_queries_end);
            IParser::Pos token_iterator(tokens, max_parser_depth, max_parser_backtracks);
            while (token_iterator->type != TokenType::Semicolon && token_iterator.isValid())
                ++token_iterator;
            this_query_begin = token_iterator->end;

            return MultiQueryProcessingStage::CONTINUE_PARSING;
        }

        return MultiQueryProcessingStage::PARSING_FAILED;
    }

    // INSERT queries may have the inserted data in the query text that follow the query itself, e.g. "insert into t format CSV 1,2". They
    // need special handling.
    // - If the INSERT statement FORMAT is VALUES, we use the VALUES format parser to skip the inserted data until we reach the trailing single semicolon.
    // - Other formats (e.g. FORMAT CSV) are arbitrarily more complex and tricky to parse. For example, we may be unable to distinguish if the semicolon
    //   is part of the data or ends the statement. In this case, we simply assume that the end of the INSERT statement is determined by \n\n (two newlines).
    auto * insert_ast = parsed_query->as<ASTInsertQuery>();
    // We also consider the INSERT query in EXPLAIN queries (same as normal INSERT queries)
    if (!insert_ast)
    {
        auto * explain_ast = parsed_query->as<ASTExplainQuery>();
        if (explain_ast && explain_ast->getExplainedQuery())
        {
            insert_ast = explain_ast->getExplainedQuery()->as<ASTInsertQuery>();
        }
    }
    const char * query_to_execute_end = this_query_end;
    if (insert_ast && insert_ast->data)
    {
        if (insert_ast->format == "Values")
        {
            // Invoke the VALUES format parser to skip the inserted data
            ReadBufferFromMemory data_in(insert_ast->data, all_queries_end - insert_ast->data);
            skipBOMIfExists(data_in);
            do
            {
                skipWhitespaceIfAny(data_in);
                if (data_in.eof() || *data_in.position() == ';')
                    break;
            }
            while (ValuesBlockInputFormat::skipToNextRow(&data_in, 1, 0));
            // Handle the case of a comment followed by a semicolon
            //   Example: INSERT INTO tab VALUES xx; -- {serverError xx}
            // If we use this error hint, the next query should not be placed on the same line
            this_query_end = insert_ast->data + data_in.count();
            const auto * pos_newline = find_first_symbols<'\n'>(this_query_end, all_queries_end);
            if (pos_newline != this_query_end)
            {
                TestHint hint(String(this_query_end, pos_newline - this_query_end));
                if (hint.hasClientErrors() || hint.hasServerErrors())
                    this_query_end = pos_newline;
            }
        }
        else
        {
            // Handling of generic formats
            auto pos_newline = String(insert_ast->data, all_queries_end).find("\n\n");
            if (pos_newline != std::string::npos)
                this_query_end = insert_ast->data + pos_newline;
            else
                this_query_end = all_queries_end;
        }
        insert_ast->end = this_query_end;
        query_to_execute_end = isSyncInsertWithData(*insert_ast, client_context) ? insert_ast->data : this_query_end;
    }

    query_to_execute = all_queries_text.substr(this_query_begin - all_queries_text.data(), query_to_execute_end - this_query_begin);

    // Try to include the trailing comment with test hints. It is just
    // a guess for now, because we don't yet know where the query ends
    // if it is an INSERT query with inline data. We will do it again
    // after we have processed the query. But even this guess is
    // beneficial so that we see proper trailing comments in "echo" and
    // server log.
    adjustQueryEnd(this_query_end, all_queries_end, max_parser_depth, max_parser_backtracks);
    return MultiQueryProcessingStage::EXECUTE_QUERY;
}


bool ClientBase::executeMultiQuery(const String & all_queries_text)
{
    bool echo_query = echo_queries;

    {
        /// disable logs if expects errors
        TestHint test_hint(all_queries_text);
        if (test_hint.hasClientErrors() || test_hint.hasServerErrors())
            processTextAsSingleQuery("SET send_logs_level = 'fatal'");
    }

    /// Test tags are started with "--" so they are interpreted as comments anyway.
    /// But if the echo is enabled we have to remove the test tags from `all_queries_text`
    /// because we don't want test tags to be echoed.
    size_t test_tags_length = getTestTagsLength(all_queries_text);

    /// Several queries separated by ';'.
    /// INSERT data is ended by the empty line (\n\n), not ';'.
    /// Unnecessary semicolons may cause data to be parsed containing ';'
    /// e.g. 'insert into xx format csv val;' will insert "val;" instead of "val"
    ///      'insert into xx format csv val\n;' will insert "val" and ";"
    /// An exception is VALUES format where we also support semicolon in
    /// addition to end of line.
    const char * this_query_begin = all_queries_text.data() + test_tags_length;
    const char * this_query_end;
    const char * all_queries_end = all_queries_text.data() + all_queries_text.size();

    String full_query; // full_query is the query + inline INSERT data + trailing comments (the latter is our best guess for now).
    String query_to_execute;
    ASTPtr parsed_query;
    std::unique_ptr<Exception> current_exception;
    size_t retries_count = 0;
    bool is_first = true;

    while (true)
    {
        auto stage = analyzeMultiQueryText(this_query_begin, this_query_end, all_queries_end,
                                           query_to_execute, parsed_query, all_queries_text, current_exception);
        switch (stage)
        {
            case MultiQueryProcessingStage::QUERIES_END:
            {
                /// Compatible with old version when run interactive, e.g. "", "\ld"
                if (is_first && is_interactive)
                    processTextAsSingleQuery(all_queries_text);
                return true;
            }
            case MultiQueryProcessingStage::PARSING_FAILED:
            {
                return true;
            }
            case MultiQueryProcessingStage::CONTINUE_PARSING:
            {
                is_first = false;
                continue;
            }
            case MultiQueryProcessingStage::PARSING_EXCEPTION:
            {
                is_first = false;
                this_query_end = find_first_symbols<'\n'>(this_query_end, all_queries_end);

                // Try to find test hint for syntax error. We don't know where
                // the query ends because we failed to parse it, so we consume
                // the entire line.
                TestHint hint(String(this_query_begin, this_query_end - this_query_begin));
                if (hint.hasServerErrors())
                {
                    // Syntax errors are considered as client errors
                    current_exception->addMessage("\nExpected server error: {}.", hint.serverErrors());
                    current_exception->rethrow();
                }

                if (!hint.hasExpectedClientError(current_exception->code()))
                {
                    if (hint.hasClientErrors())
                        current_exception->addMessage("\nExpected client error: {}.", hint.clientErrors());

                    current_exception->rethrow();
                }

                /// It's expected syntax error, skip the line
                this_query_begin = this_query_end;
                current_exception.reset();

                continue;
            }
            case MultiQueryProcessingStage::EXECUTE_QUERY:
            {
                is_first = false;
                full_query = all_queries_text.substr(this_query_begin - all_queries_text.data(), this_query_end - this_query_begin);
                if (query_fuzzer_runs)
                {
                    if (!processWithFuzzing(full_query))
                        return false;

                    this_query_begin = this_query_end;
                    continue;
                }
                if (suggest)
                    updateSuggest(parsed_query);

                // Now we know for sure where the query ends.
                // Look for the hint in the text of query + insert data + trailing
                // comments, e.g. insert into t format CSV 'a' -- { serverError 123 }.
                // Use the updated query boundaries we just calculated.
                TestHint test_hint(full_query);

                // Echo all queries if asked; makes for a more readable reference file.
                echo_query = test_hint.echoQueries().value_or(echo_query);

                try
                {
                    processParsedSingleQuery(full_query, query_to_execute, parsed_query, echo_query, false);
                }
                catch (...)
                {
                    // Surprisingly, this is a client error. A server error would
                    // have been reported without throwing (see onReceiveExceptionFromServer()).
                    client_exception = std::make_unique<Exception>(getCurrentExceptionMessageAndPattern(print_stack_trace), getCurrentExceptionCode());
                    have_error = true;
                }

                // Check whether the error (or its absence) matches the test hints
                // (or their absence).
                bool error_matches_hint = true;
                bool need_retry = test_hint.needRetry(server_exception, &retries_count);
                if (need_retry)
                {
                    std::this_thread::sleep_for(std::chrono::seconds(1));
                }
                else if (have_error)
                {
                    if (test_hint.hasServerErrors())
                    {
                        if (!server_exception)
                        {
                            error_matches_hint = false;
                            fmt::print(stderr, "Expected server error code '{}' but got no server error (query: {}).\n",
                                       test_hint.serverErrors(), full_query);
                        }
                        else if (!test_hint.hasExpectedServerError(server_exception->code()))
                        {
                            error_matches_hint = false;
                            fmt::print(stderr, "Expected server error code: {} but got: {} (query: {}).\n",
                                       test_hint.serverErrors(), server_exception->code(), full_query);
                        }
                    }
                    if (test_hint.hasClientErrors())
                    {
                        if (!client_exception)
                        {
                            error_matches_hint = false;
                            fmt::print(stderr, "Expected client error code '{}' but got no client error (query: {}).\n",
                                       test_hint.clientErrors(), full_query);
                        }
                        else if (!test_hint.hasExpectedClientError(client_exception->code()))
                        {
                            error_matches_hint = false;
                            fmt::print(stderr, "Expected client error code '{}' but got '{}' (query: {}).\n",
                                       test_hint.clientErrors(), client_exception->code(), full_query);
                        }
                    }
                    if (!test_hint.hasClientErrors() && !test_hint.hasServerErrors())
                    {
                        // No error was expected but it still occurred. This is the
                        // default case without test hint, doesn't need additional
                        // diagnostics.
                        error_matches_hint = false;
                    }
                }
                else
                {
                    if (test_hint.hasClientErrors())
                    {
                        error_matches_hint = false;
                        fmt::print(stderr,
                                   "The query succeeded but the client error '{}' was expected (query: {}).\n",
                                   test_hint.clientErrors(), full_query);
                    }
                    if (test_hint.hasServerErrors())
                    {
                        error_matches_hint = false;
                        fmt::print(stderr,
                                   "The query succeeded but the server error '{}' was expected (query: {}).\n",
                                   test_hint.serverErrors(), full_query);
                    }
                }

                // If the error is expected, force reconnect and ignore it.
                if (have_error && error_matches_hint)
                {
                    client_exception.reset();
                    server_exception.reset();

                    have_error = false;

                    if (!connection->checkConnected(connection_parameters.timeouts))
                        connect();
                }

                // For INSERTs with inline data: use the end of inline data as
                // reported by the format parser (it is saved in sendData()).
                // This allows us to handle queries like:
                //   insert into t values (1); select 1
                // , where the inline data is delimited by semicolon and not by a
                // newline.
                auto * insert_ast = parsed_query->as<ASTInsertQuery>();
                if (insert_ast && isSyncInsertWithData(*insert_ast, client_context))
                {
                    this_query_end = insert_ast->end;
                    adjustQueryEnd(
                        this_query_end,
                        all_queries_end,
                        static_cast<unsigned>(client_context->getSettingsRef()[Setting::max_parser_depth]),
                        static_cast<unsigned>(client_context->getSettingsRef()[Setting::max_parser_backtracks]));
                }

                // Report error.
                if (have_error)
                    processError(full_query);

                // Stop processing queries if needed.
                if (have_error && !ignore_error)
                    return is_interactive;

                if (!need_retry)
                    this_query_begin = this_query_end;
                break;
            }
        }
    }
}


bool ClientBase::processQueryText(const String & text)
{
    auto trimmed_input = trim(text, [](char c) { return isWhitespaceASCII(c) || c == ';'; });

    if (exit_strings.end() != exit_strings.find(trimmed_input))
        return false;

    if (trimmed_input.starts_with("\\i"))
    {
        size_t skip_prefix_size = std::strlen("\\i");
        auto file_name = trim(
            trimmed_input.substr(skip_prefix_size, trimmed_input.size() - skip_prefix_size),
            [](char c) { return isWhitespaceASCII(c); });

        return processMultiQueryFromFile(file_name);
    }

    if (query_fuzzer_runs)
    {
        processWithFuzzing(text);
        return true;
    }

    return executeMultiQuery(text);
}


String ClientBase::prompt() const
{
    return prompt_by_server_display_name;
}


void ClientBase::initQueryIdFormats()
{
    if (!query_id_formats.empty())
        return;

    /// Initialize query_id_formats if any
    if (getClientConfiguration().has("query_id_formats"))
    {
        Poco::Util::AbstractConfiguration::Keys keys;
        getClientConfiguration().keys("query_id_formats", keys);
        for (const auto & name : keys)
            query_id_formats.emplace_back(name + ":", getClientConfiguration().getString("query_id_formats." + name));
    }

    if (query_id_formats.empty())
        query_id_formats.emplace_back("Query id:", " {query_id}\n");
}


bool ClientBase::addMergeTreeSettings(ASTCreateQuery & ast_create)
{
    if (ast_create.attach
        || !ast_create.storage
        || !ast_create.storage->isExtendedStorageDefinition()
        || !ast_create.storage->engine
        || ast_create.storage->engine->name.find("MergeTree") == std::string::npos)
        return false;

    auto all_changed = cmd_merge_tree_settings.allChanged();
    if (all_changed.begin() == all_changed.end())
        return false;

    if (!ast_create.storage->settings)
    {
        auto settings_ast = std::make_shared<ASTSetQuery>();
        settings_ast->is_standalone = false;
        ast_create.storage->set(ast_create.storage->settings, settings_ast);
    }

    auto & storage_settings = *ast_create.storage->settings;
    bool added_new_setting = false;

    for (const auto & setting : all_changed)
    {
        if (!storage_settings.changes.tryGet(setting.getName()))
        {
            storage_settings.changes.emplace_back(setting.getName(), setting.getValue());
            added_new_setting = true;
        }
    }

    return added_new_setting;
}

void ClientBase::runInteractive()
{
    if (getClientConfiguration().has("query_id"))
        throw Exception(ErrorCodes::BAD_ARGUMENTS, "query_id could be specified only in non-interactive mode");
    if (getClientConfiguration().getBool("print-time-to-stderr", false))
        throw Exception(ErrorCodes::BAD_ARGUMENTS, "time option could be specified only in non-interactive mode");

    initQueryIdFormats();

    /// Initialize DateLUT here to avoid counting time spent here as query execution time.
    const auto local_tz = DateLUT::instance().getTimeZone();

    suggest.emplace();
    if (load_suggestions)
    {
        /// Load suggestion data from the server.
        if (client_context->getApplicationType() == Context::ApplicationType::CLIENT)
            suggest->load<Connection>(client_context, connection_parameters, getClientConfiguration().getInt("suggestion_limit"), wait_for_suggestions_to_load);
        else if (client_context->getApplicationType() == Context::ApplicationType::LOCAL)
            suggest->load<LocalConnection>(client_context, connection_parameters, getClientConfiguration().getInt("suggestion_limit"), wait_for_suggestions_to_load);
    }

    if (home_path.empty())
    {
        const char * home_path_cstr = getenv("HOME"); // NOLINT(concurrency-mt-unsafe)
        if (home_path_cstr)
            home_path = home_path_cstr;
    }

    /// Load command history if present.
    if (getClientConfiguration().has("history_file"))
        history_file = getClientConfiguration().getString("history_file");
    else
    {
        auto * history_file_from_env = getenv("CLICKHOUSE_HISTORY_FILE"); // NOLINT(concurrency-mt-unsafe)
        if (history_file_from_env)
            history_file = history_file_from_env;
        else if (!home_path.empty())
            history_file = home_path + "/.clickhouse-client-history";
    }

    if (!history_file.empty() && !fs::exists(history_file))
    {
        /// Avoid TOCTOU issue.
        try
        {
            FS::createFile(history_file);
        }
        catch (const ErrnoException & e)
        {
            if (e.getErrno() != EEXIST)
            {
                error_stream << getCurrentExceptionMessage(false) << '\n';
            }
        }
    }

    LineReader::Patterns query_extenders = {"\\"};
    LineReader::Patterns query_delimiters = {";", "\\G", "\\G;"};
    char word_break_characters[] = " \t\v\f\a\b\r\n`~!@#$%^&*()-=+[{]}\\|;:'\",<.>/?";

#if USE_REPLXX
    replxx::Replxx::highlighter_callback_t highlight_callback{};
    if (getClientConfiguration().getBool("highlight", true))
        highlight_callback = highlight;

    ReplxxLineReader lr(
        *suggest,
        history_file,
        getClientConfiguration().has("multiline"),
        getClientConfiguration().getBool("ignore_shell_suspend", true),
        query_extenders,
        query_delimiters,
        word_break_characters,
        highlight_callback);
#else
    (void)word_break_characters;
    LineReader lr(
        history_file,
        getClientConfiguration().has("multiline"),
        query_extenders,
        query_delimiters);
#endif

    static const std::initializer_list<std::pair<String, String>> backslash_aliases =
        {
            { "\\l", "SHOW DATABASES" },
            { "\\d", "SHOW TABLES" },
            { "\\c", "USE" },
        };

    static const std::initializer_list<String> repeat_last_input_aliases =
        {
            ".",  /// Vim shortcut
            "/"   /// Oracle SQL Plus shortcut
        };

    String last_input;

    do
    {
        String input;
        {
            /// Enable bracketed-paste-mode so that we are able to paste multiline queries as a whole.
            /// But keep it disabled outside of query input, because it breaks password input
            /// (e.g. if we need to reconnect and show a password prompt).
            /// (Alternatively, we could make the password input ignore the control sequences.)
            lr.enableBracketedPaste();
            SCOPE_EXIT({ lr.disableBracketedPaste(); });

            input = lr.readLine(prompt(), ":-] ");
        }

        if (input.empty())
            break;

        has_vertical_output_suffix = false;
        if (input.ends_with("\\G") || input.ends_with("\\G;"))
        {
            if (input.ends_with("\\G"))
                input.resize(input.size() - 2);
            else if (input.ends_with("\\G;"))
                input.resize(input.size() - 3);

            has_vertical_output_suffix = true;
        }

        for (const auto & [alias, command] : backslash_aliases)
        {
            auto it = std::search(input.begin(), input.end(), alias.begin(), alias.end());
            if (it != input.end() && std::all_of(input.begin(), it, isWhitespaceASCII))
            {
                it += alias.size();
                if (it == input.end() || isWhitespaceASCII(*it))
                {
                    String new_input = command;
                    // append the rest of input to the command
                    // for parameters support, e.g. \c db_name -> USE db_name
                    new_input.append(it, input.end());
                    input = std::move(new_input);
                    break;
                }
            }
        }

        for (const auto & alias : repeat_last_input_aliases)
        {
            if (input == alias)
            {
                input  = last_input;
                break;
            }
        }

        if (suggest && suggest->getLastError() == ErrorCodes::USER_SESSION_LIMIT_EXCEEDED)
        {
            // If a separate connection loading suggestions failed to open a new session,
            // use the main session to receive them.
            suggest->load(*connection, connection_parameters.timeouts, getClientConfiguration().getInt("suggestion_limit"), client_context->getClientInfo());
        }

        try
        {
            if (!processQueryText(input))
                break;
            last_input = input;
        }
        catch (const Exception & e)
        {
            if (e.code() == ErrorCodes::USER_EXPIRED)
                break;

            /// We don't need to handle the test hints in the interactive mode.
            error_stream << "Exception on client:" << std::endl << getExceptionMessage(e, print_stack_trace, true) << std::endl << std::endl;
            client_exception.reset(e.clone());
        }

        if (client_exception)
        {
            /// client_exception may have been set above or elsewhere.
            /// Client-side exception during query execution can result in the loss of
            /// sync in the connection protocol.
            /// So we reconnect and allow to enter the next query.
            if (!connection->checkConnected(connection_parameters.timeouts))
                connect();
        }
    }
    while (true);

    if (isNewYearMode())
        output_stream << "Happy new year." << std::endl;
    else if (isChineseNewYearMode(local_tz))
        output_stream << "Happy Chinese new year. 春节快乐!" << std::endl;
    else
        output_stream << "Bye." << std::endl;
}


bool ClientBase::processMultiQueryFromFile(const String & file_name)
{
    String queries_from_file;

    ReadBufferFromFile in(file_name);
    readStringUntilEOF(queries_from_file, in);

    return executeMultiQuery(queries_from_file);
}


void ClientBase::runNonInteractive()
{
    if (delayed_interactive)
        initQueryIdFormats();

    if (!queries_files.empty())
    {
        for (const auto & queries_file : queries_files)
        {
            for (const auto & interleave_file : interleave_queries_files)
                if (!processMultiQueryFromFile(interleave_file))
                    return;

            if (!processMultiQueryFromFile(queries_file))
                return;
        }

        return;
    }

    if (!queries.empty())
    {
        for (const auto & query : queries)
        {
            if (query_fuzzer_runs)
            {
                if (!processWithFuzzing(query))
                    return;
            }
            else
            {
                if (!processQueryText(query))
                    return;
            }
        }
    }
    else
    {
        /// If 'query' parameter is not set, read a query from stdin.
        /// The query is read entirely into memory (streaming is disabled).
        ReadBufferFromFileDescriptor in(STDIN_FILENO);
        String text;
        readStringUntilEOF(text, in);
        if (query_fuzzer_runs)
            processWithFuzzing(text);
        else
            processQueryText(text);
    }
}


#if defined(FUZZING_MODE)
extern "C" int LLVMFuzzerRunDriver(int * argc, char *** argv, int (*callback)(const uint8_t * data, size_t size));
ClientBase * app;

void ClientBase::runLibFuzzer()
{
    app = this;
    std::vector<String> fuzzer_args_holder;

    if (const char * fuzzer_args_env = getenv("FUZZER_ARGS")) // NOLINT(concurrency-mt-unsafe)
        boost::split(fuzzer_args_holder, fuzzer_args_env, isWhitespaceASCII, boost::token_compress_on);

    std::vector<char *> fuzzer_args;
    fuzzer_args.push_back(argv0);
    for (auto & arg : fuzzer_args_holder)
        fuzzer_args.emplace_back(arg.data());

    int fuzzer_argc = static_cast<int>(fuzzer_args.size());
    char ** fuzzer_argv = fuzzer_args.data();

    LLVMFuzzerRunDriver(&fuzzer_argc, &fuzzer_argv, [](const uint8_t * data, size_t size)
    {
        try
        {
            String query(reinterpret_cast<const char *>(data), size);
            app->processQueryText(query);
        }
        catch (...)
        {
            return -1;
        }

        return 0;
    });
}
#else
void ClientBase::runLibFuzzer() {}
#endif

void ClientBase::clearTerminal()
{
    /// Move to the beginning of the line
    /// and clear until end of screen.
    /// It is needed if garbage is left in terminal.
    /// Show cursor. It can be left hidden by invocation of previous programs.
    /// A test for this feature: perl -e 'print "x"x100000'; echo -ne '\033[0;0H\033[?25l'; clickhouse-client
    output_stream << "\r" "\033[0J" "\033[?25h";
}

void ClientBase::showClientVersion()
{
    output_stream << VERSION_NAME << " " + getName() + " version " << VERSION_STRING << VERSION_OFFICIAL << "." << std::endl;
}

}<|MERGE_RESOLUTION|>--- conflicted
+++ resolved
@@ -1052,22 +1052,6 @@
     {
         try
         {
-<<<<<<< HEAD
-            QueryInterruptHandler::start(signals_before_stop);
-            SCOPE_EXIT({ QueryInterruptHandler::stop(); });
-
-            connection->sendQuery(
-                connection_parameters.timeouts,
-                query,
-                query_parameters,
-                global_context->getCurrentQueryId(),
-                query_processing_stage,
-                &global_context->getSettingsRef(),
-                &global_context->getClientInfo(),
-                true,
-                {},
-                [&](const Progress & progress) { onProgress(progress); });
-=======
             query_interrupt_handler.start(signals_before_stop);
             SCOPE_EXIT({ query_interrupt_handler.stop(); });
 
@@ -1081,6 +1065,7 @@
                     &client_context->getSettingsRef(),
                     &client_context->getClientInfo(),
                     true,
+                    {},
                     [&](const Progress & progress) { onProgress(progress); });
 
                 if (send_external_tables)
@@ -1092,7 +1077,6 @@
                 receiveResult(parsed_query, signals_before_stop, settings[Setting::partial_result_on_first_cancel]);
                 throw;
             }
->>>>>>> eb984db5
 
             receiveResult(parsed_query, signals_before_stop, settings[Setting::partial_result_on_first_cancel]);
 
