#pragma once

#include <base/types.h>


namespace DB
{

class Chunk;
class IColumn;
class WriteBuffer;
struct FormatSettings;

/// Prints text describing the number in the form of: -- 12.34 million
void writeReadableNumberTip(WriteBuffer & out, const IColumn & column, size_t row, const FormatSettings & settings, bool color);
void writeReadableNumberTipIfSingleValue(WriteBuffer & out, const Chunk & chunk, const FormatSettings & settings, bool color);

/// Underscores digit groups related to thousands using terminal ANSI escape sequences.
String highlightDigitGroups(String source);

<<<<<<< HEAD
/// If the visible width of the name is longer than `cut_to` + `hysteresis`, truncate it to `cut_to`
/// by cutting it in the middle and replacing with a single filler character (ascii or unicode).
std::pair<String, size_t> truncateName(String name, size_t cut_to, size_t hysteresis, bool ascii);
=======
/// Highlights and underscores trailing spaces using ANSI escape sequences.
String highlightTrailingSpaces(String source);
>>>>>>> 4375e0ec

}<|MERGE_RESOLUTION|>--- conflicted
+++ resolved
@@ -18,13 +18,11 @@
 /// Underscores digit groups related to thousands using terminal ANSI escape sequences.
 String highlightDigitGroups(String source);
 
-<<<<<<< HEAD
+/// Highlights and underscores trailing spaces using ANSI escape sequences.
+String highlightTrailingSpaces(String source);
+
 /// If the visible width of the name is longer than `cut_to` + `hysteresis`, truncate it to `cut_to`
 /// by cutting it in the middle and replacing with a single filler character (ascii or unicode).
 std::pair<String, size_t> truncateName(String name, size_t cut_to, size_t hysteresis, bool ascii);
-=======
-/// Highlights and underscores trailing spaces using ANSI escape sequences.
-String highlightTrailingSpaces(String source);
->>>>>>> 4375e0ec
 
 }