--- conflicted
+++ resolved
@@ -1224,10 +1224,11 @@
 
         createReadFromPartStep(
             MergeTreeSequentialSourceType::Mutation,
-<<<<<<< HEAD
             plan,
-            *data, storage_snapshot,
+            *data,
+            storage_snapshot,
             part,
+            alter_conversions,
             required_columns,
             nullptr,
             apply_deleted_mask_,
@@ -1235,11 +1236,6 @@
             false,
             false,
             context_,
-=======
-            plan, *data, storage_snapshot,
-            part, alter_conversions, required_columns,
-            apply_deleted_mask_, std::move(filter), context_,
->>>>>>> cf022d3a
             getLogger("MutationsInterpreter"));
     }
     else
