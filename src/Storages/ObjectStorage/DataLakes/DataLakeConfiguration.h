#pragma once

#include <Storages/IStorage.h>
#include <Storages/ObjectStorage/Azure/Configuration.h>
#include <Storages/ObjectStorage/DataLakes/DeltaLakeMetadata.h>
#include <Storages/ObjectStorage/DataLakes/HudiMetadata.h>
#include <Storages/ObjectStorage/DataLakes/IDataLakeMetadata.h>
#include <Storages/ObjectStorage/DataLakes/Iceberg/IcebergMetadata.h>
#include <Storages/ObjectStorage/DataLakes/DataLakeStorageSettings.h>
#include <Storages/ObjectStorage/HDFS/Configuration.h>
#include <Storages/ObjectStorage/Local/Configuration.h>
#include <Storages/ObjectStorage/S3/Configuration.h>
#include <Storages/ObjectStorage/StorageObjectStorage.h>
#include <Storages/StorageFactory.h>
#include <Common/logger_useful.h>
#include <Storages/ColumnsDescription.h>
#include <Formats/FormatFilterInfo.h>
#include <Formats/FormatParserSharedResources.h>
#include <memory>
#include <string>

#include <Common/ErrorCodes.h>
#include <Databases/DataLake/GlueCatalog.h>

#include <fmt/ranges.h>


namespace DB
{

namespace ErrorCodes
{
    extern const int FORMAT_VERSION_TOO_OLD;
    extern const int LOGICAL_ERROR;
}

namespace DataLakeStorageSetting
{
    extern DataLakeStorageSettingsBool allow_dynamic_metadata_for_data_lakes;
    extern DataLakeStorageSettingsDatabaseDataLakeCatalogType iceberg_catalog_type;
    extern DataLakeStorageSettingsString iceberg_storage_endpoint;
    extern DataLakeStorageSettingsString iceberg_aws_access_key_id;
    extern DataLakeStorageSettingsString iceberg_aws_secret_access_key;
    extern DataLakeStorageSettingsString iceberg_region;
    extern DataLakeStorageSettingsString iceberg_catalog_url;
}


template <typename T>
concept StorageConfiguration = std::derived_from<T, StorageObjectStorageConfiguration>;

template <StorageConfiguration BaseStorageConfiguration, typename DataLakeMetadata>
class DataLakeConfiguration : public BaseStorageConfiguration, public std::enable_shared_from_this<StorageObjectStorageConfiguration>
{
public:
    explicit DataLakeConfiguration(DataLakeStorageSettingsPtr settings_) : settings(settings_) {}

    bool isDataLakeConfiguration() const override { return true; }

    const DataLakeStorageSettings & getDataLakeSettings() const override { return *settings; }

    std::string getEngineName() const override { return DataLakeMetadata::name + BaseStorageConfiguration::getEngineName(); }

    /// Returns true, if metadata is of the latest version, false if unknown.
    bool update(
        ObjectStoragePtr object_storage,
        ContextPtr local_context,
        bool if_not_updated_before,
        bool check_consistent_with_previous_metadata) override
    {
        const bool updated_before = current_metadata != nullptr;
        if (updated_before && if_not_updated_before)
            return false;

        BaseStorageConfiguration::update(
            object_storage, local_context, if_not_updated_before, check_consistent_with_previous_metadata);

        const bool changed = updateMetadataIfChanged(object_storage, local_context);
        if (!changed)
            return true;

        if (check_consistent_with_previous_metadata && hasExternalDynamicMetadata() && updated_before)
        {
            throw Exception(
                ErrorCodes::FORMAT_VERSION_TOO_OLD,
                "Metadata is not consinsent with the one which was used to infer table schema. "
                "Please, retry the query.");
        }
        return true;
    }

    void create(
        ObjectStoragePtr object_storage,
        ContextPtr local_context,
        const std::optional<ColumnsDescription> & columns,
        ASTPtr partition_by,
        bool if_not_exists,
        std::shared_ptr<DataLake::ICatalog> catalog,
        const StorageID & table_id_) override
    {
        BaseStorageConfiguration::create(
            object_storage, local_context, columns, partition_by, if_not_exists, catalog, table_id_);

        DataLakeMetadata::createInitial(
            object_storage,
            weak_from_this(),
            local_context,
            columns,
            partition_by,
            if_not_exists,
            catalog,
            table_id_
        );
    }

    std::optional<ColumnsDescription> tryGetTableStructureFromMetadata() const override
    {
        assertInitialized();
        if (auto schema = current_metadata->getTableSchema(); !schema.empty())
            return ColumnsDescription(std::move(schema));
        return std::nullopt;
    }

    std::optional<size_t> totalRows(ContextPtr local_context) override
    {
        assertInitialized();
        return current_metadata->totalRows(local_context);
    }

    std::optional<size_t> totalBytes(ContextPtr local_context) override
    {
        assertInitialized();
        return current_metadata->totalBytes(local_context);
    }

    std::shared_ptr<NamesAndTypesList> getInitialSchemaByPath(ContextPtr local_context, const String & data_path) const override
    {
        assertInitialized();
        return current_metadata->getInitialSchemaByPath(local_context, data_path);
    }

    std::shared_ptr<const ActionsDAG> getSchemaTransformer(ContextPtr local_context, const String & data_path) const override
    {
        assertInitialized();
        return current_metadata->getSchemaTransformer(local_context, data_path);
    }

    bool hasExternalDynamicMetadata() override
    {
        assertInitialized();
        return (*settings)[DataLakeStorageSetting::allow_dynamic_metadata_for_data_lakes]
            && current_metadata->supportsSchemaEvolution();
    }

    IDataLakeMetadata * getExternalMetadata() override
    {
        assertInitialized();
        return current_metadata.get();
    }

    bool supportsFileIterator() const override { return true; }

    bool supportsWrites() const override
    {
        assertInitialized();
        return current_metadata->supportsWrites();
    }

    ObjectIterator iterate(
        const ActionsDAG * filter_dag,
        IDataLakeMetadata::FileProgressCallback callback,
        size_t list_batch_size,
        ContextPtr context) override
    {
        assertInitialized();
        return current_metadata->iterate(filter_dag, callback, list_batch_size, context);
    }

    /// This is an awful temporary crutch,
    /// which will be removed once DeltaKernel is used by default for DeltaLake.
    /// By release 25.3.
    /// (Because it does not make sense to support it in a nice way
    /// because the code will be removed ASAP anyway)
#if USE_PARQUET && USE_AWS_S3
    DeltaLakePartitionColumns getDeltaLakePartitionColumns() const
    {
        assertInitialized();
        const auto * delta_lake_metadata = dynamic_cast<const DeltaLakeMetadata *>(current_metadata.get());
        if (delta_lake_metadata)
            return delta_lake_metadata->getPartitionColumns();
        return {};
    }
#endif

    void modifyFormatSettings(FormatSettings & settings_) const override
    {
        assertInitialized();
        current_metadata->modifyFormatSettings(settings_);
    }

    ColumnMapperPtr getColumnMapper() const override
    {
        return current_metadata->getColumnMapper();
    }

    std::shared_ptr<DataLake::ICatalog> getCatalog([[maybe_unused]] ContextPtr context) const override
    {
#if USE_AWS_S3 && USE_AVRO
        if ((*settings)[DataLakeStorageSetting::iceberg_catalog_type].value == DatabaseDataLakeCatalogType::GLUE)
        {
            auto catalog_parameters = DataLake::CatalogSettings{
                .storage_endpoint = (*settings)[DataLakeStorageSetting::iceberg_storage_endpoint].value,
                .aws_access_key_id = (*settings)[DataLakeStorageSetting::iceberg_aws_access_key_id].value,
                .aws_secret_access_key = (*settings)[DataLakeStorageSetting::iceberg_aws_secret_access_key].value,
                .region = (*settings)[DataLakeStorageSetting::iceberg_region].value,
            };

            return std::make_shared<DataLake::GlueCatalog>(
                (*settings)[DataLakeStorageSetting::iceberg_catalog_url].value,
                context,
                catalog_parameters,
                /* table_engine_definition */nullptr
            );
        }
#endif
        return nullptr;
    }

private:
    DataLakeMetadataPtr current_metadata;
    LoggerPtr log = getLogger("DataLakeConfiguration");
    const DataLakeStorageSettingsPtr settings;

    void assertInitialized() const
    {
        if (!current_metadata)
            throw Exception(ErrorCodes::LOGICAL_ERROR, "Metadata is not initialized");
    }

    ReadFromFormatInfo prepareReadingFromFormat(
        ObjectStoragePtr object_storage,
        const Strings & requested_columns,
        const StorageSnapshotPtr & storage_snapshot,
        bool supports_subset_of_columns,
<<<<<<< HEAD
        bool supports_tuple_elements,
        ContextPtr local_context) override
=======
        ContextPtr local_context,
        const PrepareReadingFromFormatHiveParams &) override
>>>>>>> 594159d4
    {
        if (!current_metadata)
        {
            current_metadata = DataLakeMetadata::create(
                object_storage,
                weak_from_this(),
                local_context);
        }
        return current_metadata->prepareReadingFromFormat(
            requested_columns, storage_snapshot, local_context, supports_subset_of_columns, supports_tuple_elements);
    }

    bool updateMetadataIfChanged(
        ObjectStoragePtr object_storage,
        ContextPtr context)
    {
        if (!current_metadata)
        {
            current_metadata = DataLakeMetadata::create(
                object_storage,
                weak_from_this(),
                context);
            return true;
        }

        if (current_metadata->supportsUpdate())
        {
            return current_metadata->update(context);
        }

        auto new_metadata = DataLakeMetadata::create(
            object_storage,
            weak_from_this(),
            context);

        if (*current_metadata == *new_metadata)
            return false;

        current_metadata = std::move(new_metadata);
        return true;
    }
};


#if USE_AVRO
#    if USE_AWS_S3
using StorageS3IcebergConfiguration = DataLakeConfiguration<StorageS3Configuration, IcebergMetadata>;
#endif

#if USE_AZURE_BLOB_STORAGE
using StorageAzureIcebergConfiguration = DataLakeConfiguration<StorageAzureConfiguration, IcebergMetadata>;
#endif

#if USE_HDFS
using StorageHDFSIcebergConfiguration = DataLakeConfiguration<StorageHDFSConfiguration, IcebergMetadata>;
#endif

using StorageLocalIcebergConfiguration = DataLakeConfiguration<StorageLocalConfiguration, IcebergMetadata>;
#endif

#if USE_PARQUET
#if USE_AWS_S3
using StorageS3DeltaLakeConfiguration = DataLakeConfiguration<StorageS3Configuration, DeltaLakeMetadata>;
#endif

#if USE_AZURE_BLOB_STORAGE
using StorageAzureDeltaLakeConfiguration = DataLakeConfiguration<StorageAzureConfiguration, DeltaLakeMetadata>;
#endif

using StorageLocalDeltaLakeConfiguration = DataLakeConfiguration<StorageLocalConfiguration, DeltaLakeMetadata>;

#endif

#if USE_AWS_S3
using StorageS3HudiConfiguration = DataLakeConfiguration<StorageS3Configuration, HudiMetadata>;
#endif
}<|MERGE_RESOLUTION|>--- conflicted
+++ resolved
@@ -242,13 +242,9 @@
         const Strings & requested_columns,
         const StorageSnapshotPtr & storage_snapshot,
         bool supports_subset_of_columns,
-<<<<<<< HEAD
         bool supports_tuple_elements,
-        ContextPtr local_context) override
-=======
         ContextPtr local_context,
         const PrepareReadingFromFormatHiveParams &) override
->>>>>>> 594159d4
     {
         if (!current_metadata)
         {
