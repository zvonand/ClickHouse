--- conflicted
+++ resolved
@@ -1,15 +1,6 @@
-<<<<<<< HEAD
-CREATE VIEW test_1602.v\n(\n    `EventDate` DateTime,\n    `CounterID` UInt32,\n    `UserID` UInt32\n) AS\nSELECT *\nFROM test_1602.tbl
-CREATE MATERIALIZED VIEW test_1602.vv\n(\n    `EventDate` DateTime,\n    `CounterID` UInt32,\n    `UserID` UInt32\n)\nENGINE = MergeTree\nPARTITION BY toYYYYMM(EventDate)\nORDER BY (CounterID, EventDate, intHash32(UserID))\nSETTINGS index_granularity = 8192 AS\nSELECT *\nFROM test_1602.tbl
-CREATE VIEW test_1602.VIEW\n(\n    `EventDate` DateTime,\n    `CounterID` UInt32,\n    `UserID` UInt32\n) AS\nSELECT *\nFROM test_1602.tbl
-CREATE VIEW test_1602.DATABASE\n(\n    `EventDate` DateTime,\n    `CounterID` UInt32,\n    `UserID` UInt32\n) AS\nSELECT *\nFROM test_1602.tbl
-CREATE VIEW test_1602.DICTIONARY\n(\n    `EventDate` DateTime,\n    `CounterID` UInt32,\n    `UserID` UInt32\n) AS\nSELECT *\nFROM test_1602.tbl
-CREATE VIEW test_1602.`TABLE`\n(\n    `EventDate` DateTime,\n    `CounterID` UInt32,\n    `UserID` UInt32\n) AS\nSELECT *\nFROM test_1602.tbl
-=======
 CREATE VIEW test_1602.v\n(\n    `EventDate` DateTime,\n    `CounterID` UInt32,\n    `UserID` UInt32\n)\nAS SELECT *\nFROM test_1602.tbl
 CREATE MATERIALIZED VIEW test_1602.vv\n(\n    `EventDate` DateTime,\n    `CounterID` UInt32,\n    `UserID` UInt32\n)\nENGINE = MergeTree\nPARTITION BY toYYYYMM(EventDate)\nORDER BY (CounterID, EventDate, intHash32(UserID))\nSETTINGS index_granularity = 8192\nAS SELECT *\nFROM test_1602.tbl
 CREATE VIEW test_1602.VIEW\n(\n    `EventDate` DateTime,\n    `CounterID` UInt32,\n    `UserID` UInt32\n)\nAS SELECT *\nFROM test_1602.tbl
 CREATE VIEW test_1602.DATABASE\n(\n    `EventDate` DateTime,\n    `CounterID` UInt32,\n    `UserID` UInt32\n)\nAS SELECT *\nFROM test_1602.tbl
 CREATE VIEW test_1602.DICTIONARY\n(\n    `EventDate` DateTime,\n    `CounterID` UInt32,\n    `UserID` UInt32\n)\nAS SELECT *\nFROM test_1602.tbl
-CREATE VIEW test_1602.TABLE\n(\n    `EventDate` DateTime,\n    `CounterID` UInt32,\n    `UserID` UInt32\n)\nAS SELECT *\nFROM test_1602.tbl
->>>>>>> 8dd08e98
+CREATE VIEW test_1602.`TABLE`\n(\n    `EventDate` DateTime,\n    `CounterID` UInt32,\n    `UserID` UInt32\n)\nAS SELECT *\nFROM test_1602.tbl