--- conflicted
+++ resolved
@@ -75,35 +75,10 @@
         return std::make_unique<WriteBufferToFileSegment>(&segment_holder->front());
     }
 
-<<<<<<< HEAD
-std::vector<TemporaryFileStream *> TemporaryDataOnDisk::getStreams() const
-{
-    std::vector<TemporaryFileStream *> res;
-    std::lock_guard lock(mutex);
-    res.reserve(streams.size());
-    for (const auto & stream : streams)
-        res.push_back(stream.get());
-    return res;
-}
-
-void TemporaryDataOnDisk::cancel() noexcept
-{
-    std::lock_guard lock(mutex);
-    for (const auto & stream : streams)
-        stream->cancel();
-}
-
-bool TemporaryDataOnDisk::empty() const
-{
-    std::lock_guard lock(mutex);
-    return streams.empty();
-}
-=======
     std::unique_ptr<ReadBuffer> read(size_t buffer_size) const override
     {
         return std::make_unique<ReadBufferFromFile>(segment_holder->front().getPath(), /* buf_size = */ buffer_size);
     }
->>>>>>> c5b12d3e
 
     String describeFilePath() const override
     {
@@ -172,18 +147,6 @@
         return fmt::format("disk({})://{}/{}", disk->getName(), disk->getPath(), path_to_file);
     }
 
-<<<<<<< HEAD
-    void cancel() noexcept
-    {
-        out_compressed_buf.cancel();
-        out_buf->cancel();
-    }
-
-    ~OutputWriter()
-    {
-        if (!finalized)
-            cancel();
-=======
     ~TemporaryFileOnLocalDisk() override
     try
     {
@@ -196,7 +159,6 @@
         {
             LOG_WARNING(getLogger("TemporaryFileOnLocalDisk"), "Temporary path '{}' does not exist in '{}' on disk {}", path_to_file, disk->getPath(), disk->getName());
         }
->>>>>>> c5b12d3e
     }
     catch (...)
     {
@@ -274,25 +236,9 @@
     updateAllocAndCheck();
 }
 
-<<<<<<< HEAD
-void TemporaryFileStream::cancel() noexcept
-{
-    release();
-}
-
-TemporaryFileStream::Stat TemporaryFileStream::finishWriting()
-=======
 String TemporaryDataBuffer::describeFilePath() const
->>>>>>> c5b12d3e
 {
     return file_holder->describeFilePath();
-}
-
-TemporaryDataBuffer::~TemporaryDataBuffer()
-{
-    if (out_compressed_buf)
-        // read() nor finishWriting() was called
-        cancel();
 }
 
 void TemporaryDataBuffer::cancelImpl() noexcept
@@ -302,7 +248,6 @@
         /// CompressedWriteBuffer doesn't call cancel/finalize for wrapped buffer
         out_compressed_buf->cancel();
         out_compressed_buf.getHolder()->cancel();
-        out_compressed_buf.reset();
     }
 }
 
@@ -374,12 +319,7 @@
     if ((compressed_delta < 0 && stat.compressed_size < static_cast<size_t>(-compressed_delta)) ||
         (uncompressed_delta < 0 && stat.uncompressed_size < static_cast<size_t>(-uncompressed_delta)))
     {
-<<<<<<< HEAD
-        out_writer->cancel();
-        out_writer.reset();
-=======
         throw Exception(ErrorCodes::LOGICAL_ERROR, "Negative temporary data size");
->>>>>>> c5b12d3e
     }
 
     size_t new_consumption = stat.compressed_size + compressed_delta;
@@ -412,4 +352,9 @@
     return TemporaryBlockStreamReaderHolder(holder->read(), header, DBMS_TCP_PROTOCOL_VERSION);
 }
 
+TemporaryDataBuffer::~TemporaryDataBuffer()
+{
+    if (!finalized)
+        cancel();
+}
 }