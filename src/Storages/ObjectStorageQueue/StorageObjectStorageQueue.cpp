#include <optional>

#include <Common/ProfileEvents.h>
#include <Common/FailPoint.h>
#include <Core/BackgroundSchedulePool.h>
#include <Core/Settings.h>
#include <Core/ServerSettings.h>
#include <IO/CompressionMethod.h>
#include <Interpreters/DatabaseCatalog.h>
#include <Interpreters/InterpreterInsertQuery.h>
#include <Parsers/ASTFunction.h>
#include <Parsers/ASTInsertQuery.h>
#include <Parsers/formatAST.h>
#include <Processors/Executors/CompletedPipelineExecutor.h>
#include <Processors/Executors/PullingPipelineExecutor.h>
#include <Processors/ISource.h>
#include <Processors/QueryPlan/QueryPlan.h>
#include <Processors/QueryPlan/SourceStepWithFilter.h>
#include <Processors/Sources/NullSource.h>
#include <Formats/FormatFactory.h>
#include <Storages/ObjectStorageQueue/ObjectStorageQueueTableMetadata.h>
#include <Storages/ObjectStorageQueue/StorageObjectStorageQueue.h>
#include <Storages/ObjectStorageQueue/ObjectStorageQueueMetadata.h>
#include <Storages/ObjectStorageQueue/ObjectStorageQueueMetadataFactory.h>
#include <Storages/ObjectStorageQueue/ObjectStorageQueueSettings.h>
#include <Storages/StorageMaterializedView.h>
#include <Storages/StorageSnapshot.h>
#include <Storages/VirtualColumnUtils.h>
#include <Storages/prepareReadingFromFormat.h>
#include <Storages/ObjectStorage/Utils.h>
#include <Storages/AlterCommands.h>
#include <QueryPipeline/QueryPipelineBuilder.h>

#include <filesystem>

namespace fs = std::filesystem;

namespace ProfileEvents
{
    extern const Event ObjectStorageQueueCommitRequests;
    extern const Event ObjectStorageQueueSuccessfulCommits;
    extern const Event ObjectStorageQueueUnsuccessfulCommits;
    extern const Event ObjectStorageQueueRemovedObjects;
    extern const Event ObjectStorageQueueInsertIterations;
    extern const Event ObjectStorageQueueProcessedRows;
}


namespace DB
{
namespace Setting
{
    extern const SettingsString s3queue_default_zookeeper_path;
    extern const SettingsBool s3queue_enable_logging_to_s3queue_log;
    extern const SettingsBool stream_like_engine_allow_direct_select;
    extern const SettingsBool use_concurrency_control;
}

<<<<<<< HEAD
namespace FailPoints
{
    extern const char object_storage_queue_fail_commit[];
}

=======
>>>>>>> 1bd3a359
namespace ServerSetting
{
    extern const ServerSettingsUInt64 keeper_multiread_batch_size;
}

namespace ObjectStorageQueueSetting
{
    extern const ObjectStorageQueueSettingsUInt32 cleanup_interval_max_ms;
    extern const ObjectStorageQueueSettingsUInt32 cleanup_interval_min_ms;
    extern const ObjectStorageQueueSettingsUInt32 enable_logging_to_queue_log;
    extern const ObjectStorageQueueSettingsString keeper_path;
    extern const ObjectStorageQueueSettingsObjectStorageQueueMode mode;
    extern const ObjectStorageQueueSettingsUInt64 max_processed_bytes_before_commit;
    extern const ObjectStorageQueueSettingsUInt64 max_processed_files_before_commit;
    extern const ObjectStorageQueueSettingsUInt64 max_processed_rows_before_commit;
    extern const ObjectStorageQueueSettingsUInt64 max_processing_time_sec_before_commit;
    extern const ObjectStorageQueueSettingsUInt64 polling_min_timeout_ms;
    extern const ObjectStorageQueueSettingsUInt64 polling_max_timeout_ms;
    extern const ObjectStorageQueueSettingsUInt64 polling_backoff_ms;
    extern const ObjectStorageQueueSettingsUInt64 processing_threads_num;
    extern const ObjectStorageQueueSettingsUInt64 buckets;
    extern const ObjectStorageQueueSettingsUInt64 tracked_file_ttl_sec;
    extern const ObjectStorageQueueSettingsUInt64 tracked_files_limit;
    extern const ObjectStorageQueueSettingsString last_processed_path;
    extern const ObjectStorageQueueSettingsUInt64 loading_retries;
    extern const ObjectStorageQueueSettingsObjectStorageQueueAction after_processing;
    extern const ObjectStorageQueueSettingsUInt64 list_objects_batch_size;
    extern const ObjectStorageQueueSettingsBool enable_hash_ring_filtering;
}

namespace ErrorCodes
{
    extern const int LOGICAL_ERROR;
    extern const int BAD_ARGUMENTS;
    extern const int BAD_QUERY_PARAMETER;
    extern const int QUERY_NOT_ALLOWED;
    extern const int SUPPORT_IS_DISABLED;
    extern const int UNKNOWN_EXCEPTION;
}

namespace
{
    std::string chooseZooKeeperPath(const StorageID & table_id, const Settings & settings, const ObjectStorageQueueSettings & queue_settings)
    {
        std::string zk_path_prefix = settings[Setting::s3queue_default_zookeeper_path].value;
        if (zk_path_prefix.empty())
            zk_path_prefix = "/";

        std::string result_zk_path;
        if (queue_settings[ObjectStorageQueueSetting::keeper_path].changed)
        {
            /// We do not add table uuid here on purpose.
            result_zk_path = fs::path(zk_path_prefix) / queue_settings[ObjectStorageQueueSetting::keeper_path].value;
        }
        else
        {
            auto database_uuid = DatabaseCatalog::instance().getDatabase(table_id.database_name)->getUUID();
            result_zk_path = fs::path(zk_path_prefix) / toString(database_uuid) / toString(table_id.uuid);
        }
        return zkutil::extractZooKeeperPath(result_zk_path, true);
    }

    void validateSettings(
        ObjectStorageQueueSettings & queue_settings,
        bool is_attach)
    {
        if (!is_attach && !queue_settings[ObjectStorageQueueSetting::mode].changed)
        {
            throw Exception(ErrorCodes::BAD_ARGUMENTS, "Setting `mode` (Unordered/Ordered) is not specified, but is required.");
        }
        /// In case !is_attach, we leave Ordered mode as default for compatibility.

        if (!queue_settings[ObjectStorageQueueSetting::processing_threads_num])
        {
            throw Exception(ErrorCodes::BAD_ARGUMENTS, "Setting `processing_threads_num` cannot be set to zero");
        }

        if (queue_settings[ObjectStorageQueueSetting::cleanup_interval_min_ms] > queue_settings[ObjectStorageQueueSetting::cleanup_interval_max_ms])
        {
            throw Exception(ErrorCodes::BAD_ARGUMENTS,
                            "Setting `cleanup_interval_min_ms` ({}) must be less or equal to `cleanup_interval_max_ms` ({})",
                            queue_settings[ObjectStorageQueueSetting::cleanup_interval_min_ms], queue_settings[ObjectStorageQueueSetting::cleanup_interval_max_ms]);
        }
    }

    std::shared_ptr<ObjectStorageQueueLog> getQueueLog(
        const ObjectStoragePtr & storage,
        const ContextPtr & context,
        bool enable_logging_to_queue_log)
    {
        const auto & settings = context->getSettingsRef();
        switch (storage->getType())
        {
            case DB::ObjectStorageType::S3:
            {
                if (enable_logging_to_queue_log || settings[Setting::s3queue_enable_logging_to_s3queue_log])
                    return context->getS3QueueLog();
                return nullptr;
            }
            case DB::ObjectStorageType::Azure:
            {
                if (enable_logging_to_queue_log)
                    return context->getAzureQueueLog();
                return nullptr;
            }
            default:
                throw Exception(ErrorCodes::LOGICAL_ERROR, "Unexpected object storage type: {}", storage->getType());
        }
    }
}

StorageObjectStorageQueue::StorageObjectStorageQueue(
    std::unique_ptr<ObjectStorageQueueSettings> queue_settings_,
    const ConfigurationPtr configuration_,
    const StorageID & table_id_,
    const ColumnsDescription & columns_,
    const ConstraintsDescription & constraints_,
    const String & comment,
    ContextPtr context_,
    std::optional<FormatSettings> format_settings_,
    ASTStorage * engine_args,
    LoadingStrictnessLevel mode)
    : IStorage(table_id_)
    , WithContext(context_)
    , type(configuration_->getType())
    , engine_name(engine_args->engine->name)
    , zk_path(chooseZooKeeperPath(table_id_, context_->getSettingsRef(), *queue_settings_))
    , enable_logging_to_queue_log((*queue_settings_)[ObjectStorageQueueSetting::enable_logging_to_queue_log])
    , polling_min_timeout_ms((*queue_settings_)[ObjectStorageQueueSetting::polling_min_timeout_ms])
    , polling_max_timeout_ms((*queue_settings_)[ObjectStorageQueueSetting::polling_max_timeout_ms])
    , polling_backoff_ms((*queue_settings_)[ObjectStorageQueueSetting::polling_backoff_ms])
    , list_objects_batch_size((*queue_settings_)[ObjectStorageQueueSetting::list_objects_batch_size])
    , enable_hash_ring_filtering((*queue_settings_)[ObjectStorageQueueSetting::enable_hash_ring_filtering])
    , commit_settings(CommitSettings{
        .max_processed_files_before_commit = (*queue_settings_)[ObjectStorageQueueSetting::max_processed_files_before_commit],
        .max_processed_rows_before_commit = (*queue_settings_)[ObjectStorageQueueSetting::max_processed_rows_before_commit],
        .max_processed_bytes_before_commit = (*queue_settings_)[ObjectStorageQueueSetting::max_processed_bytes_before_commit],
        .max_processing_time_sec_before_commit = (*queue_settings_)[ObjectStorageQueueSetting::max_processing_time_sec_before_commit],
    })
    , configuration{configuration_}
    , format_settings(format_settings_)
    , reschedule_processing_interval_ms((*queue_settings_)[ObjectStorageQueueSetting::polling_min_timeout_ms])
    , log(getLogger(fmt::format("Storage{}Queue ({})", configuration->getEngineName(), table_id_.getFullTableName())))
{
    if (configuration->getPath().empty())
    {
        configuration->setPath("/*");
    }
    else if (configuration->getPath().ends_with('/'))
    {
        configuration->setPath(configuration->getPath() + '*');
    }
    else if (!configuration->isPathWithGlobs())
    {
        throw Exception(ErrorCodes::BAD_QUERY_PARAMETER, "ObjectStorageQueue url must either end with '/' or contain globs");
    }

    const bool is_attach = mode > LoadingStrictnessLevel::CREATE;
    validateSettings(*queue_settings_, is_attach);

    object_storage = configuration->createObjectStorage(context_, /* is_readonly */true);
    FormatFactory::instance().checkFormatName(configuration->format);
    configuration->check(context_);

    ColumnsDescription columns{columns_};
    std::string sample_path;
    resolveSchemaAndFormat(columns, configuration->format, object_storage, configuration, format_settings, sample_path, context_);
    configuration->check(context_);

    StorageInMemoryMetadata storage_metadata;
    storage_metadata.setColumns(columns);
    storage_metadata.setConstraints(constraints_);
    storage_metadata.setComment(comment);
    if (engine_args->settings)
        storage_metadata.settings_changes = engine_args->settings->ptr();
    setVirtuals(VirtualColumnUtils::getVirtualsForFileLikeStorage(storage_metadata.columns, context_));
    setInMemoryMetadata(storage_metadata);

    LOG_INFO(log, "Using zookeeper path: {}", zk_path.string());

    auto table_metadata = ObjectStorageQueueMetadata::syncWithKeeper(
        zk_path, *queue_settings_, storage_metadata.getColumns(), configuration_->format, context_, is_attach, log);

    ObjectStorageType storage_type = engine_name == "S3Queue" ? ObjectStorageType::S3 : ObjectStorageType::Azure;

    temp_metadata = std::make_unique<ObjectStorageQueueMetadata>(
        storage_type,
        zk_path,
        std::move(table_metadata),
        (*queue_settings_)[ObjectStorageQueueSetting::cleanup_interval_min_ms],
        (*queue_settings_)[ObjectStorageQueueSetting::cleanup_interval_max_ms],
        getContext()->getServerSettings()[ServerSetting::keeper_multiread_batch_size]);
<<<<<<< HEAD
=======

    files_metadata = ObjectStorageQueueMetadataFactory::instance().getOrCreate(zk_path, std::move(queue_metadata), table_id_);
>>>>>>> 1bd3a359

    task = getContext()->getSchedulePool().createTask("ObjectStorageQueueStreamingTask", [this] { threadFunc(); });
}

void StorageObjectStorageQueue::startup()
{
    /// Register the metadata in startup(), unregister in shutdown.
    /// (If startup is never called, shutdown also won't be called.)
    files_metadata = ObjectStorageQueueMetadataFactory::instance().getOrCreate(zk_path, std::move(temp_metadata), getStorageID());

    if (task)
        task->activateAndSchedule();
}

void StorageObjectStorageQueue::shutdown(bool is_drop)
{
    table_is_being_dropped = is_drop;
    shutdown_called = true;

    LOG_TRACE(log, "Shutting down storage...");
    if (task)
    {
        task->deactivate();
    }

    if (files_metadata)
    {
        try
        {
            files_metadata->unregister(getStorageID(), /* active */true);
        }
        catch (...)
        {
            tryLogCurrentException(log);
        }

        files_metadata->shutdown();
        files_metadata.reset();
    }
    LOG_TRACE(log, "Shut down storage");
}

void StorageObjectStorageQueue::drop()
{
    ObjectStorageQueueMetadataFactory::instance().remove(zk_path, getStorageID());
}

bool StorageObjectStorageQueue::supportsSubsetOfColumns(const ContextPtr & context_) const
{
    return FormatFactory::instance().checkIfFormatSupportsSubsetOfColumns(configuration->format, context_, format_settings);
}

class ReadFromObjectStorageQueue : public SourceStepWithFilter
{
public:
    std::string getName() const override { return "ReadFromObjectStorageQueue"; }
    void initializePipeline(QueryPipelineBuilder & pipeline, const BuildQueryPipelineSettings &) override;
    void applyFilters(ActionDAGNodes added_filter_nodes) override;

    ReadFromObjectStorageQueue(
        const Names & column_names_,
        const SelectQueryInfo & query_info_,
        const StorageSnapshotPtr & storage_snapshot_,
        const ContextPtr & context_,
        Block sample_block,
        ReadFromFormatInfo info_,
        std::shared_ptr<StorageObjectStorageQueue> storage_,
        size_t max_block_size_)
        : SourceStepWithFilter(
            std::move(sample_block),
            column_names_,
            query_info_,
            storage_snapshot_,
            context_)
        , info(std::move(info_))
        , storage(std::move(storage_))
        , max_block_size(max_block_size_)
    {
    }

private:
    ReadFromFormatInfo info;
    std::shared_ptr<StorageObjectStorageQueue> storage;
    size_t max_block_size;

    std::shared_ptr<StorageObjectStorageQueue::FileIterator> iterator;

    void createIterator(const ActionsDAG::Node * predicate);
};

void ReadFromObjectStorageQueue::createIterator(const ActionsDAG::Node * predicate)
{
    if (iterator)
        return;

    iterator = storage->createFileIterator(context, predicate);
}


void ReadFromObjectStorageQueue::applyFilters(ActionDAGNodes added_filter_nodes)
{
    SourceStepWithFilter::applyFilters(std::move(added_filter_nodes));

    const ActionsDAG::Node * predicate = nullptr;
    if (filter_actions_dag)
        predicate = filter_actions_dag->getOutputs().at(0);

    createIterator(predicate);
}

void StorageObjectStorageQueue::read(
    QueryPlan & query_plan,
    const Names & column_names,
    const StorageSnapshotPtr & storage_snapshot,
    SelectQueryInfo & query_info,
    ContextPtr local_context,
    QueryProcessingStage::Enum /*processed_stage*/,
    size_t max_block_size,
    size_t)
{
    if (!local_context->getSettingsRef()[Setting::stream_like_engine_allow_direct_select])
    {
        throw Exception(ErrorCodes::QUERY_NOT_ALLOWED, "Direct select is not allowed. "
                        "To enable use setting `stream_like_engine_allow_direct_select`");
    }

    if (mv_attached)
    {
        throw Exception(ErrorCodes::QUERY_NOT_ALLOWED,
                        "Cannot read from {} with attached materialized views", getName());
    }

    auto this_ptr = std::static_pointer_cast<StorageObjectStorageQueue>(shared_from_this());
    auto read_from_format_info = prepareReadingFromFormat(column_names, storage_snapshot, local_context, supportsSubsetOfColumns(local_context));

    auto reading = std::make_unique<ReadFromObjectStorageQueue>(
        column_names,
        query_info,
        storage_snapshot,
        local_context,
        read_from_format_info.source_header,
        read_from_format_info,
        std::move(this_ptr),
        max_block_size);

    query_plan.addStep(std::move(reading));
}

void ReadFromObjectStorageQueue::initializePipeline(QueryPipelineBuilder & pipeline, const BuildQueryPipelineSettings &)
{
    Pipes pipes;

    size_t processing_threads_num = storage->getTableMetadata().processing_threads_num;

    createIterator(nullptr);
    auto progress = std::make_shared<ObjectStorageQueueSource::ProcessingProgress>();
    for (size_t i = 0; i < processing_threads_num; ++i)
        pipes.emplace_back(storage->createSource(
                               i/* processor_id */,
                               info,
                               progress,
                               iterator,
                               max_block_size,
                               context,
                               true/* commit_once_processed */));

    auto pipe = Pipe::unitePipes(std::move(pipes));
    if (pipe.empty())
        pipe = Pipe(std::make_shared<NullSource>(info.source_header));

    for (const auto & processor : pipe.getProcessors())
        processors.emplace_back(processor);

    pipeline.init(std::move(pipe));
}

std::shared_ptr<ObjectStorageQueueSource> StorageObjectStorageQueue::createSource(
    size_t processor_id,
    const ReadFromFormatInfo & info,
    ProcessingProgressPtr progress_,
    std::shared_ptr<StorageObjectStorageQueue::FileIterator> file_iterator,
    size_t max_block_size,
    ContextPtr local_context,
    bool commit_once_processed)
{
    CommitSettings commit_settings_copy;
    {
        std::lock_guard lock(mutex);
        commit_settings_copy = commit_settings;
    }
    return std::make_shared<ObjectStorageQueueSource>(
        getName(), processor_id,
        file_iterator, configuration, object_storage, progress_,
        info, format_settings,
        commit_settings_copy,
        files_metadata,
        local_context, max_block_size, shutdown_called, table_is_being_dropped,
        getQueueLog(object_storage, local_context, enable_logging_to_queue_log),
        getStorageID(), log, commit_once_processed);
}

size_t StorageObjectStorageQueue::getDependencies() const
{
    auto table_id = getStorageID();

    // Check if all dependencies are attached
    auto view_ids = DatabaseCatalog::instance().getDependentViews(table_id);
    LOG_TEST(log, "Number of attached views {} for {}", view_ids.size(), table_id.getNameForLogs());

    if (view_ids.empty())
        return 0;

    // Check the dependencies are ready?
    for (const auto & view_id : view_ids)
    {
        auto view = DatabaseCatalog::instance().tryGetTable(view_id, getContext());
        if (!view)
            return 0;

        // If it materialized view, check it's target table
        auto * materialized_view = dynamic_cast<StorageMaterializedView *>(view.get());
        if (materialized_view && !materialized_view->tryGetTargetTable())
            return 0;
    }

    return view_ids.size();
}

void StorageObjectStorageQueue::threadFunc()
{
    if (shutdown_called)
        return;

    const auto storage_id = getStorageID();
    try
    {
        const size_t dependencies_count = getDependencies();
        if (dependencies_count)
        {
            mv_attached.store(true);
            SCOPE_EXIT({ mv_attached.store(false); });

            LOG_DEBUG(log, "Started streaming to {} attached views", dependencies_count);

            files_metadata->registerIfNot(storage_id, /* active */true);

            if (streamToViews())
            {
                /// Reset the reschedule interval.
                std::lock_guard lock(mutex);
                reschedule_processing_interval_ms = polling_min_timeout_ms;
            }
            else
            {
                /// Increase the reschedule interval.
                std::lock_guard lock(mutex);
                reschedule_processing_interval_ms = std::min<size_t>(polling_max_timeout_ms, reschedule_processing_interval_ms + polling_backoff_ms);
            }

            LOG_DEBUG(log, "Stopped streaming to {} attached views", dependencies_count);
        }
        else
        {
            LOG_TEST(log, "No attached dependencies");
        }
    }
    catch (...)
    {
        LOG_ERROR(log, "Failed to process data: {}", getCurrentExceptionMessage(true));
    }

    if (!shutdown_called)
    {
        LOG_TRACE(log, "Reschedule processing thread in {} ms", reschedule_processing_interval_ms);
        task->scheduleAfter(reschedule_processing_interval_ms);

        if (reschedule_processing_interval_ms > 5000) /// TODO: Add a setting
        {
            try
            {
                files_metadata->unregister(storage_id, /* active */true);
            }
            catch (...)
            {
                tryLogCurrentException(log);
            }
        }
    }
}

bool StorageObjectStorageQueue::streamToViews()
{
    // Create a stream for each consumer and join them in a union stream
    // Only insert into dependent views and expect that input blocks contain virtual columns

    auto table_id = getStorageID();
    auto table = DatabaseCatalog::instance().getTable(table_id, getContext());
    if (!table)
        throw Exception(ErrorCodes::LOGICAL_ERROR, "Engine table {} doesn't exist.", table_id.getNameForLogs());

    auto insert = std::make_shared<ASTInsertQuery>();
    insert->table_id = table_id;

    auto storage_snapshot = getStorageSnapshot(getInMemoryMetadataPtr(), getContext());
    auto queue_context = Context::createCopy(getContext());
    queue_context->makeQueryContext();

    auto file_iterator = createFileIterator(queue_context, nullptr);
    size_t total_rows = 0;
    const size_t processing_threads_num = getTableMetadata().processing_threads_num;

    LOG_TEST(log, "Using {} processing threads", processing_threads_num);

    while (!shutdown_called && !file_iterator->isFinished())
    {
        /// FIXME:
        /// it is possible that MV is dropped just before we start the insert,
        /// but in this case we would not throw any exception, so
        /// data will not be inserted anywhere.
        InterpreterInsertQuery interpreter(
            insert,
            queue_context,
            /* allow_materialized */ false,
            /* no_squash */ true,
            /* no_destination */ true,
            /* async_isnert */ false);
        auto block_io = interpreter.execute();
        auto read_from_format_info = prepareReadingFromFormat(
            block_io.pipeline.getHeader().getNames(),
            storage_snapshot,
            queue_context,
            supportsSubsetOfColumns(queue_context));

        Pipes pipes;
        std::vector<std::shared_ptr<ObjectStorageQueueSource>> sources;

        pipes.reserve(processing_threads_num);
        sources.reserve(processing_threads_num);

        auto processing_progress = std::make_shared<ProcessingProgress>();
        for (size_t i = 0; i < processing_threads_num; ++i)
        {
            auto source = createSource(
                i/* processor_id */,
                read_from_format_info,
                processing_progress,
                file_iterator,
                DBMS_DEFAULT_BUFFER_SIZE,
                queue_context,
                false/* commit_once_processed */);

            pipes.emplace_back(source);
            sources.emplace_back(source);
        }
        auto pipe = Pipe::unitePipes(std::move(pipes));

        block_io.pipeline.complete(std::move(pipe));
        block_io.pipeline.setNumThreads(processing_threads_num);
        block_io.pipeline.setConcurrencyControl(queue_context->getSettingsRef()[Setting::use_concurrency_control]);

        std::atomic_size_t rows = 0;
        block_io.pipeline.setProgressCallback([&](const Progress & progress) { rows += progress.read_rows.load(); });

        ProfileEvents::increment(ProfileEvents::ObjectStorageQueueInsertIterations);

        try
        {
            CompletedPipelineExecutor executor(block_io.pipeline);
            executor.execute();
        }
        catch (...)
        {
            commit(/* insert_succeeded */false, rows, sources, getCurrentExceptionMessage(true));
            file_iterator->releaseFinishedBuckets();
            throw;
        }

        commit(/* insert_succeeded */true, rows, sources);
        file_iterator->releaseFinishedBuckets();
        total_rows += rows;
    }

    LOG_TEST(log, "Processed rows: {}", total_rows);
    return total_rows > 0;
}

void StorageObjectStorageQueue::commit(
    bool insert_succeeded,
    size_t inserted_rows,
    std::vector<std::shared_ptr<ObjectStorageQueueSource>> & sources,
    const std::string & exception_message) const
{
    ProfileEvents::increment(ProfileEvents::ObjectStorageQueueProcessedRows, inserted_rows);

    Coordination::Requests requests;
    StoredObjects successful_objects;
    for (auto & source : sources)
        source->prepareCommitRequests(requests, insert_succeeded, successful_objects, exception_message);

    if (requests.empty())
    {
        LOG_TEST(log, "Nothing to commit");
        return;
    }

    ProfileEvents::increment(ProfileEvents::ObjectStorageQueueCommitRequests, requests.size());

    if (!successful_objects.empty()
        && files_metadata->getTableMetadata().after_processing == ObjectStorageQueueAction::DELETE)
    {
        /// We do need to apply after-processing action before committing requests to keeper.
        /// See explanation in ObjectStorageQueueSource::FileIterator::nextImpl().
        object_storage->removeObjectsIfExist(successful_objects);
        ProfileEvents::increment(ProfileEvents::ObjectStorageQueueRemovedObjects, successful_objects.size());
    }

    auto zk_client = getZooKeeper();
    Coordination::Responses responses;

    fiu_do_on(FailPoints::object_storage_queue_fail_commit, {
        throw Exception(ErrorCodes::UNKNOWN_EXCEPTION, "Failed to commit processed files");
    });

    auto code = zk_client->tryMulti(requests, responses);
    if (code != Coordination::Error::ZOK)
    {
        ProfileEvents::increment(ProfileEvents::ObjectStorageQueueUnsuccessfulCommits);
        throw zkutil::KeeperMultiException(code, requests, responses);
    }

    ProfileEvents::increment(ProfileEvents::ObjectStorageQueueSuccessfulCommits);

    for (auto & source : sources)
        source->finalizeCommit(insert_succeeded, exception_message);

    LOG_TRACE(
        log, "Successfully committed {} requests for {} sources (inserted rows: {}, successful files: {})",
        requests.size(), sources.size(), inserted_rows, successful_objects.size());
}

static const std::unordered_set<std::string_view> changeable_settings_unordered_mode
{
    "processing_threads_num",
    "loading_retries",
    "after_processing",
    "tracked_files_limit",
    "tracked_file_ttl_sec",
    "polling_min_timeout_ms",
    "polling_max_timeout_ms",
    "polling_backoff_ms",
    "max_processed_files_before_commit",
    "max_processed_rows_before_commit",
    "max_processed_bytes_before_commit",
    "max_processing_time_sec_before_commit",
    "enable_hash_ring_filtering",
    "list_objects_batch_size",
};

static const std::unordered_set<std::string_view> changeable_settings_ordered_mode
{
    "loading_retries",
    "after_processing",
    "polling_min_timeout_ms",
    "polling_max_timeout_ms",
    "polling_backoff_ms",
    "max_processed_files_before_commit",
    "max_processed_rows_before_commit",
    "max_processed_bytes_before_commit",
    "max_processing_time_sec_before_commit",
    "buckets",
    "list_objects_batch_size",
};

static std::string normalizeSetting(const std::string & name)
{
    /// We support this prefix for compatibility.
    if (name.starts_with("s3queue_"))
        return name.substr(std::strlen("s3queue_"));
    return name;
}

void checkNormalizedSetting(const std::string & name)
{
    if (name.starts_with("s3queue_"))
        throw Exception(ErrorCodes::LOGICAL_ERROR, "Setting is not normalized: {}", name);
}

static bool isSettingChangeable(const std::string & name, ObjectStorageQueueMode mode)
{
    checkNormalizedSetting(name);

    if (mode == ObjectStorageQueueMode::UNORDERED)
        return changeable_settings_unordered_mode.contains(name);
    else
        return changeable_settings_ordered_mode.contains(name);
}

static bool requiresDetachedMV(const std::string & name)
{
    checkNormalizedSetting(name);
    return name == "buckets";
}

static AlterCommands normalizeAlterCommands(const AlterCommands & alter_commands)
{
    /// Remove s3queue_ prefix from setting to avoid duplicated settings,
    /// because of altering setting with the prefix to a setting without the prefix.
    AlterCommands normalized_alter_commands(alter_commands);
    for (auto & command : normalized_alter_commands)
    {
        for (auto & setting : command.settings_changes)
            setting.name = normalizeSetting(setting.name);

        std::set<std::string> settings_resets;
        for (const auto & setting : command.settings_resets)
            settings_resets.insert(normalizeSetting(setting));

        command.settings_resets = settings_resets;
    }
    return normalized_alter_commands;
}

void StorageObjectStorageQueue::checkAlterIsPossible(const AlterCommands & commands, ContextPtr local_context) const
{
    for (const auto & command : commands)
    {
        if (command.type != AlterCommand::MODIFY_SETTING && command.type != AlterCommand::RESET_SETTING)
        {
            throw Exception(
                ErrorCodes::SUPPORT_IS_DISABLED,
                "Only MODIFY/RESET SETTING alter is allowed for {}", getName());
        }
    }

    StorageInMemoryMetadata old_metadata(getInMemoryMetadata());
    SettingsChanges * old_settings = nullptr;
    if (old_metadata.settings_changes)
    {
        old_settings = &old_metadata.settings_changes->as<ASTSetQuery &>().changes;
        for (auto & setting : *old_settings)
            setting.name = normalizeSetting(setting.name);
    }

    StorageInMemoryMetadata new_metadata(old_metadata);

    auto alter_commands = normalizeAlterCommands(commands);
    alter_commands.apply(new_metadata, local_context);

    if (!new_metadata.hasSettingsChanges())
        throw Exception(ErrorCodes::LOGICAL_ERROR, "No settings changes");

    const auto mode = getTableMetadata().getMode();
    const auto & new_settings = new_metadata.settings_changes->as<ASTSetQuery &>().changes;

    for (const auto & setting : new_settings)
    {
        bool setting_changed = true;
        if (old_settings)
        {
            auto it = std::find_if(
                old_settings->begin(), old_settings->end(),
                [&](const SettingChange & change) { return change.name == setting.name; });

            setting_changed = it != old_settings->end() && it->value != setting.value;
        }

        if (setting_changed)
        {
            /// `new_settings` contains a full set of settings, changed and non-changed together.
            /// So we check whether setting is allowed to be changed only if it is actually changed.
            if (!isSettingChangeable(setting.name, mode))
            {
                throw Exception(
                    ErrorCodes::SUPPORT_IS_DISABLED,
                    "Changing setting {} is not allowed for {} mode of {}",
                    setting.name, magic_enum::enum_name(mode), getName());
            }

            /// Some settings affect the work of background processing thread,
            /// so might require its cancellation.
            if (requiresDetachedMV(setting.name))
            {
                const size_t dependencies_count = getDependencies();
                if (dependencies_count)
                {
                    throw Exception(
                        ErrorCodes::SUPPORT_IS_DISABLED,
                        "Changing setting {} is allowed "
                        "only with detached dependencies (dependencies count: {})",
                        setting.name, dependencies_count);
                }
            }
        }
    }
}

void StorageObjectStorageQueue::alter(
    const AlterCommands & commands,
    ContextPtr local_context,
    AlterLockHolder &)
{
    if (commands.isSettingsAlter())
    {
        auto table_id = getStorageID();
        auto alter_commands = normalizeAlterCommands(commands);

<<<<<<< HEAD
        StorageInMemoryMetadata old_metadata(getInMemoryMetadata());
        SettingsChanges * old_settings = nullptr;
        if (old_metadata.settings_changes)
        {
            old_settings = &old_metadata.settings_changes->as<ASTSetQuery &>().changes;
            for (auto & setting : *old_settings)
                setting.name = normalizeSetting(setting.name);
        }
=======
        StorageInMemoryMetadata old_metadata = getInMemoryMetadata();
        /// At the moment we cannot do ALTER MODIFY/RESET SETTING if there are no settings changes (exception will be thrown),
        /// so we do not need to check if old_metadata.settings_changes == nullptr.
        const auto & old_settings = old_metadata.settings_changes->as<const ASTSetQuery &>().changes;
>>>>>>> 1bd3a359

        /// settings_changes will be cloned.
        StorageInMemoryMetadata new_metadata(old_metadata);
        alter_commands.apply(new_metadata, local_context);
        auto & new_settings = new_metadata.settings_changes->as<ASTSetQuery &>().changes;

        if (old_settings)
        {
            auto get_names = [](const SettingsChanges & settings)
            {
                std::set<std::string> names;
                for (const auto & [name, _] : settings)
                {
                    auto inserted = names.insert(name).second;
                    if (!inserted)
                        throw Exception(ErrorCodes::BAD_ARGUMENTS, "Setting {} is duplicated", name);
                }
                return names;
            };

            auto old_settings_set = get_names(*old_settings);
            auto new_settings_set = get_names(new_settings);

            std::set<std::string> reset_settings;
            std::set_difference(
                old_settings_set.begin(), old_settings_set.end(),
                new_settings_set.begin(), new_settings_set.end(),
                std::inserter(reset_settings, reset_settings.begin()));

            if (!reset_settings.empty())
            {
                LOG_TRACE(
                    log, "Will reset settings: {} (old settings: {}, new_settings: {})",
                    fmt::join(reset_settings, ", "),
                    fmt::join(old_settings_set, ", "), fmt::join(new_settings_set, ", "));

                ObjectStorageQueueSettings default_settings;
                for (const auto & name : reset_settings)
                    new_settings.push_back(SettingChange(name, default_settings.get(name)));
            }
        }

        SettingsChanges changed_settings;
        std::set<std::string> new_settings_set;

        const auto mode = getTableMetadata().getMode();
        for (auto & setting : new_settings)
        {
            LOG_TEST(log, "New setting {}: {}", setting.name, setting.value);

            auto inserted = new_settings_set.emplace(setting.name).second;
            if (!inserted)
                throw Exception(ErrorCodes::BAD_ARGUMENTS, "Setting {} is duplicated", setting.name);

            bool setting_changed = true;
            if (old_settings)
            {
                auto it = std::find_if(
                    old_settings->begin(), old_settings->end(),
                    [&](const SettingChange & change) { return change.name == setting.name; });

                setting_changed = it == old_settings->end() || it->value != setting.value;
            }
            if (!setting_changed)
                continue;

            if (!isSettingChangeable(setting.name, mode))
            {
                throw Exception(
                    ErrorCodes::SUPPORT_IS_DISABLED,
                    "Changing setting {} is not allowed for {} mode of {}",
                    setting.name, magic_enum::enum_name(mode), getName());
            }

            if (requiresDetachedMV(setting.name))
            {
                const size_t dependencies_count = getDependencies();
                if (dependencies_count)
                {
                    throw Exception(
                        ErrorCodes::SUPPORT_IS_DISABLED,
                        "Changing setting {} is not allowed only with detached dependencies "
                        "(dependencies count: {})",
                        setting.name, dependencies_count);
                }
            }

            changed_settings.push_back(setting);
        }

        LOG_TEST(log, "New settings: {}", serializeAST(*new_metadata.settings_changes));

        /// Alter settings which are stored in keeper.
        files_metadata->alterSettings(changed_settings, local_context);

        /// Alter settings which are not stored in keeper.
        for (const auto & change : changed_settings)
        {
            std::lock_guard lock(mutex);

            if (change.name == "polling_min_timeout_ms")
                polling_min_timeout_ms = change.value.safeGet<UInt64>();
            if (change.name == "polling_max_timeout_ms")
                polling_max_timeout_ms = change.value.safeGet<UInt64>();
            if (change.name == "polling_backoff_ms")
                polling_backoff_ms = change.value.safeGet<UInt64>();

            if (change.name == "max_processed_files_before_commit")
                commit_settings.max_processed_files_before_commit = change.value.safeGet<UInt64>();
            if (change.name == "max_processed_rows_before_commit")
                commit_settings.max_processed_rows_before_commit = change.value.safeGet<UInt64>();
            if (change.name == "max_processed_bytes_before_commit")
                commit_settings.max_processed_bytes_before_commit = change.value.safeGet<UInt64>();
            if (change.name == "max_processing_time_sec_before_commit")
                commit_settings.max_processing_time_sec_before_commit = change.value.safeGet<UInt64>();

            if (change.name == "list_objects_batch_size")
                list_objects_batch_size = change.value.safeGet<UInt64>();
            if (change.name == "enable_hash_ring_filtering")
                enable_hash_ring_filtering = change.value.safeGet<bool>();
        }

        DatabaseCatalog::instance().getDatabase(table_id.database_name)->alterTable(local_context, table_id, new_metadata);
        setInMemoryMetadata(new_metadata);
    }
}

zkutil::ZooKeeperPtr StorageObjectStorageQueue::getZooKeeper() const
{
    return getContext()->getZooKeeper();
}

std::shared_ptr<StorageObjectStorageQueue::FileIterator>
StorageObjectStorageQueue::createFileIterator(ContextPtr local_context, const ActionsDAG::Node * predicate)
{
    const auto & table_metadata = getTableMetadata();
    bool file_deletion_enabled = table_metadata.getMode() == ObjectStorageQueueMode::UNORDERED
        && (table_metadata.tracked_files_ttl_sec || table_metadata.tracked_files_limit);

    size_t list_objects_batch_size_copy;
    bool enable_hash_ring_filtering_copy;
    {
        std::lock_guard lock(mutex);
        list_objects_batch_size_copy = list_objects_batch_size;
        enable_hash_ring_filtering_copy = enable_hash_ring_filtering;
    }

    return std::make_shared<FileIterator>(
        files_metadata,
        object_storage,
        configuration,
        getStorageID(),
        list_objects_batch_size_copy,
        predicate,
        getVirtualsList(),
        local_context,
        log,
        enable_hash_ring_filtering_copy,
        file_deletion_enabled,
        shutdown_called);
}

ObjectStorageQueueSettings StorageObjectStorageQueue::getSettings() const
{
    /// We do not store queue settings
    /// (because of the inconvenience of keeping them in sync with ObjectStorageQueueTableMetadata),
    /// so let's reconstruct.
    ObjectStorageQueueSettings settings;
    const auto & table_metadata = getTableMetadata();
    settings[ObjectStorageQueueSetting::mode] = table_metadata.mode;
    settings[ObjectStorageQueueSetting::after_processing] = table_metadata.after_processing;
    settings[ObjectStorageQueueSetting::keeper_path] = zk_path;
    settings[ObjectStorageQueueSetting::loading_retries] = table_metadata.loading_retries;
    settings[ObjectStorageQueueSetting::processing_threads_num] = table_metadata.processing_threads_num;
    settings[ObjectStorageQueueSetting::enable_logging_to_queue_log] = enable_logging_to_queue_log;
    settings[ObjectStorageQueueSetting::last_processed_path] = table_metadata.last_processed_path;
    settings[ObjectStorageQueueSetting::tracked_file_ttl_sec] = table_metadata.tracked_files_ttl_sec;
    settings[ObjectStorageQueueSetting::tracked_files_limit] = table_metadata.tracked_files_limit;
    settings[ObjectStorageQueueSetting::cleanup_interval_min_ms] = 0;
    settings[ObjectStorageQueueSetting::cleanup_interval_max_ms] = 0;
    settings[ObjectStorageQueueSetting::buckets] = table_metadata.buckets;

    {
        std::lock_guard lock(mutex);
        settings[ObjectStorageQueueSetting::polling_min_timeout_ms] = polling_min_timeout_ms;
        settings[ObjectStorageQueueSetting::polling_max_timeout_ms] = polling_max_timeout_ms;
        settings[ObjectStorageQueueSetting::polling_backoff_ms] = polling_backoff_ms;
        settings[ObjectStorageQueueSetting::max_processed_files_before_commit] = commit_settings.max_processed_files_before_commit;
        settings[ObjectStorageQueueSetting::max_processed_rows_before_commit] = commit_settings.max_processed_rows_before_commit;
        settings[ObjectStorageQueueSetting::max_processed_bytes_before_commit] = commit_settings.max_processed_bytes_before_commit;
        settings[ObjectStorageQueueSetting::max_processing_time_sec_before_commit] = commit_settings.max_processing_time_sec_before_commit;
        settings[ObjectStorageQueueSetting::enable_hash_ring_filtering] = enable_hash_ring_filtering;
        settings[ObjectStorageQueueSetting::list_objects_batch_size] = list_objects_batch_size;
    }

    return settings;
}

}<|MERGE_RESOLUTION|>--- conflicted
+++ resolved
@@ -56,14 +56,11 @@
     extern const SettingsBool use_concurrency_control;
 }
 
-<<<<<<< HEAD
 namespace FailPoints
 {
     extern const char object_storage_queue_fail_commit[];
 }
 
-=======
->>>>>>> 1bd3a359
 namespace ServerSetting
 {
     extern const ServerSettingsUInt64 keeper_multiread_batch_size;
@@ -256,11 +253,8 @@
         (*queue_settings_)[ObjectStorageQueueSetting::cleanup_interval_min_ms],
         (*queue_settings_)[ObjectStorageQueueSetting::cleanup_interval_max_ms],
         getContext()->getServerSettings()[ServerSetting::keeper_multiread_batch_size]);
-<<<<<<< HEAD
-=======
 
     files_metadata = ObjectStorageQueueMetadataFactory::instance().getOrCreate(zk_path, std::move(queue_metadata), table_id_);
->>>>>>> 1bd3a359
 
     task = getContext()->getSchedulePool().createTask("ObjectStorageQueueStreamingTask", [this] { threadFunc(); });
 }
@@ -867,7 +861,6 @@
         auto table_id = getStorageID();
         auto alter_commands = normalizeAlterCommands(commands);
 
-<<<<<<< HEAD
         StorageInMemoryMetadata old_metadata(getInMemoryMetadata());
         SettingsChanges * old_settings = nullptr;
         if (old_metadata.settings_changes)
@@ -876,12 +869,6 @@
             for (auto & setting : *old_settings)
                 setting.name = normalizeSetting(setting.name);
         }
-=======
-        StorageInMemoryMetadata old_metadata = getInMemoryMetadata();
-        /// At the moment we cannot do ALTER MODIFY/RESET SETTING if there are no settings changes (exception will be thrown),
-        /// so we do not need to check if old_metadata.settings_changes == nullptr.
-        const auto & old_settings = old_metadata.settings_changes->as<const ASTSetQuery &>().changes;
->>>>>>> 1bd3a359
 
         /// settings_changes will be cloned.
         StorageInMemoryMetadata new_metadata(old_metadata);
