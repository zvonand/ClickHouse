# generated by praktika

name: PR

on:
  pull_request:
    branches: ['master']

env:
  # Force the stdout and stderr streams to be unbuffered
  PYTHONUNBUFFERED: 1
  DISABLE_CI_MERGE_COMMIT: ${{ vars.DISABLE_CI_MERGE_COMMIT || '0' }}
  DISABLE_CI_CACHE: ${{ vars.DISABLE_CI_CACHE || '0' }}
  CHECKOUT_REF: ${{ vars.DISABLE_CI_MERGE_COMMIT == '1' && github.event.pull_request.head.sha || '' }}

# Allow updating GH commit statuses and PR comments to post an actual job reports link
permissions: write-all

jobs:

  config_workflow:
    runs-on: [self-hosted, style-checker-aarch64]
    needs: []
    name: "Config Workflow"
    outputs:
      data: ${{ steps.run.outputs.DATA }}
    steps:
      - name: Checkout code
        uses: actions/checkout@v4
        with:
          ref: ${{ env.CHECKOUT_REF }}

      - name: Prepare env script
        run: |
          rm -rf ./ci/tmp ./ci/tmp ./ci/tmp
          mkdir -p ./ci/tmp ./ci/tmp ./ci/tmp
          cat > ./ci/tmp/praktika_setup_env.sh << 'ENV_SETUP_SCRIPT_EOF'
          export PYTHONPATH=./ci:.:
          cat > ./ci/tmp/workflow_config_pr.json << 'EOF'
          ${{ needs.config_workflow.outputs.data }}
          EOF
          cat > ./ci/tmp/workflow_status.json << 'EOF'
          ${{ toJson(needs) }}
          EOF
          ENV_SETUP_SCRIPT_EOF

      - name: Run
        id: run
        run: |
          . ./ci/tmp/praktika_setup_env.sh
          set -o pipefail
          if command -v ts &> /dev/null; then
            python3 -m praktika run 'Config Workflow' --workflow "PR" --ci |& ts '[%Y-%m-%d %H:%M:%S]' | tee ./ci/tmp/job.log
          else
            python3 -m praktika run 'Config Workflow' --workflow "PR" --ci |& tee ./ci/tmp/job.log
          fi

  dockers_build_amd:
    runs-on: [self-hosted, style-checker]
    needs: [config_workflow]
    if: ${{ !failure() && !cancelled() && !contains(fromJson(needs.config_workflow.outputs.data).cache_success_base64, 'RG9ja2VycyBCdWlsZCAoYW1kKQ==') }}
    name: "Dockers Build (amd)"
    outputs:
      data: ${{ steps.run.outputs.DATA }}
    steps:
      - name: Checkout code
        uses: actions/checkout@v4
        with:
          ref: ${{ env.CHECKOUT_REF }}

      - name: Prepare env script
        run: |
          rm -rf ./ci/tmp ./ci/tmp ./ci/tmp
          mkdir -p ./ci/tmp ./ci/tmp ./ci/tmp
          cat > ./ci/tmp/praktika_setup_env.sh << 'ENV_SETUP_SCRIPT_EOF'
          export PYTHONPATH=./ci:.:
          cat > ./ci/tmp/workflow_config_pr.json << 'EOF'
          ${{ needs.config_workflow.outputs.data }}
          EOF
          cat > ./ci/tmp/workflow_status.json << 'EOF'
          ${{ toJson(needs) }}
          EOF
          ENV_SETUP_SCRIPT_EOF

      - name: Run
        id: run
        run: |
          . ./ci/tmp/praktika_setup_env.sh
          set -o pipefail
          if command -v ts &> /dev/null; then
            python3 -m praktika run 'Dockers Build (amd)' --workflow "PR" --ci |& ts '[%Y-%m-%d %H:%M:%S]' | tee ./ci/tmp/job.log
          else
            python3 -m praktika run 'Dockers Build (amd)' --workflow "PR" --ci |& tee ./ci/tmp/job.log
          fi

  dockers_build_arm:
    runs-on: [self-hosted, style-checker-aarch64]
    needs: [config_workflow]
    if: ${{ !failure() && !cancelled() && !contains(fromJson(needs.config_workflow.outputs.data).cache_success_base64, 'RG9ja2VycyBCdWlsZCAoYXJtKQ==') }}
    name: "Dockers Build (arm)"
    outputs:
      data: ${{ steps.run.outputs.DATA }}
    steps:
      - name: Checkout code
        uses: actions/checkout@v4
        with:
          ref: ${{ env.CHECKOUT_REF }}

      - name: Prepare env script
        run: |
          rm -rf ./ci/tmp ./ci/tmp ./ci/tmp
          mkdir -p ./ci/tmp ./ci/tmp ./ci/tmp
          cat > ./ci/tmp/praktika_setup_env.sh << 'ENV_SETUP_SCRIPT_EOF'
          export PYTHONPATH=./ci:.:
          cat > ./ci/tmp/workflow_config_pr.json << 'EOF'
          ${{ needs.config_workflow.outputs.data }}
          EOF
          cat > ./ci/tmp/workflow_status.json << 'EOF'
          ${{ toJson(needs) }}
          EOF
          ENV_SETUP_SCRIPT_EOF

      - name: Run
        id: run
        run: |
          . ./ci/tmp/praktika_setup_env.sh
          set -o pipefail
          if command -v ts &> /dev/null; then
            python3 -m praktika run 'Dockers Build (arm)' --workflow "PR" --ci |& ts '[%Y-%m-%d %H:%M:%S]' | tee ./ci/tmp/job.log
          else
            python3 -m praktika run 'Dockers Build (arm)' --workflow "PR" --ci |& tee ./ci/tmp/job.log
          fi

  dockers_build_multiplatform_manifest:
    runs-on: [self-hosted, style-checker]
    needs: [config_workflow, dockers_build_amd, dockers_build_arm]
    if: ${{ !failure() && !cancelled() && !contains(fromJson(needs.config_workflow.outputs.data).cache_success_base64, 'RG9ja2VycyBCdWlsZCAobXVsdGlwbGF0Zm9ybSBtYW5pZmVzdCk=') }}
    name: "Dockers Build (multiplatform manifest)"
    outputs:
      data: ${{ steps.run.outputs.DATA }}
    steps:
      - name: Checkout code
        uses: actions/checkout@v4
        with:
          ref: ${{ env.CHECKOUT_REF }}

      - name: Prepare env script
        run: |
          rm -rf ./ci/tmp ./ci/tmp ./ci/tmp
          mkdir -p ./ci/tmp ./ci/tmp ./ci/tmp
          cat > ./ci/tmp/praktika_setup_env.sh << 'ENV_SETUP_SCRIPT_EOF'
          export PYTHONPATH=./ci:.:
          cat > ./ci/tmp/workflow_config_pr.json << 'EOF'
          ${{ needs.config_workflow.outputs.data }}
          EOF
          cat > ./ci/tmp/workflow_status.json << 'EOF'
          ${{ toJson(needs) }}
          EOF
          ENV_SETUP_SCRIPT_EOF

      - name: Run
        id: run
        run: |
          . ./ci/tmp/praktika_setup_env.sh
          set -o pipefail
          if command -v ts &> /dev/null; then
            python3 -m praktika run 'Dockers Build (multiplatform manifest)' --workflow "PR" --ci |& ts '[%Y-%m-%d %H:%M:%S]' | tee ./ci/tmp/job.log
          else
            python3 -m praktika run 'Dockers Build (multiplatform manifest)' --workflow "PR" --ci |& tee ./ci/tmp/job.log
          fi

  style_check:
    runs-on: [self-hosted, style-checker-aarch64]
    needs: [config_workflow, dockers_build_amd, dockers_build_arm, dockers_build_multiplatform_manifest]
    if: ${{ !failure() && !cancelled() && !contains(fromJson(needs.config_workflow.outputs.data).cache_success_base64, 'U3R5bGUgY2hlY2s=') }}
    name: "Style check"
    outputs:
      data: ${{ steps.run.outputs.DATA }}
    steps:
      - name: Checkout code
        uses: actions/checkout@v4
        with:
          ref: ${{ env.CHECKOUT_REF }}

      - name: Prepare env script
        run: |
          rm -rf ./ci/tmp ./ci/tmp ./ci/tmp
          mkdir -p ./ci/tmp ./ci/tmp ./ci/tmp
          cat > ./ci/tmp/praktika_setup_env.sh << 'ENV_SETUP_SCRIPT_EOF'
          export PYTHONPATH=./ci:.:
          cat > ./ci/tmp/workflow_config_pr.json << 'EOF'
          ${{ needs.config_workflow.outputs.data }}
          EOF
          cat > ./ci/tmp/workflow_status.json << 'EOF'
          ${{ toJson(needs) }}
          EOF
          ENV_SETUP_SCRIPT_EOF

      - name: Run
        id: run
        run: |
          . ./ci/tmp/praktika_setup_env.sh
          set -o pipefail
          if command -v ts &> /dev/null; then
            python3 -m praktika run 'Style check' --workflow "PR" --ci |& ts '[%Y-%m-%d %H:%M:%S]' | tee ./ci/tmp/job.log
          else
            python3 -m praktika run 'Style check' --workflow "PR" --ci |& tee ./ci/tmp/job.log
          fi

  docs_check:
    runs-on: [self-hosted, func-tester-aarch64]
    needs: [config_workflow, dockers_build_amd, dockers_build_arm, dockers_build_multiplatform_manifest, style_check, build_arm_binary]
    if: ${{ !failure() && !cancelled() && !contains(fromJson(needs.config_workflow.outputs.data).cache_success_base64, 'RG9jcyBjaGVjaw==') }}
    name: "Docs check"
    outputs:
      data: ${{ steps.run.outputs.DATA }}
    steps:
      - name: Checkout code
        uses: actions/checkout@v4
        with:
          ref: ${{ env.CHECKOUT_REF }}

      - name: Prepare env script
        run: |
          rm -rf ./ci/tmp ./ci/tmp ./ci/tmp
          mkdir -p ./ci/tmp ./ci/tmp ./ci/tmp
          cat > ./ci/tmp/praktika_setup_env.sh << 'ENV_SETUP_SCRIPT_EOF'
          export PYTHONPATH=./ci:.:
          cat > ./ci/tmp/workflow_config_pr.json << 'EOF'
          ${{ needs.config_workflow.outputs.data }}
          EOF
          cat > ./ci/tmp/workflow_status.json << 'EOF'
          ${{ toJson(needs) }}
          EOF
          ENV_SETUP_SCRIPT_EOF

      - name: Run
        id: run
        run: |
          . ./ci/tmp/praktika_setup_env.sh
          set -o pipefail
          if command -v ts &> /dev/null; then
            python3 -m praktika run 'Docs check' --workflow "PR" --ci |& ts '[%Y-%m-%d %H:%M:%S]' | tee ./ci/tmp/job.log
          else
            python3 -m praktika run 'Docs check' --workflow "PR" --ci |& tee ./ci/tmp/job.log
          fi

  fast_test:
    runs-on: [self-hosted, builder]
    needs: [config_workflow, dockers_build_amd, dockers_build_arm, dockers_build_multiplatform_manifest]
    if: ${{ !failure() && !cancelled() && !contains(fromJson(needs.config_workflow.outputs.data).cache_success_base64, 'RmFzdCB0ZXN0') }}
    name: "Fast test"
    outputs:
      data: ${{ steps.run.outputs.DATA }}
    steps:
      - name: Checkout code
        uses: actions/checkout@v4
        with:
          ref: ${{ env.CHECKOUT_REF }}

      - name: Prepare env script
        run: |
          rm -rf ./ci/tmp ./ci/tmp ./ci/tmp
          mkdir -p ./ci/tmp ./ci/tmp ./ci/tmp
          cat > ./ci/tmp/praktika_setup_env.sh << 'ENV_SETUP_SCRIPT_EOF'
          export PYTHONPATH=./ci:.:
          cat > ./ci/tmp/workflow_config_pr.json << 'EOF'
          ${{ needs.config_workflow.outputs.data }}
          EOF
          cat > ./ci/tmp/workflow_status.json << 'EOF'
          ${{ toJson(needs) }}
          EOF
          ENV_SETUP_SCRIPT_EOF

      - name: Run
        id: run
        run: |
          . ./ci/tmp/praktika_setup_env.sh
          set -o pipefail
          if command -v ts &> /dev/null; then
            python3 -m praktika run 'Fast test' --workflow "PR" --ci |& ts '[%Y-%m-%d %H:%M:%S]' | tee ./ci/tmp/job.log
          else
            python3 -m praktika run 'Fast test' --workflow "PR" --ci |& tee ./ci/tmp/job.log
          fi

  build_arm_tidy:
    runs-on: [self-hosted, builder-aarch64]
    needs: [config_workflow, dockers_build_amd, dockers_build_arm, dockers_build_multiplatform_manifest]
    if: ${{ !failure() && !cancelled() && !contains(fromJson(needs.config_workflow.outputs.data).cache_success_base64, 'QnVpbGQgKGFybV90aWR5KQ==') }}
    name: "Build (arm_tidy)"
    outputs:
      data: ${{ steps.run.outputs.DATA }}
    steps:
      - name: Checkout code
        uses: actions/checkout@v4
        with:
          ref: ${{ env.CHECKOUT_REF }}

      - name: Prepare env script
        run: |
          rm -rf ./ci/tmp ./ci/tmp ./ci/tmp
          mkdir -p ./ci/tmp ./ci/tmp ./ci/tmp
          cat > ./ci/tmp/praktika_setup_env.sh << 'ENV_SETUP_SCRIPT_EOF'
          export PYTHONPATH=./ci:.:
          cat > ./ci/tmp/workflow_config_pr.json << 'EOF'
          ${{ needs.config_workflow.outputs.data }}
          EOF
          cat > ./ci/tmp/workflow_status.json << 'EOF'
          ${{ toJson(needs) }}
          EOF
          ENV_SETUP_SCRIPT_EOF

      - name: Run
        id: run
        run: |
          . ./ci/tmp/praktika_setup_env.sh
          set -o pipefail
          if command -v ts &> /dev/null; then
            python3 -m praktika run 'Build (arm_tidy)' --workflow "PR" --ci |& ts '[%Y-%m-%d %H:%M:%S]' | tee ./ci/tmp/job.log
          else
            python3 -m praktika run 'Build (arm_tidy)' --workflow "PR" --ci |& tee ./ci/tmp/job.log
          fi

  build_amd_debug:
    runs-on: [self-hosted, builder]
    needs: [config_workflow, dockers_build_amd, dockers_build_arm, dockers_build_multiplatform_manifest, style_check, fast_test, build_arm_tidy]
    if: ${{ !failure() && !cancelled() && !contains(fromJson(needs.config_workflow.outputs.data).cache_success_base64, 'QnVpbGQgKGFtZF9kZWJ1Zyk=') }}
    name: "Build (amd_debug)"
    outputs:
      data: ${{ steps.run.outputs.DATA }}
    steps:
      - name: Checkout code
        uses: actions/checkout@v4
        with:
          ref: ${{ env.CHECKOUT_REF }}

      - name: Prepare env script
        run: |
          rm -rf ./ci/tmp ./ci/tmp ./ci/tmp
          mkdir -p ./ci/tmp ./ci/tmp ./ci/tmp
          cat > ./ci/tmp/praktika_setup_env.sh << 'ENV_SETUP_SCRIPT_EOF'
          export PYTHONPATH=./ci:.:
          cat > ./ci/tmp/workflow_config_pr.json << 'EOF'
          ${{ needs.config_workflow.outputs.data }}
          EOF
          cat > ./ci/tmp/workflow_status.json << 'EOF'
          ${{ toJson(needs) }}
          EOF
          ENV_SETUP_SCRIPT_EOF

      - name: Run
        id: run
        run: |
          . ./ci/tmp/praktika_setup_env.sh
          set -o pipefail
          if command -v ts &> /dev/null; then
            python3 -m praktika run 'Build (amd_debug)' --workflow "PR" --ci |& ts '[%Y-%m-%d %H:%M:%S]' | tee ./ci/tmp/job.log
          else
            python3 -m praktika run 'Build (amd_debug)' --workflow "PR" --ci |& tee ./ci/tmp/job.log
          fi

  build_amd_release:
    runs-on: [self-hosted, builder]
    needs: [config_workflow, dockers_build_amd, dockers_build_arm, dockers_build_multiplatform_manifest, style_check, fast_test, build_arm_tidy]
    if: ${{ !failure() && !cancelled() && !contains(fromJson(needs.config_workflow.outputs.data).cache_success_base64, 'QnVpbGQgKGFtZF9yZWxlYXNlKQ==') }}
    name: "Build (amd_release)"
    outputs:
      data: ${{ steps.run.outputs.DATA }}
    steps:
      - name: Checkout code
        uses: actions/checkout@v4
        with:
          ref: ${{ env.CHECKOUT_REF }}

      - name: Prepare env script
        run: |
          rm -rf ./ci/tmp ./ci/tmp ./ci/tmp
          mkdir -p ./ci/tmp ./ci/tmp ./ci/tmp
          cat > ./ci/tmp/praktika_setup_env.sh << 'ENV_SETUP_SCRIPT_EOF'
          export PYTHONPATH=./ci:.:
          cat > ./ci/tmp/workflow_config_pr.json << 'EOF'
          ${{ needs.config_workflow.outputs.data }}
          EOF
          cat > ./ci/tmp/workflow_status.json << 'EOF'
          ${{ toJson(needs) }}
          EOF
          ENV_SETUP_SCRIPT_EOF

      - name: Run
        id: run
        run: |
          . ./ci/tmp/praktika_setup_env.sh
          set -o pipefail
          if command -v ts &> /dev/null; then
            python3 -m praktika run 'Build (amd_release)' --workflow "PR" --ci |& ts '[%Y-%m-%d %H:%M:%S]' | tee ./ci/tmp/job.log
          else
            python3 -m praktika run 'Build (amd_release)' --workflow "PR" --ci |& tee ./ci/tmp/job.log
          fi

  build_amd_asan:
    runs-on: [self-hosted, builder]
    needs: [config_workflow, dockers_build_amd, dockers_build_arm, dockers_build_multiplatform_manifest, style_check, fast_test, build_arm_tidy]
    if: ${{ !failure() && !cancelled() && !contains(fromJson(needs.config_workflow.outputs.data).cache_success_base64, 'QnVpbGQgKGFtZF9hc2FuKQ==') }}
    name: "Build (amd_asan)"
    outputs:
      data: ${{ steps.run.outputs.DATA }}
    steps:
      - name: Checkout code
        uses: actions/checkout@v4
        with:
          ref: ${{ env.CHECKOUT_REF }}

      - name: Prepare env script
        run: |
          rm -rf ./ci/tmp ./ci/tmp ./ci/tmp
          mkdir -p ./ci/tmp ./ci/tmp ./ci/tmp
          cat > ./ci/tmp/praktika_setup_env.sh << 'ENV_SETUP_SCRIPT_EOF'
          export PYTHONPATH=./ci:.:
          cat > ./ci/tmp/workflow_config_pr.json << 'EOF'
          ${{ needs.config_workflow.outputs.data }}
          EOF
          cat > ./ci/tmp/workflow_status.json << 'EOF'
          ${{ toJson(needs) }}
          EOF
          ENV_SETUP_SCRIPT_EOF

      - name: Run
        id: run
        run: |
          . ./ci/tmp/praktika_setup_env.sh
          set -o pipefail
          if command -v ts &> /dev/null; then
            python3 -m praktika run 'Build (amd_asan)' --workflow "PR" --ci |& ts '[%Y-%m-%d %H:%M:%S]' | tee ./ci/tmp/job.log
          else
            python3 -m praktika run 'Build (amd_asan)' --workflow "PR" --ci |& tee ./ci/tmp/job.log
          fi

  build_amd_tsan:
    runs-on: [self-hosted, builder]
    needs: [config_workflow, dockers_build_amd, dockers_build_arm, dockers_build_multiplatform_manifest, style_check, fast_test, build_arm_tidy]
    if: ${{ !failure() && !cancelled() && !contains(fromJson(needs.config_workflow.outputs.data).cache_success_base64, 'QnVpbGQgKGFtZF90c2FuKQ==') }}
    name: "Build (amd_tsan)"
    outputs:
      data: ${{ steps.run.outputs.DATA }}
    steps:
      - name: Checkout code
        uses: actions/checkout@v4
        with:
          ref: ${{ env.CHECKOUT_REF }}

      - name: Prepare env script
        run: |
          rm -rf ./ci/tmp ./ci/tmp ./ci/tmp
          mkdir -p ./ci/tmp ./ci/tmp ./ci/tmp
          cat > ./ci/tmp/praktika_setup_env.sh << 'ENV_SETUP_SCRIPT_EOF'
          export PYTHONPATH=./ci:.:
          cat > ./ci/tmp/workflow_config_pr.json << 'EOF'
          ${{ needs.config_workflow.outputs.data }}
          EOF
          cat > ./ci/tmp/workflow_status.json << 'EOF'
          ${{ toJson(needs) }}
          EOF
          ENV_SETUP_SCRIPT_EOF

      - name: Run
        id: run
        run: |
          . ./ci/tmp/praktika_setup_env.sh
          set -o pipefail
          if command -v ts &> /dev/null; then
            python3 -m praktika run 'Build (amd_tsan)' --workflow "PR" --ci |& ts '[%Y-%m-%d %H:%M:%S]' | tee ./ci/tmp/job.log
          else
            python3 -m praktika run 'Build (amd_tsan)' --workflow "PR" --ci |& tee ./ci/tmp/job.log
          fi

  build_amd_msan:
    runs-on: [self-hosted, builder]
    needs: [config_workflow, dockers_build_amd, dockers_build_arm, dockers_build_multiplatform_manifest, style_check, fast_test, build_arm_tidy]
    if: ${{ !failure() && !cancelled() && !contains(fromJson(needs.config_workflow.outputs.data).cache_success_base64, 'QnVpbGQgKGFtZF9tc2FuKQ==') }}
    name: "Build (amd_msan)"
    outputs:
      data: ${{ steps.run.outputs.DATA }}
    steps:
      - name: Checkout code
        uses: actions/checkout@v4
        with:
          ref: ${{ env.CHECKOUT_REF }}

      - name: Prepare env script
        run: |
          rm -rf ./ci/tmp ./ci/tmp ./ci/tmp
          mkdir -p ./ci/tmp ./ci/tmp ./ci/tmp
          cat > ./ci/tmp/praktika_setup_env.sh << 'ENV_SETUP_SCRIPT_EOF'
          export PYTHONPATH=./ci:.:
          cat > ./ci/tmp/workflow_config_pr.json << 'EOF'
          ${{ needs.config_workflow.outputs.data }}
          EOF
          cat > ./ci/tmp/workflow_status.json << 'EOF'
          ${{ toJson(needs) }}
          EOF
          ENV_SETUP_SCRIPT_EOF

      - name: Run
        id: run
        run: |
          . ./ci/tmp/praktika_setup_env.sh
          set -o pipefail
          if command -v ts &> /dev/null; then
            python3 -m praktika run 'Build (amd_msan)' --workflow "PR" --ci |& ts '[%Y-%m-%d %H:%M:%S]' | tee ./ci/tmp/job.log
          else
            python3 -m praktika run 'Build (amd_msan)' --workflow "PR" --ci |& tee ./ci/tmp/job.log
          fi

  build_amd_ubsan:
    runs-on: [self-hosted, builder]
    needs: [config_workflow, dockers_build_amd, dockers_build_arm, dockers_build_multiplatform_manifest, style_check, fast_test, build_arm_tidy]
    if: ${{ !failure() && !cancelled() && !contains(fromJson(needs.config_workflow.outputs.data).cache_success_base64, 'QnVpbGQgKGFtZF91YnNhbik=') }}
    name: "Build (amd_ubsan)"
    outputs:
      data: ${{ steps.run.outputs.DATA }}
    steps:
      - name: Checkout code
        uses: actions/checkout@v4
        with:
          ref: ${{ env.CHECKOUT_REF }}

      - name: Prepare env script
        run: |
          rm -rf ./ci/tmp ./ci/tmp ./ci/tmp
          mkdir -p ./ci/tmp ./ci/tmp ./ci/tmp
          cat > ./ci/tmp/praktika_setup_env.sh << 'ENV_SETUP_SCRIPT_EOF'
          export PYTHONPATH=./ci:.:
          cat > ./ci/tmp/workflow_config_pr.json << 'EOF'
          ${{ needs.config_workflow.outputs.data }}
          EOF
          cat > ./ci/tmp/workflow_status.json << 'EOF'
          ${{ toJson(needs) }}
          EOF
          ENV_SETUP_SCRIPT_EOF

      - name: Run
        id: run
        run: |
          . ./ci/tmp/praktika_setup_env.sh
          set -o pipefail
          if command -v ts &> /dev/null; then
            python3 -m praktika run 'Build (amd_ubsan)' --workflow "PR" --ci |& ts '[%Y-%m-%d %H:%M:%S]' | tee ./ci/tmp/job.log
          else
            python3 -m praktika run 'Build (amd_ubsan)' --workflow "PR" --ci |& tee ./ci/tmp/job.log
          fi

  build_amd_binary:
    runs-on: [self-hosted, builder]
    needs: [config_workflow, dockers_build_amd, dockers_build_arm, dockers_build_multiplatform_manifest, style_check, fast_test, build_arm_tidy]
    if: ${{ !failure() && !cancelled() && !contains(fromJson(needs.config_workflow.outputs.data).cache_success_base64, 'QnVpbGQgKGFtZF9iaW5hcnkp') }}
    name: "Build (amd_binary)"
    outputs:
      data: ${{ steps.run.outputs.DATA }}
    steps:
      - name: Checkout code
        uses: actions/checkout@v4
        with:
          ref: ${{ env.CHECKOUT_REF }}

      - name: Prepare env script
        run: |
          rm -rf ./ci/tmp ./ci/tmp ./ci/tmp
          mkdir -p ./ci/tmp ./ci/tmp ./ci/tmp
          cat > ./ci/tmp/praktika_setup_env.sh << 'ENV_SETUP_SCRIPT_EOF'
          export PYTHONPATH=./ci:.:
          cat > ./ci/tmp/workflow_config_pr.json << 'EOF'
          ${{ needs.config_workflow.outputs.data }}
          EOF
          cat > ./ci/tmp/workflow_status.json << 'EOF'
          ${{ toJson(needs) }}
          EOF
          ENV_SETUP_SCRIPT_EOF

      - name: Run
        id: run
        run: |
          . ./ci/tmp/praktika_setup_env.sh
          set -o pipefail
          if command -v ts &> /dev/null; then
            python3 -m praktika run 'Build (amd_binary)' --workflow "PR" --ci |& ts '[%Y-%m-%d %H:%M:%S]' | tee ./ci/tmp/job.log
          else
            python3 -m praktika run 'Build (amd_binary)' --workflow "PR" --ci |& tee ./ci/tmp/job.log
          fi

  build_arm_release:
    runs-on: [self-hosted, builder-aarch64]
    needs: [config_workflow, dockers_build_amd, dockers_build_arm, dockers_build_multiplatform_manifest, style_check, fast_test, build_arm_tidy]
    if: ${{ !failure() && !cancelled() && !contains(fromJson(needs.config_workflow.outputs.data).cache_success_base64, 'QnVpbGQgKGFybV9yZWxlYXNlKQ==') }}
    name: "Build (arm_release)"
    outputs:
      data: ${{ steps.run.outputs.DATA }}
    steps:
      - name: Checkout code
        uses: actions/checkout@v4
        with:
          ref: ${{ env.CHECKOUT_REF }}

      - name: Prepare env script
        run: |
          rm -rf ./ci/tmp ./ci/tmp ./ci/tmp
          mkdir -p ./ci/tmp ./ci/tmp ./ci/tmp
          cat > ./ci/tmp/praktika_setup_env.sh << 'ENV_SETUP_SCRIPT_EOF'
          export PYTHONPATH=./ci:.:
          cat > ./ci/tmp/workflow_config_pr.json << 'EOF'
          ${{ needs.config_workflow.outputs.data }}
          EOF
          cat > ./ci/tmp/workflow_status.json << 'EOF'
          ${{ toJson(needs) }}
          EOF
          ENV_SETUP_SCRIPT_EOF

      - name: Run
        id: run
        run: |
          . ./ci/tmp/praktika_setup_env.sh
          set -o pipefail
          if command -v ts &> /dev/null; then
            python3 -m praktika run 'Build (arm_release)' --workflow "PR" --ci |& ts '[%Y-%m-%d %H:%M:%S]' | tee ./ci/tmp/job.log
          else
            python3 -m praktika run 'Build (arm_release)' --workflow "PR" --ci |& tee ./ci/tmp/job.log
          fi

  build_arm_asan:
    runs-on: [self-hosted, builder-aarch64]
    needs: [config_workflow, dockers_build_amd, dockers_build_arm, dockers_build_multiplatform_manifest, style_check, fast_test, build_arm_tidy]
    if: ${{ !failure() && !cancelled() && !contains(fromJson(needs.config_workflow.outputs.data).cache_success_base64, 'QnVpbGQgKGFybV9hc2FuKQ==') }}
    name: "Build (arm_asan)"
    outputs:
      data: ${{ steps.run.outputs.DATA }}
    steps:
      - name: Checkout code
        uses: actions/checkout@v4
        with:
          ref: ${{ env.CHECKOUT_REF }}

      - name: Prepare env script
        run: |
          rm -rf ./ci/tmp ./ci/tmp ./ci/tmp
          mkdir -p ./ci/tmp ./ci/tmp ./ci/tmp
          cat > ./ci/tmp/praktika_setup_env.sh << 'ENV_SETUP_SCRIPT_EOF'
          export PYTHONPATH=./ci:.:
          cat > ./ci/tmp/workflow_config_pr.json << 'EOF'
          ${{ needs.config_workflow.outputs.data }}
          EOF
          cat > ./ci/tmp/workflow_status.json << 'EOF'
          ${{ toJson(needs) }}
          EOF
          ENV_SETUP_SCRIPT_EOF

      - name: Run
        id: run
        run: |
          . ./ci/tmp/praktika_setup_env.sh
          set -o pipefail
          if command -v ts &> /dev/null; then
            python3 -m praktika run 'Build (arm_asan)' --workflow "PR" --ci |& ts '[%Y-%m-%d %H:%M:%S]' | tee ./ci/tmp/job.log
          else
            python3 -m praktika run 'Build (arm_asan)' --workflow "PR" --ci |& tee ./ci/tmp/job.log
          fi

  build_arm_coverage:
    runs-on: [self-hosted, builder-aarch64]
    needs: [config_workflow, dockers_build_amd, dockers_build_arm, dockers_build_multiplatform_manifest, style_check, fast_test, build_arm_tidy]
    if: ${{ !failure() && !cancelled() && !contains(fromJson(needs.config_workflow.outputs.data).cache_success_base64, 'QnVpbGQgKGFybV9jb3ZlcmFnZSk=') }}
    name: "Build (arm_coverage)"
    outputs:
      data: ${{ steps.run.outputs.DATA }}
    steps:
      - name: Checkout code
        uses: actions/checkout@v4
        with:
          ref: ${{ env.CHECKOUT_REF }}

      - name: Prepare env script
        run: |
          rm -rf ./ci/tmp ./ci/tmp ./ci/tmp
          mkdir -p ./ci/tmp ./ci/tmp ./ci/tmp
          cat > ./ci/tmp/praktika_setup_env.sh << 'ENV_SETUP_SCRIPT_EOF'
          export PYTHONPATH=./ci:.:
          cat > ./ci/tmp/workflow_config_pr.json << 'EOF'
          ${{ needs.config_workflow.outputs.data }}
          EOF
          cat > ./ci/tmp/workflow_status.json << 'EOF'
          ${{ toJson(needs) }}
          EOF
          ENV_SETUP_SCRIPT_EOF

      - name: Run
        id: run
        run: |
          . ./ci/tmp/praktika_setup_env.sh
          set -o pipefail
          if command -v ts &> /dev/null; then
            python3 -m praktika run 'Build (arm_coverage)' --workflow "PR" --ci |& ts '[%Y-%m-%d %H:%M:%S]' | tee ./ci/tmp/job.log
          else
            python3 -m praktika run 'Build (arm_coverage)' --workflow "PR" --ci |& tee ./ci/tmp/job.log
          fi

  build_arm_binary:
    runs-on: [self-hosted, builder-aarch64]
    needs: [config_workflow, dockers_build_amd, dockers_build_arm, dockers_build_multiplatform_manifest, style_check, fast_test, build_arm_tidy]
    if: ${{ !failure() && !cancelled() && !contains(fromJson(needs.config_workflow.outputs.data).cache_success_base64, 'QnVpbGQgKGFybV9iaW5hcnkp') }}
    name: "Build (arm_binary)"
    outputs:
      data: ${{ steps.run.outputs.DATA }}
    steps:
      - name: Checkout code
        uses: actions/checkout@v4
        with:
          ref: ${{ env.CHECKOUT_REF }}

      - name: Prepare env script
        run: |
          rm -rf ./ci/tmp ./ci/tmp ./ci/tmp
          mkdir -p ./ci/tmp ./ci/tmp ./ci/tmp
          cat > ./ci/tmp/praktika_setup_env.sh << 'ENV_SETUP_SCRIPT_EOF'
          export PYTHONPATH=./ci:.:
          cat > ./ci/tmp/workflow_config_pr.json << 'EOF'
          ${{ needs.config_workflow.outputs.data }}
          EOF
          cat > ./ci/tmp/workflow_status.json << 'EOF'
          ${{ toJson(needs) }}
          EOF
          ENV_SETUP_SCRIPT_EOF

      - name: Run
        id: run
        run: |
          . ./ci/tmp/praktika_setup_env.sh
          set -o pipefail
          if command -v ts &> /dev/null; then
            python3 -m praktika run 'Build (arm_binary)' --workflow "PR" --ci |& ts '[%Y-%m-%d %H:%M:%S]' | tee ./ci/tmp/job.log
          else
            python3 -m praktika run 'Build (arm_binary)' --workflow "PR" --ci |& tee ./ci/tmp/job.log
          fi

<<<<<<< HEAD
=======
  build_amd_darwin:
    runs-on: [self-hosted, builder]
    needs: [config_workflow, dockers_build_amd, dockers_build_arm, dockers_build_multiplatform_manifest, build_amd_debug, build_amd_release, build_amd_asan, build_amd_tsan, build_amd_msan, build_amd_ubsan, build_amd_binary, build_arm_release, build_arm_asan, build_arm_coverage, build_arm_binary]
    if: ${{ !failure() && !cancelled() && !contains(fromJson(needs.config_workflow.outputs.data).cache_success_base64, 'QnVpbGQgKGFtZF9kYXJ3aW4p') }}
    name: "Build (amd_darwin)"
    outputs:
      data: ${{ steps.run.outputs.DATA }}
    steps:
      - name: Checkout code
        uses: actions/checkout@v4
        with:
          ref: ${{ env.CHECKOUT_REF }}

      - name: Prepare env script
        run: |
          rm -rf ./ci/tmp ./ci/tmp ./ci/tmp
          mkdir -p ./ci/tmp ./ci/tmp ./ci/tmp
          cat > ./ci/tmp/praktika_setup_env.sh << 'ENV_SETUP_SCRIPT_EOF'
          export PYTHONPATH=./ci:.:
          cat > ./ci/tmp/workflow_config_pr.json << 'EOF'
          ${{ needs.config_workflow.outputs.data }}
          EOF
          cat > ./ci/tmp/workflow_status.json << 'EOF'
          ${{ toJson(needs) }}
          EOF
          ENV_SETUP_SCRIPT_EOF

      - name: Run
        id: run
        run: |
          . ./ci/tmp/praktika_setup_env.sh
          set -o pipefail
          if command -v ts &> /dev/null; then
            python3 -m praktika run 'Build (amd_darwin)' --workflow "PR" --ci |& ts '[%Y-%m-%d %H:%M:%S]' | tee ./ci/tmp/job.log
          else
            python3 -m praktika run 'Build (amd_darwin)' --workflow "PR" --ci |& tee ./ci/tmp/job.log
          fi

  build_arm_darwin:
    runs-on: [self-hosted, builder-aarch64]
    needs: [config_workflow, dockers_build_amd, dockers_build_arm, dockers_build_multiplatform_manifest, build_amd_debug, build_amd_release, build_amd_asan, build_amd_tsan, build_amd_msan, build_amd_ubsan, build_amd_binary, build_arm_release, build_arm_asan, build_arm_coverage, build_arm_binary]
    if: ${{ !failure() && !cancelled() && !contains(fromJson(needs.config_workflow.outputs.data).cache_success_base64, 'QnVpbGQgKGFybV9kYXJ3aW4p') }}
    name: "Build (arm_darwin)"
    outputs:
      data: ${{ steps.run.outputs.DATA }}
    steps:
      - name: Checkout code
        uses: actions/checkout@v4
        with:
          ref: ${{ env.CHECKOUT_REF }}

      - name: Prepare env script
        run: |
          rm -rf ./ci/tmp ./ci/tmp ./ci/tmp
          mkdir -p ./ci/tmp ./ci/tmp ./ci/tmp
          cat > ./ci/tmp/praktika_setup_env.sh << 'ENV_SETUP_SCRIPT_EOF'
          export PYTHONPATH=./ci:.:
          cat > ./ci/tmp/workflow_config_pr.json << 'EOF'
          ${{ needs.config_workflow.outputs.data }}
          EOF
          cat > ./ci/tmp/workflow_status.json << 'EOF'
          ${{ toJson(needs) }}
          EOF
          ENV_SETUP_SCRIPT_EOF

      - name: Run
        id: run
        run: |
          . ./ci/tmp/praktika_setup_env.sh
          set -o pipefail
          if command -v ts &> /dev/null; then
            python3 -m praktika run 'Build (arm_darwin)' --workflow "PR" --ci |& ts '[%Y-%m-%d %H:%M:%S]' | tee ./ci/tmp/job.log
          else
            python3 -m praktika run 'Build (arm_darwin)' --workflow "PR" --ci |& tee ./ci/tmp/job.log
          fi

  build_arm_v80compat:
    runs-on: [self-hosted, builder-aarch64]
    needs: [config_workflow, dockers_build_amd, dockers_build_arm, dockers_build_multiplatform_manifest, build_amd_debug, build_amd_release, build_amd_asan, build_amd_tsan, build_amd_msan, build_amd_ubsan, build_amd_binary, build_arm_release, build_arm_asan, build_arm_coverage, build_arm_binary]
    if: ${{ !failure() && !cancelled() && !contains(fromJson(needs.config_workflow.outputs.data).cache_success_base64, 'QnVpbGQgKGFybV92ODBjb21wYXQp') }}
    name: "Build (arm_v80compat)"
    outputs:
      data: ${{ steps.run.outputs.DATA }}
    steps:
      - name: Checkout code
        uses: actions/checkout@v4
        with:
          ref: ${{ env.CHECKOUT_REF }}

      - name: Prepare env script
        run: |
          rm -rf ./ci/tmp ./ci/tmp ./ci/tmp
          mkdir -p ./ci/tmp ./ci/tmp ./ci/tmp
          cat > ./ci/tmp/praktika_setup_env.sh << 'ENV_SETUP_SCRIPT_EOF'
          export PYTHONPATH=./ci:.:
          cat > ./ci/tmp/workflow_config_pr.json << 'EOF'
          ${{ needs.config_workflow.outputs.data }}
          EOF
          cat > ./ci/tmp/workflow_status.json << 'EOF'
          ${{ toJson(needs) }}
          EOF
          ENV_SETUP_SCRIPT_EOF

      - name: Run
        id: run
        run: |
          . ./ci/tmp/praktika_setup_env.sh
          set -o pipefail
          if command -v ts &> /dev/null; then
            python3 -m praktika run 'Build (arm_v80compat)' --workflow "PR" --ci |& ts '[%Y-%m-%d %H:%M:%S]' | tee ./ci/tmp/job.log
          else
            python3 -m praktika run 'Build (arm_v80compat)' --workflow "PR" --ci |& tee ./ci/tmp/job.log
          fi

  build_amd_freebsd:
    runs-on: [self-hosted, builder]
    needs: [config_workflow, dockers_build_amd, dockers_build_arm, dockers_build_multiplatform_manifest, build_amd_debug, build_amd_release, build_amd_asan, build_amd_tsan, build_amd_msan, build_amd_ubsan, build_amd_binary, build_arm_release, build_arm_asan, build_arm_coverage, build_arm_binary]
    if: ${{ !failure() && !cancelled() && !contains(fromJson(needs.config_workflow.outputs.data).cache_success_base64, 'QnVpbGQgKGFtZF9mcmVlYnNkKQ==') }}
    name: "Build (amd_freebsd)"
    outputs:
      data: ${{ steps.run.outputs.DATA }}
    steps:
      - name: Checkout code
        uses: actions/checkout@v4
        with:
          ref: ${{ env.CHECKOUT_REF }}

      - name: Prepare env script
        run: |
          rm -rf ./ci/tmp ./ci/tmp ./ci/tmp
          mkdir -p ./ci/tmp ./ci/tmp ./ci/tmp
          cat > ./ci/tmp/praktika_setup_env.sh << 'ENV_SETUP_SCRIPT_EOF'
          export PYTHONPATH=./ci:.:
          cat > ./ci/tmp/workflow_config_pr.json << 'EOF'
          ${{ needs.config_workflow.outputs.data }}
          EOF
          cat > ./ci/tmp/workflow_status.json << 'EOF'
          ${{ toJson(needs) }}
          EOF
          ENV_SETUP_SCRIPT_EOF

      - name: Run
        id: run
        run: |
          . ./ci/tmp/praktika_setup_env.sh
          set -o pipefail
          if command -v ts &> /dev/null; then
            python3 -m praktika run 'Build (amd_freebsd)' --workflow "PR" --ci |& ts '[%Y-%m-%d %H:%M:%S]' | tee ./ci/tmp/job.log
          else
            python3 -m praktika run 'Build (amd_freebsd)' --workflow "PR" --ci |& tee ./ci/tmp/job.log
          fi

  build_ppc64le:
    runs-on: [self-hosted, builder-aarch64]
    needs: [config_workflow, dockers_build_amd, dockers_build_arm, dockers_build_multiplatform_manifest, build_amd_debug, build_amd_release, build_amd_asan, build_amd_tsan, build_amd_msan, build_amd_ubsan, build_amd_binary, build_arm_release, build_arm_asan, build_arm_coverage, build_arm_binary]
    if: ${{ !failure() && !cancelled() && !contains(fromJson(needs.config_workflow.outputs.data).cache_success_base64, 'QnVpbGQgKHBwYzY0bGUp') }}
    name: "Build (ppc64le)"
    outputs:
      data: ${{ steps.run.outputs.DATA }}
    steps:
      - name: Checkout code
        uses: actions/checkout@v4
        with:
          ref: ${{ env.CHECKOUT_REF }}

      - name: Prepare env script
        run: |
          rm -rf ./ci/tmp ./ci/tmp ./ci/tmp
          mkdir -p ./ci/tmp ./ci/tmp ./ci/tmp
          cat > ./ci/tmp/praktika_setup_env.sh << 'ENV_SETUP_SCRIPT_EOF'
          export PYTHONPATH=./ci:.:
          cat > ./ci/tmp/workflow_config_pr.json << 'EOF'
          ${{ needs.config_workflow.outputs.data }}
          EOF
          cat > ./ci/tmp/workflow_status.json << 'EOF'
          ${{ toJson(needs) }}
          EOF
          ENV_SETUP_SCRIPT_EOF

      - name: Run
        id: run
        run: |
          . ./ci/tmp/praktika_setup_env.sh
          set -o pipefail
          if command -v ts &> /dev/null; then
            python3 -m praktika run 'Build (ppc64le)' --workflow "PR" --ci |& ts '[%Y-%m-%d %H:%M:%S]' | tee ./ci/tmp/job.log
          else
            python3 -m praktika run 'Build (ppc64le)' --workflow "PR" --ci |& tee ./ci/tmp/job.log
          fi

  build_amd_compat:
    runs-on: [self-hosted, builder]
    needs: [config_workflow, dockers_build_amd, dockers_build_arm, dockers_build_multiplatform_manifest, build_amd_debug, build_amd_release, build_amd_asan, build_amd_tsan, build_amd_msan, build_amd_ubsan, build_amd_binary, build_arm_release, build_arm_asan, build_arm_coverage, build_arm_binary]
    if: ${{ !failure() && !cancelled() && !contains(fromJson(needs.config_workflow.outputs.data).cache_success_base64, 'QnVpbGQgKGFtZF9jb21wYXQp') }}
    name: "Build (amd_compat)"
    outputs:
      data: ${{ steps.run.outputs.DATA }}
    steps:
      - name: Checkout code
        uses: actions/checkout@v4
        with:
          ref: ${{ env.CHECKOUT_REF }}

      - name: Prepare env script
        run: |
          rm -rf ./ci/tmp ./ci/tmp ./ci/tmp
          mkdir -p ./ci/tmp ./ci/tmp ./ci/tmp
          cat > ./ci/tmp/praktika_setup_env.sh << 'ENV_SETUP_SCRIPT_EOF'
          export PYTHONPATH=./ci:.:
          cat > ./ci/tmp/workflow_config_pr.json << 'EOF'
          ${{ needs.config_workflow.outputs.data }}
          EOF
          cat > ./ci/tmp/workflow_status.json << 'EOF'
          ${{ toJson(needs) }}
          EOF
          ENV_SETUP_SCRIPT_EOF

      - name: Run
        id: run
        run: |
          . ./ci/tmp/praktika_setup_env.sh
          set -o pipefail
          if command -v ts &> /dev/null; then
            python3 -m praktika run 'Build (amd_compat)' --workflow "PR" --ci |& ts '[%Y-%m-%d %H:%M:%S]' | tee ./ci/tmp/job.log
          else
            python3 -m praktika run 'Build (amd_compat)' --workflow "PR" --ci |& tee ./ci/tmp/job.log
          fi

  build_amd_musl:
    runs-on: [self-hosted, builder]
    needs: [config_workflow, dockers_build_amd, dockers_build_arm, dockers_build_multiplatform_manifest, build_amd_debug, build_amd_release, build_amd_asan, build_amd_tsan, build_amd_msan, build_amd_ubsan, build_amd_binary, build_arm_release, build_arm_asan, build_arm_coverage, build_arm_binary]
    if: ${{ !failure() && !cancelled() && !contains(fromJson(needs.config_workflow.outputs.data).cache_success_base64, 'QnVpbGQgKGFtZF9tdXNsKQ==') }}
    name: "Build (amd_musl)"
    outputs:
      data: ${{ steps.run.outputs.DATA }}
    steps:
      - name: Checkout code
        uses: actions/checkout@v4
        with:
          ref: ${{ env.CHECKOUT_REF }}

      - name: Prepare env script
        run: |
          rm -rf ./ci/tmp ./ci/tmp ./ci/tmp
          mkdir -p ./ci/tmp ./ci/tmp ./ci/tmp
          cat > ./ci/tmp/praktika_setup_env.sh << 'ENV_SETUP_SCRIPT_EOF'
          export PYTHONPATH=./ci:.:
          cat > ./ci/tmp/workflow_config_pr.json << 'EOF'
          ${{ needs.config_workflow.outputs.data }}
          EOF
          cat > ./ci/tmp/workflow_status.json << 'EOF'
          ${{ toJson(needs) }}
          EOF
          ENV_SETUP_SCRIPT_EOF

      - name: Run
        id: run
        run: |
          . ./ci/tmp/praktika_setup_env.sh
          set -o pipefail
          if command -v ts &> /dev/null; then
            python3 -m praktika run 'Build (amd_musl)' --workflow "PR" --ci |& ts '[%Y-%m-%d %H:%M:%S]' | tee ./ci/tmp/job.log
          else
            python3 -m praktika run 'Build (amd_musl)' --workflow "PR" --ci |& tee ./ci/tmp/job.log
          fi

  build_riscv64:
    runs-on: [self-hosted, builder-aarch64]
    needs: [config_workflow, dockers_build_amd, dockers_build_arm, dockers_build_multiplatform_manifest, build_amd_debug, build_amd_release, build_amd_asan, build_amd_tsan, build_amd_msan, build_amd_ubsan, build_amd_binary, build_arm_release, build_arm_asan, build_arm_coverage, build_arm_binary]
    if: ${{ !failure() && !cancelled() && !contains(fromJson(needs.config_workflow.outputs.data).cache_success_base64, 'QnVpbGQgKHJpc2N2NjQp') }}
    name: "Build (riscv64)"
    outputs:
      data: ${{ steps.run.outputs.DATA }}
    steps:
      - name: Checkout code
        uses: actions/checkout@v4
        with:
          ref: ${{ env.CHECKOUT_REF }}

      - name: Prepare env script
        run: |
          rm -rf ./ci/tmp ./ci/tmp ./ci/tmp
          mkdir -p ./ci/tmp ./ci/tmp ./ci/tmp
          cat > ./ci/tmp/praktika_setup_env.sh << 'ENV_SETUP_SCRIPT_EOF'
          export PYTHONPATH=./ci:.:
          cat > ./ci/tmp/workflow_config_pr.json << 'EOF'
          ${{ needs.config_workflow.outputs.data }}
          EOF
          cat > ./ci/tmp/workflow_status.json << 'EOF'
          ${{ toJson(needs) }}
          EOF
          ENV_SETUP_SCRIPT_EOF

      - name: Run
        id: run
        run: |
          . ./ci/tmp/praktika_setup_env.sh
          set -o pipefail
          if command -v ts &> /dev/null; then
            python3 -m praktika run 'Build (riscv64)' --workflow "PR" --ci |& ts '[%Y-%m-%d %H:%M:%S]' | tee ./ci/tmp/job.log
          else
            python3 -m praktika run 'Build (riscv64)' --workflow "PR" --ci |& tee ./ci/tmp/job.log
          fi

  build_s390x:
    runs-on: [self-hosted, builder]
    needs: [config_workflow, dockers_build_amd, dockers_build_arm, dockers_build_multiplatform_manifest, build_amd_debug, build_amd_release, build_amd_asan, build_amd_tsan, build_amd_msan, build_amd_ubsan, build_amd_binary, build_arm_release, build_arm_asan, build_arm_coverage, build_arm_binary]
    if: ${{ !failure() && !cancelled() && !contains(fromJson(needs.config_workflow.outputs.data).cache_success_base64, 'QnVpbGQgKHMzOTB4KQ==') }}
    name: "Build (s390x)"
    outputs:
      data: ${{ steps.run.outputs.DATA }}
    steps:
      - name: Checkout code
        uses: actions/checkout@v4
        with:
          ref: ${{ env.CHECKOUT_REF }}

      - name: Prepare env script
        run: |
          rm -rf ./ci/tmp ./ci/tmp ./ci/tmp
          mkdir -p ./ci/tmp ./ci/tmp ./ci/tmp
          cat > ./ci/tmp/praktika_setup_env.sh << 'ENV_SETUP_SCRIPT_EOF'
          export PYTHONPATH=./ci:.:
          cat > ./ci/tmp/workflow_config_pr.json << 'EOF'
          ${{ needs.config_workflow.outputs.data }}
          EOF
          cat > ./ci/tmp/workflow_status.json << 'EOF'
          ${{ toJson(needs) }}
          EOF
          ENV_SETUP_SCRIPT_EOF

      - name: Run
        id: run
        run: |
          . ./ci/tmp/praktika_setup_env.sh
          set -o pipefail
          if command -v ts &> /dev/null; then
            python3 -m praktika run 'Build (s390x)' --workflow "PR" --ci |& ts '[%Y-%m-%d %H:%M:%S]' | tee ./ci/tmp/job.log
          else
            python3 -m praktika run 'Build (s390x)' --workflow "PR" --ci |& tee ./ci/tmp/job.log
          fi

  build_loongarch64:
    runs-on: [self-hosted, builder-aarch64]
    needs: [config_workflow, dockers_build_amd, dockers_build_arm, dockers_build_multiplatform_manifest, build_amd_debug, build_amd_release, build_amd_asan, build_amd_tsan, build_amd_msan, build_amd_ubsan, build_amd_binary, build_arm_release, build_arm_asan, build_arm_coverage, build_arm_binary]
    if: ${{ !failure() && !cancelled() && !contains(fromJson(needs.config_workflow.outputs.data).cache_success_base64, 'QnVpbGQgKGxvb25nYXJjaDY0KQ==') }}
    name: "Build (loongarch64)"
    outputs:
      data: ${{ steps.run.outputs.DATA }}
    steps:
      - name: Checkout code
        uses: actions/checkout@v4
        with:
          ref: ${{ env.CHECKOUT_REF }}

      - name: Prepare env script
        run: |
          rm -rf ./ci/tmp ./ci/tmp ./ci/tmp
          mkdir -p ./ci/tmp ./ci/tmp ./ci/tmp
          cat > ./ci/tmp/praktika_setup_env.sh << 'ENV_SETUP_SCRIPT_EOF'
          export PYTHONPATH=./ci:.:
          cat > ./ci/tmp/workflow_config_pr.json << 'EOF'
          ${{ needs.config_workflow.outputs.data }}
          EOF
          cat > ./ci/tmp/workflow_status.json << 'EOF'
          ${{ toJson(needs) }}
          EOF
          ENV_SETUP_SCRIPT_EOF

      - name: Run
        id: run
        run: |
          . ./ci/tmp/praktika_setup_env.sh
          set -o pipefail
          if command -v ts &> /dev/null; then
            python3 -m praktika run 'Build (loongarch64)' --workflow "PR" --ci |& ts '[%Y-%m-%d %H:%M:%S]' | tee ./ci/tmp/job.log
          else
            python3 -m praktika run 'Build (loongarch64)' --workflow "PR" --ci |& tee ./ci/tmp/job.log
          fi

  build_fuzzers:
    runs-on: [self-hosted, builder-aarch64]
    needs: [config_workflow, dockers_build_amd, dockers_build_arm, dockers_build_multiplatform_manifest, build_amd_debug, build_amd_release, build_amd_asan, build_amd_tsan, build_amd_msan, build_amd_ubsan, build_amd_binary, build_arm_release, build_arm_asan, build_arm_coverage, build_arm_binary]
    if: ${{ !failure() && !cancelled() && !contains(fromJson(needs.config_workflow.outputs.data).cache_success_base64, 'QnVpbGQgKGZ1enplcnMp') }}
    name: "Build (fuzzers)"
    outputs:
      data: ${{ steps.run.outputs.DATA }}
    steps:
      - name: Checkout code
        uses: actions/checkout@v4
        with:
          ref: ${{ env.CHECKOUT_REF }}

      - name: Prepare env script
        run: |
          rm -rf ./ci/tmp ./ci/tmp ./ci/tmp
          mkdir -p ./ci/tmp ./ci/tmp ./ci/tmp
          cat > ./ci/tmp/praktika_setup_env.sh << 'ENV_SETUP_SCRIPT_EOF'
          export PYTHONPATH=./ci:.:
          cat > ./ci/tmp/workflow_config_pr.json << 'EOF'
          ${{ needs.config_workflow.outputs.data }}
          EOF
          cat > ./ci/tmp/workflow_status.json << 'EOF'
          ${{ toJson(needs) }}
          EOF
          ENV_SETUP_SCRIPT_EOF

      - name: Run
        id: run
        run: |
          . ./ci/tmp/praktika_setup_env.sh
          set -o pipefail
          if command -v ts &> /dev/null; then
            python3 -m praktika run 'Build (fuzzers)' --workflow "PR" --ci |& ts '[%Y-%m-%d %H:%M:%S]' | tee ./ci/tmp/job.log
          else
            python3 -m praktika run 'Build (fuzzers)' --workflow "PR" --ci |& tee ./ci/tmp/job.log
          fi

  unit_tests_asan:
    runs-on: [self-hosted, builder]
    needs: [config_workflow, dockers_build_amd, dockers_build_arm, dockers_build_multiplatform_manifest, build_amd_asan]
    if: ${{ !failure() && !cancelled() && !contains(fromJson(needs.config_workflow.outputs.data).cache_success_base64, 'VW5pdCB0ZXN0cyAoYXNhbik=') }}
    name: "Unit tests (asan)"
    outputs:
      data: ${{ steps.run.outputs.DATA }}
    steps:
      - name: Checkout code
        uses: actions/checkout@v4
        with:
          ref: ${{ env.CHECKOUT_REF }}

      - name: Prepare env script
        run: |
          rm -rf ./ci/tmp ./ci/tmp ./ci/tmp
          mkdir -p ./ci/tmp ./ci/tmp ./ci/tmp
          cat > ./ci/tmp/praktika_setup_env.sh << 'ENV_SETUP_SCRIPT_EOF'
          export PYTHONPATH=./ci:.:
          cat > ./ci/tmp/workflow_config_pr.json << 'EOF'
          ${{ needs.config_workflow.outputs.data }}
          EOF
          cat > ./ci/tmp/workflow_status.json << 'EOF'
          ${{ toJson(needs) }}
          EOF
          ENV_SETUP_SCRIPT_EOF

      - name: Run
        id: run
        run: |
          . ./ci/tmp/praktika_setup_env.sh
          set -o pipefail
          if command -v ts &> /dev/null; then
            python3 -m praktika run 'Unit tests (asan)' --workflow "PR" --ci |& ts '[%Y-%m-%d %H:%M:%S]' | tee ./ci/tmp/job.log
          else
            python3 -m praktika run 'Unit tests (asan)' --workflow "PR" --ci |& tee ./ci/tmp/job.log
          fi

  unit_tests_tsan:
    runs-on: [self-hosted, builder]
    needs: [config_workflow, dockers_build_amd, dockers_build_arm, dockers_build_multiplatform_manifest, build_amd_tsan]
    if: ${{ !failure() && !cancelled() && !contains(fromJson(needs.config_workflow.outputs.data).cache_success_base64, 'VW5pdCB0ZXN0cyAodHNhbik=') }}
    name: "Unit tests (tsan)"
    outputs:
      data: ${{ steps.run.outputs.DATA }}
    steps:
      - name: Checkout code
        uses: actions/checkout@v4
        with:
          ref: ${{ env.CHECKOUT_REF }}

      - name: Prepare env script
        run: |
          rm -rf ./ci/tmp ./ci/tmp ./ci/tmp
          mkdir -p ./ci/tmp ./ci/tmp ./ci/tmp
          cat > ./ci/tmp/praktika_setup_env.sh << 'ENV_SETUP_SCRIPT_EOF'
          export PYTHONPATH=./ci:.:
          cat > ./ci/tmp/workflow_config_pr.json << 'EOF'
          ${{ needs.config_workflow.outputs.data }}
          EOF
          cat > ./ci/tmp/workflow_status.json << 'EOF'
          ${{ toJson(needs) }}
          EOF
          ENV_SETUP_SCRIPT_EOF

      - name: Run
        id: run
        run: |
          . ./ci/tmp/praktika_setup_env.sh
          set -o pipefail
          if command -v ts &> /dev/null; then
            python3 -m praktika run 'Unit tests (tsan)' --workflow "PR" --ci |& ts '[%Y-%m-%d %H:%M:%S]' | tee ./ci/tmp/job.log
          else
            python3 -m praktika run 'Unit tests (tsan)' --workflow "PR" --ci |& tee ./ci/tmp/job.log
          fi

  unit_tests_msan:
    runs-on: [self-hosted, builder]
    needs: [config_workflow, dockers_build_amd, dockers_build_arm, dockers_build_multiplatform_manifest, build_amd_msan]
    if: ${{ !failure() && !cancelled() && !contains(fromJson(needs.config_workflow.outputs.data).cache_success_base64, 'VW5pdCB0ZXN0cyAobXNhbik=') }}
    name: "Unit tests (msan)"
    outputs:
      data: ${{ steps.run.outputs.DATA }}
    steps:
      - name: Checkout code
        uses: actions/checkout@v4
        with:
          ref: ${{ env.CHECKOUT_REF }}

      - name: Prepare env script
        run: |
          rm -rf ./ci/tmp ./ci/tmp ./ci/tmp
          mkdir -p ./ci/tmp ./ci/tmp ./ci/tmp
          cat > ./ci/tmp/praktika_setup_env.sh << 'ENV_SETUP_SCRIPT_EOF'
          export PYTHONPATH=./ci:.:
          cat > ./ci/tmp/workflow_config_pr.json << 'EOF'
          ${{ needs.config_workflow.outputs.data }}
          EOF
          cat > ./ci/tmp/workflow_status.json << 'EOF'
          ${{ toJson(needs) }}
          EOF
          ENV_SETUP_SCRIPT_EOF

      - name: Run
        id: run
        run: |
          . ./ci/tmp/praktika_setup_env.sh
          set -o pipefail
          if command -v ts &> /dev/null; then
            python3 -m praktika run 'Unit tests (msan)' --workflow "PR" --ci |& ts '[%Y-%m-%d %H:%M:%S]' | tee ./ci/tmp/job.log
          else
            python3 -m praktika run 'Unit tests (msan)' --workflow "PR" --ci |& tee ./ci/tmp/job.log
          fi

  unit_tests_ubsan:
    runs-on: [self-hosted, builder]
    needs: [config_workflow, dockers_build_amd, dockers_build_arm, dockers_build_multiplatform_manifest, build_amd_ubsan]
    if: ${{ !failure() && !cancelled() && !contains(fromJson(needs.config_workflow.outputs.data).cache_success_base64, 'VW5pdCB0ZXN0cyAodWJzYW4p') }}
    name: "Unit tests (ubsan)"
    outputs:
      data: ${{ steps.run.outputs.DATA }}
    steps:
      - name: Checkout code
        uses: actions/checkout@v4
        with:
          ref: ${{ env.CHECKOUT_REF }}

      - name: Prepare env script
        run: |
          rm -rf ./ci/tmp ./ci/tmp ./ci/tmp
          mkdir -p ./ci/tmp ./ci/tmp ./ci/tmp
          cat > ./ci/tmp/praktika_setup_env.sh << 'ENV_SETUP_SCRIPT_EOF'
          export PYTHONPATH=./ci:.:
          cat > ./ci/tmp/workflow_config_pr.json << 'EOF'
          ${{ needs.config_workflow.outputs.data }}
          EOF
          cat > ./ci/tmp/workflow_status.json << 'EOF'
          ${{ toJson(needs) }}
          EOF
          ENV_SETUP_SCRIPT_EOF

      - name: Run
        id: run
        run: |
          . ./ci/tmp/praktika_setup_env.sh
          set -o pipefail
          if command -v ts &> /dev/null; then
            python3 -m praktika run 'Unit tests (ubsan)' --workflow "PR" --ci |& ts '[%Y-%m-%d %H:%M:%S]' | tee ./ci/tmp/job.log
          else
            python3 -m praktika run 'Unit tests (ubsan)' --workflow "PR" --ci |& tee ./ci/tmp/job.log
          fi

  stateless_tests_amd_asan_distributed_plan_parallel_1_2:
    runs-on: [self-hosted, func-tester]
    needs: [config_workflow, dockers_build_amd, dockers_build_arm, dockers_build_multiplatform_manifest, build_amd_asan]
    if: ${{ !failure() && !cancelled() && !contains(fromJson(needs.config_workflow.outputs.data).cache_success_base64, 'U3RhdGVsZXNzIHRlc3RzIChhbWRfYXNhbiwgZGlzdHJpYnV0ZWQgcGxhbiwgcGFyYWxsZWwsIDEvMik=') }}
    name: "Stateless tests (amd_asan, distributed plan, parallel, 1/2)"
    outputs:
      data: ${{ steps.run.outputs.DATA }}
    steps:
      - name: Checkout code
        uses: actions/checkout@v4
        with:
          ref: ${{ env.CHECKOUT_REF }}

      - name: Prepare env script
        run: |
          rm -rf ./ci/tmp ./ci/tmp ./ci/tmp
          mkdir -p ./ci/tmp ./ci/tmp ./ci/tmp
          cat > ./ci/tmp/praktika_setup_env.sh << 'ENV_SETUP_SCRIPT_EOF'
          export PYTHONPATH=./ci:.:
          cat > ./ci/tmp/workflow_config_pr.json << 'EOF'
          ${{ needs.config_workflow.outputs.data }}
          EOF
          cat > ./ci/tmp/workflow_status.json << 'EOF'
          ${{ toJson(needs) }}
          EOF
          ENV_SETUP_SCRIPT_EOF

      - name: Run
        id: run
        run: |
          . ./ci/tmp/praktika_setup_env.sh
          set -o pipefail
          if command -v ts &> /dev/null; then
            python3 -m praktika run 'Stateless tests (amd_asan, distributed plan, parallel, 1/2)' --workflow "PR" --ci |& ts '[%Y-%m-%d %H:%M:%S]' | tee ./ci/tmp/job.log
          else
            python3 -m praktika run 'Stateless tests (amd_asan, distributed plan, parallel, 1/2)' --workflow "PR" --ci |& tee ./ci/tmp/job.log
          fi

  stateless_tests_amd_asan_distributed_plan_parallel_2_2:
    runs-on: [self-hosted, func-tester]
    needs: [config_workflow, dockers_build_amd, dockers_build_arm, dockers_build_multiplatform_manifest, build_amd_asan]
    if: ${{ !failure() && !cancelled() && !contains(fromJson(needs.config_workflow.outputs.data).cache_success_base64, 'U3RhdGVsZXNzIHRlc3RzIChhbWRfYXNhbiwgZGlzdHJpYnV0ZWQgcGxhbiwgcGFyYWxsZWwsIDIvMik=') }}
    name: "Stateless tests (amd_asan, distributed plan, parallel, 2/2)"
    outputs:
      data: ${{ steps.run.outputs.DATA }}
    steps:
      - name: Checkout code
        uses: actions/checkout@v4
        with:
          ref: ${{ env.CHECKOUT_REF }}

      - name: Prepare env script
        run: |
          rm -rf ./ci/tmp ./ci/tmp ./ci/tmp
          mkdir -p ./ci/tmp ./ci/tmp ./ci/tmp
          cat > ./ci/tmp/praktika_setup_env.sh << 'ENV_SETUP_SCRIPT_EOF'
          export PYTHONPATH=./ci:.:
          cat > ./ci/tmp/workflow_config_pr.json << 'EOF'
          ${{ needs.config_workflow.outputs.data }}
          EOF
          cat > ./ci/tmp/workflow_status.json << 'EOF'
          ${{ toJson(needs) }}
          EOF
          ENV_SETUP_SCRIPT_EOF

      - name: Run
        id: run
        run: |
          . ./ci/tmp/praktika_setup_env.sh
          set -o pipefail
          if command -v ts &> /dev/null; then
            python3 -m praktika run 'Stateless tests (amd_asan, distributed plan, parallel, 2/2)' --workflow "PR" --ci |& ts '[%Y-%m-%d %H:%M:%S]' | tee ./ci/tmp/job.log
          else
            python3 -m praktika run 'Stateless tests (amd_asan, distributed plan, parallel, 2/2)' --workflow "PR" --ci |& tee ./ci/tmp/job.log
          fi

  stateless_tests_amd_asan_distributed_plan_sequential:
    runs-on: [self-hosted, func-tester]
    needs: [config_workflow, dockers_build_amd, dockers_build_arm, dockers_build_multiplatform_manifest, stateless_tests_amd_asan_distributed_plan_parallel_1_2, stateless_tests_amd_asan_distributed_plan_parallel_2_2, stateless_tests_amd_debug_parallel, stateless_tests_arm_binary_parallel, build_amd_asan]
    if: ${{ !failure() && !cancelled() && !contains(fromJson(needs.config_workflow.outputs.data).cache_success_base64, 'U3RhdGVsZXNzIHRlc3RzIChhbWRfYXNhbiwgZGlzdHJpYnV0ZWQgcGxhbiwgc2VxdWVudGlhbCk=') }}
    name: "Stateless tests (amd_asan, distributed plan, sequential)"
    outputs:
      data: ${{ steps.run.outputs.DATA }}
    steps:
      - name: Checkout code
        uses: actions/checkout@v4
        with:
          ref: ${{ env.CHECKOUT_REF }}

      - name: Prepare env script
        run: |
          rm -rf ./ci/tmp ./ci/tmp ./ci/tmp
          mkdir -p ./ci/tmp ./ci/tmp ./ci/tmp
          cat > ./ci/tmp/praktika_setup_env.sh << 'ENV_SETUP_SCRIPT_EOF'
          export PYTHONPATH=./ci:.:
          cat > ./ci/tmp/workflow_config_pr.json << 'EOF'
          ${{ needs.config_workflow.outputs.data }}
          EOF
          cat > ./ci/tmp/workflow_status.json << 'EOF'
          ${{ toJson(needs) }}
          EOF
          ENV_SETUP_SCRIPT_EOF

      - name: Run
        id: run
        run: |
          . ./ci/tmp/praktika_setup_env.sh
          set -o pipefail
          if command -v ts &> /dev/null; then
            python3 -m praktika run 'Stateless tests (amd_asan, distributed plan, sequential)' --workflow "PR" --ci |& ts '[%Y-%m-%d %H:%M:%S]' | tee ./ci/tmp/job.log
          else
            python3 -m praktika run 'Stateless tests (amd_asan, distributed plan, sequential)' --workflow "PR" --ci |& tee ./ci/tmp/job.log
          fi

  stateless_tests_amd_binary_old_analyzer_s3_storage_databasereplicated_parallel:
    runs-on: [self-hosted, func-tester]
    needs: [config_workflow, dockers_build_amd, dockers_build_arm, dockers_build_multiplatform_manifest, build_amd_binary]
    if: ${{ !failure() && !cancelled() && !contains(fromJson(needs.config_workflow.outputs.data).cache_success_base64, 'U3RhdGVsZXNzIHRlc3RzIChhbWRfYmluYXJ5LCBvbGQgYW5hbHl6ZXIsIHMzIHN0b3JhZ2UsIERhdGFiYXNlUmVwbGljYXRlZCwgcGFyYWxsZWwp') }}
    name: "Stateless tests (amd_binary, old analyzer, s3 storage, DatabaseReplicated, parallel)"
    outputs:
      data: ${{ steps.run.outputs.DATA }}
    steps:
      - name: Checkout code
        uses: actions/checkout@v4
        with:
          ref: ${{ env.CHECKOUT_REF }}

      - name: Prepare env script
        run: |
          rm -rf ./ci/tmp ./ci/tmp ./ci/tmp
          mkdir -p ./ci/tmp ./ci/tmp ./ci/tmp
          cat > ./ci/tmp/praktika_setup_env.sh << 'ENV_SETUP_SCRIPT_EOF'
          export PYTHONPATH=./ci:.:
          cat > ./ci/tmp/workflow_config_pr.json << 'EOF'
          ${{ needs.config_workflow.outputs.data }}
          EOF
          cat > ./ci/tmp/workflow_status.json << 'EOF'
          ${{ toJson(needs) }}
          EOF
          ENV_SETUP_SCRIPT_EOF

      - name: Run
        id: run
        run: |
          . ./ci/tmp/praktika_setup_env.sh
          set -o pipefail
          if command -v ts &> /dev/null; then
            python3 -m praktika run 'Stateless tests (amd_binary, old analyzer, s3 storage, DatabaseReplicated, parallel)' --workflow "PR" --ci |& ts '[%Y-%m-%d %H:%M:%S]' | tee ./ci/tmp/job.log
          else
            python3 -m praktika run 'Stateless tests (amd_binary, old analyzer, s3 storage, DatabaseReplicated, parallel)' --workflow "PR" --ci |& tee ./ci/tmp/job.log
          fi

  stateless_tests_amd_binary_old_analyzer_s3_storage_databasereplicated_sequential:
    runs-on: [self-hosted, func-tester]
    needs: [config_workflow, dockers_build_amd, dockers_build_arm, dockers_build_multiplatform_manifest, stateless_tests_amd_asan_distributed_plan_parallel_1_2, stateless_tests_amd_asan_distributed_plan_parallel_2_2, stateless_tests_amd_debug_parallel, stateless_tests_arm_binary_parallel, build_amd_binary]
    if: ${{ !failure() && !cancelled() && !contains(fromJson(needs.config_workflow.outputs.data).cache_success_base64, 'U3RhdGVsZXNzIHRlc3RzIChhbWRfYmluYXJ5LCBvbGQgYW5hbHl6ZXIsIHMzIHN0b3JhZ2UsIERhdGFiYXNlUmVwbGljYXRlZCwgc2VxdWVudGlhbCk=') }}
    name: "Stateless tests (amd_binary, old analyzer, s3 storage, DatabaseReplicated, sequential)"
    outputs:
      data: ${{ steps.run.outputs.DATA }}
    steps:
      - name: Checkout code
        uses: actions/checkout@v4
        with:
          ref: ${{ env.CHECKOUT_REF }}

      - name: Prepare env script
        run: |
          rm -rf ./ci/tmp ./ci/tmp ./ci/tmp
          mkdir -p ./ci/tmp ./ci/tmp ./ci/tmp
          cat > ./ci/tmp/praktika_setup_env.sh << 'ENV_SETUP_SCRIPT_EOF'
          export PYTHONPATH=./ci:.:
          cat > ./ci/tmp/workflow_config_pr.json << 'EOF'
          ${{ needs.config_workflow.outputs.data }}
          EOF
          cat > ./ci/tmp/workflow_status.json << 'EOF'
          ${{ toJson(needs) }}
          EOF
          ENV_SETUP_SCRIPT_EOF

      - name: Run
        id: run
        run: |
          . ./ci/tmp/praktika_setup_env.sh
          set -o pipefail
          if command -v ts &> /dev/null; then
            python3 -m praktika run 'Stateless tests (amd_binary, old analyzer, s3 storage, DatabaseReplicated, sequential)' --workflow "PR" --ci |& ts '[%Y-%m-%d %H:%M:%S]' | tee ./ci/tmp/job.log
          else
            python3 -m praktika run 'Stateless tests (amd_binary, old analyzer, s3 storage, DatabaseReplicated, sequential)' --workflow "PR" --ci |& tee ./ci/tmp/job.log
          fi

  stateless_tests_amd_binary_parallelreplicas_s3_storage_parallel:
    runs-on: [self-hosted, func-tester]
    needs: [config_workflow, dockers_build_amd, dockers_build_arm, dockers_build_multiplatform_manifest, build_amd_binary]
    if: ${{ !failure() && !cancelled() && !contains(fromJson(needs.config_workflow.outputs.data).cache_success_base64, 'U3RhdGVsZXNzIHRlc3RzIChhbWRfYmluYXJ5LCBQYXJhbGxlbFJlcGxpY2FzLCBzMyBzdG9yYWdlLCBwYXJhbGxlbCk=') }}
    name: "Stateless tests (amd_binary, ParallelReplicas, s3 storage, parallel)"
    outputs:
      data: ${{ steps.run.outputs.DATA }}
    steps:
      - name: Checkout code
        uses: actions/checkout@v4
        with:
          ref: ${{ env.CHECKOUT_REF }}

      - name: Prepare env script
        run: |
          rm -rf ./ci/tmp ./ci/tmp ./ci/tmp
          mkdir -p ./ci/tmp ./ci/tmp ./ci/tmp
          cat > ./ci/tmp/praktika_setup_env.sh << 'ENV_SETUP_SCRIPT_EOF'
          export PYTHONPATH=./ci:.:
          cat > ./ci/tmp/workflow_config_pr.json << 'EOF'
          ${{ needs.config_workflow.outputs.data }}
          EOF
          cat > ./ci/tmp/workflow_status.json << 'EOF'
          ${{ toJson(needs) }}
          EOF
          ENV_SETUP_SCRIPT_EOF

      - name: Run
        id: run
        run: |
          . ./ci/tmp/praktika_setup_env.sh
          set -o pipefail
          if command -v ts &> /dev/null; then
            python3 -m praktika run 'Stateless tests (amd_binary, ParallelReplicas, s3 storage, parallel)' --workflow "PR" --ci |& ts '[%Y-%m-%d %H:%M:%S]' | tee ./ci/tmp/job.log
          else
            python3 -m praktika run 'Stateless tests (amd_binary, ParallelReplicas, s3 storage, parallel)' --workflow "PR" --ci |& tee ./ci/tmp/job.log
          fi

  stateless_tests_amd_binary_parallelreplicas_s3_storage_sequential:
    runs-on: [self-hosted, func-tester]
    needs: [config_workflow, dockers_build_amd, dockers_build_arm, dockers_build_multiplatform_manifest, stateless_tests_amd_asan_distributed_plan_parallel_1_2, stateless_tests_amd_asan_distributed_plan_parallel_2_2, stateless_tests_amd_debug_parallel, stateless_tests_arm_binary_parallel, build_amd_binary]
    if: ${{ !failure() && !cancelled() && !contains(fromJson(needs.config_workflow.outputs.data).cache_success_base64, 'U3RhdGVsZXNzIHRlc3RzIChhbWRfYmluYXJ5LCBQYXJhbGxlbFJlcGxpY2FzLCBzMyBzdG9yYWdlLCBzZXF1ZW50aWFsKQ==') }}
    name: "Stateless tests (amd_binary, ParallelReplicas, s3 storage, sequential)"
    outputs:
      data: ${{ steps.run.outputs.DATA }}
    steps:
      - name: Checkout code
        uses: actions/checkout@v4
        with:
          ref: ${{ env.CHECKOUT_REF }}

      - name: Prepare env script
        run: |
          rm -rf ./ci/tmp ./ci/tmp ./ci/tmp
          mkdir -p ./ci/tmp ./ci/tmp ./ci/tmp
          cat > ./ci/tmp/praktika_setup_env.sh << 'ENV_SETUP_SCRIPT_EOF'
          export PYTHONPATH=./ci:.:
          cat > ./ci/tmp/workflow_config_pr.json << 'EOF'
          ${{ needs.config_workflow.outputs.data }}
          EOF
          cat > ./ci/tmp/workflow_status.json << 'EOF'
          ${{ toJson(needs) }}
          EOF
          ENV_SETUP_SCRIPT_EOF

      - name: Run
        id: run
        run: |
          . ./ci/tmp/praktika_setup_env.sh
          set -o pipefail
          if command -v ts &> /dev/null; then
            python3 -m praktika run 'Stateless tests (amd_binary, ParallelReplicas, s3 storage, sequential)' --workflow "PR" --ci |& ts '[%Y-%m-%d %H:%M:%S]' | tee ./ci/tmp/job.log
          else
            python3 -m praktika run 'Stateless tests (amd_binary, ParallelReplicas, s3 storage, sequential)' --workflow "PR" --ci |& tee ./ci/tmp/job.log
          fi

  stateless_tests_amd_debug_asyncinsert_s3_storage_parallel:
    runs-on: [self-hosted, func-tester]
    needs: [config_workflow, dockers_build_amd, dockers_build_arm, dockers_build_multiplatform_manifest, build_amd_debug]
    if: ${{ !failure() && !cancelled() && !contains(fromJson(needs.config_workflow.outputs.data).cache_success_base64, 'U3RhdGVsZXNzIHRlc3RzIChhbWRfZGVidWcsIEFzeW5jSW5zZXJ0LCBzMyBzdG9yYWdlLCBwYXJhbGxlbCk=') }}
    name: "Stateless tests (amd_debug, AsyncInsert, s3 storage, parallel)"
    outputs:
      data: ${{ steps.run.outputs.DATA }}
    steps:
      - name: Checkout code
        uses: actions/checkout@v4
        with:
          ref: ${{ env.CHECKOUT_REF }}

      - name: Prepare env script
        run: |
          rm -rf ./ci/tmp ./ci/tmp ./ci/tmp
          mkdir -p ./ci/tmp ./ci/tmp ./ci/tmp
          cat > ./ci/tmp/praktika_setup_env.sh << 'ENV_SETUP_SCRIPT_EOF'
          export PYTHONPATH=./ci:.:
          cat > ./ci/tmp/workflow_config_pr.json << 'EOF'
          ${{ needs.config_workflow.outputs.data }}
          EOF
          cat > ./ci/tmp/workflow_status.json << 'EOF'
          ${{ toJson(needs) }}
          EOF
          ENV_SETUP_SCRIPT_EOF

      - name: Run
        id: run
        run: |
          . ./ci/tmp/praktika_setup_env.sh
          set -o pipefail
          if command -v ts &> /dev/null; then
            python3 -m praktika run 'Stateless tests (amd_debug, AsyncInsert, s3 storage, parallel)' --workflow "PR" --ci |& ts '[%Y-%m-%d %H:%M:%S]' | tee ./ci/tmp/job.log
          else
            python3 -m praktika run 'Stateless tests (amd_debug, AsyncInsert, s3 storage, parallel)' --workflow "PR" --ci |& tee ./ci/tmp/job.log
          fi

  stateless_tests_amd_debug_asyncinsert_s3_storage_sequential:
    runs-on: [self-hosted, func-tester]
    needs: [config_workflow, dockers_build_amd, dockers_build_arm, dockers_build_multiplatform_manifest, stateless_tests_amd_asan_distributed_plan_parallel_1_2, stateless_tests_amd_asan_distributed_plan_parallel_2_2, stateless_tests_amd_debug_parallel, stateless_tests_arm_binary_parallel, build_amd_debug]
    if: ${{ !failure() && !cancelled() && !contains(fromJson(needs.config_workflow.outputs.data).cache_success_base64, 'U3RhdGVsZXNzIHRlc3RzIChhbWRfZGVidWcsIEFzeW5jSW5zZXJ0LCBzMyBzdG9yYWdlLCBzZXF1ZW50aWFsKQ==') }}
    name: "Stateless tests (amd_debug, AsyncInsert, s3 storage, sequential)"
    outputs:
      data: ${{ steps.run.outputs.DATA }}
    steps:
      - name: Checkout code
        uses: actions/checkout@v4
        with:
          ref: ${{ env.CHECKOUT_REF }}

      - name: Prepare env script
        run: |
          rm -rf ./ci/tmp ./ci/tmp ./ci/tmp
          mkdir -p ./ci/tmp ./ci/tmp ./ci/tmp
          cat > ./ci/tmp/praktika_setup_env.sh << 'ENV_SETUP_SCRIPT_EOF'
          export PYTHONPATH=./ci:.:
          cat > ./ci/tmp/workflow_config_pr.json << 'EOF'
          ${{ needs.config_workflow.outputs.data }}
          EOF
          cat > ./ci/tmp/workflow_status.json << 'EOF'
          ${{ toJson(needs) }}
          EOF
          ENV_SETUP_SCRIPT_EOF

      - name: Run
        id: run
        run: |
          . ./ci/tmp/praktika_setup_env.sh
          set -o pipefail
          if command -v ts &> /dev/null; then
            python3 -m praktika run 'Stateless tests (amd_debug, AsyncInsert, s3 storage, sequential)' --workflow "PR" --ci |& ts '[%Y-%m-%d %H:%M:%S]' | tee ./ci/tmp/job.log
          else
            python3 -m praktika run 'Stateless tests (amd_debug, AsyncInsert, s3 storage, sequential)' --workflow "PR" --ci |& tee ./ci/tmp/job.log
          fi

  stateless_tests_amd_debug_parallel:
    runs-on: [self-hosted, func-tester]
    needs: [config_workflow, dockers_build_amd, dockers_build_arm, dockers_build_multiplatform_manifest, build_amd_debug]
    if: ${{ !failure() && !cancelled() && !contains(fromJson(needs.config_workflow.outputs.data).cache_success_base64, 'U3RhdGVsZXNzIHRlc3RzIChhbWRfZGVidWcsIHBhcmFsbGVsKQ==') }}
    name: "Stateless tests (amd_debug, parallel)"
    outputs:
      data: ${{ steps.run.outputs.DATA }}
    steps:
      - name: Checkout code
        uses: actions/checkout@v4
        with:
          ref: ${{ env.CHECKOUT_REF }}

      - name: Prepare env script
        run: |
          rm -rf ./ci/tmp ./ci/tmp ./ci/tmp
          mkdir -p ./ci/tmp ./ci/tmp ./ci/tmp
          cat > ./ci/tmp/praktika_setup_env.sh << 'ENV_SETUP_SCRIPT_EOF'
          export PYTHONPATH=./ci:.:
          cat > ./ci/tmp/workflow_config_pr.json << 'EOF'
          ${{ needs.config_workflow.outputs.data }}
          EOF
          cat > ./ci/tmp/workflow_status.json << 'EOF'
          ${{ toJson(needs) }}
          EOF
          ENV_SETUP_SCRIPT_EOF

      - name: Run
        id: run
        run: |
          . ./ci/tmp/praktika_setup_env.sh
          set -o pipefail
          if command -v ts &> /dev/null; then
            python3 -m praktika run 'Stateless tests (amd_debug, parallel)' --workflow "PR" --ci |& ts '[%Y-%m-%d %H:%M:%S]' | tee ./ci/tmp/job.log
          else
            python3 -m praktika run 'Stateless tests (amd_debug, parallel)' --workflow "PR" --ci |& tee ./ci/tmp/job.log
          fi

  stateless_tests_amd_debug_sequential:
    runs-on: [self-hosted, func-tester]
    needs: [config_workflow, dockers_build_amd, dockers_build_arm, dockers_build_multiplatform_manifest, stateless_tests_amd_asan_distributed_plan_parallel_1_2, stateless_tests_amd_asan_distributed_plan_parallel_2_2, stateless_tests_amd_debug_parallel, stateless_tests_arm_binary_parallel, build_amd_debug]
    if: ${{ !failure() && !cancelled() && !contains(fromJson(needs.config_workflow.outputs.data).cache_success_base64, 'U3RhdGVsZXNzIHRlc3RzIChhbWRfZGVidWcsIHNlcXVlbnRpYWwp') }}
    name: "Stateless tests (amd_debug, sequential)"
    outputs:
      data: ${{ steps.run.outputs.DATA }}
    steps:
      - name: Checkout code
        uses: actions/checkout@v4
        with:
          ref: ${{ env.CHECKOUT_REF }}

      - name: Prepare env script
        run: |
          rm -rf ./ci/tmp ./ci/tmp ./ci/tmp
          mkdir -p ./ci/tmp ./ci/tmp ./ci/tmp
          cat > ./ci/tmp/praktika_setup_env.sh << 'ENV_SETUP_SCRIPT_EOF'
          export PYTHONPATH=./ci:.:
          cat > ./ci/tmp/workflow_config_pr.json << 'EOF'
          ${{ needs.config_workflow.outputs.data }}
          EOF
          cat > ./ci/tmp/workflow_status.json << 'EOF'
          ${{ toJson(needs) }}
          EOF
          ENV_SETUP_SCRIPT_EOF

      - name: Run
        id: run
        run: |
          . ./ci/tmp/praktika_setup_env.sh
          set -o pipefail
          if command -v ts &> /dev/null; then
            python3 -m praktika run 'Stateless tests (amd_debug, sequential)' --workflow "PR" --ci |& ts '[%Y-%m-%d %H:%M:%S]' | tee ./ci/tmp/job.log
          else
            python3 -m praktika run 'Stateless tests (amd_debug, sequential)' --workflow "PR" --ci |& tee ./ci/tmp/job.log
          fi

  stateless_tests_amd_tsan_parallel_1_2:
    runs-on: [self-hosted, func-tester]
    needs: [config_workflow, dockers_build_amd, dockers_build_arm, dockers_build_multiplatform_manifest, build_amd_tsan]
    if: ${{ !failure() && !cancelled() && !contains(fromJson(needs.config_workflow.outputs.data).cache_success_base64, 'U3RhdGVsZXNzIHRlc3RzIChhbWRfdHNhbiwgcGFyYWxsZWwsIDEvMik=') }}
    name: "Stateless tests (amd_tsan, parallel, 1/2)"
    outputs:
      data: ${{ steps.run.outputs.DATA }}
    steps:
      - name: Checkout code
        uses: actions/checkout@v4
        with:
          ref: ${{ env.CHECKOUT_REF }}

      - name: Prepare env script
        run: |
          rm -rf ./ci/tmp ./ci/tmp ./ci/tmp
          mkdir -p ./ci/tmp ./ci/tmp ./ci/tmp
          cat > ./ci/tmp/praktika_setup_env.sh << 'ENV_SETUP_SCRIPT_EOF'
          export PYTHONPATH=./ci:.:
          cat > ./ci/tmp/workflow_config_pr.json << 'EOF'
          ${{ needs.config_workflow.outputs.data }}
          EOF
          cat > ./ci/tmp/workflow_status.json << 'EOF'
          ${{ toJson(needs) }}
          EOF
          ENV_SETUP_SCRIPT_EOF

      - name: Run
        id: run
        run: |
          . ./ci/tmp/praktika_setup_env.sh
          set -o pipefail
          if command -v ts &> /dev/null; then
            python3 -m praktika run 'Stateless tests (amd_tsan, parallel, 1/2)' --workflow "PR" --ci |& ts '[%Y-%m-%d %H:%M:%S]' | tee ./ci/tmp/job.log
          else
            python3 -m praktika run 'Stateless tests (amd_tsan, parallel, 1/2)' --workflow "PR" --ci |& tee ./ci/tmp/job.log
          fi

  stateless_tests_amd_tsan_parallel_2_2:
    runs-on: [self-hosted, func-tester]
    needs: [config_workflow, dockers_build_amd, dockers_build_arm, dockers_build_multiplatform_manifest, build_amd_tsan]
    if: ${{ !failure() && !cancelled() && !contains(fromJson(needs.config_workflow.outputs.data).cache_success_base64, 'U3RhdGVsZXNzIHRlc3RzIChhbWRfdHNhbiwgcGFyYWxsZWwsIDIvMik=') }}
    name: "Stateless tests (amd_tsan, parallel, 2/2)"
    outputs:
      data: ${{ steps.run.outputs.DATA }}
    steps:
      - name: Checkout code
        uses: actions/checkout@v4
        with:
          ref: ${{ env.CHECKOUT_REF }}

      - name: Prepare env script
        run: |
          rm -rf ./ci/tmp ./ci/tmp ./ci/tmp
          mkdir -p ./ci/tmp ./ci/tmp ./ci/tmp
          cat > ./ci/tmp/praktika_setup_env.sh << 'ENV_SETUP_SCRIPT_EOF'
          export PYTHONPATH=./ci:.:
          cat > ./ci/tmp/workflow_config_pr.json << 'EOF'
          ${{ needs.config_workflow.outputs.data }}
          EOF
          cat > ./ci/tmp/workflow_status.json << 'EOF'
          ${{ toJson(needs) }}
          EOF
          ENV_SETUP_SCRIPT_EOF

      - name: Run
        id: run
        run: |
          . ./ci/tmp/praktika_setup_env.sh
          set -o pipefail
          if command -v ts &> /dev/null; then
            python3 -m praktika run 'Stateless tests (amd_tsan, parallel, 2/2)' --workflow "PR" --ci |& ts '[%Y-%m-%d %H:%M:%S]' | tee ./ci/tmp/job.log
          else
            python3 -m praktika run 'Stateless tests (amd_tsan, parallel, 2/2)' --workflow "PR" --ci |& tee ./ci/tmp/job.log
          fi

  stateless_tests_amd_tsan_sequential_1_2:
    runs-on: [self-hosted, func-tester]
    needs: [config_workflow, dockers_build_amd, dockers_build_arm, dockers_build_multiplatform_manifest, stateless_tests_amd_asan_distributed_plan_parallel_1_2, stateless_tests_amd_asan_distributed_plan_parallel_2_2, stateless_tests_amd_debug_parallel, stateless_tests_arm_binary_parallel, build_amd_tsan]
    if: ${{ !failure() && !cancelled() && !contains(fromJson(needs.config_workflow.outputs.data).cache_success_base64, 'U3RhdGVsZXNzIHRlc3RzIChhbWRfdHNhbiwgc2VxdWVudGlhbCwgMS8yKQ==') }}
    name: "Stateless tests (amd_tsan, sequential, 1/2)"
    outputs:
      data: ${{ steps.run.outputs.DATA }}
    steps:
      - name: Checkout code
        uses: actions/checkout@v4
        with:
          ref: ${{ env.CHECKOUT_REF }}

      - name: Prepare env script
        run: |
          rm -rf ./ci/tmp ./ci/tmp ./ci/tmp
          mkdir -p ./ci/tmp ./ci/tmp ./ci/tmp
          cat > ./ci/tmp/praktika_setup_env.sh << 'ENV_SETUP_SCRIPT_EOF'
          export PYTHONPATH=./ci:.:
          cat > ./ci/tmp/workflow_config_pr.json << 'EOF'
          ${{ needs.config_workflow.outputs.data }}
          EOF
          cat > ./ci/tmp/workflow_status.json << 'EOF'
          ${{ toJson(needs) }}
          EOF
          ENV_SETUP_SCRIPT_EOF

      - name: Run
        id: run
        run: |
          . ./ci/tmp/praktika_setup_env.sh
          set -o pipefail
          if command -v ts &> /dev/null; then
            python3 -m praktika run 'Stateless tests (amd_tsan, sequential, 1/2)' --workflow "PR" --ci |& ts '[%Y-%m-%d %H:%M:%S]' | tee ./ci/tmp/job.log
          else
            python3 -m praktika run 'Stateless tests (amd_tsan, sequential, 1/2)' --workflow "PR" --ci |& tee ./ci/tmp/job.log
          fi

  stateless_tests_amd_tsan_sequential_2_2:
    runs-on: [self-hosted, func-tester]
    needs: [config_workflow, dockers_build_amd, dockers_build_arm, dockers_build_multiplatform_manifest, stateless_tests_amd_asan_distributed_plan_parallel_1_2, stateless_tests_amd_asan_distributed_plan_parallel_2_2, stateless_tests_amd_debug_parallel, stateless_tests_arm_binary_parallel, build_amd_tsan]
    if: ${{ !failure() && !cancelled() && !contains(fromJson(needs.config_workflow.outputs.data).cache_success_base64, 'U3RhdGVsZXNzIHRlc3RzIChhbWRfdHNhbiwgc2VxdWVudGlhbCwgMi8yKQ==') }}
    name: "Stateless tests (amd_tsan, sequential, 2/2)"
    outputs:
      data: ${{ steps.run.outputs.DATA }}
    steps:
      - name: Checkout code
        uses: actions/checkout@v4
        with:
          ref: ${{ env.CHECKOUT_REF }}

      - name: Prepare env script
        run: |
          rm -rf ./ci/tmp ./ci/tmp ./ci/tmp
          mkdir -p ./ci/tmp ./ci/tmp ./ci/tmp
          cat > ./ci/tmp/praktika_setup_env.sh << 'ENV_SETUP_SCRIPT_EOF'
          export PYTHONPATH=./ci:.:
          cat > ./ci/tmp/workflow_config_pr.json << 'EOF'
          ${{ needs.config_workflow.outputs.data }}
          EOF
          cat > ./ci/tmp/workflow_status.json << 'EOF'
          ${{ toJson(needs) }}
          EOF
          ENV_SETUP_SCRIPT_EOF

      - name: Run
        id: run
        run: |
          . ./ci/tmp/praktika_setup_env.sh
          set -o pipefail
          if command -v ts &> /dev/null; then
            python3 -m praktika run 'Stateless tests (amd_tsan, sequential, 2/2)' --workflow "PR" --ci |& ts '[%Y-%m-%d %H:%M:%S]' | tee ./ci/tmp/job.log
          else
            python3 -m praktika run 'Stateless tests (amd_tsan, sequential, 2/2)' --workflow "PR" --ci |& tee ./ci/tmp/job.log
          fi

  stateless_tests_amd_msan_parallel_1_2:
    runs-on: [self-hosted, func-tester]
    needs: [config_workflow, dockers_build_amd, dockers_build_arm, dockers_build_multiplatform_manifest, build_amd_msan]
    if: ${{ !failure() && !cancelled() && !contains(fromJson(needs.config_workflow.outputs.data).cache_success_base64, 'U3RhdGVsZXNzIHRlc3RzIChhbWRfbXNhbiwgcGFyYWxsZWwsIDEvMik=') }}
    name: "Stateless tests (amd_msan, parallel, 1/2)"
    outputs:
      data: ${{ steps.run.outputs.DATA }}
    steps:
      - name: Checkout code
        uses: actions/checkout@v4
        with:
          ref: ${{ env.CHECKOUT_REF }}

      - name: Prepare env script
        run: |
          rm -rf ./ci/tmp ./ci/tmp ./ci/tmp
          mkdir -p ./ci/tmp ./ci/tmp ./ci/tmp
          cat > ./ci/tmp/praktika_setup_env.sh << 'ENV_SETUP_SCRIPT_EOF'
          export PYTHONPATH=./ci:.:
          cat > ./ci/tmp/workflow_config_pr.json << 'EOF'
          ${{ needs.config_workflow.outputs.data }}
          EOF
          cat > ./ci/tmp/workflow_status.json << 'EOF'
          ${{ toJson(needs) }}
          EOF
          ENV_SETUP_SCRIPT_EOF

      - name: Run
        id: run
        run: |
          . ./ci/tmp/praktika_setup_env.sh
          set -o pipefail
          if command -v ts &> /dev/null; then
            python3 -m praktika run 'Stateless tests (amd_msan, parallel, 1/2)' --workflow "PR" --ci |& ts '[%Y-%m-%d %H:%M:%S]' | tee ./ci/tmp/job.log
          else
            python3 -m praktika run 'Stateless tests (amd_msan, parallel, 1/2)' --workflow "PR" --ci |& tee ./ci/tmp/job.log
          fi

  stateless_tests_amd_msan_parallel_2_2:
    runs-on: [self-hosted, func-tester]
    needs: [config_workflow, dockers_build_amd, dockers_build_arm, dockers_build_multiplatform_manifest, build_amd_msan]
    if: ${{ !failure() && !cancelled() && !contains(fromJson(needs.config_workflow.outputs.data).cache_success_base64, 'U3RhdGVsZXNzIHRlc3RzIChhbWRfbXNhbiwgcGFyYWxsZWwsIDIvMik=') }}
    name: "Stateless tests (amd_msan, parallel, 2/2)"
    outputs:
      data: ${{ steps.run.outputs.DATA }}
    steps:
      - name: Checkout code
        uses: actions/checkout@v4
        with:
          ref: ${{ env.CHECKOUT_REF }}

      - name: Prepare env script
        run: |
          rm -rf ./ci/tmp ./ci/tmp ./ci/tmp
          mkdir -p ./ci/tmp ./ci/tmp ./ci/tmp
          cat > ./ci/tmp/praktika_setup_env.sh << 'ENV_SETUP_SCRIPT_EOF'
          export PYTHONPATH=./ci:.:
          cat > ./ci/tmp/workflow_config_pr.json << 'EOF'
          ${{ needs.config_workflow.outputs.data }}
          EOF
          cat > ./ci/tmp/workflow_status.json << 'EOF'
          ${{ toJson(needs) }}
          EOF
          ENV_SETUP_SCRIPT_EOF

      - name: Run
        id: run
        run: |
          . ./ci/tmp/praktika_setup_env.sh
          set -o pipefail
          if command -v ts &> /dev/null; then
            python3 -m praktika run 'Stateless tests (amd_msan, parallel, 2/2)' --workflow "PR" --ci |& ts '[%Y-%m-%d %H:%M:%S]' | tee ./ci/tmp/job.log
          else
            python3 -m praktika run 'Stateless tests (amd_msan, parallel, 2/2)' --workflow "PR" --ci |& tee ./ci/tmp/job.log
          fi

  stateless_tests_amd_msan_sequential_1_2:
    runs-on: [self-hosted, func-tester]
    needs: [config_workflow, dockers_build_amd, dockers_build_arm, dockers_build_multiplatform_manifest, stateless_tests_amd_asan_distributed_plan_parallel_1_2, stateless_tests_amd_asan_distributed_plan_parallel_2_2, stateless_tests_amd_debug_parallel, stateless_tests_arm_binary_parallel, build_amd_msan]
    if: ${{ !failure() && !cancelled() && !contains(fromJson(needs.config_workflow.outputs.data).cache_success_base64, 'U3RhdGVsZXNzIHRlc3RzIChhbWRfbXNhbiwgc2VxdWVudGlhbCwgMS8yKQ==') }}
    name: "Stateless tests (amd_msan, sequential, 1/2)"
    outputs:
      data: ${{ steps.run.outputs.DATA }}
    steps:
      - name: Checkout code
        uses: actions/checkout@v4
        with:
          ref: ${{ env.CHECKOUT_REF }}

      - name: Prepare env script
        run: |
          rm -rf ./ci/tmp ./ci/tmp ./ci/tmp
          mkdir -p ./ci/tmp ./ci/tmp ./ci/tmp
          cat > ./ci/tmp/praktika_setup_env.sh << 'ENV_SETUP_SCRIPT_EOF'
          export PYTHONPATH=./ci:.:
          cat > ./ci/tmp/workflow_config_pr.json << 'EOF'
          ${{ needs.config_workflow.outputs.data }}
          EOF
          cat > ./ci/tmp/workflow_status.json << 'EOF'
          ${{ toJson(needs) }}
          EOF
          ENV_SETUP_SCRIPT_EOF

      - name: Run
        id: run
        run: |
          . ./ci/tmp/praktika_setup_env.sh
          set -o pipefail
          if command -v ts &> /dev/null; then
            python3 -m praktika run 'Stateless tests (amd_msan, sequential, 1/2)' --workflow "PR" --ci |& ts '[%Y-%m-%d %H:%M:%S]' | tee ./ci/tmp/job.log
          else
            python3 -m praktika run 'Stateless tests (amd_msan, sequential, 1/2)' --workflow "PR" --ci |& tee ./ci/tmp/job.log
          fi

  stateless_tests_amd_msan_sequential_2_2:
    runs-on: [self-hosted, func-tester]
    needs: [config_workflow, dockers_build_amd, dockers_build_arm, dockers_build_multiplatform_manifest, stateless_tests_amd_asan_distributed_plan_parallel_1_2, stateless_tests_amd_asan_distributed_plan_parallel_2_2, stateless_tests_amd_debug_parallel, stateless_tests_arm_binary_parallel, build_amd_msan]
    if: ${{ !failure() && !cancelled() && !contains(fromJson(needs.config_workflow.outputs.data).cache_success_base64, 'U3RhdGVsZXNzIHRlc3RzIChhbWRfbXNhbiwgc2VxdWVudGlhbCwgMi8yKQ==') }}
    name: "Stateless tests (amd_msan, sequential, 2/2)"
    outputs:
      data: ${{ steps.run.outputs.DATA }}
    steps:
      - name: Checkout code
        uses: actions/checkout@v4
        with:
          ref: ${{ env.CHECKOUT_REF }}

      - name: Prepare env script
        run: |
          rm -rf ./ci/tmp ./ci/tmp ./ci/tmp
          mkdir -p ./ci/tmp ./ci/tmp ./ci/tmp
          cat > ./ci/tmp/praktika_setup_env.sh << 'ENV_SETUP_SCRIPT_EOF'
          export PYTHONPATH=./ci:.:
          cat > ./ci/tmp/workflow_config_pr.json << 'EOF'
          ${{ needs.config_workflow.outputs.data }}
          EOF
          cat > ./ci/tmp/workflow_status.json << 'EOF'
          ${{ toJson(needs) }}
          EOF
          ENV_SETUP_SCRIPT_EOF

      - name: Run
        id: run
        run: |
          . ./ci/tmp/praktika_setup_env.sh
          set -o pipefail
          if command -v ts &> /dev/null; then
            python3 -m praktika run 'Stateless tests (amd_msan, sequential, 2/2)' --workflow "PR" --ci |& ts '[%Y-%m-%d %H:%M:%S]' | tee ./ci/tmp/job.log
          else
            python3 -m praktika run 'Stateless tests (amd_msan, sequential, 2/2)' --workflow "PR" --ci |& tee ./ci/tmp/job.log
          fi

  stateless_tests_amd_ubsan_parallel:
    runs-on: [self-hosted, func-tester]
    needs: [config_workflow, dockers_build_amd, dockers_build_arm, dockers_build_multiplatform_manifest, build_amd_ubsan]
    if: ${{ !failure() && !cancelled() && !contains(fromJson(needs.config_workflow.outputs.data).cache_success_base64, 'U3RhdGVsZXNzIHRlc3RzIChhbWRfdWJzYW4sIHBhcmFsbGVsKQ==') }}
    name: "Stateless tests (amd_ubsan, parallel)"
    outputs:
      data: ${{ steps.run.outputs.DATA }}
    steps:
      - name: Checkout code
        uses: actions/checkout@v4
        with:
          ref: ${{ env.CHECKOUT_REF }}

      - name: Prepare env script
        run: |
          rm -rf ./ci/tmp ./ci/tmp ./ci/tmp
          mkdir -p ./ci/tmp ./ci/tmp ./ci/tmp
          cat > ./ci/tmp/praktika_setup_env.sh << 'ENV_SETUP_SCRIPT_EOF'
          export PYTHONPATH=./ci:.:
          cat > ./ci/tmp/workflow_config_pr.json << 'EOF'
          ${{ needs.config_workflow.outputs.data }}
          EOF
          cat > ./ci/tmp/workflow_status.json << 'EOF'
          ${{ toJson(needs) }}
          EOF
          ENV_SETUP_SCRIPT_EOF

      - name: Run
        id: run
        run: |
          . ./ci/tmp/praktika_setup_env.sh
          set -o pipefail
          if command -v ts &> /dev/null; then
            python3 -m praktika run 'Stateless tests (amd_ubsan, parallel)' --workflow "PR" --ci |& ts '[%Y-%m-%d %H:%M:%S]' | tee ./ci/tmp/job.log
          else
            python3 -m praktika run 'Stateless tests (amd_ubsan, parallel)' --workflow "PR" --ci |& tee ./ci/tmp/job.log
          fi

  stateless_tests_amd_ubsan_sequential:
    runs-on: [self-hosted, func-tester]
    needs: [config_workflow, dockers_build_amd, dockers_build_arm, dockers_build_multiplatform_manifest, stateless_tests_amd_asan_distributed_plan_parallel_1_2, stateless_tests_amd_asan_distributed_plan_parallel_2_2, stateless_tests_amd_debug_parallel, stateless_tests_arm_binary_parallel, build_amd_ubsan]
    if: ${{ !failure() && !cancelled() && !contains(fromJson(needs.config_workflow.outputs.data).cache_success_base64, 'U3RhdGVsZXNzIHRlc3RzIChhbWRfdWJzYW4sIHNlcXVlbnRpYWwp') }}
    name: "Stateless tests (amd_ubsan, sequential)"
    outputs:
      data: ${{ steps.run.outputs.DATA }}
    steps:
      - name: Checkout code
        uses: actions/checkout@v4
        with:
          ref: ${{ env.CHECKOUT_REF }}

      - name: Prepare env script
        run: |
          rm -rf ./ci/tmp ./ci/tmp ./ci/tmp
          mkdir -p ./ci/tmp ./ci/tmp ./ci/tmp
          cat > ./ci/tmp/praktika_setup_env.sh << 'ENV_SETUP_SCRIPT_EOF'
          export PYTHONPATH=./ci:.:
          cat > ./ci/tmp/workflow_config_pr.json << 'EOF'
          ${{ needs.config_workflow.outputs.data }}
          EOF
          cat > ./ci/tmp/workflow_status.json << 'EOF'
          ${{ toJson(needs) }}
          EOF
          ENV_SETUP_SCRIPT_EOF

      - name: Run
        id: run
        run: |
          . ./ci/tmp/praktika_setup_env.sh
          set -o pipefail
          if command -v ts &> /dev/null; then
            python3 -m praktika run 'Stateless tests (amd_ubsan, sequential)' --workflow "PR" --ci |& ts '[%Y-%m-%d %H:%M:%S]' | tee ./ci/tmp/job.log
          else
            python3 -m praktika run 'Stateless tests (amd_ubsan, sequential)' --workflow "PR" --ci |& tee ./ci/tmp/job.log
          fi

  stateless_tests_amd_debug_distributed_plan_s3_storage_parallel:
    runs-on: [self-hosted, func-tester]
    needs: [config_workflow, dockers_build_amd, dockers_build_arm, dockers_build_multiplatform_manifest, build_amd_debug]
    if: ${{ !failure() && !cancelled() && !contains(fromJson(needs.config_workflow.outputs.data).cache_success_base64, 'U3RhdGVsZXNzIHRlc3RzIChhbWRfZGVidWcsIGRpc3RyaWJ1dGVkIHBsYW4sIHMzIHN0b3JhZ2UsIHBhcmFsbGVsKQ==') }}
    name: "Stateless tests (amd_debug, distributed plan, s3 storage, parallel)"
    outputs:
      data: ${{ steps.run.outputs.DATA }}
    steps:
      - name: Checkout code
        uses: actions/checkout@v4
        with:
          ref: ${{ env.CHECKOUT_REF }}

      - name: Prepare env script
        run: |
          rm -rf ./ci/tmp ./ci/tmp ./ci/tmp
          mkdir -p ./ci/tmp ./ci/tmp ./ci/tmp
          cat > ./ci/tmp/praktika_setup_env.sh << 'ENV_SETUP_SCRIPT_EOF'
          export PYTHONPATH=./ci:.:
          cat > ./ci/tmp/workflow_config_pr.json << 'EOF'
          ${{ needs.config_workflow.outputs.data }}
          EOF
          cat > ./ci/tmp/workflow_status.json << 'EOF'
          ${{ toJson(needs) }}
          EOF
          ENV_SETUP_SCRIPT_EOF

      - name: Run
        id: run
        run: |
          . ./ci/tmp/praktika_setup_env.sh
          set -o pipefail
          if command -v ts &> /dev/null; then
            python3 -m praktika run 'Stateless tests (amd_debug, distributed plan, s3 storage, parallel)' --workflow "PR" --ci |& ts '[%Y-%m-%d %H:%M:%S]' | tee ./ci/tmp/job.log
          else
            python3 -m praktika run 'Stateless tests (amd_debug, distributed plan, s3 storage, parallel)' --workflow "PR" --ci |& tee ./ci/tmp/job.log
          fi

  stateless_tests_amd_debug_distributed_plan_s3_storage_sequential:
    runs-on: [self-hosted, func-tester]
    needs: [config_workflow, dockers_build_amd, dockers_build_arm, dockers_build_multiplatform_manifest, stateless_tests_amd_asan_distributed_plan_parallel_1_2, stateless_tests_amd_asan_distributed_plan_parallel_2_2, stateless_tests_amd_debug_parallel, stateless_tests_arm_binary_parallel, build_amd_debug]
    if: ${{ !failure() && !cancelled() && !contains(fromJson(needs.config_workflow.outputs.data).cache_success_base64, 'U3RhdGVsZXNzIHRlc3RzIChhbWRfZGVidWcsIGRpc3RyaWJ1dGVkIHBsYW4sIHMzIHN0b3JhZ2UsIHNlcXVlbnRpYWwp') }}
    name: "Stateless tests (amd_debug, distributed plan, s3 storage, sequential)"
    outputs:
      data: ${{ steps.run.outputs.DATA }}
    steps:
      - name: Checkout code
        uses: actions/checkout@v4
        with:
          ref: ${{ env.CHECKOUT_REF }}

      - name: Prepare env script
        run: |
          rm -rf ./ci/tmp ./ci/tmp ./ci/tmp
          mkdir -p ./ci/tmp ./ci/tmp ./ci/tmp
          cat > ./ci/tmp/praktika_setup_env.sh << 'ENV_SETUP_SCRIPT_EOF'
          export PYTHONPATH=./ci:.:
          cat > ./ci/tmp/workflow_config_pr.json << 'EOF'
          ${{ needs.config_workflow.outputs.data }}
          EOF
          cat > ./ci/tmp/workflow_status.json << 'EOF'
          ${{ toJson(needs) }}
          EOF
          ENV_SETUP_SCRIPT_EOF

      - name: Run
        id: run
        run: |
          . ./ci/tmp/praktika_setup_env.sh
          set -o pipefail
          if command -v ts &> /dev/null; then
            python3 -m praktika run 'Stateless tests (amd_debug, distributed plan, s3 storage, sequential)' --workflow "PR" --ci |& ts '[%Y-%m-%d %H:%M:%S]' | tee ./ci/tmp/job.log
          else
            python3 -m praktika run 'Stateless tests (amd_debug, distributed plan, s3 storage, sequential)' --workflow "PR" --ci |& tee ./ci/tmp/job.log
          fi

  stateless_tests_amd_tsan_s3_storage_parallel:
    runs-on: [self-hosted, func-tester]
    needs: [config_workflow, dockers_build_amd, dockers_build_arm, dockers_build_multiplatform_manifest, build_amd_tsan]
    if: ${{ !failure() && !cancelled() && !contains(fromJson(needs.config_workflow.outputs.data).cache_success_base64, 'U3RhdGVsZXNzIHRlc3RzIChhbWRfdHNhbiwgczMgc3RvcmFnZSwgcGFyYWxsZWwp') }}
    name: "Stateless tests (amd_tsan, s3 storage, parallel)"
    outputs:
      data: ${{ steps.run.outputs.DATA }}
    steps:
      - name: Checkout code
        uses: actions/checkout@v4
        with:
          ref: ${{ env.CHECKOUT_REF }}

      - name: Prepare env script
        run: |
          rm -rf ./ci/tmp ./ci/tmp ./ci/tmp
          mkdir -p ./ci/tmp ./ci/tmp ./ci/tmp
          cat > ./ci/tmp/praktika_setup_env.sh << 'ENV_SETUP_SCRIPT_EOF'
          export PYTHONPATH=./ci:.:
          cat > ./ci/tmp/workflow_config_pr.json << 'EOF'
          ${{ needs.config_workflow.outputs.data }}
          EOF
          cat > ./ci/tmp/workflow_status.json << 'EOF'
          ${{ toJson(needs) }}
          EOF
          ENV_SETUP_SCRIPT_EOF

      - name: Run
        id: run
        run: |
          . ./ci/tmp/praktika_setup_env.sh
          set -o pipefail
          if command -v ts &> /dev/null; then
            python3 -m praktika run 'Stateless tests (amd_tsan, s3 storage, parallel)' --workflow "PR" --ci |& ts '[%Y-%m-%d %H:%M:%S]' | tee ./ci/tmp/job.log
          else
            python3 -m praktika run 'Stateless tests (amd_tsan, s3 storage, parallel)' --workflow "PR" --ci |& tee ./ci/tmp/job.log
          fi

  stateless_tests_amd_tsan_s3_storage_sequential_1_2:
    runs-on: [self-hosted, func-tester]
    needs: [config_workflow, dockers_build_amd, dockers_build_arm, dockers_build_multiplatform_manifest, stateless_tests_amd_asan_distributed_plan_parallel_1_2, stateless_tests_amd_asan_distributed_plan_parallel_2_2, stateless_tests_amd_debug_parallel, stateless_tests_arm_binary_parallel, build_amd_tsan]
    if: ${{ !failure() && !cancelled() && !contains(fromJson(needs.config_workflow.outputs.data).cache_success_base64, 'U3RhdGVsZXNzIHRlc3RzIChhbWRfdHNhbiwgczMgc3RvcmFnZSwgc2VxdWVudGlhbCwgMS8yKQ==') }}
    name: "Stateless tests (amd_tsan, s3 storage, sequential, 1/2)"
    outputs:
      data: ${{ steps.run.outputs.DATA }}
    steps:
      - name: Checkout code
        uses: actions/checkout@v4
        with:
          ref: ${{ env.CHECKOUT_REF }}

      - name: Prepare env script
        run: |
          rm -rf ./ci/tmp ./ci/tmp ./ci/tmp
          mkdir -p ./ci/tmp ./ci/tmp ./ci/tmp
          cat > ./ci/tmp/praktika_setup_env.sh << 'ENV_SETUP_SCRIPT_EOF'
          export PYTHONPATH=./ci:.:
          cat > ./ci/tmp/workflow_config_pr.json << 'EOF'
          ${{ needs.config_workflow.outputs.data }}
          EOF
          cat > ./ci/tmp/workflow_status.json << 'EOF'
          ${{ toJson(needs) }}
          EOF
          ENV_SETUP_SCRIPT_EOF

      - name: Run
        id: run
        run: |
          . ./ci/tmp/praktika_setup_env.sh
          set -o pipefail
          if command -v ts &> /dev/null; then
            python3 -m praktika run 'Stateless tests (amd_tsan, s3 storage, sequential, 1/2)' --workflow "PR" --ci |& ts '[%Y-%m-%d %H:%M:%S]' | tee ./ci/tmp/job.log
          else
            python3 -m praktika run 'Stateless tests (amd_tsan, s3 storage, sequential, 1/2)' --workflow "PR" --ci |& tee ./ci/tmp/job.log
          fi

  stateless_tests_amd_tsan_s3_storage_sequential_2_2:
    runs-on: [self-hosted, func-tester]
    needs: [config_workflow, dockers_build_amd, dockers_build_arm, dockers_build_multiplatform_manifest, stateless_tests_amd_asan_distributed_plan_parallel_1_2, stateless_tests_amd_asan_distributed_plan_parallel_2_2, stateless_tests_amd_debug_parallel, stateless_tests_arm_binary_parallel, build_amd_tsan]
    if: ${{ !failure() && !cancelled() && !contains(fromJson(needs.config_workflow.outputs.data).cache_success_base64, 'U3RhdGVsZXNzIHRlc3RzIChhbWRfdHNhbiwgczMgc3RvcmFnZSwgc2VxdWVudGlhbCwgMi8yKQ==') }}
    name: "Stateless tests (amd_tsan, s3 storage, sequential, 2/2)"
    outputs:
      data: ${{ steps.run.outputs.DATA }}
    steps:
      - name: Checkout code
        uses: actions/checkout@v4
        with:
          ref: ${{ env.CHECKOUT_REF }}

      - name: Prepare env script
        run: |
          rm -rf ./ci/tmp ./ci/tmp ./ci/tmp
          mkdir -p ./ci/tmp ./ci/tmp ./ci/tmp
          cat > ./ci/tmp/praktika_setup_env.sh << 'ENV_SETUP_SCRIPT_EOF'
          export PYTHONPATH=./ci:.:
          cat > ./ci/tmp/workflow_config_pr.json << 'EOF'
          ${{ needs.config_workflow.outputs.data }}
          EOF
          cat > ./ci/tmp/workflow_status.json << 'EOF'
          ${{ toJson(needs) }}
          EOF
          ENV_SETUP_SCRIPT_EOF

      - name: Run
        id: run
        run: |
          . ./ci/tmp/praktika_setup_env.sh
          set -o pipefail
          if command -v ts &> /dev/null; then
            python3 -m praktika run 'Stateless tests (amd_tsan, s3 storage, sequential, 2/2)' --workflow "PR" --ci |& ts '[%Y-%m-%d %H:%M:%S]' | tee ./ci/tmp/job.log
          else
            python3 -m praktika run 'Stateless tests (amd_tsan, s3 storage, sequential, 2/2)' --workflow "PR" --ci |& tee ./ci/tmp/job.log
          fi

  stateless_tests_arm_binary_parallel:
    runs-on: [self-hosted, func-tester-aarch64]
    needs: [config_workflow, dockers_build_amd, dockers_build_arm, dockers_build_multiplatform_manifest, build_arm_binary]
    if: ${{ !failure() && !cancelled() && !contains(fromJson(needs.config_workflow.outputs.data).cache_success_base64, 'U3RhdGVsZXNzIHRlc3RzIChhcm1fYmluYXJ5LCBwYXJhbGxlbCk=') }}
    name: "Stateless tests (arm_binary, parallel)"
    outputs:
      data: ${{ steps.run.outputs.DATA }}
    steps:
      - name: Checkout code
        uses: actions/checkout@v4
        with:
          ref: ${{ env.CHECKOUT_REF }}

      - name: Prepare env script
        run: |
          rm -rf ./ci/tmp ./ci/tmp ./ci/tmp
          mkdir -p ./ci/tmp ./ci/tmp ./ci/tmp
          cat > ./ci/tmp/praktika_setup_env.sh << 'ENV_SETUP_SCRIPT_EOF'
          export PYTHONPATH=./ci:.:
          cat > ./ci/tmp/workflow_config_pr.json << 'EOF'
          ${{ needs.config_workflow.outputs.data }}
          EOF
          cat > ./ci/tmp/workflow_status.json << 'EOF'
          ${{ toJson(needs) }}
          EOF
          ENV_SETUP_SCRIPT_EOF

      - name: Run
        id: run
        run: |
          . ./ci/tmp/praktika_setup_env.sh
          set -o pipefail
          if command -v ts &> /dev/null; then
            python3 -m praktika run 'Stateless tests (arm_binary, parallel)' --workflow "PR" --ci |& ts '[%Y-%m-%d %H:%M:%S]' | tee ./ci/tmp/job.log
          else
            python3 -m praktika run 'Stateless tests (arm_binary, parallel)' --workflow "PR" --ci |& tee ./ci/tmp/job.log
          fi

  stateless_tests_arm_binary_sequential:
    runs-on: [self-hosted, func-tester-aarch64]
    needs: [config_workflow, dockers_build_amd, dockers_build_arm, dockers_build_multiplatform_manifest, stateless_tests_amd_asan_distributed_plan_parallel_1_2, stateless_tests_amd_asan_distributed_plan_parallel_2_2, stateless_tests_amd_debug_parallel, stateless_tests_arm_binary_parallel, build_arm_binary]
    if: ${{ !failure() && !cancelled() && !contains(fromJson(needs.config_workflow.outputs.data).cache_success_base64, 'U3RhdGVsZXNzIHRlc3RzIChhcm1fYmluYXJ5LCBzZXF1ZW50aWFsKQ==') }}
    name: "Stateless tests (arm_binary, sequential)"
    outputs:
      data: ${{ steps.run.outputs.DATA }}
    steps:
      - name: Checkout code
        uses: actions/checkout@v4
        with:
          ref: ${{ env.CHECKOUT_REF }}

      - name: Prepare env script
        run: |
          rm -rf ./ci/tmp ./ci/tmp ./ci/tmp
          mkdir -p ./ci/tmp ./ci/tmp ./ci/tmp
          cat > ./ci/tmp/praktika_setup_env.sh << 'ENV_SETUP_SCRIPT_EOF'
          export PYTHONPATH=./ci:.:
          cat > ./ci/tmp/workflow_config_pr.json << 'EOF'
          ${{ needs.config_workflow.outputs.data }}
          EOF
          cat > ./ci/tmp/workflow_status.json << 'EOF'
          ${{ toJson(needs) }}
          EOF
          ENV_SETUP_SCRIPT_EOF

      - name: Run
        id: run
        run: |
          . ./ci/tmp/praktika_setup_env.sh
          set -o pipefail
          if command -v ts &> /dev/null; then
            python3 -m praktika run 'Stateless tests (arm_binary, sequential)' --workflow "PR" --ci |& ts '[%Y-%m-%d %H:%M:%S]' | tee ./ci/tmp/job.log
          else
            python3 -m praktika run 'Stateless tests (arm_binary, sequential)' --workflow "PR" --ci |& tee ./ci/tmp/job.log
          fi

  bugfix_validation_integration_tests:
    runs-on: [self-hosted, func-tester]
    needs: [config_workflow, dockers_build_amd, dockers_build_arm, dockers_build_multiplatform_manifest, style_check, fast_test, build_arm_tidy, build_amd_debug]
    if: ${{ !failure() && !cancelled() && !contains(fromJson(needs.config_workflow.outputs.data).cache_success_base64, 'QnVnZml4IHZhbGlkYXRpb24gKGludGVncmF0aW9uIHRlc3RzKQ==') }}
    name: "Bugfix validation (integration tests)"
    outputs:
      data: ${{ steps.run.outputs.DATA }}
    steps:
      - name: Checkout code
        uses: actions/checkout@v4
        with:
          ref: ${{ env.CHECKOUT_REF }}

      - name: Prepare env script
        run: |
          rm -rf ./ci/tmp ./ci/tmp ./ci/tmp
          mkdir -p ./ci/tmp ./ci/tmp ./ci/tmp
          cat > ./ci/tmp/praktika_setup_env.sh << 'ENV_SETUP_SCRIPT_EOF'
          export PYTHONPATH=./ci:.:
          cat > ./ci/tmp/workflow_config_pr.json << 'EOF'
          ${{ needs.config_workflow.outputs.data }}
          EOF
          cat > ./ci/tmp/workflow_status.json << 'EOF'
          ${{ toJson(needs) }}
          EOF
          ENV_SETUP_SCRIPT_EOF

      - name: Run
        id: run
        run: |
          . ./ci/tmp/praktika_setup_env.sh
          set -o pipefail
          if command -v ts &> /dev/null; then
            python3 -m praktika run 'Bugfix validation (integration tests)' --workflow "PR" --ci |& ts '[%Y-%m-%d %H:%M:%S]' | tee ./ci/tmp/job.log
          else
            python3 -m praktika run 'Bugfix validation (integration tests)' --workflow "PR" --ci |& tee ./ci/tmp/job.log
          fi

  bugfix_validation_functional_tests:
    runs-on: [self-hosted, func-tester-aarch64]
    needs: [config_workflow, dockers_build_amd, dockers_build_arm, dockers_build_multiplatform_manifest]
    if: ${{ !failure() && !cancelled() && !contains(fromJson(needs.config_workflow.outputs.data).cache_success_base64, 'QnVnZml4IHZhbGlkYXRpb24gKGZ1bmN0aW9uYWwgdGVzdHMp') }}
    name: "Bugfix validation (functional tests)"
    outputs:
      data: ${{ steps.run.outputs.DATA }}
    steps:
      - name: Checkout code
        uses: actions/checkout@v4
        with:
          ref: ${{ env.CHECKOUT_REF }}

      - name: Prepare env script
        run: |
          rm -rf ./ci/tmp ./ci/tmp ./ci/tmp
          mkdir -p ./ci/tmp ./ci/tmp ./ci/tmp
          cat > ./ci/tmp/praktika_setup_env.sh << 'ENV_SETUP_SCRIPT_EOF'
          export PYTHONPATH=./ci:.:
          cat > ./ci/tmp/workflow_config_pr.json << 'EOF'
          ${{ needs.config_workflow.outputs.data }}
          EOF
          cat > ./ci/tmp/workflow_status.json << 'EOF'
          ${{ toJson(needs) }}
          EOF
          ENV_SETUP_SCRIPT_EOF

      - name: Run
        id: run
        run: |
          . ./ci/tmp/praktika_setup_env.sh
          set -o pipefail
          if command -v ts &> /dev/null; then
            python3 -m praktika run 'Bugfix validation (functional tests)' --workflow "PR" --ci |& ts '[%Y-%m-%d %H:%M:%S]' | tee ./ci/tmp/job.log
          else
            python3 -m praktika run 'Bugfix validation (functional tests)' --workflow "PR" --ci |& tee ./ci/tmp/job.log
          fi

  stateless_tests_amd_asan_flaky_check:
    runs-on: [self-hosted, func-tester]
    needs: [config_workflow, dockers_build_amd, dockers_build_arm, dockers_build_multiplatform_manifest, build_amd_asan]
    if: ${{ !failure() && !cancelled() && !contains(fromJson(needs.config_workflow.outputs.data).cache_success_base64, 'U3RhdGVsZXNzIHRlc3RzIChhbWRfYXNhbiwgZmxha3kgY2hlY2sp') }}
    name: "Stateless tests (amd_asan, flaky check)"
    outputs:
      data: ${{ steps.run.outputs.DATA }}
    steps:
      - name: Checkout code
        uses: actions/checkout@v4
        with:
          ref: ${{ env.CHECKOUT_REF }}

      - name: Prepare env script
        run: |
          rm -rf ./ci/tmp ./ci/tmp ./ci/tmp
          mkdir -p ./ci/tmp ./ci/tmp ./ci/tmp
          cat > ./ci/tmp/praktika_setup_env.sh << 'ENV_SETUP_SCRIPT_EOF'
          export PYTHONPATH=./ci:.:
          cat > ./ci/tmp/workflow_config_pr.json << 'EOF'
          ${{ needs.config_workflow.outputs.data }}
          EOF
          cat > ./ci/tmp/workflow_status.json << 'EOF'
          ${{ toJson(needs) }}
          EOF
          ENV_SETUP_SCRIPT_EOF

      - name: Run
        id: run
        run: |
          . ./ci/tmp/praktika_setup_env.sh
          set -o pipefail
          if command -v ts &> /dev/null; then
            python3 -m praktika run 'Stateless tests (amd_asan, flaky check)' --workflow "PR" --ci |& ts '[%Y-%m-%d %H:%M:%S]' | tee ./ci/tmp/job.log
          else
            python3 -m praktika run 'Stateless tests (amd_asan, flaky check)' --workflow "PR" --ci |& tee ./ci/tmp/job.log
          fi

  integration_tests_asan_old_analyzer_1_6:
    runs-on: [self-hosted, func-tester]
    needs: [config_workflow, dockers_build_amd, dockers_build_arm, dockers_build_multiplatform_manifest, build_amd_asan, stateless_tests_amd_asan_distributed_plan_parallel_1_2, stateless_tests_amd_asan_distributed_plan_parallel_2_2, stateless_tests_amd_debug_parallel, stateless_tests_arm_binary_parallel]
    if: ${{ !failure() && !cancelled() && !contains(fromJson(needs.config_workflow.outputs.data).cache_success_base64, 'SW50ZWdyYXRpb24gdGVzdHMgKGFzYW4sIG9sZCBhbmFseXplciwgMS82KQ==') }}
    name: "Integration tests (asan, old analyzer, 1/6)"
    outputs:
      data: ${{ steps.run.outputs.DATA }}
    steps:
      - name: Checkout code
        uses: actions/checkout@v4
        with:
          ref: ${{ env.CHECKOUT_REF }}

      - name: Prepare env script
        run: |
          rm -rf ./ci/tmp ./ci/tmp ./ci/tmp
          mkdir -p ./ci/tmp ./ci/tmp ./ci/tmp
          cat > ./ci/tmp/praktika_setup_env.sh << 'ENV_SETUP_SCRIPT_EOF'
          export PYTHONPATH=./ci:.:
          cat > ./ci/tmp/workflow_config_pr.json << 'EOF'
          ${{ needs.config_workflow.outputs.data }}
          EOF
          cat > ./ci/tmp/workflow_status.json << 'EOF'
          ${{ toJson(needs) }}
          EOF
          ENV_SETUP_SCRIPT_EOF

      - name: Run
        id: run
        run: |
          . ./ci/tmp/praktika_setup_env.sh
          set -o pipefail
          if command -v ts &> /dev/null; then
            python3 -m praktika run 'Integration tests (asan, old analyzer, 1/6)' --workflow "PR" --ci |& ts '[%Y-%m-%d %H:%M:%S]' | tee ./ci/tmp/job.log
          else
            python3 -m praktika run 'Integration tests (asan, old analyzer, 1/6)' --workflow "PR" --ci |& tee ./ci/tmp/job.log
          fi

  integration_tests_asan_old_analyzer_2_6:
    runs-on: [self-hosted, func-tester]
    needs: [config_workflow, dockers_build_amd, dockers_build_arm, dockers_build_multiplatform_manifest, build_amd_asan, stateless_tests_amd_asan_distributed_plan_parallel_1_2, stateless_tests_amd_asan_distributed_plan_parallel_2_2, stateless_tests_amd_debug_parallel, stateless_tests_arm_binary_parallel]
    if: ${{ !failure() && !cancelled() && !contains(fromJson(needs.config_workflow.outputs.data).cache_success_base64, 'SW50ZWdyYXRpb24gdGVzdHMgKGFzYW4sIG9sZCBhbmFseXplciwgMi82KQ==') }}
    name: "Integration tests (asan, old analyzer, 2/6)"
    outputs:
      data: ${{ steps.run.outputs.DATA }}
    steps:
      - name: Checkout code
        uses: actions/checkout@v4
        with:
          ref: ${{ env.CHECKOUT_REF }}

      - name: Prepare env script
        run: |
          rm -rf ./ci/tmp ./ci/tmp ./ci/tmp
          mkdir -p ./ci/tmp ./ci/tmp ./ci/tmp
          cat > ./ci/tmp/praktika_setup_env.sh << 'ENV_SETUP_SCRIPT_EOF'
          export PYTHONPATH=./ci:.:
          cat > ./ci/tmp/workflow_config_pr.json << 'EOF'
          ${{ needs.config_workflow.outputs.data }}
          EOF
          cat > ./ci/tmp/workflow_status.json << 'EOF'
          ${{ toJson(needs) }}
          EOF
          ENV_SETUP_SCRIPT_EOF

      - name: Run
        id: run
        run: |
          . ./ci/tmp/praktika_setup_env.sh
          set -o pipefail
          if command -v ts &> /dev/null; then
            python3 -m praktika run 'Integration tests (asan, old analyzer, 2/6)' --workflow "PR" --ci |& ts '[%Y-%m-%d %H:%M:%S]' | tee ./ci/tmp/job.log
          else
            python3 -m praktika run 'Integration tests (asan, old analyzer, 2/6)' --workflow "PR" --ci |& tee ./ci/tmp/job.log
          fi

  integration_tests_asan_old_analyzer_3_6:
    runs-on: [self-hosted, func-tester]
    needs: [config_workflow, dockers_build_amd, dockers_build_arm, dockers_build_multiplatform_manifest, build_amd_asan, stateless_tests_amd_asan_distributed_plan_parallel_1_2, stateless_tests_amd_asan_distributed_plan_parallel_2_2, stateless_tests_amd_debug_parallel, stateless_tests_arm_binary_parallel]
    if: ${{ !failure() && !cancelled() && !contains(fromJson(needs.config_workflow.outputs.data).cache_success_base64, 'SW50ZWdyYXRpb24gdGVzdHMgKGFzYW4sIG9sZCBhbmFseXplciwgMy82KQ==') }}
    name: "Integration tests (asan, old analyzer, 3/6)"
    outputs:
      data: ${{ steps.run.outputs.DATA }}
    steps:
      - name: Checkout code
        uses: actions/checkout@v4
        with:
          ref: ${{ env.CHECKOUT_REF }}

      - name: Prepare env script
        run: |
          rm -rf ./ci/tmp ./ci/tmp ./ci/tmp
          mkdir -p ./ci/tmp ./ci/tmp ./ci/tmp
          cat > ./ci/tmp/praktika_setup_env.sh << 'ENV_SETUP_SCRIPT_EOF'
          export PYTHONPATH=./ci:.:
          cat > ./ci/tmp/workflow_config_pr.json << 'EOF'
          ${{ needs.config_workflow.outputs.data }}
          EOF
          cat > ./ci/tmp/workflow_status.json << 'EOF'
          ${{ toJson(needs) }}
          EOF
          ENV_SETUP_SCRIPT_EOF

      - name: Run
        id: run
        run: |
          . ./ci/tmp/praktika_setup_env.sh
          set -o pipefail
          if command -v ts &> /dev/null; then
            python3 -m praktika run 'Integration tests (asan, old analyzer, 3/6)' --workflow "PR" --ci |& ts '[%Y-%m-%d %H:%M:%S]' | tee ./ci/tmp/job.log
          else
            python3 -m praktika run 'Integration tests (asan, old analyzer, 3/6)' --workflow "PR" --ci |& tee ./ci/tmp/job.log
          fi

  integration_tests_asan_old_analyzer_4_6:
    runs-on: [self-hosted, func-tester]
    needs: [config_workflow, dockers_build_amd, dockers_build_arm, dockers_build_multiplatform_manifest, build_amd_asan, stateless_tests_amd_asan_distributed_plan_parallel_1_2, stateless_tests_amd_asan_distributed_plan_parallel_2_2, stateless_tests_amd_debug_parallel, stateless_tests_arm_binary_parallel]
    if: ${{ !failure() && !cancelled() && !contains(fromJson(needs.config_workflow.outputs.data).cache_success_base64, 'SW50ZWdyYXRpb24gdGVzdHMgKGFzYW4sIG9sZCBhbmFseXplciwgNC82KQ==') }}
    name: "Integration tests (asan, old analyzer, 4/6)"
    outputs:
      data: ${{ steps.run.outputs.DATA }}
    steps:
      - name: Checkout code
        uses: actions/checkout@v4
        with:
          ref: ${{ env.CHECKOUT_REF }}

      - name: Prepare env script
        run: |
          rm -rf ./ci/tmp ./ci/tmp ./ci/tmp
          mkdir -p ./ci/tmp ./ci/tmp ./ci/tmp
          cat > ./ci/tmp/praktika_setup_env.sh << 'ENV_SETUP_SCRIPT_EOF'
          export PYTHONPATH=./ci:.:
          cat > ./ci/tmp/workflow_config_pr.json << 'EOF'
          ${{ needs.config_workflow.outputs.data }}
          EOF
          cat > ./ci/tmp/workflow_status.json << 'EOF'
          ${{ toJson(needs) }}
          EOF
          ENV_SETUP_SCRIPT_EOF

      - name: Run
        id: run
        run: |
          . ./ci/tmp/praktika_setup_env.sh
          set -o pipefail
          if command -v ts &> /dev/null; then
            python3 -m praktika run 'Integration tests (asan, old analyzer, 4/6)' --workflow "PR" --ci |& ts '[%Y-%m-%d %H:%M:%S]' | tee ./ci/tmp/job.log
          else
            python3 -m praktika run 'Integration tests (asan, old analyzer, 4/6)' --workflow "PR" --ci |& tee ./ci/tmp/job.log
          fi

  integration_tests_asan_old_analyzer_5_6:
    runs-on: [self-hosted, func-tester]
    needs: [config_workflow, dockers_build_amd, dockers_build_arm, dockers_build_multiplatform_manifest, build_amd_asan, stateless_tests_amd_asan_distributed_plan_parallel_1_2, stateless_tests_amd_asan_distributed_plan_parallel_2_2, stateless_tests_amd_debug_parallel, stateless_tests_arm_binary_parallel]
    if: ${{ !failure() && !cancelled() && !contains(fromJson(needs.config_workflow.outputs.data).cache_success_base64, 'SW50ZWdyYXRpb24gdGVzdHMgKGFzYW4sIG9sZCBhbmFseXplciwgNS82KQ==') }}
    name: "Integration tests (asan, old analyzer, 5/6)"
    outputs:
      data: ${{ steps.run.outputs.DATA }}
    steps:
      - name: Checkout code
        uses: actions/checkout@v4
        with:
          ref: ${{ env.CHECKOUT_REF }}

      - name: Prepare env script
        run: |
          rm -rf ./ci/tmp ./ci/tmp ./ci/tmp
          mkdir -p ./ci/tmp ./ci/tmp ./ci/tmp
          cat > ./ci/tmp/praktika_setup_env.sh << 'ENV_SETUP_SCRIPT_EOF'
          export PYTHONPATH=./ci:.:
          cat > ./ci/tmp/workflow_config_pr.json << 'EOF'
          ${{ needs.config_workflow.outputs.data }}
          EOF
          cat > ./ci/tmp/workflow_status.json << 'EOF'
          ${{ toJson(needs) }}
          EOF
          ENV_SETUP_SCRIPT_EOF

      - name: Run
        id: run
        run: |
          . ./ci/tmp/praktika_setup_env.sh
          set -o pipefail
          if command -v ts &> /dev/null; then
            python3 -m praktika run 'Integration tests (asan, old analyzer, 5/6)' --workflow "PR" --ci |& ts '[%Y-%m-%d %H:%M:%S]' | tee ./ci/tmp/job.log
          else
            python3 -m praktika run 'Integration tests (asan, old analyzer, 5/6)' --workflow "PR" --ci |& tee ./ci/tmp/job.log
          fi

  integration_tests_asan_old_analyzer_6_6:
    runs-on: [self-hosted, func-tester]
    needs: [config_workflow, dockers_build_amd, dockers_build_arm, dockers_build_multiplatform_manifest, build_amd_asan, stateless_tests_amd_asan_distributed_plan_parallel_1_2, stateless_tests_amd_asan_distributed_plan_parallel_2_2, stateless_tests_amd_debug_parallel, stateless_tests_arm_binary_parallel]
    if: ${{ !failure() && !cancelled() && !contains(fromJson(needs.config_workflow.outputs.data).cache_success_base64, 'SW50ZWdyYXRpb24gdGVzdHMgKGFzYW4sIG9sZCBhbmFseXplciwgNi82KQ==') }}
    name: "Integration tests (asan, old analyzer, 6/6)"
    outputs:
      data: ${{ steps.run.outputs.DATA }}
    steps:
      - name: Checkout code
        uses: actions/checkout@v4
        with:
          ref: ${{ env.CHECKOUT_REF }}

      - name: Prepare env script
        run: |
          rm -rf ./ci/tmp ./ci/tmp ./ci/tmp
          mkdir -p ./ci/tmp ./ci/tmp ./ci/tmp
          cat > ./ci/tmp/praktika_setup_env.sh << 'ENV_SETUP_SCRIPT_EOF'
          export PYTHONPATH=./ci:.:
          cat > ./ci/tmp/workflow_config_pr.json << 'EOF'
          ${{ needs.config_workflow.outputs.data }}
          EOF
          cat > ./ci/tmp/workflow_status.json << 'EOF'
          ${{ toJson(needs) }}
          EOF
          ENV_SETUP_SCRIPT_EOF

      - name: Run
        id: run
        run: |
          . ./ci/tmp/praktika_setup_env.sh
          set -o pipefail
          if command -v ts &> /dev/null; then
            python3 -m praktika run 'Integration tests (asan, old analyzer, 6/6)' --workflow "PR" --ci |& ts '[%Y-%m-%d %H:%M:%S]' | tee ./ci/tmp/job.log
          else
            python3 -m praktika run 'Integration tests (asan, old analyzer, 6/6)' --workflow "PR" --ci |& tee ./ci/tmp/job.log
          fi

  integration_tests_release_1_6:
    runs-on: [self-hosted, func-tester]
    needs: [config_workflow, dockers_build_amd, dockers_build_arm, dockers_build_multiplatform_manifest, build_amd_release, stateless_tests_amd_asan_distributed_plan_parallel_1_2, stateless_tests_amd_asan_distributed_plan_parallel_2_2, stateless_tests_amd_debug_parallel, stateless_tests_arm_binary_parallel]
    if: ${{ !failure() && !cancelled() && !contains(fromJson(needs.config_workflow.outputs.data).cache_success_base64, 'SW50ZWdyYXRpb24gdGVzdHMgKHJlbGVhc2UsIDEvNik=') }}
    name: "Integration tests (release, 1/6)"
    outputs:
      data: ${{ steps.run.outputs.DATA }}
    steps:
      - name: Checkout code
        uses: actions/checkout@v4
        with:
          ref: ${{ env.CHECKOUT_REF }}

      - name: Prepare env script
        run: |
          rm -rf ./ci/tmp ./ci/tmp ./ci/tmp
          mkdir -p ./ci/tmp ./ci/tmp ./ci/tmp
          cat > ./ci/tmp/praktika_setup_env.sh << 'ENV_SETUP_SCRIPT_EOF'
          export PYTHONPATH=./ci:.:
          cat > ./ci/tmp/workflow_config_pr.json << 'EOF'
          ${{ needs.config_workflow.outputs.data }}
          EOF
          cat > ./ci/tmp/workflow_status.json << 'EOF'
          ${{ toJson(needs) }}
          EOF
          ENV_SETUP_SCRIPT_EOF

      - name: Run
        id: run
        run: |
          . ./ci/tmp/praktika_setup_env.sh
          set -o pipefail
          if command -v ts &> /dev/null; then
            python3 -m praktika run 'Integration tests (release, 1/6)' --workflow "PR" --ci |& ts '[%Y-%m-%d %H:%M:%S]' | tee ./ci/tmp/job.log
          else
            python3 -m praktika run 'Integration tests (release, 1/6)' --workflow "PR" --ci |& tee ./ci/tmp/job.log
          fi

  integration_tests_release_2_6:
    runs-on: [self-hosted, func-tester]
    needs: [config_workflow, dockers_build_amd, dockers_build_arm, dockers_build_multiplatform_manifest, build_amd_release, stateless_tests_amd_asan_distributed_plan_parallel_1_2, stateless_tests_amd_asan_distributed_plan_parallel_2_2, stateless_tests_amd_debug_parallel, stateless_tests_arm_binary_parallel]
    if: ${{ !failure() && !cancelled() && !contains(fromJson(needs.config_workflow.outputs.data).cache_success_base64, 'SW50ZWdyYXRpb24gdGVzdHMgKHJlbGVhc2UsIDIvNik=') }}
    name: "Integration tests (release, 2/6)"
    outputs:
      data: ${{ steps.run.outputs.DATA }}
    steps:
      - name: Checkout code
        uses: actions/checkout@v4
        with:
          ref: ${{ env.CHECKOUT_REF }}

      - name: Prepare env script
        run: |
          rm -rf ./ci/tmp ./ci/tmp ./ci/tmp
          mkdir -p ./ci/tmp ./ci/tmp ./ci/tmp
          cat > ./ci/tmp/praktika_setup_env.sh << 'ENV_SETUP_SCRIPT_EOF'
          export PYTHONPATH=./ci:.:
          cat > ./ci/tmp/workflow_config_pr.json << 'EOF'
          ${{ needs.config_workflow.outputs.data }}
          EOF
          cat > ./ci/tmp/workflow_status.json << 'EOF'
          ${{ toJson(needs) }}
          EOF
          ENV_SETUP_SCRIPT_EOF

      - name: Run
        id: run
        run: |
          . ./ci/tmp/praktika_setup_env.sh
          set -o pipefail
          if command -v ts &> /dev/null; then
            python3 -m praktika run 'Integration tests (release, 2/6)' --workflow "PR" --ci |& ts '[%Y-%m-%d %H:%M:%S]' | tee ./ci/tmp/job.log
          else
            python3 -m praktika run 'Integration tests (release, 2/6)' --workflow "PR" --ci |& tee ./ci/tmp/job.log
          fi

  integration_tests_release_3_6:
    runs-on: [self-hosted, func-tester]
    needs: [config_workflow, dockers_build_amd, dockers_build_arm, dockers_build_multiplatform_manifest, build_amd_release, stateless_tests_amd_asan_distributed_plan_parallel_1_2, stateless_tests_amd_asan_distributed_plan_parallel_2_2, stateless_tests_amd_debug_parallel, stateless_tests_arm_binary_parallel]
    if: ${{ !failure() && !cancelled() && !contains(fromJson(needs.config_workflow.outputs.data).cache_success_base64, 'SW50ZWdyYXRpb24gdGVzdHMgKHJlbGVhc2UsIDMvNik=') }}
    name: "Integration tests (release, 3/6)"
    outputs:
      data: ${{ steps.run.outputs.DATA }}
    steps:
      - name: Checkout code
        uses: actions/checkout@v4
        with:
          ref: ${{ env.CHECKOUT_REF }}

      - name: Prepare env script
        run: |
          rm -rf ./ci/tmp ./ci/tmp ./ci/tmp
          mkdir -p ./ci/tmp ./ci/tmp ./ci/tmp
          cat > ./ci/tmp/praktika_setup_env.sh << 'ENV_SETUP_SCRIPT_EOF'
          export PYTHONPATH=./ci:.:
          cat > ./ci/tmp/workflow_config_pr.json << 'EOF'
          ${{ needs.config_workflow.outputs.data }}
          EOF
          cat > ./ci/tmp/workflow_status.json << 'EOF'
          ${{ toJson(needs) }}
          EOF
          ENV_SETUP_SCRIPT_EOF

      - name: Run
        id: run
        run: |
          . ./ci/tmp/praktika_setup_env.sh
          set -o pipefail
          if command -v ts &> /dev/null; then
            python3 -m praktika run 'Integration tests (release, 3/6)' --workflow "PR" --ci |& ts '[%Y-%m-%d %H:%M:%S]' | tee ./ci/tmp/job.log
          else
            python3 -m praktika run 'Integration tests (release, 3/6)' --workflow "PR" --ci |& tee ./ci/tmp/job.log
          fi

  integration_tests_release_4_6:
    runs-on: [self-hosted, func-tester]
    needs: [config_workflow, dockers_build_amd, dockers_build_arm, dockers_build_multiplatform_manifest, build_amd_release, stateless_tests_amd_asan_distributed_plan_parallel_1_2, stateless_tests_amd_asan_distributed_plan_parallel_2_2, stateless_tests_amd_debug_parallel, stateless_tests_arm_binary_parallel]
    if: ${{ !failure() && !cancelled() && !contains(fromJson(needs.config_workflow.outputs.data).cache_success_base64, 'SW50ZWdyYXRpb24gdGVzdHMgKHJlbGVhc2UsIDQvNik=') }}
    name: "Integration tests (release, 4/6)"
    outputs:
      data: ${{ steps.run.outputs.DATA }}
    steps:
      - name: Checkout code
        uses: actions/checkout@v4
        with:
          ref: ${{ env.CHECKOUT_REF }}

      - name: Prepare env script
        run: |
          rm -rf ./ci/tmp ./ci/tmp ./ci/tmp
          mkdir -p ./ci/tmp ./ci/tmp ./ci/tmp
          cat > ./ci/tmp/praktika_setup_env.sh << 'ENV_SETUP_SCRIPT_EOF'
          export PYTHONPATH=./ci:.:
          cat > ./ci/tmp/workflow_config_pr.json << 'EOF'
          ${{ needs.config_workflow.outputs.data }}
          EOF
          cat > ./ci/tmp/workflow_status.json << 'EOF'
          ${{ toJson(needs) }}
          EOF
          ENV_SETUP_SCRIPT_EOF

      - name: Run
        id: run
        run: |
          . ./ci/tmp/praktika_setup_env.sh
          set -o pipefail
          if command -v ts &> /dev/null; then
            python3 -m praktika run 'Integration tests (release, 4/6)' --workflow "PR" --ci |& ts '[%Y-%m-%d %H:%M:%S]' | tee ./ci/tmp/job.log
          else
            python3 -m praktika run 'Integration tests (release, 4/6)' --workflow "PR" --ci |& tee ./ci/tmp/job.log
          fi

  integration_tests_release_5_6:
    runs-on: [self-hosted, func-tester]
    needs: [config_workflow, dockers_build_amd, dockers_build_arm, dockers_build_multiplatform_manifest, build_amd_release, stateless_tests_amd_asan_distributed_plan_parallel_1_2, stateless_tests_amd_asan_distributed_plan_parallel_2_2, stateless_tests_amd_debug_parallel, stateless_tests_arm_binary_parallel]
    if: ${{ !failure() && !cancelled() && !contains(fromJson(needs.config_workflow.outputs.data).cache_success_base64, 'SW50ZWdyYXRpb24gdGVzdHMgKHJlbGVhc2UsIDUvNik=') }}
    name: "Integration tests (release, 5/6)"
    outputs:
      data: ${{ steps.run.outputs.DATA }}
    steps:
      - name: Checkout code
        uses: actions/checkout@v4
        with:
          ref: ${{ env.CHECKOUT_REF }}

      - name: Prepare env script
        run: |
          rm -rf ./ci/tmp ./ci/tmp ./ci/tmp
          mkdir -p ./ci/tmp ./ci/tmp ./ci/tmp
          cat > ./ci/tmp/praktika_setup_env.sh << 'ENV_SETUP_SCRIPT_EOF'
          export PYTHONPATH=./ci:.:
          cat > ./ci/tmp/workflow_config_pr.json << 'EOF'
          ${{ needs.config_workflow.outputs.data }}
          EOF
          cat > ./ci/tmp/workflow_status.json << 'EOF'
          ${{ toJson(needs) }}
          EOF
          ENV_SETUP_SCRIPT_EOF

      - name: Run
        id: run
        run: |
          . ./ci/tmp/praktika_setup_env.sh
          set -o pipefail
          if command -v ts &> /dev/null; then
            python3 -m praktika run 'Integration tests (release, 5/6)' --workflow "PR" --ci |& ts '[%Y-%m-%d %H:%M:%S]' | tee ./ci/tmp/job.log
          else
            python3 -m praktika run 'Integration tests (release, 5/6)' --workflow "PR" --ci |& tee ./ci/tmp/job.log
          fi

  integration_tests_release_6_6:
    runs-on: [self-hosted, func-tester]
    needs: [config_workflow, dockers_build_amd, dockers_build_arm, dockers_build_multiplatform_manifest, build_amd_release, stateless_tests_amd_asan_distributed_plan_parallel_1_2, stateless_tests_amd_asan_distributed_plan_parallel_2_2, stateless_tests_amd_debug_parallel, stateless_tests_arm_binary_parallel]
    if: ${{ !failure() && !cancelled() && !contains(fromJson(needs.config_workflow.outputs.data).cache_success_base64, 'SW50ZWdyYXRpb24gdGVzdHMgKHJlbGVhc2UsIDYvNik=') }}
    name: "Integration tests (release, 6/6)"
    outputs:
      data: ${{ steps.run.outputs.DATA }}
    steps:
      - name: Checkout code
        uses: actions/checkout@v4
        with:
          ref: ${{ env.CHECKOUT_REF }}

      - name: Prepare env script
        run: |
          rm -rf ./ci/tmp ./ci/tmp ./ci/tmp
          mkdir -p ./ci/tmp ./ci/tmp ./ci/tmp
          cat > ./ci/tmp/praktika_setup_env.sh << 'ENV_SETUP_SCRIPT_EOF'
          export PYTHONPATH=./ci:.:
          cat > ./ci/tmp/workflow_config_pr.json << 'EOF'
          ${{ needs.config_workflow.outputs.data }}
          EOF
          cat > ./ci/tmp/workflow_status.json << 'EOF'
          ${{ toJson(needs) }}
          EOF
          ENV_SETUP_SCRIPT_EOF

      - name: Run
        id: run
        run: |
          . ./ci/tmp/praktika_setup_env.sh
          set -o pipefail
          if command -v ts &> /dev/null; then
            python3 -m praktika run 'Integration tests (release, 6/6)' --workflow "PR" --ci |& ts '[%Y-%m-%d %H:%M:%S]' | tee ./ci/tmp/job.log
          else
            python3 -m praktika run 'Integration tests (release, 6/6)' --workflow "PR" --ci |& tee ./ci/tmp/job.log
          fi

  integration_tests_aarch64_distributed_plan_1_4:
    runs-on: [self-hosted, func-tester-aarch64]
    needs: [config_workflow, dockers_build_amd, dockers_build_arm, dockers_build_multiplatform_manifest, build_arm_release, stateless_tests_amd_asan_distributed_plan_parallel_1_2, stateless_tests_amd_asan_distributed_plan_parallel_2_2, stateless_tests_amd_debug_parallel, stateless_tests_arm_binary_parallel]
    if: ${{ !failure() && !cancelled() && !contains(fromJson(needs.config_workflow.outputs.data).cache_success_base64, 'SW50ZWdyYXRpb24gdGVzdHMgKGFhcmNoNjQsIGRpc3RyaWJ1dGVkIHBsYW4sIDEvNCk=') }}
    name: "Integration tests (aarch64, distributed plan, 1/4)"
    outputs:
      data: ${{ steps.run.outputs.DATA }}
    steps:
      - name: Checkout code
        uses: actions/checkout@v4
        with:
          ref: ${{ env.CHECKOUT_REF }}

      - name: Prepare env script
        run: |
          rm -rf ./ci/tmp ./ci/tmp ./ci/tmp
          mkdir -p ./ci/tmp ./ci/tmp ./ci/tmp
          cat > ./ci/tmp/praktika_setup_env.sh << 'ENV_SETUP_SCRIPT_EOF'
          export PYTHONPATH=./ci:.:
          cat > ./ci/tmp/workflow_config_pr.json << 'EOF'
          ${{ needs.config_workflow.outputs.data }}
          EOF
          cat > ./ci/tmp/workflow_status.json << 'EOF'
          ${{ toJson(needs) }}
          EOF
          ENV_SETUP_SCRIPT_EOF

      - name: Run
        id: run
        run: |
          . ./ci/tmp/praktika_setup_env.sh
          set -o pipefail
          if command -v ts &> /dev/null; then
            python3 -m praktika run 'Integration tests (aarch64, distributed plan, 1/4)' --workflow "PR" --ci |& ts '[%Y-%m-%d %H:%M:%S]' | tee ./ci/tmp/job.log
          else
            python3 -m praktika run 'Integration tests (aarch64, distributed plan, 1/4)' --workflow "PR" --ci |& tee ./ci/tmp/job.log
          fi

  integration_tests_aarch64_distributed_plan_2_4:
    runs-on: [self-hosted, func-tester-aarch64]
    needs: [config_workflow, dockers_build_amd, dockers_build_arm, dockers_build_multiplatform_manifest, build_arm_release, stateless_tests_amd_asan_distributed_plan_parallel_1_2, stateless_tests_amd_asan_distributed_plan_parallel_2_2, stateless_tests_amd_debug_parallel, stateless_tests_arm_binary_parallel]
    if: ${{ !failure() && !cancelled() && !contains(fromJson(needs.config_workflow.outputs.data).cache_success_base64, 'SW50ZWdyYXRpb24gdGVzdHMgKGFhcmNoNjQsIGRpc3RyaWJ1dGVkIHBsYW4sIDIvNCk=') }}
    name: "Integration tests (aarch64, distributed plan, 2/4)"
    outputs:
      data: ${{ steps.run.outputs.DATA }}
    steps:
      - name: Checkout code
        uses: actions/checkout@v4
        with:
          ref: ${{ env.CHECKOUT_REF }}

      - name: Prepare env script
        run: |
          rm -rf ./ci/tmp ./ci/tmp ./ci/tmp
          mkdir -p ./ci/tmp ./ci/tmp ./ci/tmp
          cat > ./ci/tmp/praktika_setup_env.sh << 'ENV_SETUP_SCRIPT_EOF'
          export PYTHONPATH=./ci:.:
          cat > ./ci/tmp/workflow_config_pr.json << 'EOF'
          ${{ needs.config_workflow.outputs.data }}
          EOF
          cat > ./ci/tmp/workflow_status.json << 'EOF'
          ${{ toJson(needs) }}
          EOF
          ENV_SETUP_SCRIPT_EOF

      - name: Run
        id: run
        run: |
          . ./ci/tmp/praktika_setup_env.sh
          set -o pipefail
          if command -v ts &> /dev/null; then
            python3 -m praktika run 'Integration tests (aarch64, distributed plan, 2/4)' --workflow "PR" --ci |& ts '[%Y-%m-%d %H:%M:%S]' | tee ./ci/tmp/job.log
          else
            python3 -m praktika run 'Integration tests (aarch64, distributed plan, 2/4)' --workflow "PR" --ci |& tee ./ci/tmp/job.log
          fi

  integration_tests_aarch64_distributed_plan_3_4:
    runs-on: [self-hosted, func-tester-aarch64]
    needs: [config_workflow, dockers_build_amd, dockers_build_arm, dockers_build_multiplatform_manifest, build_arm_release, stateless_tests_amd_asan_distributed_plan_parallel_1_2, stateless_tests_amd_asan_distributed_plan_parallel_2_2, stateless_tests_amd_debug_parallel, stateless_tests_arm_binary_parallel]
    if: ${{ !failure() && !cancelled() && !contains(fromJson(needs.config_workflow.outputs.data).cache_success_base64, 'SW50ZWdyYXRpb24gdGVzdHMgKGFhcmNoNjQsIGRpc3RyaWJ1dGVkIHBsYW4sIDMvNCk=') }}
    name: "Integration tests (aarch64, distributed plan, 3/4)"
    outputs:
      data: ${{ steps.run.outputs.DATA }}
    steps:
      - name: Checkout code
        uses: actions/checkout@v4
        with:
          ref: ${{ env.CHECKOUT_REF }}

      - name: Prepare env script
        run: |
          rm -rf ./ci/tmp ./ci/tmp ./ci/tmp
          mkdir -p ./ci/tmp ./ci/tmp ./ci/tmp
          cat > ./ci/tmp/praktika_setup_env.sh << 'ENV_SETUP_SCRIPT_EOF'
          export PYTHONPATH=./ci:.:
          cat > ./ci/tmp/workflow_config_pr.json << 'EOF'
          ${{ needs.config_workflow.outputs.data }}
          EOF
          cat > ./ci/tmp/workflow_status.json << 'EOF'
          ${{ toJson(needs) }}
          EOF
          ENV_SETUP_SCRIPT_EOF

      - name: Run
        id: run
        run: |
          . ./ci/tmp/praktika_setup_env.sh
          set -o pipefail
          if command -v ts &> /dev/null; then
            python3 -m praktika run 'Integration tests (aarch64, distributed plan, 3/4)' --workflow "PR" --ci |& ts '[%Y-%m-%d %H:%M:%S]' | tee ./ci/tmp/job.log
          else
            python3 -m praktika run 'Integration tests (aarch64, distributed plan, 3/4)' --workflow "PR" --ci |& tee ./ci/tmp/job.log
          fi

  integration_tests_aarch64_distributed_plan_4_4:
    runs-on: [self-hosted, func-tester-aarch64]
    needs: [config_workflow, dockers_build_amd, dockers_build_arm, dockers_build_multiplatform_manifest, build_arm_release, stateless_tests_amd_asan_distributed_plan_parallel_1_2, stateless_tests_amd_asan_distributed_plan_parallel_2_2, stateless_tests_amd_debug_parallel, stateless_tests_arm_binary_parallel]
    if: ${{ !failure() && !cancelled() && !contains(fromJson(needs.config_workflow.outputs.data).cache_success_base64, 'SW50ZWdyYXRpb24gdGVzdHMgKGFhcmNoNjQsIGRpc3RyaWJ1dGVkIHBsYW4sIDQvNCk=') }}
    name: "Integration tests (aarch64, distributed plan, 4/4)"
    outputs:
      data: ${{ steps.run.outputs.DATA }}
    steps:
      - name: Checkout code
        uses: actions/checkout@v4
        with:
          ref: ${{ env.CHECKOUT_REF }}

      - name: Prepare env script
        run: |
          rm -rf ./ci/tmp ./ci/tmp ./ci/tmp
          mkdir -p ./ci/tmp ./ci/tmp ./ci/tmp
          cat > ./ci/tmp/praktika_setup_env.sh << 'ENV_SETUP_SCRIPT_EOF'
          export PYTHONPATH=./ci:.:
          cat > ./ci/tmp/workflow_config_pr.json << 'EOF'
          ${{ needs.config_workflow.outputs.data }}
          EOF
          cat > ./ci/tmp/workflow_status.json << 'EOF'
          ${{ toJson(needs) }}
          EOF
          ENV_SETUP_SCRIPT_EOF

      - name: Run
        id: run
        run: |
          . ./ci/tmp/praktika_setup_env.sh
          set -o pipefail
          if command -v ts &> /dev/null; then
            python3 -m praktika run 'Integration tests (aarch64, distributed plan, 4/4)' --workflow "PR" --ci |& ts '[%Y-%m-%d %H:%M:%S]' | tee ./ci/tmp/job.log
          else
            python3 -m praktika run 'Integration tests (aarch64, distributed plan, 4/4)' --workflow "PR" --ci |& tee ./ci/tmp/job.log
          fi

  integration_tests_tsan_1_6:
    runs-on: [self-hosted, func-tester]
    needs: [config_workflow, dockers_build_amd, dockers_build_arm, dockers_build_multiplatform_manifest, build_amd_tsan, stateless_tests_amd_asan_distributed_plan_parallel_1_2, stateless_tests_amd_asan_distributed_plan_parallel_2_2, stateless_tests_amd_debug_parallel, stateless_tests_arm_binary_parallel]
    if: ${{ !failure() && !cancelled() && !contains(fromJson(needs.config_workflow.outputs.data).cache_success_base64, 'SW50ZWdyYXRpb24gdGVzdHMgKHRzYW4sIDEvNik=') }}
    name: "Integration tests (tsan, 1/6)"
    outputs:
      data: ${{ steps.run.outputs.DATA }}
    steps:
      - name: Checkout code
        uses: actions/checkout@v4
        with:
          ref: ${{ env.CHECKOUT_REF }}

      - name: Prepare env script
        run: |
          rm -rf ./ci/tmp ./ci/tmp ./ci/tmp
          mkdir -p ./ci/tmp ./ci/tmp ./ci/tmp
          cat > ./ci/tmp/praktika_setup_env.sh << 'ENV_SETUP_SCRIPT_EOF'
          export PYTHONPATH=./ci:.:
          cat > ./ci/tmp/workflow_config_pr.json << 'EOF'
          ${{ needs.config_workflow.outputs.data }}
          EOF
          cat > ./ci/tmp/workflow_status.json << 'EOF'
          ${{ toJson(needs) }}
          EOF
          ENV_SETUP_SCRIPT_EOF

      - name: Run
        id: run
        run: |
          . ./ci/tmp/praktika_setup_env.sh
          set -o pipefail
          if command -v ts &> /dev/null; then
            python3 -m praktika run 'Integration tests (tsan, 1/6)' --workflow "PR" --ci |& ts '[%Y-%m-%d %H:%M:%S]' | tee ./ci/tmp/job.log
          else
            python3 -m praktika run 'Integration tests (tsan, 1/6)' --workflow "PR" --ci |& tee ./ci/tmp/job.log
          fi

  integration_tests_tsan_2_6:
    runs-on: [self-hosted, func-tester]
    needs: [config_workflow, dockers_build_amd, dockers_build_arm, dockers_build_multiplatform_manifest, build_amd_tsan, stateless_tests_amd_asan_distributed_plan_parallel_1_2, stateless_tests_amd_asan_distributed_plan_parallel_2_2, stateless_tests_amd_debug_parallel, stateless_tests_arm_binary_parallel]
    if: ${{ !failure() && !cancelled() && !contains(fromJson(needs.config_workflow.outputs.data).cache_success_base64, 'SW50ZWdyYXRpb24gdGVzdHMgKHRzYW4sIDIvNik=') }}
    name: "Integration tests (tsan, 2/6)"
    outputs:
      data: ${{ steps.run.outputs.DATA }}
    steps:
      - name: Checkout code
        uses: actions/checkout@v4
        with:
          ref: ${{ env.CHECKOUT_REF }}

      - name: Prepare env script
        run: |
          rm -rf ./ci/tmp ./ci/tmp ./ci/tmp
          mkdir -p ./ci/tmp ./ci/tmp ./ci/tmp
          cat > ./ci/tmp/praktika_setup_env.sh << 'ENV_SETUP_SCRIPT_EOF'
          export PYTHONPATH=./ci:.:
          cat > ./ci/tmp/workflow_config_pr.json << 'EOF'
          ${{ needs.config_workflow.outputs.data }}
          EOF
          cat > ./ci/tmp/workflow_status.json << 'EOF'
          ${{ toJson(needs) }}
          EOF
          ENV_SETUP_SCRIPT_EOF

      - name: Run
        id: run
        run: |
          . ./ci/tmp/praktika_setup_env.sh
          set -o pipefail
          if command -v ts &> /dev/null; then
            python3 -m praktika run 'Integration tests (tsan, 2/6)' --workflow "PR" --ci |& ts '[%Y-%m-%d %H:%M:%S]' | tee ./ci/tmp/job.log
          else
            python3 -m praktika run 'Integration tests (tsan, 2/6)' --workflow "PR" --ci |& tee ./ci/tmp/job.log
          fi

  integration_tests_tsan_3_6:
    runs-on: [self-hosted, func-tester]
    needs: [config_workflow, dockers_build_amd, dockers_build_arm, dockers_build_multiplatform_manifest, build_amd_tsan, stateless_tests_amd_asan_distributed_plan_parallel_1_2, stateless_tests_amd_asan_distributed_plan_parallel_2_2, stateless_tests_amd_debug_parallel, stateless_tests_arm_binary_parallel]
    if: ${{ !failure() && !cancelled() && !contains(fromJson(needs.config_workflow.outputs.data).cache_success_base64, 'SW50ZWdyYXRpb24gdGVzdHMgKHRzYW4sIDMvNik=') }}
    name: "Integration tests (tsan, 3/6)"
    outputs:
      data: ${{ steps.run.outputs.DATA }}
    steps:
      - name: Checkout code
        uses: actions/checkout@v4
        with:
          ref: ${{ env.CHECKOUT_REF }}

      - name: Prepare env script
        run: |
          rm -rf ./ci/tmp ./ci/tmp ./ci/tmp
          mkdir -p ./ci/tmp ./ci/tmp ./ci/tmp
          cat > ./ci/tmp/praktika_setup_env.sh << 'ENV_SETUP_SCRIPT_EOF'
          export PYTHONPATH=./ci:.:
          cat > ./ci/tmp/workflow_config_pr.json << 'EOF'
          ${{ needs.config_workflow.outputs.data }}
          EOF
          cat > ./ci/tmp/workflow_status.json << 'EOF'
          ${{ toJson(needs) }}
          EOF
          ENV_SETUP_SCRIPT_EOF

      - name: Run
        id: run
        run: |
          . ./ci/tmp/praktika_setup_env.sh
          set -o pipefail
          if command -v ts &> /dev/null; then
            python3 -m praktika run 'Integration tests (tsan, 3/6)' --workflow "PR" --ci |& ts '[%Y-%m-%d %H:%M:%S]' | tee ./ci/tmp/job.log
          else
            python3 -m praktika run 'Integration tests (tsan, 3/6)' --workflow "PR" --ci |& tee ./ci/tmp/job.log
          fi

  integration_tests_tsan_4_6:
    runs-on: [self-hosted, func-tester]
    needs: [config_workflow, dockers_build_amd, dockers_build_arm, dockers_build_multiplatform_manifest, build_amd_tsan, stateless_tests_amd_asan_distributed_plan_parallel_1_2, stateless_tests_amd_asan_distributed_plan_parallel_2_2, stateless_tests_amd_debug_parallel, stateless_tests_arm_binary_parallel]
    if: ${{ !failure() && !cancelled() && !contains(fromJson(needs.config_workflow.outputs.data).cache_success_base64, 'SW50ZWdyYXRpb24gdGVzdHMgKHRzYW4sIDQvNik=') }}
    name: "Integration tests (tsan, 4/6)"
    outputs:
      data: ${{ steps.run.outputs.DATA }}
    steps:
      - name: Checkout code
        uses: actions/checkout@v4
        with:
          ref: ${{ env.CHECKOUT_REF }}

      - name: Prepare env script
        run: |
          rm -rf ./ci/tmp ./ci/tmp ./ci/tmp
          mkdir -p ./ci/tmp ./ci/tmp ./ci/tmp
          cat > ./ci/tmp/praktika_setup_env.sh << 'ENV_SETUP_SCRIPT_EOF'
          export PYTHONPATH=./ci:.:
          cat > ./ci/tmp/workflow_config_pr.json << 'EOF'
          ${{ needs.config_workflow.outputs.data }}
          EOF
          cat > ./ci/tmp/workflow_status.json << 'EOF'
          ${{ toJson(needs) }}
          EOF
          ENV_SETUP_SCRIPT_EOF

      - name: Run
        id: run
        run: |
          . ./ci/tmp/praktika_setup_env.sh
          set -o pipefail
          if command -v ts &> /dev/null; then
            python3 -m praktika run 'Integration tests (tsan, 4/6)' --workflow "PR" --ci |& ts '[%Y-%m-%d %H:%M:%S]' | tee ./ci/tmp/job.log
          else
            python3 -m praktika run 'Integration tests (tsan, 4/6)' --workflow "PR" --ci |& tee ./ci/tmp/job.log
          fi

  integration_tests_tsan_5_6:
    runs-on: [self-hosted, func-tester]
    needs: [config_workflow, dockers_build_amd, dockers_build_arm, dockers_build_multiplatform_manifest, build_amd_tsan, stateless_tests_amd_asan_distributed_plan_parallel_1_2, stateless_tests_amd_asan_distributed_plan_parallel_2_2, stateless_tests_amd_debug_parallel, stateless_tests_arm_binary_parallel]
    if: ${{ !failure() && !cancelled() && !contains(fromJson(needs.config_workflow.outputs.data).cache_success_base64, 'SW50ZWdyYXRpb24gdGVzdHMgKHRzYW4sIDUvNik=') }}
    name: "Integration tests (tsan, 5/6)"
    outputs:
      data: ${{ steps.run.outputs.DATA }}
    steps:
      - name: Checkout code
        uses: actions/checkout@v4
        with:
          ref: ${{ env.CHECKOUT_REF }}

      - name: Prepare env script
        run: |
          rm -rf ./ci/tmp ./ci/tmp ./ci/tmp
          mkdir -p ./ci/tmp ./ci/tmp ./ci/tmp
          cat > ./ci/tmp/praktika_setup_env.sh << 'ENV_SETUP_SCRIPT_EOF'
          export PYTHONPATH=./ci:.:
          cat > ./ci/tmp/workflow_config_pr.json << 'EOF'
          ${{ needs.config_workflow.outputs.data }}
          EOF
          cat > ./ci/tmp/workflow_status.json << 'EOF'
          ${{ toJson(needs) }}
          EOF
          ENV_SETUP_SCRIPT_EOF

      - name: Run
        id: run
        run: |
          . ./ci/tmp/praktika_setup_env.sh
          set -o pipefail
          if command -v ts &> /dev/null; then
            python3 -m praktika run 'Integration tests (tsan, 5/6)' --workflow "PR" --ci |& ts '[%Y-%m-%d %H:%M:%S]' | tee ./ci/tmp/job.log
          else
            python3 -m praktika run 'Integration tests (tsan, 5/6)' --workflow "PR" --ci |& tee ./ci/tmp/job.log
          fi

  integration_tests_tsan_6_6:
    runs-on: [self-hosted, func-tester]
    needs: [config_workflow, dockers_build_amd, dockers_build_arm, dockers_build_multiplatform_manifest, build_amd_tsan, stateless_tests_amd_asan_distributed_plan_parallel_1_2, stateless_tests_amd_asan_distributed_plan_parallel_2_2, stateless_tests_amd_debug_parallel, stateless_tests_arm_binary_parallel]
    if: ${{ !failure() && !cancelled() && !contains(fromJson(needs.config_workflow.outputs.data).cache_success_base64, 'SW50ZWdyYXRpb24gdGVzdHMgKHRzYW4sIDYvNik=') }}
    name: "Integration tests (tsan, 6/6)"
    outputs:
      data: ${{ steps.run.outputs.DATA }}
    steps:
      - name: Checkout code
        uses: actions/checkout@v4
        with:
          ref: ${{ env.CHECKOUT_REF }}

      - name: Prepare env script
        run: |
          rm -rf ./ci/tmp ./ci/tmp ./ci/tmp
          mkdir -p ./ci/tmp ./ci/tmp ./ci/tmp
          cat > ./ci/tmp/praktika_setup_env.sh << 'ENV_SETUP_SCRIPT_EOF'
          export PYTHONPATH=./ci:.:
          cat > ./ci/tmp/workflow_config_pr.json << 'EOF'
          ${{ needs.config_workflow.outputs.data }}
          EOF
          cat > ./ci/tmp/workflow_status.json << 'EOF'
          ${{ toJson(needs) }}
          EOF
          ENV_SETUP_SCRIPT_EOF

      - name: Run
        id: run
        run: |
          . ./ci/tmp/praktika_setup_env.sh
          set -o pipefail
          if command -v ts &> /dev/null; then
            python3 -m praktika run 'Integration tests (tsan, 6/6)' --workflow "PR" --ci |& ts '[%Y-%m-%d %H:%M:%S]' | tee ./ci/tmp/job.log
          else
            python3 -m praktika run 'Integration tests (tsan, 6/6)' --workflow "PR" --ci |& tee ./ci/tmp/job.log
          fi

  integration_tests_asan_flaky_check:
    runs-on: [self-hosted, func-tester]
    needs: [config_workflow, dockers_build_amd, dockers_build_arm, dockers_build_multiplatform_manifest, build_amd_asan]
    if: ${{ !failure() && !cancelled() && !contains(fromJson(needs.config_workflow.outputs.data).cache_success_base64, 'SW50ZWdyYXRpb24gdGVzdHMgKGFzYW4sIGZsYWt5IGNoZWNrKQ==') }}
    name: "Integration tests (asan, flaky check)"
    outputs:
      data: ${{ steps.run.outputs.DATA }}
    steps:
      - name: Checkout code
        uses: actions/checkout@v4
        with:
          ref: ${{ env.CHECKOUT_REF }}

      - name: Prepare env script
        run: |
          rm -rf ./ci/tmp ./ci/tmp ./ci/tmp
          mkdir -p ./ci/tmp ./ci/tmp ./ci/tmp
          cat > ./ci/tmp/praktika_setup_env.sh << 'ENV_SETUP_SCRIPT_EOF'
          export PYTHONPATH=./ci:.:
          cat > ./ci/tmp/workflow_config_pr.json << 'EOF'
          ${{ needs.config_workflow.outputs.data }}
          EOF
          cat > ./ci/tmp/workflow_status.json << 'EOF'
          ${{ toJson(needs) }}
          EOF
          ENV_SETUP_SCRIPT_EOF

      - name: Run
        id: run
        run: |
          . ./ci/tmp/praktika_setup_env.sh
          set -o pipefail
          if command -v ts &> /dev/null; then
            python3 -m praktika run 'Integration tests (asan, flaky check)' --workflow "PR" --ci |& ts '[%Y-%m-%d %H:%M:%S]' | tee ./ci/tmp/job.log
          else
            python3 -m praktika run 'Integration tests (asan, flaky check)' --workflow "PR" --ci |& tee ./ci/tmp/job.log
          fi

  docker_server_image:
    runs-on: [self-hosted, style-checker]
    needs: [config_workflow, dockers_build_amd, dockers_build_arm, dockers_build_multiplatform_manifest, build_amd_release, build_arm_release, stateless_tests_amd_asan_distributed_plan_parallel_1_2, stateless_tests_amd_asan_distributed_plan_parallel_2_2, stateless_tests_amd_debug_parallel, stateless_tests_arm_binary_parallel]
    if: ${{ !failure() && !cancelled() && !contains(fromJson(needs.config_workflow.outputs.data).cache_success_base64, 'RG9ja2VyIHNlcnZlciBpbWFnZQ==') }}
    name: "Docker server image"
    outputs:
      data: ${{ steps.run.outputs.DATA }}
    steps:
      - name: Checkout code
        uses: actions/checkout@v4
        with:
          ref: ${{ env.CHECKOUT_REF }}

      - name: Prepare env script
        run: |
          rm -rf ./ci/tmp ./ci/tmp ./ci/tmp
          mkdir -p ./ci/tmp ./ci/tmp ./ci/tmp
          cat > ./ci/tmp/praktika_setup_env.sh << 'ENV_SETUP_SCRIPT_EOF'
          export PYTHONPATH=./ci:.:
          cat > ./ci/tmp/workflow_config_pr.json << 'EOF'
          ${{ needs.config_workflow.outputs.data }}
          EOF
          cat > ./ci/tmp/workflow_status.json << 'EOF'
          ${{ toJson(needs) }}
          EOF
          ENV_SETUP_SCRIPT_EOF

      - name: Run
        id: run
        run: |
          . ./ci/tmp/praktika_setup_env.sh
          set -o pipefail
          if command -v ts &> /dev/null; then
            python3 -m praktika run 'Docker server image' --workflow "PR" --ci |& ts '[%Y-%m-%d %H:%M:%S]' | tee ./ci/tmp/job.log
          else
            python3 -m praktika run 'Docker server image' --workflow "PR" --ci |& tee ./ci/tmp/job.log
          fi

  docker_keeper_image:
    runs-on: [self-hosted, style-checker]
    needs: [config_workflow, dockers_build_amd, dockers_build_arm, dockers_build_multiplatform_manifest, build_amd_release, build_arm_release, stateless_tests_amd_asan_distributed_plan_parallel_1_2, stateless_tests_amd_asan_distributed_plan_parallel_2_2, stateless_tests_amd_debug_parallel, stateless_tests_arm_binary_parallel]
    if: ${{ !failure() && !cancelled() && !contains(fromJson(needs.config_workflow.outputs.data).cache_success_base64, 'RG9ja2VyIGtlZXBlciBpbWFnZQ==') }}
    name: "Docker keeper image"
    outputs:
      data: ${{ steps.run.outputs.DATA }}
    steps:
      - name: Checkout code
        uses: actions/checkout@v4
        with:
          ref: ${{ env.CHECKOUT_REF }}

      - name: Prepare env script
        run: |
          rm -rf ./ci/tmp ./ci/tmp ./ci/tmp
          mkdir -p ./ci/tmp ./ci/tmp ./ci/tmp
          cat > ./ci/tmp/praktika_setup_env.sh << 'ENV_SETUP_SCRIPT_EOF'
          export PYTHONPATH=./ci:.:
          cat > ./ci/tmp/workflow_config_pr.json << 'EOF'
          ${{ needs.config_workflow.outputs.data }}
          EOF
          cat > ./ci/tmp/workflow_status.json << 'EOF'
          ${{ toJson(needs) }}
          EOF
          ENV_SETUP_SCRIPT_EOF

      - name: Run
        id: run
        run: |
          . ./ci/tmp/praktika_setup_env.sh
          set -o pipefail
          if command -v ts &> /dev/null; then
            python3 -m praktika run 'Docker keeper image' --workflow "PR" --ci |& ts '[%Y-%m-%d %H:%M:%S]' | tee ./ci/tmp/job.log
          else
            python3 -m praktika run 'Docker keeper image' --workflow "PR" --ci |& tee ./ci/tmp/job.log
          fi

  install_packages_release:
    runs-on: [self-hosted, style-checker]
    needs: [config_workflow, dockers_build_amd, dockers_build_arm, dockers_build_multiplatform_manifest, build_amd_release, stateless_tests_amd_asan_distributed_plan_parallel_1_2, stateless_tests_amd_asan_distributed_plan_parallel_2_2, stateless_tests_amd_debug_parallel, stateless_tests_arm_binary_parallel]
    if: ${{ !failure() && !cancelled() && !contains(fromJson(needs.config_workflow.outputs.data).cache_success_base64, 'SW5zdGFsbCBwYWNrYWdlcyAocmVsZWFzZSk=') }}
    name: "Install packages (release)"
    outputs:
      data: ${{ steps.run.outputs.DATA }}
    steps:
      - name: Checkout code
        uses: actions/checkout@v4
        with:
          ref: ${{ env.CHECKOUT_REF }}

      - name: Prepare env script
        run: |
          rm -rf ./ci/tmp ./ci/tmp ./ci/tmp
          mkdir -p ./ci/tmp ./ci/tmp ./ci/tmp
          cat > ./ci/tmp/praktika_setup_env.sh << 'ENV_SETUP_SCRIPT_EOF'
          export PYTHONPATH=./ci:.:
          cat > ./ci/tmp/workflow_config_pr.json << 'EOF'
          ${{ needs.config_workflow.outputs.data }}
          EOF
          cat > ./ci/tmp/workflow_status.json << 'EOF'
          ${{ toJson(needs) }}
          EOF
          ENV_SETUP_SCRIPT_EOF

      - name: Run
        id: run
        run: |
          . ./ci/tmp/praktika_setup_env.sh
          set -o pipefail
          if command -v ts &> /dev/null; then
            python3 -m praktika run 'Install packages (release)' --workflow "PR" --ci |& ts '[%Y-%m-%d %H:%M:%S]' | tee ./ci/tmp/job.log
          else
            python3 -m praktika run 'Install packages (release)' --workflow "PR" --ci |& tee ./ci/tmp/job.log
          fi

  install_packages_aarch64:
    runs-on: [self-hosted, style-checker-aarch64]
    needs: [config_workflow, dockers_build_amd, dockers_build_arm, dockers_build_multiplatform_manifest, build_arm_release, stateless_tests_amd_asan_distributed_plan_parallel_1_2, stateless_tests_amd_asan_distributed_plan_parallel_2_2, stateless_tests_amd_debug_parallel, stateless_tests_arm_binary_parallel]
    if: ${{ !failure() && !cancelled() && !contains(fromJson(needs.config_workflow.outputs.data).cache_success_base64, 'SW5zdGFsbCBwYWNrYWdlcyAoYWFyY2g2NCk=') }}
    name: "Install packages (aarch64)"
    outputs:
      data: ${{ steps.run.outputs.DATA }}
    steps:
      - name: Checkout code
        uses: actions/checkout@v4
        with:
          ref: ${{ env.CHECKOUT_REF }}

      - name: Prepare env script
        run: |
          rm -rf ./ci/tmp ./ci/tmp ./ci/tmp
          mkdir -p ./ci/tmp ./ci/tmp ./ci/tmp
          cat > ./ci/tmp/praktika_setup_env.sh << 'ENV_SETUP_SCRIPT_EOF'
          export PYTHONPATH=./ci:.:
          cat > ./ci/tmp/workflow_config_pr.json << 'EOF'
          ${{ needs.config_workflow.outputs.data }}
          EOF
          cat > ./ci/tmp/workflow_status.json << 'EOF'
          ${{ toJson(needs) }}
          EOF
          ENV_SETUP_SCRIPT_EOF

      - name: Run
        id: run
        run: |
          . ./ci/tmp/praktika_setup_env.sh
          set -o pipefail
          if command -v ts &> /dev/null; then
            python3 -m praktika run 'Install packages (aarch64)' --workflow "PR" --ci |& ts '[%Y-%m-%d %H:%M:%S]' | tee ./ci/tmp/job.log
          else
            python3 -m praktika run 'Install packages (aarch64)' --workflow "PR" --ci |& tee ./ci/tmp/job.log
          fi

  compatibility_check_release:
    runs-on: [self-hosted, style-checker]
    needs: [config_workflow, dockers_build_amd, dockers_build_arm, dockers_build_multiplatform_manifest, build_amd_release, stateless_tests_amd_asan_distributed_plan_parallel_1_2, stateless_tests_amd_asan_distributed_plan_parallel_2_2, stateless_tests_amd_debug_parallel, stateless_tests_arm_binary_parallel]
    if: ${{ !failure() && !cancelled() && !contains(fromJson(needs.config_workflow.outputs.data).cache_success_base64, 'Q29tcGF0aWJpbGl0eSBjaGVjayAocmVsZWFzZSk=') }}
    name: "Compatibility check (release)"
    outputs:
      data: ${{ steps.run.outputs.DATA }}
    steps:
      - name: Checkout code
        uses: actions/checkout@v4
        with:
          ref: ${{ env.CHECKOUT_REF }}

      - name: Prepare env script
        run: |
          rm -rf ./ci/tmp ./ci/tmp ./ci/tmp
          mkdir -p ./ci/tmp ./ci/tmp ./ci/tmp
          cat > ./ci/tmp/praktika_setup_env.sh << 'ENV_SETUP_SCRIPT_EOF'
          export PYTHONPATH=./ci:.:
          cat > ./ci/tmp/workflow_config_pr.json << 'EOF'
          ${{ needs.config_workflow.outputs.data }}
          EOF
          cat > ./ci/tmp/workflow_status.json << 'EOF'
          ${{ toJson(needs) }}
          EOF
          ENV_SETUP_SCRIPT_EOF

      - name: Run
        id: run
        run: |
          . ./ci/tmp/praktika_setup_env.sh
          set -o pipefail
          if command -v ts &> /dev/null; then
            python3 -m praktika run 'Compatibility check (release)' --workflow "PR" --ci |& ts '[%Y-%m-%d %H:%M:%S]' | tee ./ci/tmp/job.log
          else
            python3 -m praktika run 'Compatibility check (release)' --workflow "PR" --ci |& tee ./ci/tmp/job.log
          fi

  compatibility_check_aarch64:
    runs-on: [self-hosted, style-checker-aarch64]
    needs: [config_workflow, dockers_build_amd, dockers_build_arm, dockers_build_multiplatform_manifest, build_arm_release, stateless_tests_amd_asan_distributed_plan_parallel_1_2, stateless_tests_amd_asan_distributed_plan_parallel_2_2, stateless_tests_amd_debug_parallel, stateless_tests_arm_binary_parallel]
    if: ${{ !failure() && !cancelled() && !contains(fromJson(needs.config_workflow.outputs.data).cache_success_base64, 'Q29tcGF0aWJpbGl0eSBjaGVjayAoYWFyY2g2NCk=') }}
    name: "Compatibility check (aarch64)"
    outputs:
      data: ${{ steps.run.outputs.DATA }}
    steps:
      - name: Checkout code
        uses: actions/checkout@v4
        with:
          ref: ${{ env.CHECKOUT_REF }}

      - name: Prepare env script
        run: |
          rm -rf ./ci/tmp ./ci/tmp ./ci/tmp
          mkdir -p ./ci/tmp ./ci/tmp ./ci/tmp
          cat > ./ci/tmp/praktika_setup_env.sh << 'ENV_SETUP_SCRIPT_EOF'
          export PYTHONPATH=./ci:.:
          cat > ./ci/tmp/workflow_config_pr.json << 'EOF'
          ${{ needs.config_workflow.outputs.data }}
          EOF
          cat > ./ci/tmp/workflow_status.json << 'EOF'
          ${{ toJson(needs) }}
          EOF
          ENV_SETUP_SCRIPT_EOF

      - name: Run
        id: run
        run: |
          . ./ci/tmp/praktika_setup_env.sh
          set -o pipefail
          if command -v ts &> /dev/null; then
            python3 -m praktika run 'Compatibility check (aarch64)' --workflow "PR" --ci |& ts '[%Y-%m-%d %H:%M:%S]' | tee ./ci/tmp/job.log
          else
            python3 -m praktika run 'Compatibility check (aarch64)' --workflow "PR" --ci |& tee ./ci/tmp/job.log
          fi

  stress_test_amd_debug:
    runs-on: [self-hosted, func-tester]
    needs: [config_workflow, dockers_build_amd, dockers_build_arm, dockers_build_multiplatform_manifest, build_amd_debug, stateless_tests_amd_asan_distributed_plan_parallel_1_2, stateless_tests_amd_asan_distributed_plan_parallel_2_2, stateless_tests_amd_debug_parallel, stateless_tests_arm_binary_parallel]
    if: ${{ !failure() && !cancelled() && !contains(fromJson(needs.config_workflow.outputs.data).cache_success_base64, 'U3RyZXNzIHRlc3QgKGFtZF9kZWJ1Zyk=') }}
    name: "Stress test (amd_debug)"
    outputs:
      data: ${{ steps.run.outputs.DATA }}
    steps:
      - name: Checkout code
        uses: actions/checkout@v4
        with:
          ref: ${{ env.CHECKOUT_REF }}

      - name: Prepare env script
        run: |
          rm -rf ./ci/tmp ./ci/tmp ./ci/tmp
          mkdir -p ./ci/tmp ./ci/tmp ./ci/tmp
          cat > ./ci/tmp/praktika_setup_env.sh << 'ENV_SETUP_SCRIPT_EOF'
          export PYTHONPATH=./ci:.:
          cat > ./ci/tmp/workflow_config_pr.json << 'EOF'
          ${{ needs.config_workflow.outputs.data }}
          EOF
          cat > ./ci/tmp/workflow_status.json << 'EOF'
          ${{ toJson(needs) }}
          EOF
          ENV_SETUP_SCRIPT_EOF

      - name: Run
        id: run
        run: |
          . ./ci/tmp/praktika_setup_env.sh
          set -o pipefail
          if command -v ts &> /dev/null; then
            python3 -m praktika run 'Stress test (amd_debug)' --workflow "PR" --ci |& ts '[%Y-%m-%d %H:%M:%S]' | tee ./ci/tmp/job.log
          else
            python3 -m praktika run 'Stress test (amd_debug)' --workflow "PR" --ci |& tee ./ci/tmp/job.log
          fi

  stress_test_amd_tsan:
    runs-on: [self-hosted, func-tester]
    needs: [config_workflow, dockers_build_amd, dockers_build_arm, dockers_build_multiplatform_manifest, build_amd_tsan, stateless_tests_amd_asan_distributed_plan_parallel_1_2, stateless_tests_amd_asan_distributed_plan_parallel_2_2, stateless_tests_amd_debug_parallel, stateless_tests_arm_binary_parallel]
    if: ${{ !failure() && !cancelled() && !contains(fromJson(needs.config_workflow.outputs.data).cache_success_base64, 'U3RyZXNzIHRlc3QgKGFtZF90c2FuKQ==') }}
    name: "Stress test (amd_tsan)"
    outputs:
      data: ${{ steps.run.outputs.DATA }}
    steps:
      - name: Checkout code
        uses: actions/checkout@v4
        with:
          ref: ${{ env.CHECKOUT_REF }}

      - name: Prepare env script
        run: |
          rm -rf ./ci/tmp ./ci/tmp ./ci/tmp
          mkdir -p ./ci/tmp ./ci/tmp ./ci/tmp
          cat > ./ci/tmp/praktika_setup_env.sh << 'ENV_SETUP_SCRIPT_EOF'
          export PYTHONPATH=./ci:.:
          cat > ./ci/tmp/workflow_config_pr.json << 'EOF'
          ${{ needs.config_workflow.outputs.data }}
          EOF
          cat > ./ci/tmp/workflow_status.json << 'EOF'
          ${{ toJson(needs) }}
          EOF
          ENV_SETUP_SCRIPT_EOF

      - name: Run
        id: run
        run: |
          . ./ci/tmp/praktika_setup_env.sh
          set -o pipefail
          if command -v ts &> /dev/null; then
            python3 -m praktika run 'Stress test (amd_tsan)' --workflow "PR" --ci |& ts '[%Y-%m-%d %H:%M:%S]' | tee ./ci/tmp/job.log
          else
            python3 -m praktika run 'Stress test (amd_tsan)' --workflow "PR" --ci |& tee ./ci/tmp/job.log
          fi

  stress_test_arm_asan:
    runs-on: [self-hosted, func-tester-aarch64]
    needs: [config_workflow, dockers_build_amd, dockers_build_arm, dockers_build_multiplatform_manifest, build_arm_asan, stateless_tests_amd_asan_distributed_plan_parallel_1_2, stateless_tests_amd_asan_distributed_plan_parallel_2_2, stateless_tests_amd_debug_parallel, stateless_tests_arm_binary_parallel]
    if: ${{ !failure() && !cancelled() && !contains(fromJson(needs.config_workflow.outputs.data).cache_success_base64, 'U3RyZXNzIHRlc3QgKGFybV9hc2FuKQ==') }}
    name: "Stress test (arm_asan)"
    outputs:
      data: ${{ steps.run.outputs.DATA }}
    steps:
      - name: Checkout code
        uses: actions/checkout@v4
        with:
          ref: ${{ env.CHECKOUT_REF }}

      - name: Prepare env script
        run: |
          rm -rf ./ci/tmp ./ci/tmp ./ci/tmp
          mkdir -p ./ci/tmp ./ci/tmp ./ci/tmp
          cat > ./ci/tmp/praktika_setup_env.sh << 'ENV_SETUP_SCRIPT_EOF'
          export PYTHONPATH=./ci:.:
          cat > ./ci/tmp/workflow_config_pr.json << 'EOF'
          ${{ needs.config_workflow.outputs.data }}
          EOF
          cat > ./ci/tmp/workflow_status.json << 'EOF'
          ${{ toJson(needs) }}
          EOF
          ENV_SETUP_SCRIPT_EOF

      - name: Run
        id: run
        run: |
          . ./ci/tmp/praktika_setup_env.sh
          set -o pipefail
          if command -v ts &> /dev/null; then
            python3 -m praktika run 'Stress test (arm_asan)' --workflow "PR" --ci |& ts '[%Y-%m-%d %H:%M:%S]' | tee ./ci/tmp/job.log
          else
            python3 -m praktika run 'Stress test (arm_asan)' --workflow "PR" --ci |& tee ./ci/tmp/job.log
          fi

  stress_test_amd_ubsan:
    runs-on: [self-hosted, func-tester]
    needs: [config_workflow, dockers_build_amd, dockers_build_arm, dockers_build_multiplatform_manifest, build_amd_ubsan, stateless_tests_amd_asan_distributed_plan_parallel_1_2, stateless_tests_amd_asan_distributed_plan_parallel_2_2, stateless_tests_amd_debug_parallel, stateless_tests_arm_binary_parallel]
    if: ${{ !failure() && !cancelled() && !contains(fromJson(needs.config_workflow.outputs.data).cache_success_base64, 'U3RyZXNzIHRlc3QgKGFtZF91YnNhbik=') }}
    name: "Stress test (amd_ubsan)"
    outputs:
      data: ${{ steps.run.outputs.DATA }}
    steps:
      - name: Checkout code
        uses: actions/checkout@v4
        with:
          ref: ${{ env.CHECKOUT_REF }}

      - name: Prepare env script
        run: |
          rm -rf ./ci/tmp ./ci/tmp ./ci/tmp
          mkdir -p ./ci/tmp ./ci/tmp ./ci/tmp
          cat > ./ci/tmp/praktika_setup_env.sh << 'ENV_SETUP_SCRIPT_EOF'
          export PYTHONPATH=./ci:.:
          cat > ./ci/tmp/workflow_config_pr.json << 'EOF'
          ${{ needs.config_workflow.outputs.data }}
          EOF
          cat > ./ci/tmp/workflow_status.json << 'EOF'
          ${{ toJson(needs) }}
          EOF
          ENV_SETUP_SCRIPT_EOF

      - name: Run
        id: run
        run: |
          . ./ci/tmp/praktika_setup_env.sh
          set -o pipefail
          if command -v ts &> /dev/null; then
            python3 -m praktika run 'Stress test (amd_ubsan)' --workflow "PR" --ci |& ts '[%Y-%m-%d %H:%M:%S]' | tee ./ci/tmp/job.log
          else
            python3 -m praktika run 'Stress test (amd_ubsan)' --workflow "PR" --ci |& tee ./ci/tmp/job.log
          fi

  stress_test_amd_msan:
    runs-on: [self-hosted, func-tester]
    needs: [config_workflow, dockers_build_amd, dockers_build_arm, dockers_build_multiplatform_manifest, build_amd_msan, stateless_tests_amd_asan_distributed_plan_parallel_1_2, stateless_tests_amd_asan_distributed_plan_parallel_2_2, stateless_tests_amd_debug_parallel, stateless_tests_arm_binary_parallel]
    if: ${{ !failure() && !cancelled() && !contains(fromJson(needs.config_workflow.outputs.data).cache_success_base64, 'U3RyZXNzIHRlc3QgKGFtZF9tc2FuKQ==') }}
    name: "Stress test (amd_msan)"
    outputs:
      data: ${{ steps.run.outputs.DATA }}
    steps:
      - name: Checkout code
        uses: actions/checkout@v4
        with:
          ref: ${{ env.CHECKOUT_REF }}

      - name: Prepare env script
        run: |
          rm -rf ./ci/tmp ./ci/tmp ./ci/tmp
          mkdir -p ./ci/tmp ./ci/tmp ./ci/tmp
          cat > ./ci/tmp/praktika_setup_env.sh << 'ENV_SETUP_SCRIPT_EOF'
          export PYTHONPATH=./ci:.:
          cat > ./ci/tmp/workflow_config_pr.json << 'EOF'
          ${{ needs.config_workflow.outputs.data }}
          EOF
          cat > ./ci/tmp/workflow_status.json << 'EOF'
          ${{ toJson(needs) }}
          EOF
          ENV_SETUP_SCRIPT_EOF

      - name: Run
        id: run
        run: |
          . ./ci/tmp/praktika_setup_env.sh
          set -o pipefail
          if command -v ts &> /dev/null; then
            python3 -m praktika run 'Stress test (amd_msan)' --workflow "PR" --ci |& ts '[%Y-%m-%d %H:%M:%S]' | tee ./ci/tmp/job.log
          else
            python3 -m praktika run 'Stress test (amd_msan)' --workflow "PR" --ci |& tee ./ci/tmp/job.log
          fi

  upgrade_check_amd_asan:
    runs-on: [self-hosted, func-tester]
    needs: [config_workflow, dockers_build_amd, dockers_build_arm, dockers_build_multiplatform_manifest, build_amd_asan, stateless_tests_amd_asan_distributed_plan_parallel_1_2, stateless_tests_amd_asan_distributed_plan_parallel_2_2, stateless_tests_amd_debug_parallel, stateless_tests_arm_binary_parallel]
    if: ${{ !failure() && !cancelled() && !contains(fromJson(needs.config_workflow.outputs.data).cache_success_base64, 'VXBncmFkZSBjaGVjayAoYW1kX2FzYW4p') }}
    name: "Upgrade check (amd_asan)"
    outputs:
      data: ${{ steps.run.outputs.DATA }}
    steps:
      - name: Checkout code
        uses: actions/checkout@v4
        with:
          ref: ${{ env.CHECKOUT_REF }}

      - name: Prepare env script
        run: |
          rm -rf ./ci/tmp ./ci/tmp ./ci/tmp
          mkdir -p ./ci/tmp ./ci/tmp ./ci/tmp
          cat > ./ci/tmp/praktika_setup_env.sh << 'ENV_SETUP_SCRIPT_EOF'
          export PYTHONPATH=./ci:.:
          cat > ./ci/tmp/workflow_config_pr.json << 'EOF'
          ${{ needs.config_workflow.outputs.data }}
          EOF
          cat > ./ci/tmp/workflow_status.json << 'EOF'
          ${{ toJson(needs) }}
          EOF
          ENV_SETUP_SCRIPT_EOF

      - name: Run
        id: run
        run: |
          . ./ci/tmp/praktika_setup_env.sh
          set -o pipefail
          if command -v ts &> /dev/null; then
            python3 -m praktika run 'Upgrade check (amd_asan)' --workflow "PR" --ci |& ts '[%Y-%m-%d %H:%M:%S]' | tee ./ci/tmp/job.log
          else
            python3 -m praktika run 'Upgrade check (amd_asan)' --workflow "PR" --ci |& tee ./ci/tmp/job.log
          fi

  upgrade_check_amd_tsan:
    runs-on: [self-hosted, func-tester]
    needs: [config_workflow, dockers_build_amd, dockers_build_arm, dockers_build_multiplatform_manifest, build_amd_tsan, stateless_tests_amd_asan_distributed_plan_parallel_1_2, stateless_tests_amd_asan_distributed_plan_parallel_2_2, stateless_tests_amd_debug_parallel, stateless_tests_arm_binary_parallel]
    if: ${{ !failure() && !cancelled() && !contains(fromJson(needs.config_workflow.outputs.data).cache_success_base64, 'VXBncmFkZSBjaGVjayAoYW1kX3RzYW4p') }}
    name: "Upgrade check (amd_tsan)"
    outputs:
      data: ${{ steps.run.outputs.DATA }}
    steps:
      - name: Checkout code
        uses: actions/checkout@v4
        with:
          ref: ${{ env.CHECKOUT_REF }}

      - name: Prepare env script
        run: |
          rm -rf ./ci/tmp ./ci/tmp ./ci/tmp
          mkdir -p ./ci/tmp ./ci/tmp ./ci/tmp
          cat > ./ci/tmp/praktika_setup_env.sh << 'ENV_SETUP_SCRIPT_EOF'
          export PYTHONPATH=./ci:.:
          cat > ./ci/tmp/workflow_config_pr.json << 'EOF'
          ${{ needs.config_workflow.outputs.data }}
          EOF
          cat > ./ci/tmp/workflow_status.json << 'EOF'
          ${{ toJson(needs) }}
          EOF
          ENV_SETUP_SCRIPT_EOF

      - name: Run
        id: run
        run: |
          . ./ci/tmp/praktika_setup_env.sh
          set -o pipefail
          if command -v ts &> /dev/null; then
            python3 -m praktika run 'Upgrade check (amd_tsan)' --workflow "PR" --ci |& ts '[%Y-%m-%d %H:%M:%S]' | tee ./ci/tmp/job.log
          else
            python3 -m praktika run 'Upgrade check (amd_tsan)' --workflow "PR" --ci |& tee ./ci/tmp/job.log
          fi

  upgrade_check_amd_msan:
    runs-on: [self-hosted, func-tester]
    needs: [config_workflow, dockers_build_amd, dockers_build_arm, dockers_build_multiplatform_manifest, build_amd_msan, stateless_tests_amd_asan_distributed_plan_parallel_1_2, stateless_tests_amd_asan_distributed_plan_parallel_2_2, stateless_tests_amd_debug_parallel, stateless_tests_arm_binary_parallel]
    if: ${{ !failure() && !cancelled() && !contains(fromJson(needs.config_workflow.outputs.data).cache_success_base64, 'VXBncmFkZSBjaGVjayAoYW1kX21zYW4p') }}
    name: "Upgrade check (amd_msan)"
    outputs:
      data: ${{ steps.run.outputs.DATA }}
    steps:
      - name: Checkout code
        uses: actions/checkout@v4
        with:
          ref: ${{ env.CHECKOUT_REF }}

      - name: Prepare env script
        run: |
          rm -rf ./ci/tmp ./ci/tmp ./ci/tmp
          mkdir -p ./ci/tmp ./ci/tmp ./ci/tmp
          cat > ./ci/tmp/praktika_setup_env.sh << 'ENV_SETUP_SCRIPT_EOF'
          export PYTHONPATH=./ci:.:
          cat > ./ci/tmp/workflow_config_pr.json << 'EOF'
          ${{ needs.config_workflow.outputs.data }}
          EOF
          cat > ./ci/tmp/workflow_status.json << 'EOF'
          ${{ toJson(needs) }}
          EOF
          ENV_SETUP_SCRIPT_EOF

      - name: Run
        id: run
        run: |
          . ./ci/tmp/praktika_setup_env.sh
          set -o pipefail
          if command -v ts &> /dev/null; then
            python3 -m praktika run 'Upgrade check (amd_msan)' --workflow "PR" --ci |& ts '[%Y-%m-%d %H:%M:%S]' | tee ./ci/tmp/job.log
          else
            python3 -m praktika run 'Upgrade check (amd_msan)' --workflow "PR" --ci |& tee ./ci/tmp/job.log
          fi

  upgrade_check_amd_debug:
    runs-on: [self-hosted, func-tester]
    needs: [config_workflow, dockers_build_amd, dockers_build_arm, dockers_build_multiplatform_manifest, build_amd_debug, stateless_tests_amd_asan_distributed_plan_parallel_1_2, stateless_tests_amd_asan_distributed_plan_parallel_2_2, stateless_tests_amd_debug_parallel, stateless_tests_arm_binary_parallel]
    if: ${{ !failure() && !cancelled() && !contains(fromJson(needs.config_workflow.outputs.data).cache_success_base64, 'VXBncmFkZSBjaGVjayAoYW1kX2RlYnVnKQ==') }}
    name: "Upgrade check (amd_debug)"
    outputs:
      data: ${{ steps.run.outputs.DATA }}
    steps:
      - name: Checkout code
        uses: actions/checkout@v4
        with:
          ref: ${{ env.CHECKOUT_REF }}

      - name: Prepare env script
        run: |
          rm -rf ./ci/tmp ./ci/tmp ./ci/tmp
          mkdir -p ./ci/tmp ./ci/tmp ./ci/tmp
          cat > ./ci/tmp/praktika_setup_env.sh << 'ENV_SETUP_SCRIPT_EOF'
          export PYTHONPATH=./ci:.:
          cat > ./ci/tmp/workflow_config_pr.json << 'EOF'
          ${{ needs.config_workflow.outputs.data }}
          EOF
          cat > ./ci/tmp/workflow_status.json << 'EOF'
          ${{ toJson(needs) }}
          EOF
          ENV_SETUP_SCRIPT_EOF

      - name: Run
        id: run
        run: |
          . ./ci/tmp/praktika_setup_env.sh
          set -o pipefail
          if command -v ts &> /dev/null; then
            python3 -m praktika run 'Upgrade check (amd_debug)' --workflow "PR" --ci |& ts '[%Y-%m-%d %H:%M:%S]' | tee ./ci/tmp/job.log
          else
            python3 -m praktika run 'Upgrade check (amd_debug)' --workflow "PR" --ci |& tee ./ci/tmp/job.log
          fi

  ast_fuzzer_amd_debug:
    runs-on: [self-hosted, func-tester]
    needs: [config_workflow, dockers_build_amd, dockers_build_arm, dockers_build_multiplatform_manifest, stateless_tests_amd_asan_distributed_plan_parallel_1_2, stateless_tests_amd_asan_distributed_plan_parallel_2_2, stateless_tests_amd_debug_parallel, stateless_tests_arm_binary_parallel, build_amd_debug]
    if: ${{ !failure() && !cancelled() && !contains(fromJson(needs.config_workflow.outputs.data).cache_success_base64, 'QVNUIGZ1enplciAoYW1kX2RlYnVnKQ==') }}
    name: "AST fuzzer (amd_debug)"
    outputs:
      data: ${{ steps.run.outputs.DATA }}
    steps:
      - name: Checkout code
        uses: actions/checkout@v4
        with:
          ref: ${{ env.CHECKOUT_REF }}

      - name: Prepare env script
        run: |
          rm -rf ./ci/tmp ./ci/tmp ./ci/tmp
          mkdir -p ./ci/tmp ./ci/tmp ./ci/tmp
          cat > ./ci/tmp/praktika_setup_env.sh << 'ENV_SETUP_SCRIPT_EOF'
          export PYTHONPATH=./ci:.:
          cat > ./ci/tmp/workflow_config_pr.json << 'EOF'
          ${{ needs.config_workflow.outputs.data }}
          EOF
          cat > ./ci/tmp/workflow_status.json << 'EOF'
          ${{ toJson(needs) }}
          EOF
          ENV_SETUP_SCRIPT_EOF

      - name: Run
        id: run
        run: |
          . ./ci/tmp/praktika_setup_env.sh
          set -o pipefail
          if command -v ts &> /dev/null; then
            python3 -m praktika run 'AST fuzzer (amd_debug)' --workflow "PR" --ci |& ts '[%Y-%m-%d %H:%M:%S]' | tee ./ci/tmp/job.log
          else
            python3 -m praktika run 'AST fuzzer (amd_debug)' --workflow "PR" --ci |& tee ./ci/tmp/job.log
          fi

  ast_fuzzer_arm_asan:
    runs-on: [self-hosted, func-tester-aarch64]
    needs: [config_workflow, dockers_build_amd, dockers_build_arm, dockers_build_multiplatform_manifest, stateless_tests_amd_asan_distributed_plan_parallel_1_2, stateless_tests_amd_asan_distributed_plan_parallel_2_2, stateless_tests_amd_debug_parallel, stateless_tests_arm_binary_parallel, build_arm_asan]
    if: ${{ !failure() && !cancelled() && !contains(fromJson(needs.config_workflow.outputs.data).cache_success_base64, 'QVNUIGZ1enplciAoYXJtX2FzYW4p') }}
    name: "AST fuzzer (arm_asan)"
    outputs:
      data: ${{ steps.run.outputs.DATA }}
    steps:
      - name: Checkout code
        uses: actions/checkout@v4
        with:
          ref: ${{ env.CHECKOUT_REF }}

      - name: Prepare env script
        run: |
          rm -rf ./ci/tmp ./ci/tmp ./ci/tmp
          mkdir -p ./ci/tmp ./ci/tmp ./ci/tmp
          cat > ./ci/tmp/praktika_setup_env.sh << 'ENV_SETUP_SCRIPT_EOF'
          export PYTHONPATH=./ci:.:
          cat > ./ci/tmp/workflow_config_pr.json << 'EOF'
          ${{ needs.config_workflow.outputs.data }}
          EOF
          cat > ./ci/tmp/workflow_status.json << 'EOF'
          ${{ toJson(needs) }}
          EOF
          ENV_SETUP_SCRIPT_EOF

      - name: Run
        id: run
        run: |
          . ./ci/tmp/praktika_setup_env.sh
          set -o pipefail
          if command -v ts &> /dev/null; then
            python3 -m praktika run 'AST fuzzer (arm_asan)' --workflow "PR" --ci |& ts '[%Y-%m-%d %H:%M:%S]' | tee ./ci/tmp/job.log
          else
            python3 -m praktika run 'AST fuzzer (arm_asan)' --workflow "PR" --ci |& tee ./ci/tmp/job.log
          fi

  ast_fuzzer_amd_tsan:
    runs-on: [self-hosted, func-tester]
    needs: [config_workflow, dockers_build_amd, dockers_build_arm, dockers_build_multiplatform_manifest, stateless_tests_amd_asan_distributed_plan_parallel_1_2, stateless_tests_amd_asan_distributed_plan_parallel_2_2, stateless_tests_amd_debug_parallel, stateless_tests_arm_binary_parallel, build_amd_tsan]
    if: ${{ !failure() && !cancelled() && !contains(fromJson(needs.config_workflow.outputs.data).cache_success_base64, 'QVNUIGZ1enplciAoYW1kX3RzYW4p') }}
    name: "AST fuzzer (amd_tsan)"
    outputs:
      data: ${{ steps.run.outputs.DATA }}
    steps:
      - name: Checkout code
        uses: actions/checkout@v4
        with:
          ref: ${{ env.CHECKOUT_REF }}

      - name: Prepare env script
        run: |
          rm -rf ./ci/tmp ./ci/tmp ./ci/tmp
          mkdir -p ./ci/tmp ./ci/tmp ./ci/tmp
          cat > ./ci/tmp/praktika_setup_env.sh << 'ENV_SETUP_SCRIPT_EOF'
          export PYTHONPATH=./ci:.:
          cat > ./ci/tmp/workflow_config_pr.json << 'EOF'
          ${{ needs.config_workflow.outputs.data }}
          EOF
          cat > ./ci/tmp/workflow_status.json << 'EOF'
          ${{ toJson(needs) }}
          EOF
          ENV_SETUP_SCRIPT_EOF

      - name: Run
        id: run
        run: |
          . ./ci/tmp/praktika_setup_env.sh
          set -o pipefail
          if command -v ts &> /dev/null; then
            python3 -m praktika run 'AST fuzzer (amd_tsan)' --workflow "PR" --ci |& ts '[%Y-%m-%d %H:%M:%S]' | tee ./ci/tmp/job.log
          else
            python3 -m praktika run 'AST fuzzer (amd_tsan)' --workflow "PR" --ci |& tee ./ci/tmp/job.log
          fi

  ast_fuzzer_amd_msan:
    runs-on: [self-hosted, func-tester]
    needs: [config_workflow, dockers_build_amd, dockers_build_arm, dockers_build_multiplatform_manifest, stateless_tests_amd_asan_distributed_plan_parallel_1_2, stateless_tests_amd_asan_distributed_plan_parallel_2_2, stateless_tests_amd_debug_parallel, stateless_tests_arm_binary_parallel, build_amd_msan]
    if: ${{ !failure() && !cancelled() && !contains(fromJson(needs.config_workflow.outputs.data).cache_success_base64, 'QVNUIGZ1enplciAoYW1kX21zYW4p') }}
    name: "AST fuzzer (amd_msan)"
    outputs:
      data: ${{ steps.run.outputs.DATA }}
    steps:
      - name: Checkout code
        uses: actions/checkout@v4
        with:
          ref: ${{ env.CHECKOUT_REF }}

      - name: Prepare env script
        run: |
          rm -rf ./ci/tmp ./ci/tmp ./ci/tmp
          mkdir -p ./ci/tmp ./ci/tmp ./ci/tmp
          cat > ./ci/tmp/praktika_setup_env.sh << 'ENV_SETUP_SCRIPT_EOF'
          export PYTHONPATH=./ci:.:
          cat > ./ci/tmp/workflow_config_pr.json << 'EOF'
          ${{ needs.config_workflow.outputs.data }}
          EOF
          cat > ./ci/tmp/workflow_status.json << 'EOF'
          ${{ toJson(needs) }}
          EOF
          ENV_SETUP_SCRIPT_EOF

      - name: Run
        id: run
        run: |
          . ./ci/tmp/praktika_setup_env.sh
          set -o pipefail
          if command -v ts &> /dev/null; then
            python3 -m praktika run 'AST fuzzer (amd_msan)' --workflow "PR" --ci |& ts '[%Y-%m-%d %H:%M:%S]' | tee ./ci/tmp/job.log
          else
            python3 -m praktika run 'AST fuzzer (amd_msan)' --workflow "PR" --ci |& tee ./ci/tmp/job.log
          fi

  ast_fuzzer_amd_ubsan:
    runs-on: [self-hosted, func-tester]
    needs: [config_workflow, dockers_build_amd, dockers_build_arm, dockers_build_multiplatform_manifest, stateless_tests_amd_asan_distributed_plan_parallel_1_2, stateless_tests_amd_asan_distributed_plan_parallel_2_2, stateless_tests_amd_debug_parallel, stateless_tests_arm_binary_parallel, build_amd_ubsan]
    if: ${{ !failure() && !cancelled() && !contains(fromJson(needs.config_workflow.outputs.data).cache_success_base64, 'QVNUIGZ1enplciAoYW1kX3Vic2FuKQ==') }}
    name: "AST fuzzer (amd_ubsan)"
    outputs:
      data: ${{ steps.run.outputs.DATA }}
    steps:
      - name: Checkout code
        uses: actions/checkout@v4
        with:
          ref: ${{ env.CHECKOUT_REF }}

      - name: Prepare env script
        run: |
          rm -rf ./ci/tmp ./ci/tmp ./ci/tmp
          mkdir -p ./ci/tmp ./ci/tmp ./ci/tmp
          cat > ./ci/tmp/praktika_setup_env.sh << 'ENV_SETUP_SCRIPT_EOF'
          export PYTHONPATH=./ci:.:
          cat > ./ci/tmp/workflow_config_pr.json << 'EOF'
          ${{ needs.config_workflow.outputs.data }}
          EOF
          cat > ./ci/tmp/workflow_status.json << 'EOF'
          ${{ toJson(needs) }}
          EOF
          ENV_SETUP_SCRIPT_EOF

      - name: Run
        id: run
        run: |
          . ./ci/tmp/praktika_setup_env.sh
          set -o pipefail
          if command -v ts &> /dev/null; then
            python3 -m praktika run 'AST fuzzer (amd_ubsan)' --workflow "PR" --ci |& ts '[%Y-%m-%d %H:%M:%S]' | tee ./ci/tmp/job.log
          else
            python3 -m praktika run 'AST fuzzer (amd_ubsan)' --workflow "PR" --ci |& tee ./ci/tmp/job.log
          fi

>>>>>>> 1465b438
  buzzhouse_amd_debug:
    runs-on: [self-hosted, func-tester]
    needs: [config_workflow, dockers_build_amd, dockers_build_arm, dockers_build_multiplatform_manifest, build_amd_debug]
    if: ${{ !failure() && !cancelled() && !contains(fromJson(needs.config_workflow.outputs.data).cache_success_base64, 'QnV6ekhvdXNlIChhbWRfZGVidWcp') }}
    name: "BuzzHouse (amd_debug)"
    outputs:
      data: ${{ steps.run.outputs.DATA }}
    steps:
      - name: Checkout code
        uses: actions/checkout@v4
        with:
          ref: ${{ env.CHECKOUT_REF }}

      - name: Prepare env script
        run: |
          rm -rf ./ci/tmp ./ci/tmp ./ci/tmp
          mkdir -p ./ci/tmp ./ci/tmp ./ci/tmp
          cat > ./ci/tmp/praktika_setup_env.sh << 'ENV_SETUP_SCRIPT_EOF'
          export PYTHONPATH=./ci:.:
          cat > ./ci/tmp/workflow_config_pr.json << 'EOF'
          ${{ needs.config_workflow.outputs.data }}
          EOF
          cat > ./ci/tmp/workflow_status.json << 'EOF'
          ${{ toJson(needs) }}
          EOF
          ENV_SETUP_SCRIPT_EOF

      - name: Run
        id: run
        run: |
          . ./ci/tmp/praktika_setup_env.sh
          set -o pipefail
          if command -v ts &> /dev/null; then
            python3 -m praktika run 'BuzzHouse (amd_debug)' --workflow "PR" --ci |& ts '[%Y-%m-%d %H:%M:%S]' | tee ./ci/tmp/job.log
          else
            python3 -m praktika run 'BuzzHouse (amd_debug)' --workflow "PR" --ci |& tee ./ci/tmp/job.log
          fi

  buzzhouse_arm_asan:
    runs-on: [self-hosted, func-tester-aarch64]
    needs: [config_workflow, dockers_build_amd, dockers_build_arm, dockers_build_multiplatform_manifest, build_arm_asan]
    if: ${{ !failure() && !cancelled() && !contains(fromJson(needs.config_workflow.outputs.data).cache_success_base64, 'QnV6ekhvdXNlIChhcm1fYXNhbik=') }}
    name: "BuzzHouse (arm_asan)"
    outputs:
      data: ${{ steps.run.outputs.DATA }}
    steps:
      - name: Checkout code
        uses: actions/checkout@v4
        with:
          ref: ${{ env.CHECKOUT_REF }}

      - name: Prepare env script
        run: |
          rm -rf ./ci/tmp ./ci/tmp ./ci/tmp
          mkdir -p ./ci/tmp ./ci/tmp ./ci/tmp
          cat > ./ci/tmp/praktika_setup_env.sh << 'ENV_SETUP_SCRIPT_EOF'
          export PYTHONPATH=./ci:.:
          cat > ./ci/tmp/workflow_config_pr.json << 'EOF'
          ${{ needs.config_workflow.outputs.data }}
          EOF
          cat > ./ci/tmp/workflow_status.json << 'EOF'
          ${{ toJson(needs) }}
          EOF
          ENV_SETUP_SCRIPT_EOF

      - name: Run
        id: run
        run: |
          . ./ci/tmp/praktika_setup_env.sh
          set -o pipefail
          if command -v ts &> /dev/null; then
            python3 -m praktika run 'BuzzHouse (arm_asan)' --workflow "PR" --ci |& ts '[%Y-%m-%d %H:%M:%S]' | tee ./ci/tmp/job.log
          else
            python3 -m praktika run 'BuzzHouse (arm_asan)' --workflow "PR" --ci |& tee ./ci/tmp/job.log
          fi

  buzzhouse_amd_tsan:
    runs-on: [self-hosted, func-tester]
    needs: [config_workflow, dockers_build_amd, dockers_build_arm, dockers_build_multiplatform_manifest, build_amd_tsan]
    if: ${{ !failure() && !cancelled() && !contains(fromJson(needs.config_workflow.outputs.data).cache_success_base64, 'QnV6ekhvdXNlIChhbWRfdHNhbik=') }}
    name: "BuzzHouse (amd_tsan)"
    outputs:
      data: ${{ steps.run.outputs.DATA }}
    steps:
      - name: Checkout code
        uses: actions/checkout@v4
        with:
          ref: ${{ env.CHECKOUT_REF }}

      - name: Prepare env script
        run: |
          rm -rf ./ci/tmp ./ci/tmp ./ci/tmp
          mkdir -p ./ci/tmp ./ci/tmp ./ci/tmp
          cat > ./ci/tmp/praktika_setup_env.sh << 'ENV_SETUP_SCRIPT_EOF'
          export PYTHONPATH=./ci:.:
          cat > ./ci/tmp/workflow_config_pr.json << 'EOF'
          ${{ needs.config_workflow.outputs.data }}
          EOF
          cat > ./ci/tmp/workflow_status.json << 'EOF'
          ${{ toJson(needs) }}
          EOF
          ENV_SETUP_SCRIPT_EOF

      - name: Run
        id: run
        run: |
          . ./ci/tmp/praktika_setup_env.sh
          set -o pipefail
          if command -v ts &> /dev/null; then
            python3 -m praktika run 'BuzzHouse (amd_tsan)' --workflow "PR" --ci |& ts '[%Y-%m-%d %H:%M:%S]' | tee ./ci/tmp/job.log
          else
            python3 -m praktika run 'BuzzHouse (amd_tsan)' --workflow "PR" --ci |& tee ./ci/tmp/job.log
          fi

  buzzhouse_amd_msan:
    runs-on: [self-hosted, func-tester]
    needs: [config_workflow, dockers_build_amd, dockers_build_arm, dockers_build_multiplatform_manifest, build_amd_msan]
    if: ${{ !failure() && !cancelled() && !contains(fromJson(needs.config_workflow.outputs.data).cache_success_base64, 'QnV6ekhvdXNlIChhbWRfbXNhbik=') }}
    name: "BuzzHouse (amd_msan)"
    outputs:
      data: ${{ steps.run.outputs.DATA }}
    steps:
      - name: Checkout code
        uses: actions/checkout@v4
        with:
          ref: ${{ env.CHECKOUT_REF }}

      - name: Prepare env script
        run: |
          rm -rf ./ci/tmp ./ci/tmp ./ci/tmp
          mkdir -p ./ci/tmp ./ci/tmp ./ci/tmp
          cat > ./ci/tmp/praktika_setup_env.sh << 'ENV_SETUP_SCRIPT_EOF'
          export PYTHONPATH=./ci:.:
          cat > ./ci/tmp/workflow_config_pr.json << 'EOF'
          ${{ needs.config_workflow.outputs.data }}
          EOF
          cat > ./ci/tmp/workflow_status.json << 'EOF'
          ${{ toJson(needs) }}
          EOF
          ENV_SETUP_SCRIPT_EOF

      - name: Run
        id: run
        run: |
          . ./ci/tmp/praktika_setup_env.sh
          set -o pipefail
          if command -v ts &> /dev/null; then
            python3 -m praktika run 'BuzzHouse (amd_msan)' --workflow "PR" --ci |& ts '[%Y-%m-%d %H:%M:%S]' | tee ./ci/tmp/job.log
          else
            python3 -m praktika run 'BuzzHouse (amd_msan)' --workflow "PR" --ci |& tee ./ci/tmp/job.log
          fi

  buzzhouse_amd_ubsan:
    runs-on: [self-hosted, func-tester]
    needs: [config_workflow, dockers_build_amd, dockers_build_arm, dockers_build_multiplatform_manifest, build_amd_ubsan]
    if: ${{ !failure() && !cancelled() && !contains(fromJson(needs.config_workflow.outputs.data).cache_success_base64, 'QnV6ekhvdXNlIChhbWRfdWJzYW4p') }}
    name: "BuzzHouse (amd_ubsan)"
    outputs:
      data: ${{ steps.run.outputs.DATA }}
    steps:
      - name: Checkout code
        uses: actions/checkout@v4
        with:
          ref: ${{ env.CHECKOUT_REF }}

      - name: Prepare env script
        run: |
          rm -rf ./ci/tmp ./ci/tmp ./ci/tmp
          mkdir -p ./ci/tmp ./ci/tmp ./ci/tmp
          cat > ./ci/tmp/praktika_setup_env.sh << 'ENV_SETUP_SCRIPT_EOF'
          export PYTHONPATH=./ci:.:
          cat > ./ci/tmp/workflow_config_pr.json << 'EOF'
          ${{ needs.config_workflow.outputs.data }}
          EOF
          cat > ./ci/tmp/workflow_status.json << 'EOF'
          ${{ toJson(needs) }}
          EOF
          ENV_SETUP_SCRIPT_EOF

      - name: Run
        id: run
        run: |
          . ./ci/tmp/praktika_setup_env.sh
          set -o pipefail
          if command -v ts &> /dev/null; then
            python3 -m praktika run 'BuzzHouse (amd_ubsan)' --workflow "PR" --ci |& ts '[%Y-%m-%d %H:%M:%S]' | tee ./ci/tmp/job.log
          else
            python3 -m praktika run 'BuzzHouse (amd_ubsan)' --workflow "PR" --ci |& tee ./ci/tmp/job.log
          fi

  finish_workflow:
    runs-on: [self-hosted, style-checker-aarch64]
<<<<<<< HEAD
    needs: [config_workflow, dockers_build_amd, dockers_build_arm, dockers_build_multiplatform_manifest, style_check, docs_check, fast_test, build_amd_tidy, build_arm_tidy, build_amd_debug, build_amd_release, build_amd_asan, build_amd_tsan, build_amd_msan, build_amd_ubsan, build_amd_binary, build_arm_release, build_arm_asan, build_arm_coverage, build_arm_binary, buzzhouse_amd_debug, buzzhouse_arm_asan, buzzhouse_amd_tsan, buzzhouse_amd_msan, buzzhouse_amd_ubsan]
=======
    needs: [config_workflow, dockers_build_amd, dockers_build_arm, dockers_build_multiplatform_manifest, style_check, docs_check, fast_test, build_arm_tidy, build_amd_debug, build_amd_release, build_amd_asan, build_amd_tsan, build_amd_msan, build_amd_ubsan, build_amd_binary, build_arm_release, build_arm_asan, build_arm_coverage, build_arm_binary, build_amd_darwin, build_arm_darwin, build_arm_v80compat, build_amd_freebsd, build_ppc64le, build_amd_compat, build_amd_musl, build_riscv64, build_s390x, build_loongarch64, build_fuzzers, unit_tests_asan, unit_tests_tsan, unit_tests_msan, unit_tests_ubsan, stateless_tests_amd_asan_distributed_plan_parallel_1_2, stateless_tests_amd_asan_distributed_plan_parallel_2_2, stateless_tests_amd_asan_distributed_plan_sequential, stateless_tests_amd_binary_old_analyzer_s3_storage_databasereplicated_parallel, stateless_tests_amd_binary_old_analyzer_s3_storage_databasereplicated_sequential, stateless_tests_amd_binary_parallelreplicas_s3_storage_parallel, stateless_tests_amd_binary_parallelreplicas_s3_storage_sequential, stateless_tests_amd_debug_asyncinsert_s3_storage_parallel, stateless_tests_amd_debug_asyncinsert_s3_storage_sequential, stateless_tests_amd_debug_parallel, stateless_tests_amd_debug_sequential, stateless_tests_amd_tsan_parallel_1_2, stateless_tests_amd_tsan_parallel_2_2, stateless_tests_amd_tsan_sequential_1_2, stateless_tests_amd_tsan_sequential_2_2, stateless_tests_amd_msan_parallel_1_2, stateless_tests_amd_msan_parallel_2_2, stateless_tests_amd_msan_sequential_1_2, stateless_tests_amd_msan_sequential_2_2, stateless_tests_amd_ubsan_parallel, stateless_tests_amd_ubsan_sequential, stateless_tests_amd_debug_distributed_plan_s3_storage_parallel, stateless_tests_amd_debug_distributed_plan_s3_storage_sequential, stateless_tests_amd_tsan_s3_storage_parallel, stateless_tests_amd_tsan_s3_storage_sequential_1_2, stateless_tests_amd_tsan_s3_storage_sequential_2_2, stateless_tests_arm_binary_parallel, stateless_tests_arm_binary_sequential, bugfix_validation_integration_tests, bugfix_validation_functional_tests, stateless_tests_amd_asan_flaky_check, integration_tests_asan_old_analyzer_1_6, integration_tests_asan_old_analyzer_2_6, integration_tests_asan_old_analyzer_3_6, integration_tests_asan_old_analyzer_4_6, integration_tests_asan_old_analyzer_5_6, integration_tests_asan_old_analyzer_6_6, integration_tests_release_1_6, integration_tests_release_2_6, integration_tests_release_3_6, integration_tests_release_4_6, integration_tests_release_5_6, integration_tests_release_6_6, integration_tests_aarch64_distributed_plan_1_4, integration_tests_aarch64_distributed_plan_2_4, integration_tests_aarch64_distributed_plan_3_4, integration_tests_aarch64_distributed_plan_4_4, integration_tests_tsan_1_6, integration_tests_tsan_2_6, integration_tests_tsan_3_6, integration_tests_tsan_4_6, integration_tests_tsan_5_6, integration_tests_tsan_6_6, integration_tests_asan_flaky_check, docker_server_image, docker_keeper_image, install_packages_release, install_packages_aarch64, compatibility_check_release, compatibility_check_aarch64, stress_test_amd_debug, stress_test_amd_tsan, stress_test_arm_asan, stress_test_amd_ubsan, stress_test_amd_msan, upgrade_check_amd_asan, upgrade_check_amd_tsan, upgrade_check_amd_msan, upgrade_check_amd_debug, ast_fuzzer_amd_debug, ast_fuzzer_arm_asan, ast_fuzzer_amd_tsan, ast_fuzzer_amd_msan, ast_fuzzer_amd_ubsan, buzzhouse_amd_debug, buzzhouse_arm_asan, buzzhouse_amd_tsan, buzzhouse_amd_msan, buzzhouse_amd_ubsan, performance_comparison_amd_release_master_head_1_3, performance_comparison_amd_release_master_head_2_3, performance_comparison_amd_release_master_head_3_3, performance_comparison_arm_release_master_head_1_3, performance_comparison_arm_release_master_head_2_3, performance_comparison_arm_release_master_head_3_3]
>>>>>>> 1465b438
    if: ${{ !cancelled() }}
    name: "Finish Workflow"
    outputs:
      data: ${{ steps.run.outputs.DATA }}
    steps:
      - name: Checkout code
        uses: actions/checkout@v4
        with:
          ref: ${{ env.CHECKOUT_REF }}

      - name: Prepare env script
        run: |
          rm -rf ./ci/tmp ./ci/tmp ./ci/tmp
          mkdir -p ./ci/tmp ./ci/tmp ./ci/tmp
          cat > ./ci/tmp/praktika_setup_env.sh << 'ENV_SETUP_SCRIPT_EOF'
          export PYTHONPATH=./ci:.:
          cat > ./ci/tmp/workflow_config_pr.json << 'EOF'
          ${{ needs.config_workflow.outputs.data }}
          EOF
          cat > ./ci/tmp/workflow_status.json << 'EOF'
          ${{ toJson(needs) }}
          EOF
          ENV_SETUP_SCRIPT_EOF

      - name: Run
        id: run
        run: |
          . ./ci/tmp/praktika_setup_env.sh
          set -o pipefail
          if command -v ts &> /dev/null; then
            python3 -m praktika run 'Finish Workflow' --workflow "PR" --ci |& ts '[%Y-%m-%d %H:%M:%S]' | tee ./ci/tmp/job.log
          else
            python3 -m praktika run 'Finish Workflow' --workflow "PR" --ci |& tee ./ci/tmp/job.log
          fi<|MERGE_RESOLUTION|>--- conflicted
+++ resolved
@@ -739,3391 +739,6 @@
             python3 -m praktika run 'Build (arm_binary)' --workflow "PR" --ci |& tee ./ci/tmp/job.log
           fi
 
-<<<<<<< HEAD
-=======
-  build_amd_darwin:
-    runs-on: [self-hosted, builder]
-    needs: [config_workflow, dockers_build_amd, dockers_build_arm, dockers_build_multiplatform_manifest, build_amd_debug, build_amd_release, build_amd_asan, build_amd_tsan, build_amd_msan, build_amd_ubsan, build_amd_binary, build_arm_release, build_arm_asan, build_arm_coverage, build_arm_binary]
-    if: ${{ !failure() && !cancelled() && !contains(fromJson(needs.config_workflow.outputs.data).cache_success_base64, 'QnVpbGQgKGFtZF9kYXJ3aW4p') }}
-    name: "Build (amd_darwin)"
-    outputs:
-      data: ${{ steps.run.outputs.DATA }}
-    steps:
-      - name: Checkout code
-        uses: actions/checkout@v4
-        with:
-          ref: ${{ env.CHECKOUT_REF }}
-
-      - name: Prepare env script
-        run: |
-          rm -rf ./ci/tmp ./ci/tmp ./ci/tmp
-          mkdir -p ./ci/tmp ./ci/tmp ./ci/tmp
-          cat > ./ci/tmp/praktika_setup_env.sh << 'ENV_SETUP_SCRIPT_EOF'
-          export PYTHONPATH=./ci:.:
-          cat > ./ci/tmp/workflow_config_pr.json << 'EOF'
-          ${{ needs.config_workflow.outputs.data }}
-          EOF
-          cat > ./ci/tmp/workflow_status.json << 'EOF'
-          ${{ toJson(needs) }}
-          EOF
-          ENV_SETUP_SCRIPT_EOF
-
-      - name: Run
-        id: run
-        run: |
-          . ./ci/tmp/praktika_setup_env.sh
-          set -o pipefail
-          if command -v ts &> /dev/null; then
-            python3 -m praktika run 'Build (amd_darwin)' --workflow "PR" --ci |& ts '[%Y-%m-%d %H:%M:%S]' | tee ./ci/tmp/job.log
-          else
-            python3 -m praktika run 'Build (amd_darwin)' --workflow "PR" --ci |& tee ./ci/tmp/job.log
-          fi
-
-  build_arm_darwin:
-    runs-on: [self-hosted, builder-aarch64]
-    needs: [config_workflow, dockers_build_amd, dockers_build_arm, dockers_build_multiplatform_manifest, build_amd_debug, build_amd_release, build_amd_asan, build_amd_tsan, build_amd_msan, build_amd_ubsan, build_amd_binary, build_arm_release, build_arm_asan, build_arm_coverage, build_arm_binary]
-    if: ${{ !failure() && !cancelled() && !contains(fromJson(needs.config_workflow.outputs.data).cache_success_base64, 'QnVpbGQgKGFybV9kYXJ3aW4p') }}
-    name: "Build (arm_darwin)"
-    outputs:
-      data: ${{ steps.run.outputs.DATA }}
-    steps:
-      - name: Checkout code
-        uses: actions/checkout@v4
-        with:
-          ref: ${{ env.CHECKOUT_REF }}
-
-      - name: Prepare env script
-        run: |
-          rm -rf ./ci/tmp ./ci/tmp ./ci/tmp
-          mkdir -p ./ci/tmp ./ci/tmp ./ci/tmp
-          cat > ./ci/tmp/praktika_setup_env.sh << 'ENV_SETUP_SCRIPT_EOF'
-          export PYTHONPATH=./ci:.:
-          cat > ./ci/tmp/workflow_config_pr.json << 'EOF'
-          ${{ needs.config_workflow.outputs.data }}
-          EOF
-          cat > ./ci/tmp/workflow_status.json << 'EOF'
-          ${{ toJson(needs) }}
-          EOF
-          ENV_SETUP_SCRIPT_EOF
-
-      - name: Run
-        id: run
-        run: |
-          . ./ci/tmp/praktika_setup_env.sh
-          set -o pipefail
-          if command -v ts &> /dev/null; then
-            python3 -m praktika run 'Build (arm_darwin)' --workflow "PR" --ci |& ts '[%Y-%m-%d %H:%M:%S]' | tee ./ci/tmp/job.log
-          else
-            python3 -m praktika run 'Build (arm_darwin)' --workflow "PR" --ci |& tee ./ci/tmp/job.log
-          fi
-
-  build_arm_v80compat:
-    runs-on: [self-hosted, builder-aarch64]
-    needs: [config_workflow, dockers_build_amd, dockers_build_arm, dockers_build_multiplatform_manifest, build_amd_debug, build_amd_release, build_amd_asan, build_amd_tsan, build_amd_msan, build_amd_ubsan, build_amd_binary, build_arm_release, build_arm_asan, build_arm_coverage, build_arm_binary]
-    if: ${{ !failure() && !cancelled() && !contains(fromJson(needs.config_workflow.outputs.data).cache_success_base64, 'QnVpbGQgKGFybV92ODBjb21wYXQp') }}
-    name: "Build (arm_v80compat)"
-    outputs:
-      data: ${{ steps.run.outputs.DATA }}
-    steps:
-      - name: Checkout code
-        uses: actions/checkout@v4
-        with:
-          ref: ${{ env.CHECKOUT_REF }}
-
-      - name: Prepare env script
-        run: |
-          rm -rf ./ci/tmp ./ci/tmp ./ci/tmp
-          mkdir -p ./ci/tmp ./ci/tmp ./ci/tmp
-          cat > ./ci/tmp/praktika_setup_env.sh << 'ENV_SETUP_SCRIPT_EOF'
-          export PYTHONPATH=./ci:.:
-          cat > ./ci/tmp/workflow_config_pr.json << 'EOF'
-          ${{ needs.config_workflow.outputs.data }}
-          EOF
-          cat > ./ci/tmp/workflow_status.json << 'EOF'
-          ${{ toJson(needs) }}
-          EOF
-          ENV_SETUP_SCRIPT_EOF
-
-      - name: Run
-        id: run
-        run: |
-          . ./ci/tmp/praktika_setup_env.sh
-          set -o pipefail
-          if command -v ts &> /dev/null; then
-            python3 -m praktika run 'Build (arm_v80compat)' --workflow "PR" --ci |& ts '[%Y-%m-%d %H:%M:%S]' | tee ./ci/tmp/job.log
-          else
-            python3 -m praktika run 'Build (arm_v80compat)' --workflow "PR" --ci |& tee ./ci/tmp/job.log
-          fi
-
-  build_amd_freebsd:
-    runs-on: [self-hosted, builder]
-    needs: [config_workflow, dockers_build_amd, dockers_build_arm, dockers_build_multiplatform_manifest, build_amd_debug, build_amd_release, build_amd_asan, build_amd_tsan, build_amd_msan, build_amd_ubsan, build_amd_binary, build_arm_release, build_arm_asan, build_arm_coverage, build_arm_binary]
-    if: ${{ !failure() && !cancelled() && !contains(fromJson(needs.config_workflow.outputs.data).cache_success_base64, 'QnVpbGQgKGFtZF9mcmVlYnNkKQ==') }}
-    name: "Build (amd_freebsd)"
-    outputs:
-      data: ${{ steps.run.outputs.DATA }}
-    steps:
-      - name: Checkout code
-        uses: actions/checkout@v4
-        with:
-          ref: ${{ env.CHECKOUT_REF }}
-
-      - name: Prepare env script
-        run: |
-          rm -rf ./ci/tmp ./ci/tmp ./ci/tmp
-          mkdir -p ./ci/tmp ./ci/tmp ./ci/tmp
-          cat > ./ci/tmp/praktika_setup_env.sh << 'ENV_SETUP_SCRIPT_EOF'
-          export PYTHONPATH=./ci:.:
-          cat > ./ci/tmp/workflow_config_pr.json << 'EOF'
-          ${{ needs.config_workflow.outputs.data }}
-          EOF
-          cat > ./ci/tmp/workflow_status.json << 'EOF'
-          ${{ toJson(needs) }}
-          EOF
-          ENV_SETUP_SCRIPT_EOF
-
-      - name: Run
-        id: run
-        run: |
-          . ./ci/tmp/praktika_setup_env.sh
-          set -o pipefail
-          if command -v ts &> /dev/null; then
-            python3 -m praktika run 'Build (amd_freebsd)' --workflow "PR" --ci |& ts '[%Y-%m-%d %H:%M:%S]' | tee ./ci/tmp/job.log
-          else
-            python3 -m praktika run 'Build (amd_freebsd)' --workflow "PR" --ci |& tee ./ci/tmp/job.log
-          fi
-
-  build_ppc64le:
-    runs-on: [self-hosted, builder-aarch64]
-    needs: [config_workflow, dockers_build_amd, dockers_build_arm, dockers_build_multiplatform_manifest, build_amd_debug, build_amd_release, build_amd_asan, build_amd_tsan, build_amd_msan, build_amd_ubsan, build_amd_binary, build_arm_release, build_arm_asan, build_arm_coverage, build_arm_binary]
-    if: ${{ !failure() && !cancelled() && !contains(fromJson(needs.config_workflow.outputs.data).cache_success_base64, 'QnVpbGQgKHBwYzY0bGUp') }}
-    name: "Build (ppc64le)"
-    outputs:
-      data: ${{ steps.run.outputs.DATA }}
-    steps:
-      - name: Checkout code
-        uses: actions/checkout@v4
-        with:
-          ref: ${{ env.CHECKOUT_REF }}
-
-      - name: Prepare env script
-        run: |
-          rm -rf ./ci/tmp ./ci/tmp ./ci/tmp
-          mkdir -p ./ci/tmp ./ci/tmp ./ci/tmp
-          cat > ./ci/tmp/praktika_setup_env.sh << 'ENV_SETUP_SCRIPT_EOF'
-          export PYTHONPATH=./ci:.:
-          cat > ./ci/tmp/workflow_config_pr.json << 'EOF'
-          ${{ needs.config_workflow.outputs.data }}
-          EOF
-          cat > ./ci/tmp/workflow_status.json << 'EOF'
-          ${{ toJson(needs) }}
-          EOF
-          ENV_SETUP_SCRIPT_EOF
-
-      - name: Run
-        id: run
-        run: |
-          . ./ci/tmp/praktika_setup_env.sh
-          set -o pipefail
-          if command -v ts &> /dev/null; then
-            python3 -m praktika run 'Build (ppc64le)' --workflow "PR" --ci |& ts '[%Y-%m-%d %H:%M:%S]' | tee ./ci/tmp/job.log
-          else
-            python3 -m praktika run 'Build (ppc64le)' --workflow "PR" --ci |& tee ./ci/tmp/job.log
-          fi
-
-  build_amd_compat:
-    runs-on: [self-hosted, builder]
-    needs: [config_workflow, dockers_build_amd, dockers_build_arm, dockers_build_multiplatform_manifest, build_amd_debug, build_amd_release, build_amd_asan, build_amd_tsan, build_amd_msan, build_amd_ubsan, build_amd_binary, build_arm_release, build_arm_asan, build_arm_coverage, build_arm_binary]
-    if: ${{ !failure() && !cancelled() && !contains(fromJson(needs.config_workflow.outputs.data).cache_success_base64, 'QnVpbGQgKGFtZF9jb21wYXQp') }}
-    name: "Build (amd_compat)"
-    outputs:
-      data: ${{ steps.run.outputs.DATA }}
-    steps:
-      - name: Checkout code
-        uses: actions/checkout@v4
-        with:
-          ref: ${{ env.CHECKOUT_REF }}
-
-      - name: Prepare env script
-        run: |
-          rm -rf ./ci/tmp ./ci/tmp ./ci/tmp
-          mkdir -p ./ci/tmp ./ci/tmp ./ci/tmp
-          cat > ./ci/tmp/praktika_setup_env.sh << 'ENV_SETUP_SCRIPT_EOF'
-          export PYTHONPATH=./ci:.:
-          cat > ./ci/tmp/workflow_config_pr.json << 'EOF'
-          ${{ needs.config_workflow.outputs.data }}
-          EOF
-          cat > ./ci/tmp/workflow_status.json << 'EOF'
-          ${{ toJson(needs) }}
-          EOF
-          ENV_SETUP_SCRIPT_EOF
-
-      - name: Run
-        id: run
-        run: |
-          . ./ci/tmp/praktika_setup_env.sh
-          set -o pipefail
-          if command -v ts &> /dev/null; then
-            python3 -m praktika run 'Build (amd_compat)' --workflow "PR" --ci |& ts '[%Y-%m-%d %H:%M:%S]' | tee ./ci/tmp/job.log
-          else
-            python3 -m praktika run 'Build (amd_compat)' --workflow "PR" --ci |& tee ./ci/tmp/job.log
-          fi
-
-  build_amd_musl:
-    runs-on: [self-hosted, builder]
-    needs: [config_workflow, dockers_build_amd, dockers_build_arm, dockers_build_multiplatform_manifest, build_amd_debug, build_amd_release, build_amd_asan, build_amd_tsan, build_amd_msan, build_amd_ubsan, build_amd_binary, build_arm_release, build_arm_asan, build_arm_coverage, build_arm_binary]
-    if: ${{ !failure() && !cancelled() && !contains(fromJson(needs.config_workflow.outputs.data).cache_success_base64, 'QnVpbGQgKGFtZF9tdXNsKQ==') }}
-    name: "Build (amd_musl)"
-    outputs:
-      data: ${{ steps.run.outputs.DATA }}
-    steps:
-      - name: Checkout code
-        uses: actions/checkout@v4
-        with:
-          ref: ${{ env.CHECKOUT_REF }}
-
-      - name: Prepare env script
-        run: |
-          rm -rf ./ci/tmp ./ci/tmp ./ci/tmp
-          mkdir -p ./ci/tmp ./ci/tmp ./ci/tmp
-          cat > ./ci/tmp/praktika_setup_env.sh << 'ENV_SETUP_SCRIPT_EOF'
-          export PYTHONPATH=./ci:.:
-          cat > ./ci/tmp/workflow_config_pr.json << 'EOF'
-          ${{ needs.config_workflow.outputs.data }}
-          EOF
-          cat > ./ci/tmp/workflow_status.json << 'EOF'
-          ${{ toJson(needs) }}
-          EOF
-          ENV_SETUP_SCRIPT_EOF
-
-      - name: Run
-        id: run
-        run: |
-          . ./ci/tmp/praktika_setup_env.sh
-          set -o pipefail
-          if command -v ts &> /dev/null; then
-            python3 -m praktika run 'Build (amd_musl)' --workflow "PR" --ci |& ts '[%Y-%m-%d %H:%M:%S]' | tee ./ci/tmp/job.log
-          else
-            python3 -m praktika run 'Build (amd_musl)' --workflow "PR" --ci |& tee ./ci/tmp/job.log
-          fi
-
-  build_riscv64:
-    runs-on: [self-hosted, builder-aarch64]
-    needs: [config_workflow, dockers_build_amd, dockers_build_arm, dockers_build_multiplatform_manifest, build_amd_debug, build_amd_release, build_amd_asan, build_amd_tsan, build_amd_msan, build_amd_ubsan, build_amd_binary, build_arm_release, build_arm_asan, build_arm_coverage, build_arm_binary]
-    if: ${{ !failure() && !cancelled() && !contains(fromJson(needs.config_workflow.outputs.data).cache_success_base64, 'QnVpbGQgKHJpc2N2NjQp') }}
-    name: "Build (riscv64)"
-    outputs:
-      data: ${{ steps.run.outputs.DATA }}
-    steps:
-      - name: Checkout code
-        uses: actions/checkout@v4
-        with:
-          ref: ${{ env.CHECKOUT_REF }}
-
-      - name: Prepare env script
-        run: |
-          rm -rf ./ci/tmp ./ci/tmp ./ci/tmp
-          mkdir -p ./ci/tmp ./ci/tmp ./ci/tmp
-          cat > ./ci/tmp/praktika_setup_env.sh << 'ENV_SETUP_SCRIPT_EOF'
-          export PYTHONPATH=./ci:.:
-          cat > ./ci/tmp/workflow_config_pr.json << 'EOF'
-          ${{ needs.config_workflow.outputs.data }}
-          EOF
-          cat > ./ci/tmp/workflow_status.json << 'EOF'
-          ${{ toJson(needs) }}
-          EOF
-          ENV_SETUP_SCRIPT_EOF
-
-      - name: Run
-        id: run
-        run: |
-          . ./ci/tmp/praktika_setup_env.sh
-          set -o pipefail
-          if command -v ts &> /dev/null; then
-            python3 -m praktika run 'Build (riscv64)' --workflow "PR" --ci |& ts '[%Y-%m-%d %H:%M:%S]' | tee ./ci/tmp/job.log
-          else
-            python3 -m praktika run 'Build (riscv64)' --workflow "PR" --ci |& tee ./ci/tmp/job.log
-          fi
-
-  build_s390x:
-    runs-on: [self-hosted, builder]
-    needs: [config_workflow, dockers_build_amd, dockers_build_arm, dockers_build_multiplatform_manifest, build_amd_debug, build_amd_release, build_amd_asan, build_amd_tsan, build_amd_msan, build_amd_ubsan, build_amd_binary, build_arm_release, build_arm_asan, build_arm_coverage, build_arm_binary]
-    if: ${{ !failure() && !cancelled() && !contains(fromJson(needs.config_workflow.outputs.data).cache_success_base64, 'QnVpbGQgKHMzOTB4KQ==') }}
-    name: "Build (s390x)"
-    outputs:
-      data: ${{ steps.run.outputs.DATA }}
-    steps:
-      - name: Checkout code
-        uses: actions/checkout@v4
-        with:
-          ref: ${{ env.CHECKOUT_REF }}
-
-      - name: Prepare env script
-        run: |
-          rm -rf ./ci/tmp ./ci/tmp ./ci/tmp
-          mkdir -p ./ci/tmp ./ci/tmp ./ci/tmp
-          cat > ./ci/tmp/praktika_setup_env.sh << 'ENV_SETUP_SCRIPT_EOF'
-          export PYTHONPATH=./ci:.:
-          cat > ./ci/tmp/workflow_config_pr.json << 'EOF'
-          ${{ needs.config_workflow.outputs.data }}
-          EOF
-          cat > ./ci/tmp/workflow_status.json << 'EOF'
-          ${{ toJson(needs) }}
-          EOF
-          ENV_SETUP_SCRIPT_EOF
-
-      - name: Run
-        id: run
-        run: |
-          . ./ci/tmp/praktika_setup_env.sh
-          set -o pipefail
-          if command -v ts &> /dev/null; then
-            python3 -m praktika run 'Build (s390x)' --workflow "PR" --ci |& ts '[%Y-%m-%d %H:%M:%S]' | tee ./ci/tmp/job.log
-          else
-            python3 -m praktika run 'Build (s390x)' --workflow "PR" --ci |& tee ./ci/tmp/job.log
-          fi
-
-  build_loongarch64:
-    runs-on: [self-hosted, builder-aarch64]
-    needs: [config_workflow, dockers_build_amd, dockers_build_arm, dockers_build_multiplatform_manifest, build_amd_debug, build_amd_release, build_amd_asan, build_amd_tsan, build_amd_msan, build_amd_ubsan, build_amd_binary, build_arm_release, build_arm_asan, build_arm_coverage, build_arm_binary]
-    if: ${{ !failure() && !cancelled() && !contains(fromJson(needs.config_workflow.outputs.data).cache_success_base64, 'QnVpbGQgKGxvb25nYXJjaDY0KQ==') }}
-    name: "Build (loongarch64)"
-    outputs:
-      data: ${{ steps.run.outputs.DATA }}
-    steps:
-      - name: Checkout code
-        uses: actions/checkout@v4
-        with:
-          ref: ${{ env.CHECKOUT_REF }}
-
-      - name: Prepare env script
-        run: |
-          rm -rf ./ci/tmp ./ci/tmp ./ci/tmp
-          mkdir -p ./ci/tmp ./ci/tmp ./ci/tmp
-          cat > ./ci/tmp/praktika_setup_env.sh << 'ENV_SETUP_SCRIPT_EOF'
-          export PYTHONPATH=./ci:.:
-          cat > ./ci/tmp/workflow_config_pr.json << 'EOF'
-          ${{ needs.config_workflow.outputs.data }}
-          EOF
-          cat > ./ci/tmp/workflow_status.json << 'EOF'
-          ${{ toJson(needs) }}
-          EOF
-          ENV_SETUP_SCRIPT_EOF
-
-      - name: Run
-        id: run
-        run: |
-          . ./ci/tmp/praktika_setup_env.sh
-          set -o pipefail
-          if command -v ts &> /dev/null; then
-            python3 -m praktika run 'Build (loongarch64)' --workflow "PR" --ci |& ts '[%Y-%m-%d %H:%M:%S]' | tee ./ci/tmp/job.log
-          else
-            python3 -m praktika run 'Build (loongarch64)' --workflow "PR" --ci |& tee ./ci/tmp/job.log
-          fi
-
-  build_fuzzers:
-    runs-on: [self-hosted, builder-aarch64]
-    needs: [config_workflow, dockers_build_amd, dockers_build_arm, dockers_build_multiplatform_manifest, build_amd_debug, build_amd_release, build_amd_asan, build_amd_tsan, build_amd_msan, build_amd_ubsan, build_amd_binary, build_arm_release, build_arm_asan, build_arm_coverage, build_arm_binary]
-    if: ${{ !failure() && !cancelled() && !contains(fromJson(needs.config_workflow.outputs.data).cache_success_base64, 'QnVpbGQgKGZ1enplcnMp') }}
-    name: "Build (fuzzers)"
-    outputs:
-      data: ${{ steps.run.outputs.DATA }}
-    steps:
-      - name: Checkout code
-        uses: actions/checkout@v4
-        with:
-          ref: ${{ env.CHECKOUT_REF }}
-
-      - name: Prepare env script
-        run: |
-          rm -rf ./ci/tmp ./ci/tmp ./ci/tmp
-          mkdir -p ./ci/tmp ./ci/tmp ./ci/tmp
-          cat > ./ci/tmp/praktika_setup_env.sh << 'ENV_SETUP_SCRIPT_EOF'
-          export PYTHONPATH=./ci:.:
-          cat > ./ci/tmp/workflow_config_pr.json << 'EOF'
-          ${{ needs.config_workflow.outputs.data }}
-          EOF
-          cat > ./ci/tmp/workflow_status.json << 'EOF'
-          ${{ toJson(needs) }}
-          EOF
-          ENV_SETUP_SCRIPT_EOF
-
-      - name: Run
-        id: run
-        run: |
-          . ./ci/tmp/praktika_setup_env.sh
-          set -o pipefail
-          if command -v ts &> /dev/null; then
-            python3 -m praktika run 'Build (fuzzers)' --workflow "PR" --ci |& ts '[%Y-%m-%d %H:%M:%S]' | tee ./ci/tmp/job.log
-          else
-            python3 -m praktika run 'Build (fuzzers)' --workflow "PR" --ci |& tee ./ci/tmp/job.log
-          fi
-
-  unit_tests_asan:
-    runs-on: [self-hosted, builder]
-    needs: [config_workflow, dockers_build_amd, dockers_build_arm, dockers_build_multiplatform_manifest, build_amd_asan]
-    if: ${{ !failure() && !cancelled() && !contains(fromJson(needs.config_workflow.outputs.data).cache_success_base64, 'VW5pdCB0ZXN0cyAoYXNhbik=') }}
-    name: "Unit tests (asan)"
-    outputs:
-      data: ${{ steps.run.outputs.DATA }}
-    steps:
-      - name: Checkout code
-        uses: actions/checkout@v4
-        with:
-          ref: ${{ env.CHECKOUT_REF }}
-
-      - name: Prepare env script
-        run: |
-          rm -rf ./ci/tmp ./ci/tmp ./ci/tmp
-          mkdir -p ./ci/tmp ./ci/tmp ./ci/tmp
-          cat > ./ci/tmp/praktika_setup_env.sh << 'ENV_SETUP_SCRIPT_EOF'
-          export PYTHONPATH=./ci:.:
-          cat > ./ci/tmp/workflow_config_pr.json << 'EOF'
-          ${{ needs.config_workflow.outputs.data }}
-          EOF
-          cat > ./ci/tmp/workflow_status.json << 'EOF'
-          ${{ toJson(needs) }}
-          EOF
-          ENV_SETUP_SCRIPT_EOF
-
-      - name: Run
-        id: run
-        run: |
-          . ./ci/tmp/praktika_setup_env.sh
-          set -o pipefail
-          if command -v ts &> /dev/null; then
-            python3 -m praktika run 'Unit tests (asan)' --workflow "PR" --ci |& ts '[%Y-%m-%d %H:%M:%S]' | tee ./ci/tmp/job.log
-          else
-            python3 -m praktika run 'Unit tests (asan)' --workflow "PR" --ci |& tee ./ci/tmp/job.log
-          fi
-
-  unit_tests_tsan:
-    runs-on: [self-hosted, builder]
-    needs: [config_workflow, dockers_build_amd, dockers_build_arm, dockers_build_multiplatform_manifest, build_amd_tsan]
-    if: ${{ !failure() && !cancelled() && !contains(fromJson(needs.config_workflow.outputs.data).cache_success_base64, 'VW5pdCB0ZXN0cyAodHNhbik=') }}
-    name: "Unit tests (tsan)"
-    outputs:
-      data: ${{ steps.run.outputs.DATA }}
-    steps:
-      - name: Checkout code
-        uses: actions/checkout@v4
-        with:
-          ref: ${{ env.CHECKOUT_REF }}
-
-      - name: Prepare env script
-        run: |
-          rm -rf ./ci/tmp ./ci/tmp ./ci/tmp
-          mkdir -p ./ci/tmp ./ci/tmp ./ci/tmp
-          cat > ./ci/tmp/praktika_setup_env.sh << 'ENV_SETUP_SCRIPT_EOF'
-          export PYTHONPATH=./ci:.:
-          cat > ./ci/tmp/workflow_config_pr.json << 'EOF'
-          ${{ needs.config_workflow.outputs.data }}
-          EOF
-          cat > ./ci/tmp/workflow_status.json << 'EOF'
-          ${{ toJson(needs) }}
-          EOF
-          ENV_SETUP_SCRIPT_EOF
-
-      - name: Run
-        id: run
-        run: |
-          . ./ci/tmp/praktika_setup_env.sh
-          set -o pipefail
-          if command -v ts &> /dev/null; then
-            python3 -m praktika run 'Unit tests (tsan)' --workflow "PR" --ci |& ts '[%Y-%m-%d %H:%M:%S]' | tee ./ci/tmp/job.log
-          else
-            python3 -m praktika run 'Unit tests (tsan)' --workflow "PR" --ci |& tee ./ci/tmp/job.log
-          fi
-
-  unit_tests_msan:
-    runs-on: [self-hosted, builder]
-    needs: [config_workflow, dockers_build_amd, dockers_build_arm, dockers_build_multiplatform_manifest, build_amd_msan]
-    if: ${{ !failure() && !cancelled() && !contains(fromJson(needs.config_workflow.outputs.data).cache_success_base64, 'VW5pdCB0ZXN0cyAobXNhbik=') }}
-    name: "Unit tests (msan)"
-    outputs:
-      data: ${{ steps.run.outputs.DATA }}
-    steps:
-      - name: Checkout code
-        uses: actions/checkout@v4
-        with:
-          ref: ${{ env.CHECKOUT_REF }}
-
-      - name: Prepare env script
-        run: |
-          rm -rf ./ci/tmp ./ci/tmp ./ci/tmp
-          mkdir -p ./ci/tmp ./ci/tmp ./ci/tmp
-          cat > ./ci/tmp/praktika_setup_env.sh << 'ENV_SETUP_SCRIPT_EOF'
-          export PYTHONPATH=./ci:.:
-          cat > ./ci/tmp/workflow_config_pr.json << 'EOF'
-          ${{ needs.config_workflow.outputs.data }}
-          EOF
-          cat > ./ci/tmp/workflow_status.json << 'EOF'
-          ${{ toJson(needs) }}
-          EOF
-          ENV_SETUP_SCRIPT_EOF
-
-      - name: Run
-        id: run
-        run: |
-          . ./ci/tmp/praktika_setup_env.sh
-          set -o pipefail
-          if command -v ts &> /dev/null; then
-            python3 -m praktika run 'Unit tests (msan)' --workflow "PR" --ci |& ts '[%Y-%m-%d %H:%M:%S]' | tee ./ci/tmp/job.log
-          else
-            python3 -m praktika run 'Unit tests (msan)' --workflow "PR" --ci |& tee ./ci/tmp/job.log
-          fi
-
-  unit_tests_ubsan:
-    runs-on: [self-hosted, builder]
-    needs: [config_workflow, dockers_build_amd, dockers_build_arm, dockers_build_multiplatform_manifest, build_amd_ubsan]
-    if: ${{ !failure() && !cancelled() && !contains(fromJson(needs.config_workflow.outputs.data).cache_success_base64, 'VW5pdCB0ZXN0cyAodWJzYW4p') }}
-    name: "Unit tests (ubsan)"
-    outputs:
-      data: ${{ steps.run.outputs.DATA }}
-    steps:
-      - name: Checkout code
-        uses: actions/checkout@v4
-        with:
-          ref: ${{ env.CHECKOUT_REF }}
-
-      - name: Prepare env script
-        run: |
-          rm -rf ./ci/tmp ./ci/tmp ./ci/tmp
-          mkdir -p ./ci/tmp ./ci/tmp ./ci/tmp
-          cat > ./ci/tmp/praktika_setup_env.sh << 'ENV_SETUP_SCRIPT_EOF'
-          export PYTHONPATH=./ci:.:
-          cat > ./ci/tmp/workflow_config_pr.json << 'EOF'
-          ${{ needs.config_workflow.outputs.data }}
-          EOF
-          cat > ./ci/tmp/workflow_status.json << 'EOF'
-          ${{ toJson(needs) }}
-          EOF
-          ENV_SETUP_SCRIPT_EOF
-
-      - name: Run
-        id: run
-        run: |
-          . ./ci/tmp/praktika_setup_env.sh
-          set -o pipefail
-          if command -v ts &> /dev/null; then
-            python3 -m praktika run 'Unit tests (ubsan)' --workflow "PR" --ci |& ts '[%Y-%m-%d %H:%M:%S]' | tee ./ci/tmp/job.log
-          else
-            python3 -m praktika run 'Unit tests (ubsan)' --workflow "PR" --ci |& tee ./ci/tmp/job.log
-          fi
-
-  stateless_tests_amd_asan_distributed_plan_parallel_1_2:
-    runs-on: [self-hosted, func-tester]
-    needs: [config_workflow, dockers_build_amd, dockers_build_arm, dockers_build_multiplatform_manifest, build_amd_asan]
-    if: ${{ !failure() && !cancelled() && !contains(fromJson(needs.config_workflow.outputs.data).cache_success_base64, 'U3RhdGVsZXNzIHRlc3RzIChhbWRfYXNhbiwgZGlzdHJpYnV0ZWQgcGxhbiwgcGFyYWxsZWwsIDEvMik=') }}
-    name: "Stateless tests (amd_asan, distributed plan, parallel, 1/2)"
-    outputs:
-      data: ${{ steps.run.outputs.DATA }}
-    steps:
-      - name: Checkout code
-        uses: actions/checkout@v4
-        with:
-          ref: ${{ env.CHECKOUT_REF }}
-
-      - name: Prepare env script
-        run: |
-          rm -rf ./ci/tmp ./ci/tmp ./ci/tmp
-          mkdir -p ./ci/tmp ./ci/tmp ./ci/tmp
-          cat > ./ci/tmp/praktika_setup_env.sh << 'ENV_SETUP_SCRIPT_EOF'
-          export PYTHONPATH=./ci:.:
-          cat > ./ci/tmp/workflow_config_pr.json << 'EOF'
-          ${{ needs.config_workflow.outputs.data }}
-          EOF
-          cat > ./ci/tmp/workflow_status.json << 'EOF'
-          ${{ toJson(needs) }}
-          EOF
-          ENV_SETUP_SCRIPT_EOF
-
-      - name: Run
-        id: run
-        run: |
-          . ./ci/tmp/praktika_setup_env.sh
-          set -o pipefail
-          if command -v ts &> /dev/null; then
-            python3 -m praktika run 'Stateless tests (amd_asan, distributed plan, parallel, 1/2)' --workflow "PR" --ci |& ts '[%Y-%m-%d %H:%M:%S]' | tee ./ci/tmp/job.log
-          else
-            python3 -m praktika run 'Stateless tests (amd_asan, distributed plan, parallel, 1/2)' --workflow "PR" --ci |& tee ./ci/tmp/job.log
-          fi
-
-  stateless_tests_amd_asan_distributed_plan_parallel_2_2:
-    runs-on: [self-hosted, func-tester]
-    needs: [config_workflow, dockers_build_amd, dockers_build_arm, dockers_build_multiplatform_manifest, build_amd_asan]
-    if: ${{ !failure() && !cancelled() && !contains(fromJson(needs.config_workflow.outputs.data).cache_success_base64, 'U3RhdGVsZXNzIHRlc3RzIChhbWRfYXNhbiwgZGlzdHJpYnV0ZWQgcGxhbiwgcGFyYWxsZWwsIDIvMik=') }}
-    name: "Stateless tests (amd_asan, distributed plan, parallel, 2/2)"
-    outputs:
-      data: ${{ steps.run.outputs.DATA }}
-    steps:
-      - name: Checkout code
-        uses: actions/checkout@v4
-        with:
-          ref: ${{ env.CHECKOUT_REF }}
-
-      - name: Prepare env script
-        run: |
-          rm -rf ./ci/tmp ./ci/tmp ./ci/tmp
-          mkdir -p ./ci/tmp ./ci/tmp ./ci/tmp
-          cat > ./ci/tmp/praktika_setup_env.sh << 'ENV_SETUP_SCRIPT_EOF'
-          export PYTHONPATH=./ci:.:
-          cat > ./ci/tmp/workflow_config_pr.json << 'EOF'
-          ${{ needs.config_workflow.outputs.data }}
-          EOF
-          cat > ./ci/tmp/workflow_status.json << 'EOF'
-          ${{ toJson(needs) }}
-          EOF
-          ENV_SETUP_SCRIPT_EOF
-
-      - name: Run
-        id: run
-        run: |
-          . ./ci/tmp/praktika_setup_env.sh
-          set -o pipefail
-          if command -v ts &> /dev/null; then
-            python3 -m praktika run 'Stateless tests (amd_asan, distributed plan, parallel, 2/2)' --workflow "PR" --ci |& ts '[%Y-%m-%d %H:%M:%S]' | tee ./ci/tmp/job.log
-          else
-            python3 -m praktika run 'Stateless tests (amd_asan, distributed plan, parallel, 2/2)' --workflow "PR" --ci |& tee ./ci/tmp/job.log
-          fi
-
-  stateless_tests_amd_asan_distributed_plan_sequential:
-    runs-on: [self-hosted, func-tester]
-    needs: [config_workflow, dockers_build_amd, dockers_build_arm, dockers_build_multiplatform_manifest, stateless_tests_amd_asan_distributed_plan_parallel_1_2, stateless_tests_amd_asan_distributed_plan_parallel_2_2, stateless_tests_amd_debug_parallel, stateless_tests_arm_binary_parallel, build_amd_asan]
-    if: ${{ !failure() && !cancelled() && !contains(fromJson(needs.config_workflow.outputs.data).cache_success_base64, 'U3RhdGVsZXNzIHRlc3RzIChhbWRfYXNhbiwgZGlzdHJpYnV0ZWQgcGxhbiwgc2VxdWVudGlhbCk=') }}
-    name: "Stateless tests (amd_asan, distributed plan, sequential)"
-    outputs:
-      data: ${{ steps.run.outputs.DATA }}
-    steps:
-      - name: Checkout code
-        uses: actions/checkout@v4
-        with:
-          ref: ${{ env.CHECKOUT_REF }}
-
-      - name: Prepare env script
-        run: |
-          rm -rf ./ci/tmp ./ci/tmp ./ci/tmp
-          mkdir -p ./ci/tmp ./ci/tmp ./ci/tmp
-          cat > ./ci/tmp/praktika_setup_env.sh << 'ENV_SETUP_SCRIPT_EOF'
-          export PYTHONPATH=./ci:.:
-          cat > ./ci/tmp/workflow_config_pr.json << 'EOF'
-          ${{ needs.config_workflow.outputs.data }}
-          EOF
-          cat > ./ci/tmp/workflow_status.json << 'EOF'
-          ${{ toJson(needs) }}
-          EOF
-          ENV_SETUP_SCRIPT_EOF
-
-      - name: Run
-        id: run
-        run: |
-          . ./ci/tmp/praktika_setup_env.sh
-          set -o pipefail
-          if command -v ts &> /dev/null; then
-            python3 -m praktika run 'Stateless tests (amd_asan, distributed plan, sequential)' --workflow "PR" --ci |& ts '[%Y-%m-%d %H:%M:%S]' | tee ./ci/tmp/job.log
-          else
-            python3 -m praktika run 'Stateless tests (amd_asan, distributed plan, sequential)' --workflow "PR" --ci |& tee ./ci/tmp/job.log
-          fi
-
-  stateless_tests_amd_binary_old_analyzer_s3_storage_databasereplicated_parallel:
-    runs-on: [self-hosted, func-tester]
-    needs: [config_workflow, dockers_build_amd, dockers_build_arm, dockers_build_multiplatform_manifest, build_amd_binary]
-    if: ${{ !failure() && !cancelled() && !contains(fromJson(needs.config_workflow.outputs.data).cache_success_base64, 'U3RhdGVsZXNzIHRlc3RzIChhbWRfYmluYXJ5LCBvbGQgYW5hbHl6ZXIsIHMzIHN0b3JhZ2UsIERhdGFiYXNlUmVwbGljYXRlZCwgcGFyYWxsZWwp') }}
-    name: "Stateless tests (amd_binary, old analyzer, s3 storage, DatabaseReplicated, parallel)"
-    outputs:
-      data: ${{ steps.run.outputs.DATA }}
-    steps:
-      - name: Checkout code
-        uses: actions/checkout@v4
-        with:
-          ref: ${{ env.CHECKOUT_REF }}
-
-      - name: Prepare env script
-        run: |
-          rm -rf ./ci/tmp ./ci/tmp ./ci/tmp
-          mkdir -p ./ci/tmp ./ci/tmp ./ci/tmp
-          cat > ./ci/tmp/praktika_setup_env.sh << 'ENV_SETUP_SCRIPT_EOF'
-          export PYTHONPATH=./ci:.:
-          cat > ./ci/tmp/workflow_config_pr.json << 'EOF'
-          ${{ needs.config_workflow.outputs.data }}
-          EOF
-          cat > ./ci/tmp/workflow_status.json << 'EOF'
-          ${{ toJson(needs) }}
-          EOF
-          ENV_SETUP_SCRIPT_EOF
-
-      - name: Run
-        id: run
-        run: |
-          . ./ci/tmp/praktika_setup_env.sh
-          set -o pipefail
-          if command -v ts &> /dev/null; then
-            python3 -m praktika run 'Stateless tests (amd_binary, old analyzer, s3 storage, DatabaseReplicated, parallel)' --workflow "PR" --ci |& ts '[%Y-%m-%d %H:%M:%S]' | tee ./ci/tmp/job.log
-          else
-            python3 -m praktika run 'Stateless tests (amd_binary, old analyzer, s3 storage, DatabaseReplicated, parallel)' --workflow "PR" --ci |& tee ./ci/tmp/job.log
-          fi
-
-  stateless_tests_amd_binary_old_analyzer_s3_storage_databasereplicated_sequential:
-    runs-on: [self-hosted, func-tester]
-    needs: [config_workflow, dockers_build_amd, dockers_build_arm, dockers_build_multiplatform_manifest, stateless_tests_amd_asan_distributed_plan_parallel_1_2, stateless_tests_amd_asan_distributed_plan_parallel_2_2, stateless_tests_amd_debug_parallel, stateless_tests_arm_binary_parallel, build_amd_binary]
-    if: ${{ !failure() && !cancelled() && !contains(fromJson(needs.config_workflow.outputs.data).cache_success_base64, 'U3RhdGVsZXNzIHRlc3RzIChhbWRfYmluYXJ5LCBvbGQgYW5hbHl6ZXIsIHMzIHN0b3JhZ2UsIERhdGFiYXNlUmVwbGljYXRlZCwgc2VxdWVudGlhbCk=') }}
-    name: "Stateless tests (amd_binary, old analyzer, s3 storage, DatabaseReplicated, sequential)"
-    outputs:
-      data: ${{ steps.run.outputs.DATA }}
-    steps:
-      - name: Checkout code
-        uses: actions/checkout@v4
-        with:
-          ref: ${{ env.CHECKOUT_REF }}
-
-      - name: Prepare env script
-        run: |
-          rm -rf ./ci/tmp ./ci/tmp ./ci/tmp
-          mkdir -p ./ci/tmp ./ci/tmp ./ci/tmp
-          cat > ./ci/tmp/praktika_setup_env.sh << 'ENV_SETUP_SCRIPT_EOF'
-          export PYTHONPATH=./ci:.:
-          cat > ./ci/tmp/workflow_config_pr.json << 'EOF'
-          ${{ needs.config_workflow.outputs.data }}
-          EOF
-          cat > ./ci/tmp/workflow_status.json << 'EOF'
-          ${{ toJson(needs) }}
-          EOF
-          ENV_SETUP_SCRIPT_EOF
-
-      - name: Run
-        id: run
-        run: |
-          . ./ci/tmp/praktika_setup_env.sh
-          set -o pipefail
-          if command -v ts &> /dev/null; then
-            python3 -m praktika run 'Stateless tests (amd_binary, old analyzer, s3 storage, DatabaseReplicated, sequential)' --workflow "PR" --ci |& ts '[%Y-%m-%d %H:%M:%S]' | tee ./ci/tmp/job.log
-          else
-            python3 -m praktika run 'Stateless tests (amd_binary, old analyzer, s3 storage, DatabaseReplicated, sequential)' --workflow "PR" --ci |& tee ./ci/tmp/job.log
-          fi
-
-  stateless_tests_amd_binary_parallelreplicas_s3_storage_parallel:
-    runs-on: [self-hosted, func-tester]
-    needs: [config_workflow, dockers_build_amd, dockers_build_arm, dockers_build_multiplatform_manifest, build_amd_binary]
-    if: ${{ !failure() && !cancelled() && !contains(fromJson(needs.config_workflow.outputs.data).cache_success_base64, 'U3RhdGVsZXNzIHRlc3RzIChhbWRfYmluYXJ5LCBQYXJhbGxlbFJlcGxpY2FzLCBzMyBzdG9yYWdlLCBwYXJhbGxlbCk=') }}
-    name: "Stateless tests (amd_binary, ParallelReplicas, s3 storage, parallel)"
-    outputs:
-      data: ${{ steps.run.outputs.DATA }}
-    steps:
-      - name: Checkout code
-        uses: actions/checkout@v4
-        with:
-          ref: ${{ env.CHECKOUT_REF }}
-
-      - name: Prepare env script
-        run: |
-          rm -rf ./ci/tmp ./ci/tmp ./ci/tmp
-          mkdir -p ./ci/tmp ./ci/tmp ./ci/tmp
-          cat > ./ci/tmp/praktika_setup_env.sh << 'ENV_SETUP_SCRIPT_EOF'
-          export PYTHONPATH=./ci:.:
-          cat > ./ci/tmp/workflow_config_pr.json << 'EOF'
-          ${{ needs.config_workflow.outputs.data }}
-          EOF
-          cat > ./ci/tmp/workflow_status.json << 'EOF'
-          ${{ toJson(needs) }}
-          EOF
-          ENV_SETUP_SCRIPT_EOF
-
-      - name: Run
-        id: run
-        run: |
-          . ./ci/tmp/praktika_setup_env.sh
-          set -o pipefail
-          if command -v ts &> /dev/null; then
-            python3 -m praktika run 'Stateless tests (amd_binary, ParallelReplicas, s3 storage, parallel)' --workflow "PR" --ci |& ts '[%Y-%m-%d %H:%M:%S]' | tee ./ci/tmp/job.log
-          else
-            python3 -m praktika run 'Stateless tests (amd_binary, ParallelReplicas, s3 storage, parallel)' --workflow "PR" --ci |& tee ./ci/tmp/job.log
-          fi
-
-  stateless_tests_amd_binary_parallelreplicas_s3_storage_sequential:
-    runs-on: [self-hosted, func-tester]
-    needs: [config_workflow, dockers_build_amd, dockers_build_arm, dockers_build_multiplatform_manifest, stateless_tests_amd_asan_distributed_plan_parallel_1_2, stateless_tests_amd_asan_distributed_plan_parallel_2_2, stateless_tests_amd_debug_parallel, stateless_tests_arm_binary_parallel, build_amd_binary]
-    if: ${{ !failure() && !cancelled() && !contains(fromJson(needs.config_workflow.outputs.data).cache_success_base64, 'U3RhdGVsZXNzIHRlc3RzIChhbWRfYmluYXJ5LCBQYXJhbGxlbFJlcGxpY2FzLCBzMyBzdG9yYWdlLCBzZXF1ZW50aWFsKQ==') }}
-    name: "Stateless tests (amd_binary, ParallelReplicas, s3 storage, sequential)"
-    outputs:
-      data: ${{ steps.run.outputs.DATA }}
-    steps:
-      - name: Checkout code
-        uses: actions/checkout@v4
-        with:
-          ref: ${{ env.CHECKOUT_REF }}
-
-      - name: Prepare env script
-        run: |
-          rm -rf ./ci/tmp ./ci/tmp ./ci/tmp
-          mkdir -p ./ci/tmp ./ci/tmp ./ci/tmp
-          cat > ./ci/tmp/praktika_setup_env.sh << 'ENV_SETUP_SCRIPT_EOF'
-          export PYTHONPATH=./ci:.:
-          cat > ./ci/tmp/workflow_config_pr.json << 'EOF'
-          ${{ needs.config_workflow.outputs.data }}
-          EOF
-          cat > ./ci/tmp/workflow_status.json << 'EOF'
-          ${{ toJson(needs) }}
-          EOF
-          ENV_SETUP_SCRIPT_EOF
-
-      - name: Run
-        id: run
-        run: |
-          . ./ci/tmp/praktika_setup_env.sh
-          set -o pipefail
-          if command -v ts &> /dev/null; then
-            python3 -m praktika run 'Stateless tests (amd_binary, ParallelReplicas, s3 storage, sequential)' --workflow "PR" --ci |& ts '[%Y-%m-%d %H:%M:%S]' | tee ./ci/tmp/job.log
-          else
-            python3 -m praktika run 'Stateless tests (amd_binary, ParallelReplicas, s3 storage, sequential)' --workflow "PR" --ci |& tee ./ci/tmp/job.log
-          fi
-
-  stateless_tests_amd_debug_asyncinsert_s3_storage_parallel:
-    runs-on: [self-hosted, func-tester]
-    needs: [config_workflow, dockers_build_amd, dockers_build_arm, dockers_build_multiplatform_manifest, build_amd_debug]
-    if: ${{ !failure() && !cancelled() && !contains(fromJson(needs.config_workflow.outputs.data).cache_success_base64, 'U3RhdGVsZXNzIHRlc3RzIChhbWRfZGVidWcsIEFzeW5jSW5zZXJ0LCBzMyBzdG9yYWdlLCBwYXJhbGxlbCk=') }}
-    name: "Stateless tests (amd_debug, AsyncInsert, s3 storage, parallel)"
-    outputs:
-      data: ${{ steps.run.outputs.DATA }}
-    steps:
-      - name: Checkout code
-        uses: actions/checkout@v4
-        with:
-          ref: ${{ env.CHECKOUT_REF }}
-
-      - name: Prepare env script
-        run: |
-          rm -rf ./ci/tmp ./ci/tmp ./ci/tmp
-          mkdir -p ./ci/tmp ./ci/tmp ./ci/tmp
-          cat > ./ci/tmp/praktika_setup_env.sh << 'ENV_SETUP_SCRIPT_EOF'
-          export PYTHONPATH=./ci:.:
-          cat > ./ci/tmp/workflow_config_pr.json << 'EOF'
-          ${{ needs.config_workflow.outputs.data }}
-          EOF
-          cat > ./ci/tmp/workflow_status.json << 'EOF'
-          ${{ toJson(needs) }}
-          EOF
-          ENV_SETUP_SCRIPT_EOF
-
-      - name: Run
-        id: run
-        run: |
-          . ./ci/tmp/praktika_setup_env.sh
-          set -o pipefail
-          if command -v ts &> /dev/null; then
-            python3 -m praktika run 'Stateless tests (amd_debug, AsyncInsert, s3 storage, parallel)' --workflow "PR" --ci |& ts '[%Y-%m-%d %H:%M:%S]' | tee ./ci/tmp/job.log
-          else
-            python3 -m praktika run 'Stateless tests (amd_debug, AsyncInsert, s3 storage, parallel)' --workflow "PR" --ci |& tee ./ci/tmp/job.log
-          fi
-
-  stateless_tests_amd_debug_asyncinsert_s3_storage_sequential:
-    runs-on: [self-hosted, func-tester]
-    needs: [config_workflow, dockers_build_amd, dockers_build_arm, dockers_build_multiplatform_manifest, stateless_tests_amd_asan_distributed_plan_parallel_1_2, stateless_tests_amd_asan_distributed_plan_parallel_2_2, stateless_tests_amd_debug_parallel, stateless_tests_arm_binary_parallel, build_amd_debug]
-    if: ${{ !failure() && !cancelled() && !contains(fromJson(needs.config_workflow.outputs.data).cache_success_base64, 'U3RhdGVsZXNzIHRlc3RzIChhbWRfZGVidWcsIEFzeW5jSW5zZXJ0LCBzMyBzdG9yYWdlLCBzZXF1ZW50aWFsKQ==') }}
-    name: "Stateless tests (amd_debug, AsyncInsert, s3 storage, sequential)"
-    outputs:
-      data: ${{ steps.run.outputs.DATA }}
-    steps:
-      - name: Checkout code
-        uses: actions/checkout@v4
-        with:
-          ref: ${{ env.CHECKOUT_REF }}
-
-      - name: Prepare env script
-        run: |
-          rm -rf ./ci/tmp ./ci/tmp ./ci/tmp
-          mkdir -p ./ci/tmp ./ci/tmp ./ci/tmp
-          cat > ./ci/tmp/praktika_setup_env.sh << 'ENV_SETUP_SCRIPT_EOF'
-          export PYTHONPATH=./ci:.:
-          cat > ./ci/tmp/workflow_config_pr.json << 'EOF'
-          ${{ needs.config_workflow.outputs.data }}
-          EOF
-          cat > ./ci/tmp/workflow_status.json << 'EOF'
-          ${{ toJson(needs) }}
-          EOF
-          ENV_SETUP_SCRIPT_EOF
-
-      - name: Run
-        id: run
-        run: |
-          . ./ci/tmp/praktika_setup_env.sh
-          set -o pipefail
-          if command -v ts &> /dev/null; then
-            python3 -m praktika run 'Stateless tests (amd_debug, AsyncInsert, s3 storage, sequential)' --workflow "PR" --ci |& ts '[%Y-%m-%d %H:%M:%S]' | tee ./ci/tmp/job.log
-          else
-            python3 -m praktika run 'Stateless tests (amd_debug, AsyncInsert, s3 storage, sequential)' --workflow "PR" --ci |& tee ./ci/tmp/job.log
-          fi
-
-  stateless_tests_amd_debug_parallel:
-    runs-on: [self-hosted, func-tester]
-    needs: [config_workflow, dockers_build_amd, dockers_build_arm, dockers_build_multiplatform_manifest, build_amd_debug]
-    if: ${{ !failure() && !cancelled() && !contains(fromJson(needs.config_workflow.outputs.data).cache_success_base64, 'U3RhdGVsZXNzIHRlc3RzIChhbWRfZGVidWcsIHBhcmFsbGVsKQ==') }}
-    name: "Stateless tests (amd_debug, parallel)"
-    outputs:
-      data: ${{ steps.run.outputs.DATA }}
-    steps:
-      - name: Checkout code
-        uses: actions/checkout@v4
-        with:
-          ref: ${{ env.CHECKOUT_REF }}
-
-      - name: Prepare env script
-        run: |
-          rm -rf ./ci/tmp ./ci/tmp ./ci/tmp
-          mkdir -p ./ci/tmp ./ci/tmp ./ci/tmp
-          cat > ./ci/tmp/praktika_setup_env.sh << 'ENV_SETUP_SCRIPT_EOF'
-          export PYTHONPATH=./ci:.:
-          cat > ./ci/tmp/workflow_config_pr.json << 'EOF'
-          ${{ needs.config_workflow.outputs.data }}
-          EOF
-          cat > ./ci/tmp/workflow_status.json << 'EOF'
-          ${{ toJson(needs) }}
-          EOF
-          ENV_SETUP_SCRIPT_EOF
-
-      - name: Run
-        id: run
-        run: |
-          . ./ci/tmp/praktika_setup_env.sh
-          set -o pipefail
-          if command -v ts &> /dev/null; then
-            python3 -m praktika run 'Stateless tests (amd_debug, parallel)' --workflow "PR" --ci |& ts '[%Y-%m-%d %H:%M:%S]' | tee ./ci/tmp/job.log
-          else
-            python3 -m praktika run 'Stateless tests (amd_debug, parallel)' --workflow "PR" --ci |& tee ./ci/tmp/job.log
-          fi
-
-  stateless_tests_amd_debug_sequential:
-    runs-on: [self-hosted, func-tester]
-    needs: [config_workflow, dockers_build_amd, dockers_build_arm, dockers_build_multiplatform_manifest, stateless_tests_amd_asan_distributed_plan_parallel_1_2, stateless_tests_amd_asan_distributed_plan_parallel_2_2, stateless_tests_amd_debug_parallel, stateless_tests_arm_binary_parallel, build_amd_debug]
-    if: ${{ !failure() && !cancelled() && !contains(fromJson(needs.config_workflow.outputs.data).cache_success_base64, 'U3RhdGVsZXNzIHRlc3RzIChhbWRfZGVidWcsIHNlcXVlbnRpYWwp') }}
-    name: "Stateless tests (amd_debug, sequential)"
-    outputs:
-      data: ${{ steps.run.outputs.DATA }}
-    steps:
-      - name: Checkout code
-        uses: actions/checkout@v4
-        with:
-          ref: ${{ env.CHECKOUT_REF }}
-
-      - name: Prepare env script
-        run: |
-          rm -rf ./ci/tmp ./ci/tmp ./ci/tmp
-          mkdir -p ./ci/tmp ./ci/tmp ./ci/tmp
-          cat > ./ci/tmp/praktika_setup_env.sh << 'ENV_SETUP_SCRIPT_EOF'
-          export PYTHONPATH=./ci:.:
-          cat > ./ci/tmp/workflow_config_pr.json << 'EOF'
-          ${{ needs.config_workflow.outputs.data }}
-          EOF
-          cat > ./ci/tmp/workflow_status.json << 'EOF'
-          ${{ toJson(needs) }}
-          EOF
-          ENV_SETUP_SCRIPT_EOF
-
-      - name: Run
-        id: run
-        run: |
-          . ./ci/tmp/praktika_setup_env.sh
-          set -o pipefail
-          if command -v ts &> /dev/null; then
-            python3 -m praktika run 'Stateless tests (amd_debug, sequential)' --workflow "PR" --ci |& ts '[%Y-%m-%d %H:%M:%S]' | tee ./ci/tmp/job.log
-          else
-            python3 -m praktika run 'Stateless tests (amd_debug, sequential)' --workflow "PR" --ci |& tee ./ci/tmp/job.log
-          fi
-
-  stateless_tests_amd_tsan_parallel_1_2:
-    runs-on: [self-hosted, func-tester]
-    needs: [config_workflow, dockers_build_amd, dockers_build_arm, dockers_build_multiplatform_manifest, build_amd_tsan]
-    if: ${{ !failure() && !cancelled() && !contains(fromJson(needs.config_workflow.outputs.data).cache_success_base64, 'U3RhdGVsZXNzIHRlc3RzIChhbWRfdHNhbiwgcGFyYWxsZWwsIDEvMik=') }}
-    name: "Stateless tests (amd_tsan, parallel, 1/2)"
-    outputs:
-      data: ${{ steps.run.outputs.DATA }}
-    steps:
-      - name: Checkout code
-        uses: actions/checkout@v4
-        with:
-          ref: ${{ env.CHECKOUT_REF }}
-
-      - name: Prepare env script
-        run: |
-          rm -rf ./ci/tmp ./ci/tmp ./ci/tmp
-          mkdir -p ./ci/tmp ./ci/tmp ./ci/tmp
-          cat > ./ci/tmp/praktika_setup_env.sh << 'ENV_SETUP_SCRIPT_EOF'
-          export PYTHONPATH=./ci:.:
-          cat > ./ci/tmp/workflow_config_pr.json << 'EOF'
-          ${{ needs.config_workflow.outputs.data }}
-          EOF
-          cat > ./ci/tmp/workflow_status.json << 'EOF'
-          ${{ toJson(needs) }}
-          EOF
-          ENV_SETUP_SCRIPT_EOF
-
-      - name: Run
-        id: run
-        run: |
-          . ./ci/tmp/praktika_setup_env.sh
-          set -o pipefail
-          if command -v ts &> /dev/null; then
-            python3 -m praktika run 'Stateless tests (amd_tsan, parallel, 1/2)' --workflow "PR" --ci |& ts '[%Y-%m-%d %H:%M:%S]' | tee ./ci/tmp/job.log
-          else
-            python3 -m praktika run 'Stateless tests (amd_tsan, parallel, 1/2)' --workflow "PR" --ci |& tee ./ci/tmp/job.log
-          fi
-
-  stateless_tests_amd_tsan_parallel_2_2:
-    runs-on: [self-hosted, func-tester]
-    needs: [config_workflow, dockers_build_amd, dockers_build_arm, dockers_build_multiplatform_manifest, build_amd_tsan]
-    if: ${{ !failure() && !cancelled() && !contains(fromJson(needs.config_workflow.outputs.data).cache_success_base64, 'U3RhdGVsZXNzIHRlc3RzIChhbWRfdHNhbiwgcGFyYWxsZWwsIDIvMik=') }}
-    name: "Stateless tests (amd_tsan, parallel, 2/2)"
-    outputs:
-      data: ${{ steps.run.outputs.DATA }}
-    steps:
-      - name: Checkout code
-        uses: actions/checkout@v4
-        with:
-          ref: ${{ env.CHECKOUT_REF }}
-
-      - name: Prepare env script
-        run: |
-          rm -rf ./ci/tmp ./ci/tmp ./ci/tmp
-          mkdir -p ./ci/tmp ./ci/tmp ./ci/tmp
-          cat > ./ci/tmp/praktika_setup_env.sh << 'ENV_SETUP_SCRIPT_EOF'
-          export PYTHONPATH=./ci:.:
-          cat > ./ci/tmp/workflow_config_pr.json << 'EOF'
-          ${{ needs.config_workflow.outputs.data }}
-          EOF
-          cat > ./ci/tmp/workflow_status.json << 'EOF'
-          ${{ toJson(needs) }}
-          EOF
-          ENV_SETUP_SCRIPT_EOF
-
-      - name: Run
-        id: run
-        run: |
-          . ./ci/tmp/praktika_setup_env.sh
-          set -o pipefail
-          if command -v ts &> /dev/null; then
-            python3 -m praktika run 'Stateless tests (amd_tsan, parallel, 2/2)' --workflow "PR" --ci |& ts '[%Y-%m-%d %H:%M:%S]' | tee ./ci/tmp/job.log
-          else
-            python3 -m praktika run 'Stateless tests (amd_tsan, parallel, 2/2)' --workflow "PR" --ci |& tee ./ci/tmp/job.log
-          fi
-
-  stateless_tests_amd_tsan_sequential_1_2:
-    runs-on: [self-hosted, func-tester]
-    needs: [config_workflow, dockers_build_amd, dockers_build_arm, dockers_build_multiplatform_manifest, stateless_tests_amd_asan_distributed_plan_parallel_1_2, stateless_tests_amd_asan_distributed_plan_parallel_2_2, stateless_tests_amd_debug_parallel, stateless_tests_arm_binary_parallel, build_amd_tsan]
-    if: ${{ !failure() && !cancelled() && !contains(fromJson(needs.config_workflow.outputs.data).cache_success_base64, 'U3RhdGVsZXNzIHRlc3RzIChhbWRfdHNhbiwgc2VxdWVudGlhbCwgMS8yKQ==') }}
-    name: "Stateless tests (amd_tsan, sequential, 1/2)"
-    outputs:
-      data: ${{ steps.run.outputs.DATA }}
-    steps:
-      - name: Checkout code
-        uses: actions/checkout@v4
-        with:
-          ref: ${{ env.CHECKOUT_REF }}
-
-      - name: Prepare env script
-        run: |
-          rm -rf ./ci/tmp ./ci/tmp ./ci/tmp
-          mkdir -p ./ci/tmp ./ci/tmp ./ci/tmp
-          cat > ./ci/tmp/praktika_setup_env.sh << 'ENV_SETUP_SCRIPT_EOF'
-          export PYTHONPATH=./ci:.:
-          cat > ./ci/tmp/workflow_config_pr.json << 'EOF'
-          ${{ needs.config_workflow.outputs.data }}
-          EOF
-          cat > ./ci/tmp/workflow_status.json << 'EOF'
-          ${{ toJson(needs) }}
-          EOF
-          ENV_SETUP_SCRIPT_EOF
-
-      - name: Run
-        id: run
-        run: |
-          . ./ci/tmp/praktika_setup_env.sh
-          set -o pipefail
-          if command -v ts &> /dev/null; then
-            python3 -m praktika run 'Stateless tests (amd_tsan, sequential, 1/2)' --workflow "PR" --ci |& ts '[%Y-%m-%d %H:%M:%S]' | tee ./ci/tmp/job.log
-          else
-            python3 -m praktika run 'Stateless tests (amd_tsan, sequential, 1/2)' --workflow "PR" --ci |& tee ./ci/tmp/job.log
-          fi
-
-  stateless_tests_amd_tsan_sequential_2_2:
-    runs-on: [self-hosted, func-tester]
-    needs: [config_workflow, dockers_build_amd, dockers_build_arm, dockers_build_multiplatform_manifest, stateless_tests_amd_asan_distributed_plan_parallel_1_2, stateless_tests_amd_asan_distributed_plan_parallel_2_2, stateless_tests_amd_debug_parallel, stateless_tests_arm_binary_parallel, build_amd_tsan]
-    if: ${{ !failure() && !cancelled() && !contains(fromJson(needs.config_workflow.outputs.data).cache_success_base64, 'U3RhdGVsZXNzIHRlc3RzIChhbWRfdHNhbiwgc2VxdWVudGlhbCwgMi8yKQ==') }}
-    name: "Stateless tests (amd_tsan, sequential, 2/2)"
-    outputs:
-      data: ${{ steps.run.outputs.DATA }}
-    steps:
-      - name: Checkout code
-        uses: actions/checkout@v4
-        with:
-          ref: ${{ env.CHECKOUT_REF }}
-
-      - name: Prepare env script
-        run: |
-          rm -rf ./ci/tmp ./ci/tmp ./ci/tmp
-          mkdir -p ./ci/tmp ./ci/tmp ./ci/tmp
-          cat > ./ci/tmp/praktika_setup_env.sh << 'ENV_SETUP_SCRIPT_EOF'
-          export PYTHONPATH=./ci:.:
-          cat > ./ci/tmp/workflow_config_pr.json << 'EOF'
-          ${{ needs.config_workflow.outputs.data }}
-          EOF
-          cat > ./ci/tmp/workflow_status.json << 'EOF'
-          ${{ toJson(needs) }}
-          EOF
-          ENV_SETUP_SCRIPT_EOF
-
-      - name: Run
-        id: run
-        run: |
-          . ./ci/tmp/praktika_setup_env.sh
-          set -o pipefail
-          if command -v ts &> /dev/null; then
-            python3 -m praktika run 'Stateless tests (amd_tsan, sequential, 2/2)' --workflow "PR" --ci |& ts '[%Y-%m-%d %H:%M:%S]' | tee ./ci/tmp/job.log
-          else
-            python3 -m praktika run 'Stateless tests (amd_tsan, sequential, 2/2)' --workflow "PR" --ci |& tee ./ci/tmp/job.log
-          fi
-
-  stateless_tests_amd_msan_parallel_1_2:
-    runs-on: [self-hosted, func-tester]
-    needs: [config_workflow, dockers_build_amd, dockers_build_arm, dockers_build_multiplatform_manifest, build_amd_msan]
-    if: ${{ !failure() && !cancelled() && !contains(fromJson(needs.config_workflow.outputs.data).cache_success_base64, 'U3RhdGVsZXNzIHRlc3RzIChhbWRfbXNhbiwgcGFyYWxsZWwsIDEvMik=') }}
-    name: "Stateless tests (amd_msan, parallel, 1/2)"
-    outputs:
-      data: ${{ steps.run.outputs.DATA }}
-    steps:
-      - name: Checkout code
-        uses: actions/checkout@v4
-        with:
-          ref: ${{ env.CHECKOUT_REF }}
-
-      - name: Prepare env script
-        run: |
-          rm -rf ./ci/tmp ./ci/tmp ./ci/tmp
-          mkdir -p ./ci/tmp ./ci/tmp ./ci/tmp
-          cat > ./ci/tmp/praktika_setup_env.sh << 'ENV_SETUP_SCRIPT_EOF'
-          export PYTHONPATH=./ci:.:
-          cat > ./ci/tmp/workflow_config_pr.json << 'EOF'
-          ${{ needs.config_workflow.outputs.data }}
-          EOF
-          cat > ./ci/tmp/workflow_status.json << 'EOF'
-          ${{ toJson(needs) }}
-          EOF
-          ENV_SETUP_SCRIPT_EOF
-
-      - name: Run
-        id: run
-        run: |
-          . ./ci/tmp/praktika_setup_env.sh
-          set -o pipefail
-          if command -v ts &> /dev/null; then
-            python3 -m praktika run 'Stateless tests (amd_msan, parallel, 1/2)' --workflow "PR" --ci |& ts '[%Y-%m-%d %H:%M:%S]' | tee ./ci/tmp/job.log
-          else
-            python3 -m praktika run 'Stateless tests (amd_msan, parallel, 1/2)' --workflow "PR" --ci |& tee ./ci/tmp/job.log
-          fi
-
-  stateless_tests_amd_msan_parallel_2_2:
-    runs-on: [self-hosted, func-tester]
-    needs: [config_workflow, dockers_build_amd, dockers_build_arm, dockers_build_multiplatform_manifest, build_amd_msan]
-    if: ${{ !failure() && !cancelled() && !contains(fromJson(needs.config_workflow.outputs.data).cache_success_base64, 'U3RhdGVsZXNzIHRlc3RzIChhbWRfbXNhbiwgcGFyYWxsZWwsIDIvMik=') }}
-    name: "Stateless tests (amd_msan, parallel, 2/2)"
-    outputs:
-      data: ${{ steps.run.outputs.DATA }}
-    steps:
-      - name: Checkout code
-        uses: actions/checkout@v4
-        with:
-          ref: ${{ env.CHECKOUT_REF }}
-
-      - name: Prepare env script
-        run: |
-          rm -rf ./ci/tmp ./ci/tmp ./ci/tmp
-          mkdir -p ./ci/tmp ./ci/tmp ./ci/tmp
-          cat > ./ci/tmp/praktika_setup_env.sh << 'ENV_SETUP_SCRIPT_EOF'
-          export PYTHONPATH=./ci:.:
-          cat > ./ci/tmp/workflow_config_pr.json << 'EOF'
-          ${{ needs.config_workflow.outputs.data }}
-          EOF
-          cat > ./ci/tmp/workflow_status.json << 'EOF'
-          ${{ toJson(needs) }}
-          EOF
-          ENV_SETUP_SCRIPT_EOF
-
-      - name: Run
-        id: run
-        run: |
-          . ./ci/tmp/praktika_setup_env.sh
-          set -o pipefail
-          if command -v ts &> /dev/null; then
-            python3 -m praktika run 'Stateless tests (amd_msan, parallel, 2/2)' --workflow "PR" --ci |& ts '[%Y-%m-%d %H:%M:%S]' | tee ./ci/tmp/job.log
-          else
-            python3 -m praktika run 'Stateless tests (amd_msan, parallel, 2/2)' --workflow "PR" --ci |& tee ./ci/tmp/job.log
-          fi
-
-  stateless_tests_amd_msan_sequential_1_2:
-    runs-on: [self-hosted, func-tester]
-    needs: [config_workflow, dockers_build_amd, dockers_build_arm, dockers_build_multiplatform_manifest, stateless_tests_amd_asan_distributed_plan_parallel_1_2, stateless_tests_amd_asan_distributed_plan_parallel_2_2, stateless_tests_amd_debug_parallel, stateless_tests_arm_binary_parallel, build_amd_msan]
-    if: ${{ !failure() && !cancelled() && !contains(fromJson(needs.config_workflow.outputs.data).cache_success_base64, 'U3RhdGVsZXNzIHRlc3RzIChhbWRfbXNhbiwgc2VxdWVudGlhbCwgMS8yKQ==') }}
-    name: "Stateless tests (amd_msan, sequential, 1/2)"
-    outputs:
-      data: ${{ steps.run.outputs.DATA }}
-    steps:
-      - name: Checkout code
-        uses: actions/checkout@v4
-        with:
-          ref: ${{ env.CHECKOUT_REF }}
-
-      - name: Prepare env script
-        run: |
-          rm -rf ./ci/tmp ./ci/tmp ./ci/tmp
-          mkdir -p ./ci/tmp ./ci/tmp ./ci/tmp
-          cat > ./ci/tmp/praktika_setup_env.sh << 'ENV_SETUP_SCRIPT_EOF'
-          export PYTHONPATH=./ci:.:
-          cat > ./ci/tmp/workflow_config_pr.json << 'EOF'
-          ${{ needs.config_workflow.outputs.data }}
-          EOF
-          cat > ./ci/tmp/workflow_status.json << 'EOF'
-          ${{ toJson(needs) }}
-          EOF
-          ENV_SETUP_SCRIPT_EOF
-
-      - name: Run
-        id: run
-        run: |
-          . ./ci/tmp/praktika_setup_env.sh
-          set -o pipefail
-          if command -v ts &> /dev/null; then
-            python3 -m praktika run 'Stateless tests (amd_msan, sequential, 1/2)' --workflow "PR" --ci |& ts '[%Y-%m-%d %H:%M:%S]' | tee ./ci/tmp/job.log
-          else
-            python3 -m praktika run 'Stateless tests (amd_msan, sequential, 1/2)' --workflow "PR" --ci |& tee ./ci/tmp/job.log
-          fi
-
-  stateless_tests_amd_msan_sequential_2_2:
-    runs-on: [self-hosted, func-tester]
-    needs: [config_workflow, dockers_build_amd, dockers_build_arm, dockers_build_multiplatform_manifest, stateless_tests_amd_asan_distributed_plan_parallel_1_2, stateless_tests_amd_asan_distributed_plan_parallel_2_2, stateless_tests_amd_debug_parallel, stateless_tests_arm_binary_parallel, build_amd_msan]
-    if: ${{ !failure() && !cancelled() && !contains(fromJson(needs.config_workflow.outputs.data).cache_success_base64, 'U3RhdGVsZXNzIHRlc3RzIChhbWRfbXNhbiwgc2VxdWVudGlhbCwgMi8yKQ==') }}
-    name: "Stateless tests (amd_msan, sequential, 2/2)"
-    outputs:
-      data: ${{ steps.run.outputs.DATA }}
-    steps:
-      - name: Checkout code
-        uses: actions/checkout@v4
-        with:
-          ref: ${{ env.CHECKOUT_REF }}
-
-      - name: Prepare env script
-        run: |
-          rm -rf ./ci/tmp ./ci/tmp ./ci/tmp
-          mkdir -p ./ci/tmp ./ci/tmp ./ci/tmp
-          cat > ./ci/tmp/praktika_setup_env.sh << 'ENV_SETUP_SCRIPT_EOF'
-          export PYTHONPATH=./ci:.:
-          cat > ./ci/tmp/workflow_config_pr.json << 'EOF'
-          ${{ needs.config_workflow.outputs.data }}
-          EOF
-          cat > ./ci/tmp/workflow_status.json << 'EOF'
-          ${{ toJson(needs) }}
-          EOF
-          ENV_SETUP_SCRIPT_EOF
-
-      - name: Run
-        id: run
-        run: |
-          . ./ci/tmp/praktika_setup_env.sh
-          set -o pipefail
-          if command -v ts &> /dev/null; then
-            python3 -m praktika run 'Stateless tests (amd_msan, sequential, 2/2)' --workflow "PR" --ci |& ts '[%Y-%m-%d %H:%M:%S]' | tee ./ci/tmp/job.log
-          else
-            python3 -m praktika run 'Stateless tests (amd_msan, sequential, 2/2)' --workflow "PR" --ci |& tee ./ci/tmp/job.log
-          fi
-
-  stateless_tests_amd_ubsan_parallel:
-    runs-on: [self-hosted, func-tester]
-    needs: [config_workflow, dockers_build_amd, dockers_build_arm, dockers_build_multiplatform_manifest, build_amd_ubsan]
-    if: ${{ !failure() && !cancelled() && !contains(fromJson(needs.config_workflow.outputs.data).cache_success_base64, 'U3RhdGVsZXNzIHRlc3RzIChhbWRfdWJzYW4sIHBhcmFsbGVsKQ==') }}
-    name: "Stateless tests (amd_ubsan, parallel)"
-    outputs:
-      data: ${{ steps.run.outputs.DATA }}
-    steps:
-      - name: Checkout code
-        uses: actions/checkout@v4
-        with:
-          ref: ${{ env.CHECKOUT_REF }}
-
-      - name: Prepare env script
-        run: |
-          rm -rf ./ci/tmp ./ci/tmp ./ci/tmp
-          mkdir -p ./ci/tmp ./ci/tmp ./ci/tmp
-          cat > ./ci/tmp/praktika_setup_env.sh << 'ENV_SETUP_SCRIPT_EOF'
-          export PYTHONPATH=./ci:.:
-          cat > ./ci/tmp/workflow_config_pr.json << 'EOF'
-          ${{ needs.config_workflow.outputs.data }}
-          EOF
-          cat > ./ci/tmp/workflow_status.json << 'EOF'
-          ${{ toJson(needs) }}
-          EOF
-          ENV_SETUP_SCRIPT_EOF
-
-      - name: Run
-        id: run
-        run: |
-          . ./ci/tmp/praktika_setup_env.sh
-          set -o pipefail
-          if command -v ts &> /dev/null; then
-            python3 -m praktika run 'Stateless tests (amd_ubsan, parallel)' --workflow "PR" --ci |& ts '[%Y-%m-%d %H:%M:%S]' | tee ./ci/tmp/job.log
-          else
-            python3 -m praktika run 'Stateless tests (amd_ubsan, parallel)' --workflow "PR" --ci |& tee ./ci/tmp/job.log
-          fi
-
-  stateless_tests_amd_ubsan_sequential:
-    runs-on: [self-hosted, func-tester]
-    needs: [config_workflow, dockers_build_amd, dockers_build_arm, dockers_build_multiplatform_manifest, stateless_tests_amd_asan_distributed_plan_parallel_1_2, stateless_tests_amd_asan_distributed_plan_parallel_2_2, stateless_tests_amd_debug_parallel, stateless_tests_arm_binary_parallel, build_amd_ubsan]
-    if: ${{ !failure() && !cancelled() && !contains(fromJson(needs.config_workflow.outputs.data).cache_success_base64, 'U3RhdGVsZXNzIHRlc3RzIChhbWRfdWJzYW4sIHNlcXVlbnRpYWwp') }}
-    name: "Stateless tests (amd_ubsan, sequential)"
-    outputs:
-      data: ${{ steps.run.outputs.DATA }}
-    steps:
-      - name: Checkout code
-        uses: actions/checkout@v4
-        with:
-          ref: ${{ env.CHECKOUT_REF }}
-
-      - name: Prepare env script
-        run: |
-          rm -rf ./ci/tmp ./ci/tmp ./ci/tmp
-          mkdir -p ./ci/tmp ./ci/tmp ./ci/tmp
-          cat > ./ci/tmp/praktika_setup_env.sh << 'ENV_SETUP_SCRIPT_EOF'
-          export PYTHONPATH=./ci:.:
-          cat > ./ci/tmp/workflow_config_pr.json << 'EOF'
-          ${{ needs.config_workflow.outputs.data }}
-          EOF
-          cat > ./ci/tmp/workflow_status.json << 'EOF'
-          ${{ toJson(needs) }}
-          EOF
-          ENV_SETUP_SCRIPT_EOF
-
-      - name: Run
-        id: run
-        run: |
-          . ./ci/tmp/praktika_setup_env.sh
-          set -o pipefail
-          if command -v ts &> /dev/null; then
-            python3 -m praktika run 'Stateless tests (amd_ubsan, sequential)' --workflow "PR" --ci |& ts '[%Y-%m-%d %H:%M:%S]' | tee ./ci/tmp/job.log
-          else
-            python3 -m praktika run 'Stateless tests (amd_ubsan, sequential)' --workflow "PR" --ci |& tee ./ci/tmp/job.log
-          fi
-
-  stateless_tests_amd_debug_distributed_plan_s3_storage_parallel:
-    runs-on: [self-hosted, func-tester]
-    needs: [config_workflow, dockers_build_amd, dockers_build_arm, dockers_build_multiplatform_manifest, build_amd_debug]
-    if: ${{ !failure() && !cancelled() && !contains(fromJson(needs.config_workflow.outputs.data).cache_success_base64, 'U3RhdGVsZXNzIHRlc3RzIChhbWRfZGVidWcsIGRpc3RyaWJ1dGVkIHBsYW4sIHMzIHN0b3JhZ2UsIHBhcmFsbGVsKQ==') }}
-    name: "Stateless tests (amd_debug, distributed plan, s3 storage, parallel)"
-    outputs:
-      data: ${{ steps.run.outputs.DATA }}
-    steps:
-      - name: Checkout code
-        uses: actions/checkout@v4
-        with:
-          ref: ${{ env.CHECKOUT_REF }}
-
-      - name: Prepare env script
-        run: |
-          rm -rf ./ci/tmp ./ci/tmp ./ci/tmp
-          mkdir -p ./ci/tmp ./ci/tmp ./ci/tmp
-          cat > ./ci/tmp/praktika_setup_env.sh << 'ENV_SETUP_SCRIPT_EOF'
-          export PYTHONPATH=./ci:.:
-          cat > ./ci/tmp/workflow_config_pr.json << 'EOF'
-          ${{ needs.config_workflow.outputs.data }}
-          EOF
-          cat > ./ci/tmp/workflow_status.json << 'EOF'
-          ${{ toJson(needs) }}
-          EOF
-          ENV_SETUP_SCRIPT_EOF
-
-      - name: Run
-        id: run
-        run: |
-          . ./ci/tmp/praktika_setup_env.sh
-          set -o pipefail
-          if command -v ts &> /dev/null; then
-            python3 -m praktika run 'Stateless tests (amd_debug, distributed plan, s3 storage, parallel)' --workflow "PR" --ci |& ts '[%Y-%m-%d %H:%M:%S]' | tee ./ci/tmp/job.log
-          else
-            python3 -m praktika run 'Stateless tests (amd_debug, distributed plan, s3 storage, parallel)' --workflow "PR" --ci |& tee ./ci/tmp/job.log
-          fi
-
-  stateless_tests_amd_debug_distributed_plan_s3_storage_sequential:
-    runs-on: [self-hosted, func-tester]
-    needs: [config_workflow, dockers_build_amd, dockers_build_arm, dockers_build_multiplatform_manifest, stateless_tests_amd_asan_distributed_plan_parallel_1_2, stateless_tests_amd_asan_distributed_plan_parallel_2_2, stateless_tests_amd_debug_parallel, stateless_tests_arm_binary_parallel, build_amd_debug]
-    if: ${{ !failure() && !cancelled() && !contains(fromJson(needs.config_workflow.outputs.data).cache_success_base64, 'U3RhdGVsZXNzIHRlc3RzIChhbWRfZGVidWcsIGRpc3RyaWJ1dGVkIHBsYW4sIHMzIHN0b3JhZ2UsIHNlcXVlbnRpYWwp') }}
-    name: "Stateless tests (amd_debug, distributed plan, s3 storage, sequential)"
-    outputs:
-      data: ${{ steps.run.outputs.DATA }}
-    steps:
-      - name: Checkout code
-        uses: actions/checkout@v4
-        with:
-          ref: ${{ env.CHECKOUT_REF }}
-
-      - name: Prepare env script
-        run: |
-          rm -rf ./ci/tmp ./ci/tmp ./ci/tmp
-          mkdir -p ./ci/tmp ./ci/tmp ./ci/tmp
-          cat > ./ci/tmp/praktika_setup_env.sh << 'ENV_SETUP_SCRIPT_EOF'
-          export PYTHONPATH=./ci:.:
-          cat > ./ci/tmp/workflow_config_pr.json << 'EOF'
-          ${{ needs.config_workflow.outputs.data }}
-          EOF
-          cat > ./ci/tmp/workflow_status.json << 'EOF'
-          ${{ toJson(needs) }}
-          EOF
-          ENV_SETUP_SCRIPT_EOF
-
-      - name: Run
-        id: run
-        run: |
-          . ./ci/tmp/praktika_setup_env.sh
-          set -o pipefail
-          if command -v ts &> /dev/null; then
-            python3 -m praktika run 'Stateless tests (amd_debug, distributed plan, s3 storage, sequential)' --workflow "PR" --ci |& ts '[%Y-%m-%d %H:%M:%S]' | tee ./ci/tmp/job.log
-          else
-            python3 -m praktika run 'Stateless tests (amd_debug, distributed plan, s3 storage, sequential)' --workflow "PR" --ci |& tee ./ci/tmp/job.log
-          fi
-
-  stateless_tests_amd_tsan_s3_storage_parallel:
-    runs-on: [self-hosted, func-tester]
-    needs: [config_workflow, dockers_build_amd, dockers_build_arm, dockers_build_multiplatform_manifest, build_amd_tsan]
-    if: ${{ !failure() && !cancelled() && !contains(fromJson(needs.config_workflow.outputs.data).cache_success_base64, 'U3RhdGVsZXNzIHRlc3RzIChhbWRfdHNhbiwgczMgc3RvcmFnZSwgcGFyYWxsZWwp') }}
-    name: "Stateless tests (amd_tsan, s3 storage, parallel)"
-    outputs:
-      data: ${{ steps.run.outputs.DATA }}
-    steps:
-      - name: Checkout code
-        uses: actions/checkout@v4
-        with:
-          ref: ${{ env.CHECKOUT_REF }}
-
-      - name: Prepare env script
-        run: |
-          rm -rf ./ci/tmp ./ci/tmp ./ci/tmp
-          mkdir -p ./ci/tmp ./ci/tmp ./ci/tmp
-          cat > ./ci/tmp/praktika_setup_env.sh << 'ENV_SETUP_SCRIPT_EOF'
-          export PYTHONPATH=./ci:.:
-          cat > ./ci/tmp/workflow_config_pr.json << 'EOF'
-          ${{ needs.config_workflow.outputs.data }}
-          EOF
-          cat > ./ci/tmp/workflow_status.json << 'EOF'
-          ${{ toJson(needs) }}
-          EOF
-          ENV_SETUP_SCRIPT_EOF
-
-      - name: Run
-        id: run
-        run: |
-          . ./ci/tmp/praktika_setup_env.sh
-          set -o pipefail
-          if command -v ts &> /dev/null; then
-            python3 -m praktika run 'Stateless tests (amd_tsan, s3 storage, parallel)' --workflow "PR" --ci |& ts '[%Y-%m-%d %H:%M:%S]' | tee ./ci/tmp/job.log
-          else
-            python3 -m praktika run 'Stateless tests (amd_tsan, s3 storage, parallel)' --workflow "PR" --ci |& tee ./ci/tmp/job.log
-          fi
-
-  stateless_tests_amd_tsan_s3_storage_sequential_1_2:
-    runs-on: [self-hosted, func-tester]
-    needs: [config_workflow, dockers_build_amd, dockers_build_arm, dockers_build_multiplatform_manifest, stateless_tests_amd_asan_distributed_plan_parallel_1_2, stateless_tests_amd_asan_distributed_plan_parallel_2_2, stateless_tests_amd_debug_parallel, stateless_tests_arm_binary_parallel, build_amd_tsan]
-    if: ${{ !failure() && !cancelled() && !contains(fromJson(needs.config_workflow.outputs.data).cache_success_base64, 'U3RhdGVsZXNzIHRlc3RzIChhbWRfdHNhbiwgczMgc3RvcmFnZSwgc2VxdWVudGlhbCwgMS8yKQ==') }}
-    name: "Stateless tests (amd_tsan, s3 storage, sequential, 1/2)"
-    outputs:
-      data: ${{ steps.run.outputs.DATA }}
-    steps:
-      - name: Checkout code
-        uses: actions/checkout@v4
-        with:
-          ref: ${{ env.CHECKOUT_REF }}
-
-      - name: Prepare env script
-        run: |
-          rm -rf ./ci/tmp ./ci/tmp ./ci/tmp
-          mkdir -p ./ci/tmp ./ci/tmp ./ci/tmp
-          cat > ./ci/tmp/praktika_setup_env.sh << 'ENV_SETUP_SCRIPT_EOF'
-          export PYTHONPATH=./ci:.:
-          cat > ./ci/tmp/workflow_config_pr.json << 'EOF'
-          ${{ needs.config_workflow.outputs.data }}
-          EOF
-          cat > ./ci/tmp/workflow_status.json << 'EOF'
-          ${{ toJson(needs) }}
-          EOF
-          ENV_SETUP_SCRIPT_EOF
-
-      - name: Run
-        id: run
-        run: |
-          . ./ci/tmp/praktika_setup_env.sh
-          set -o pipefail
-          if command -v ts &> /dev/null; then
-            python3 -m praktika run 'Stateless tests (amd_tsan, s3 storage, sequential, 1/2)' --workflow "PR" --ci |& ts '[%Y-%m-%d %H:%M:%S]' | tee ./ci/tmp/job.log
-          else
-            python3 -m praktika run 'Stateless tests (amd_tsan, s3 storage, sequential, 1/2)' --workflow "PR" --ci |& tee ./ci/tmp/job.log
-          fi
-
-  stateless_tests_amd_tsan_s3_storage_sequential_2_2:
-    runs-on: [self-hosted, func-tester]
-    needs: [config_workflow, dockers_build_amd, dockers_build_arm, dockers_build_multiplatform_manifest, stateless_tests_amd_asan_distributed_plan_parallel_1_2, stateless_tests_amd_asan_distributed_plan_parallel_2_2, stateless_tests_amd_debug_parallel, stateless_tests_arm_binary_parallel, build_amd_tsan]
-    if: ${{ !failure() && !cancelled() && !contains(fromJson(needs.config_workflow.outputs.data).cache_success_base64, 'U3RhdGVsZXNzIHRlc3RzIChhbWRfdHNhbiwgczMgc3RvcmFnZSwgc2VxdWVudGlhbCwgMi8yKQ==') }}
-    name: "Stateless tests (amd_tsan, s3 storage, sequential, 2/2)"
-    outputs:
-      data: ${{ steps.run.outputs.DATA }}
-    steps:
-      - name: Checkout code
-        uses: actions/checkout@v4
-        with:
-          ref: ${{ env.CHECKOUT_REF }}
-
-      - name: Prepare env script
-        run: |
-          rm -rf ./ci/tmp ./ci/tmp ./ci/tmp
-          mkdir -p ./ci/tmp ./ci/tmp ./ci/tmp
-          cat > ./ci/tmp/praktika_setup_env.sh << 'ENV_SETUP_SCRIPT_EOF'
-          export PYTHONPATH=./ci:.:
-          cat > ./ci/tmp/workflow_config_pr.json << 'EOF'
-          ${{ needs.config_workflow.outputs.data }}
-          EOF
-          cat > ./ci/tmp/workflow_status.json << 'EOF'
-          ${{ toJson(needs) }}
-          EOF
-          ENV_SETUP_SCRIPT_EOF
-
-      - name: Run
-        id: run
-        run: |
-          . ./ci/tmp/praktika_setup_env.sh
-          set -o pipefail
-          if command -v ts &> /dev/null; then
-            python3 -m praktika run 'Stateless tests (amd_tsan, s3 storage, sequential, 2/2)' --workflow "PR" --ci |& ts '[%Y-%m-%d %H:%M:%S]' | tee ./ci/tmp/job.log
-          else
-            python3 -m praktika run 'Stateless tests (amd_tsan, s3 storage, sequential, 2/2)' --workflow "PR" --ci |& tee ./ci/tmp/job.log
-          fi
-
-  stateless_tests_arm_binary_parallel:
-    runs-on: [self-hosted, func-tester-aarch64]
-    needs: [config_workflow, dockers_build_amd, dockers_build_arm, dockers_build_multiplatform_manifest, build_arm_binary]
-    if: ${{ !failure() && !cancelled() && !contains(fromJson(needs.config_workflow.outputs.data).cache_success_base64, 'U3RhdGVsZXNzIHRlc3RzIChhcm1fYmluYXJ5LCBwYXJhbGxlbCk=') }}
-    name: "Stateless tests (arm_binary, parallel)"
-    outputs:
-      data: ${{ steps.run.outputs.DATA }}
-    steps:
-      - name: Checkout code
-        uses: actions/checkout@v4
-        with:
-          ref: ${{ env.CHECKOUT_REF }}
-
-      - name: Prepare env script
-        run: |
-          rm -rf ./ci/tmp ./ci/tmp ./ci/tmp
-          mkdir -p ./ci/tmp ./ci/tmp ./ci/tmp
-          cat > ./ci/tmp/praktika_setup_env.sh << 'ENV_SETUP_SCRIPT_EOF'
-          export PYTHONPATH=./ci:.:
-          cat > ./ci/tmp/workflow_config_pr.json << 'EOF'
-          ${{ needs.config_workflow.outputs.data }}
-          EOF
-          cat > ./ci/tmp/workflow_status.json << 'EOF'
-          ${{ toJson(needs) }}
-          EOF
-          ENV_SETUP_SCRIPT_EOF
-
-      - name: Run
-        id: run
-        run: |
-          . ./ci/tmp/praktika_setup_env.sh
-          set -o pipefail
-          if command -v ts &> /dev/null; then
-            python3 -m praktika run 'Stateless tests (arm_binary, parallel)' --workflow "PR" --ci |& ts '[%Y-%m-%d %H:%M:%S]' | tee ./ci/tmp/job.log
-          else
-            python3 -m praktika run 'Stateless tests (arm_binary, parallel)' --workflow "PR" --ci |& tee ./ci/tmp/job.log
-          fi
-
-  stateless_tests_arm_binary_sequential:
-    runs-on: [self-hosted, func-tester-aarch64]
-    needs: [config_workflow, dockers_build_amd, dockers_build_arm, dockers_build_multiplatform_manifest, stateless_tests_amd_asan_distributed_plan_parallel_1_2, stateless_tests_amd_asan_distributed_plan_parallel_2_2, stateless_tests_amd_debug_parallel, stateless_tests_arm_binary_parallel, build_arm_binary]
-    if: ${{ !failure() && !cancelled() && !contains(fromJson(needs.config_workflow.outputs.data).cache_success_base64, 'U3RhdGVsZXNzIHRlc3RzIChhcm1fYmluYXJ5LCBzZXF1ZW50aWFsKQ==') }}
-    name: "Stateless tests (arm_binary, sequential)"
-    outputs:
-      data: ${{ steps.run.outputs.DATA }}
-    steps:
-      - name: Checkout code
-        uses: actions/checkout@v4
-        with:
-          ref: ${{ env.CHECKOUT_REF }}
-
-      - name: Prepare env script
-        run: |
-          rm -rf ./ci/tmp ./ci/tmp ./ci/tmp
-          mkdir -p ./ci/tmp ./ci/tmp ./ci/tmp
-          cat > ./ci/tmp/praktika_setup_env.sh << 'ENV_SETUP_SCRIPT_EOF'
-          export PYTHONPATH=./ci:.:
-          cat > ./ci/tmp/workflow_config_pr.json << 'EOF'
-          ${{ needs.config_workflow.outputs.data }}
-          EOF
-          cat > ./ci/tmp/workflow_status.json << 'EOF'
-          ${{ toJson(needs) }}
-          EOF
-          ENV_SETUP_SCRIPT_EOF
-
-      - name: Run
-        id: run
-        run: |
-          . ./ci/tmp/praktika_setup_env.sh
-          set -o pipefail
-          if command -v ts &> /dev/null; then
-            python3 -m praktika run 'Stateless tests (arm_binary, sequential)' --workflow "PR" --ci |& ts '[%Y-%m-%d %H:%M:%S]' | tee ./ci/tmp/job.log
-          else
-            python3 -m praktika run 'Stateless tests (arm_binary, sequential)' --workflow "PR" --ci |& tee ./ci/tmp/job.log
-          fi
-
-  bugfix_validation_integration_tests:
-    runs-on: [self-hosted, func-tester]
-    needs: [config_workflow, dockers_build_amd, dockers_build_arm, dockers_build_multiplatform_manifest, style_check, fast_test, build_arm_tidy, build_amd_debug]
-    if: ${{ !failure() && !cancelled() && !contains(fromJson(needs.config_workflow.outputs.data).cache_success_base64, 'QnVnZml4IHZhbGlkYXRpb24gKGludGVncmF0aW9uIHRlc3RzKQ==') }}
-    name: "Bugfix validation (integration tests)"
-    outputs:
-      data: ${{ steps.run.outputs.DATA }}
-    steps:
-      - name: Checkout code
-        uses: actions/checkout@v4
-        with:
-          ref: ${{ env.CHECKOUT_REF }}
-
-      - name: Prepare env script
-        run: |
-          rm -rf ./ci/tmp ./ci/tmp ./ci/tmp
-          mkdir -p ./ci/tmp ./ci/tmp ./ci/tmp
-          cat > ./ci/tmp/praktika_setup_env.sh << 'ENV_SETUP_SCRIPT_EOF'
-          export PYTHONPATH=./ci:.:
-          cat > ./ci/tmp/workflow_config_pr.json << 'EOF'
-          ${{ needs.config_workflow.outputs.data }}
-          EOF
-          cat > ./ci/tmp/workflow_status.json << 'EOF'
-          ${{ toJson(needs) }}
-          EOF
-          ENV_SETUP_SCRIPT_EOF
-
-      - name: Run
-        id: run
-        run: |
-          . ./ci/tmp/praktika_setup_env.sh
-          set -o pipefail
-          if command -v ts &> /dev/null; then
-            python3 -m praktika run 'Bugfix validation (integration tests)' --workflow "PR" --ci |& ts '[%Y-%m-%d %H:%M:%S]' | tee ./ci/tmp/job.log
-          else
-            python3 -m praktika run 'Bugfix validation (integration tests)' --workflow "PR" --ci |& tee ./ci/tmp/job.log
-          fi
-
-  bugfix_validation_functional_tests:
-    runs-on: [self-hosted, func-tester-aarch64]
-    needs: [config_workflow, dockers_build_amd, dockers_build_arm, dockers_build_multiplatform_manifest]
-    if: ${{ !failure() && !cancelled() && !contains(fromJson(needs.config_workflow.outputs.data).cache_success_base64, 'QnVnZml4IHZhbGlkYXRpb24gKGZ1bmN0aW9uYWwgdGVzdHMp') }}
-    name: "Bugfix validation (functional tests)"
-    outputs:
-      data: ${{ steps.run.outputs.DATA }}
-    steps:
-      - name: Checkout code
-        uses: actions/checkout@v4
-        with:
-          ref: ${{ env.CHECKOUT_REF }}
-
-      - name: Prepare env script
-        run: |
-          rm -rf ./ci/tmp ./ci/tmp ./ci/tmp
-          mkdir -p ./ci/tmp ./ci/tmp ./ci/tmp
-          cat > ./ci/tmp/praktika_setup_env.sh << 'ENV_SETUP_SCRIPT_EOF'
-          export PYTHONPATH=./ci:.:
-          cat > ./ci/tmp/workflow_config_pr.json << 'EOF'
-          ${{ needs.config_workflow.outputs.data }}
-          EOF
-          cat > ./ci/tmp/workflow_status.json << 'EOF'
-          ${{ toJson(needs) }}
-          EOF
-          ENV_SETUP_SCRIPT_EOF
-
-      - name: Run
-        id: run
-        run: |
-          . ./ci/tmp/praktika_setup_env.sh
-          set -o pipefail
-          if command -v ts &> /dev/null; then
-            python3 -m praktika run 'Bugfix validation (functional tests)' --workflow "PR" --ci |& ts '[%Y-%m-%d %H:%M:%S]' | tee ./ci/tmp/job.log
-          else
-            python3 -m praktika run 'Bugfix validation (functional tests)' --workflow "PR" --ci |& tee ./ci/tmp/job.log
-          fi
-
-  stateless_tests_amd_asan_flaky_check:
-    runs-on: [self-hosted, func-tester]
-    needs: [config_workflow, dockers_build_amd, dockers_build_arm, dockers_build_multiplatform_manifest, build_amd_asan]
-    if: ${{ !failure() && !cancelled() && !contains(fromJson(needs.config_workflow.outputs.data).cache_success_base64, 'U3RhdGVsZXNzIHRlc3RzIChhbWRfYXNhbiwgZmxha3kgY2hlY2sp') }}
-    name: "Stateless tests (amd_asan, flaky check)"
-    outputs:
-      data: ${{ steps.run.outputs.DATA }}
-    steps:
-      - name: Checkout code
-        uses: actions/checkout@v4
-        with:
-          ref: ${{ env.CHECKOUT_REF }}
-
-      - name: Prepare env script
-        run: |
-          rm -rf ./ci/tmp ./ci/tmp ./ci/tmp
-          mkdir -p ./ci/tmp ./ci/tmp ./ci/tmp
-          cat > ./ci/tmp/praktika_setup_env.sh << 'ENV_SETUP_SCRIPT_EOF'
-          export PYTHONPATH=./ci:.:
-          cat > ./ci/tmp/workflow_config_pr.json << 'EOF'
-          ${{ needs.config_workflow.outputs.data }}
-          EOF
-          cat > ./ci/tmp/workflow_status.json << 'EOF'
-          ${{ toJson(needs) }}
-          EOF
-          ENV_SETUP_SCRIPT_EOF
-
-      - name: Run
-        id: run
-        run: |
-          . ./ci/tmp/praktika_setup_env.sh
-          set -o pipefail
-          if command -v ts &> /dev/null; then
-            python3 -m praktika run 'Stateless tests (amd_asan, flaky check)' --workflow "PR" --ci |& ts '[%Y-%m-%d %H:%M:%S]' | tee ./ci/tmp/job.log
-          else
-            python3 -m praktika run 'Stateless tests (amd_asan, flaky check)' --workflow "PR" --ci |& tee ./ci/tmp/job.log
-          fi
-
-  integration_tests_asan_old_analyzer_1_6:
-    runs-on: [self-hosted, func-tester]
-    needs: [config_workflow, dockers_build_amd, dockers_build_arm, dockers_build_multiplatform_manifest, build_amd_asan, stateless_tests_amd_asan_distributed_plan_parallel_1_2, stateless_tests_amd_asan_distributed_plan_parallel_2_2, stateless_tests_amd_debug_parallel, stateless_tests_arm_binary_parallel]
-    if: ${{ !failure() && !cancelled() && !contains(fromJson(needs.config_workflow.outputs.data).cache_success_base64, 'SW50ZWdyYXRpb24gdGVzdHMgKGFzYW4sIG9sZCBhbmFseXplciwgMS82KQ==') }}
-    name: "Integration tests (asan, old analyzer, 1/6)"
-    outputs:
-      data: ${{ steps.run.outputs.DATA }}
-    steps:
-      - name: Checkout code
-        uses: actions/checkout@v4
-        with:
-          ref: ${{ env.CHECKOUT_REF }}
-
-      - name: Prepare env script
-        run: |
-          rm -rf ./ci/tmp ./ci/tmp ./ci/tmp
-          mkdir -p ./ci/tmp ./ci/tmp ./ci/tmp
-          cat > ./ci/tmp/praktika_setup_env.sh << 'ENV_SETUP_SCRIPT_EOF'
-          export PYTHONPATH=./ci:.:
-          cat > ./ci/tmp/workflow_config_pr.json << 'EOF'
-          ${{ needs.config_workflow.outputs.data }}
-          EOF
-          cat > ./ci/tmp/workflow_status.json << 'EOF'
-          ${{ toJson(needs) }}
-          EOF
-          ENV_SETUP_SCRIPT_EOF
-
-      - name: Run
-        id: run
-        run: |
-          . ./ci/tmp/praktika_setup_env.sh
-          set -o pipefail
-          if command -v ts &> /dev/null; then
-            python3 -m praktika run 'Integration tests (asan, old analyzer, 1/6)' --workflow "PR" --ci |& ts '[%Y-%m-%d %H:%M:%S]' | tee ./ci/tmp/job.log
-          else
-            python3 -m praktika run 'Integration tests (asan, old analyzer, 1/6)' --workflow "PR" --ci |& tee ./ci/tmp/job.log
-          fi
-
-  integration_tests_asan_old_analyzer_2_6:
-    runs-on: [self-hosted, func-tester]
-    needs: [config_workflow, dockers_build_amd, dockers_build_arm, dockers_build_multiplatform_manifest, build_amd_asan, stateless_tests_amd_asan_distributed_plan_parallel_1_2, stateless_tests_amd_asan_distributed_plan_parallel_2_2, stateless_tests_amd_debug_parallel, stateless_tests_arm_binary_parallel]
-    if: ${{ !failure() && !cancelled() && !contains(fromJson(needs.config_workflow.outputs.data).cache_success_base64, 'SW50ZWdyYXRpb24gdGVzdHMgKGFzYW4sIG9sZCBhbmFseXplciwgMi82KQ==') }}
-    name: "Integration tests (asan, old analyzer, 2/6)"
-    outputs:
-      data: ${{ steps.run.outputs.DATA }}
-    steps:
-      - name: Checkout code
-        uses: actions/checkout@v4
-        with:
-          ref: ${{ env.CHECKOUT_REF }}
-
-      - name: Prepare env script
-        run: |
-          rm -rf ./ci/tmp ./ci/tmp ./ci/tmp
-          mkdir -p ./ci/tmp ./ci/tmp ./ci/tmp
-          cat > ./ci/tmp/praktika_setup_env.sh << 'ENV_SETUP_SCRIPT_EOF'
-          export PYTHONPATH=./ci:.:
-          cat > ./ci/tmp/workflow_config_pr.json << 'EOF'
-          ${{ needs.config_workflow.outputs.data }}
-          EOF
-          cat > ./ci/tmp/workflow_status.json << 'EOF'
-          ${{ toJson(needs) }}
-          EOF
-          ENV_SETUP_SCRIPT_EOF
-
-      - name: Run
-        id: run
-        run: |
-          . ./ci/tmp/praktika_setup_env.sh
-          set -o pipefail
-          if command -v ts &> /dev/null; then
-            python3 -m praktika run 'Integration tests (asan, old analyzer, 2/6)' --workflow "PR" --ci |& ts '[%Y-%m-%d %H:%M:%S]' | tee ./ci/tmp/job.log
-          else
-            python3 -m praktika run 'Integration tests (asan, old analyzer, 2/6)' --workflow "PR" --ci |& tee ./ci/tmp/job.log
-          fi
-
-  integration_tests_asan_old_analyzer_3_6:
-    runs-on: [self-hosted, func-tester]
-    needs: [config_workflow, dockers_build_amd, dockers_build_arm, dockers_build_multiplatform_manifest, build_amd_asan, stateless_tests_amd_asan_distributed_plan_parallel_1_2, stateless_tests_amd_asan_distributed_plan_parallel_2_2, stateless_tests_amd_debug_parallel, stateless_tests_arm_binary_parallel]
-    if: ${{ !failure() && !cancelled() && !contains(fromJson(needs.config_workflow.outputs.data).cache_success_base64, 'SW50ZWdyYXRpb24gdGVzdHMgKGFzYW4sIG9sZCBhbmFseXplciwgMy82KQ==') }}
-    name: "Integration tests (asan, old analyzer, 3/6)"
-    outputs:
-      data: ${{ steps.run.outputs.DATA }}
-    steps:
-      - name: Checkout code
-        uses: actions/checkout@v4
-        with:
-          ref: ${{ env.CHECKOUT_REF }}
-
-      - name: Prepare env script
-        run: |
-          rm -rf ./ci/tmp ./ci/tmp ./ci/tmp
-          mkdir -p ./ci/tmp ./ci/tmp ./ci/tmp
-          cat > ./ci/tmp/praktika_setup_env.sh << 'ENV_SETUP_SCRIPT_EOF'
-          export PYTHONPATH=./ci:.:
-          cat > ./ci/tmp/workflow_config_pr.json << 'EOF'
-          ${{ needs.config_workflow.outputs.data }}
-          EOF
-          cat > ./ci/tmp/workflow_status.json << 'EOF'
-          ${{ toJson(needs) }}
-          EOF
-          ENV_SETUP_SCRIPT_EOF
-
-      - name: Run
-        id: run
-        run: |
-          . ./ci/tmp/praktika_setup_env.sh
-          set -o pipefail
-          if command -v ts &> /dev/null; then
-            python3 -m praktika run 'Integration tests (asan, old analyzer, 3/6)' --workflow "PR" --ci |& ts '[%Y-%m-%d %H:%M:%S]' | tee ./ci/tmp/job.log
-          else
-            python3 -m praktika run 'Integration tests (asan, old analyzer, 3/6)' --workflow "PR" --ci |& tee ./ci/tmp/job.log
-          fi
-
-  integration_tests_asan_old_analyzer_4_6:
-    runs-on: [self-hosted, func-tester]
-    needs: [config_workflow, dockers_build_amd, dockers_build_arm, dockers_build_multiplatform_manifest, build_amd_asan, stateless_tests_amd_asan_distributed_plan_parallel_1_2, stateless_tests_amd_asan_distributed_plan_parallel_2_2, stateless_tests_amd_debug_parallel, stateless_tests_arm_binary_parallel]
-    if: ${{ !failure() && !cancelled() && !contains(fromJson(needs.config_workflow.outputs.data).cache_success_base64, 'SW50ZWdyYXRpb24gdGVzdHMgKGFzYW4sIG9sZCBhbmFseXplciwgNC82KQ==') }}
-    name: "Integration tests (asan, old analyzer, 4/6)"
-    outputs:
-      data: ${{ steps.run.outputs.DATA }}
-    steps:
-      - name: Checkout code
-        uses: actions/checkout@v4
-        with:
-          ref: ${{ env.CHECKOUT_REF }}
-
-      - name: Prepare env script
-        run: |
-          rm -rf ./ci/tmp ./ci/tmp ./ci/tmp
-          mkdir -p ./ci/tmp ./ci/tmp ./ci/tmp
-          cat > ./ci/tmp/praktika_setup_env.sh << 'ENV_SETUP_SCRIPT_EOF'
-          export PYTHONPATH=./ci:.:
-          cat > ./ci/tmp/workflow_config_pr.json << 'EOF'
-          ${{ needs.config_workflow.outputs.data }}
-          EOF
-          cat > ./ci/tmp/workflow_status.json << 'EOF'
-          ${{ toJson(needs) }}
-          EOF
-          ENV_SETUP_SCRIPT_EOF
-
-      - name: Run
-        id: run
-        run: |
-          . ./ci/tmp/praktika_setup_env.sh
-          set -o pipefail
-          if command -v ts &> /dev/null; then
-            python3 -m praktika run 'Integration tests (asan, old analyzer, 4/6)' --workflow "PR" --ci |& ts '[%Y-%m-%d %H:%M:%S]' | tee ./ci/tmp/job.log
-          else
-            python3 -m praktika run 'Integration tests (asan, old analyzer, 4/6)' --workflow "PR" --ci |& tee ./ci/tmp/job.log
-          fi
-
-  integration_tests_asan_old_analyzer_5_6:
-    runs-on: [self-hosted, func-tester]
-    needs: [config_workflow, dockers_build_amd, dockers_build_arm, dockers_build_multiplatform_manifest, build_amd_asan, stateless_tests_amd_asan_distributed_plan_parallel_1_2, stateless_tests_amd_asan_distributed_plan_parallel_2_2, stateless_tests_amd_debug_parallel, stateless_tests_arm_binary_parallel]
-    if: ${{ !failure() && !cancelled() && !contains(fromJson(needs.config_workflow.outputs.data).cache_success_base64, 'SW50ZWdyYXRpb24gdGVzdHMgKGFzYW4sIG9sZCBhbmFseXplciwgNS82KQ==') }}
-    name: "Integration tests (asan, old analyzer, 5/6)"
-    outputs:
-      data: ${{ steps.run.outputs.DATA }}
-    steps:
-      - name: Checkout code
-        uses: actions/checkout@v4
-        with:
-          ref: ${{ env.CHECKOUT_REF }}
-
-      - name: Prepare env script
-        run: |
-          rm -rf ./ci/tmp ./ci/tmp ./ci/tmp
-          mkdir -p ./ci/tmp ./ci/tmp ./ci/tmp
-          cat > ./ci/tmp/praktika_setup_env.sh << 'ENV_SETUP_SCRIPT_EOF'
-          export PYTHONPATH=./ci:.:
-          cat > ./ci/tmp/workflow_config_pr.json << 'EOF'
-          ${{ needs.config_workflow.outputs.data }}
-          EOF
-          cat > ./ci/tmp/workflow_status.json << 'EOF'
-          ${{ toJson(needs) }}
-          EOF
-          ENV_SETUP_SCRIPT_EOF
-
-      - name: Run
-        id: run
-        run: |
-          . ./ci/tmp/praktika_setup_env.sh
-          set -o pipefail
-          if command -v ts &> /dev/null; then
-            python3 -m praktika run 'Integration tests (asan, old analyzer, 5/6)' --workflow "PR" --ci |& ts '[%Y-%m-%d %H:%M:%S]' | tee ./ci/tmp/job.log
-          else
-            python3 -m praktika run 'Integration tests (asan, old analyzer, 5/6)' --workflow "PR" --ci |& tee ./ci/tmp/job.log
-          fi
-
-  integration_tests_asan_old_analyzer_6_6:
-    runs-on: [self-hosted, func-tester]
-    needs: [config_workflow, dockers_build_amd, dockers_build_arm, dockers_build_multiplatform_manifest, build_amd_asan, stateless_tests_amd_asan_distributed_plan_parallel_1_2, stateless_tests_amd_asan_distributed_plan_parallel_2_2, stateless_tests_amd_debug_parallel, stateless_tests_arm_binary_parallel]
-    if: ${{ !failure() && !cancelled() && !contains(fromJson(needs.config_workflow.outputs.data).cache_success_base64, 'SW50ZWdyYXRpb24gdGVzdHMgKGFzYW4sIG9sZCBhbmFseXplciwgNi82KQ==') }}
-    name: "Integration tests (asan, old analyzer, 6/6)"
-    outputs:
-      data: ${{ steps.run.outputs.DATA }}
-    steps:
-      - name: Checkout code
-        uses: actions/checkout@v4
-        with:
-          ref: ${{ env.CHECKOUT_REF }}
-
-      - name: Prepare env script
-        run: |
-          rm -rf ./ci/tmp ./ci/tmp ./ci/tmp
-          mkdir -p ./ci/tmp ./ci/tmp ./ci/tmp
-          cat > ./ci/tmp/praktika_setup_env.sh << 'ENV_SETUP_SCRIPT_EOF'
-          export PYTHONPATH=./ci:.:
-          cat > ./ci/tmp/workflow_config_pr.json << 'EOF'
-          ${{ needs.config_workflow.outputs.data }}
-          EOF
-          cat > ./ci/tmp/workflow_status.json << 'EOF'
-          ${{ toJson(needs) }}
-          EOF
-          ENV_SETUP_SCRIPT_EOF
-
-      - name: Run
-        id: run
-        run: |
-          . ./ci/tmp/praktika_setup_env.sh
-          set -o pipefail
-          if command -v ts &> /dev/null; then
-            python3 -m praktika run 'Integration tests (asan, old analyzer, 6/6)' --workflow "PR" --ci |& ts '[%Y-%m-%d %H:%M:%S]' | tee ./ci/tmp/job.log
-          else
-            python3 -m praktika run 'Integration tests (asan, old analyzer, 6/6)' --workflow "PR" --ci |& tee ./ci/tmp/job.log
-          fi
-
-  integration_tests_release_1_6:
-    runs-on: [self-hosted, func-tester]
-    needs: [config_workflow, dockers_build_amd, dockers_build_arm, dockers_build_multiplatform_manifest, build_amd_release, stateless_tests_amd_asan_distributed_plan_parallel_1_2, stateless_tests_amd_asan_distributed_plan_parallel_2_2, stateless_tests_amd_debug_parallel, stateless_tests_arm_binary_parallel]
-    if: ${{ !failure() && !cancelled() && !contains(fromJson(needs.config_workflow.outputs.data).cache_success_base64, 'SW50ZWdyYXRpb24gdGVzdHMgKHJlbGVhc2UsIDEvNik=') }}
-    name: "Integration tests (release, 1/6)"
-    outputs:
-      data: ${{ steps.run.outputs.DATA }}
-    steps:
-      - name: Checkout code
-        uses: actions/checkout@v4
-        with:
-          ref: ${{ env.CHECKOUT_REF }}
-
-      - name: Prepare env script
-        run: |
-          rm -rf ./ci/tmp ./ci/tmp ./ci/tmp
-          mkdir -p ./ci/tmp ./ci/tmp ./ci/tmp
-          cat > ./ci/tmp/praktika_setup_env.sh << 'ENV_SETUP_SCRIPT_EOF'
-          export PYTHONPATH=./ci:.:
-          cat > ./ci/tmp/workflow_config_pr.json << 'EOF'
-          ${{ needs.config_workflow.outputs.data }}
-          EOF
-          cat > ./ci/tmp/workflow_status.json << 'EOF'
-          ${{ toJson(needs) }}
-          EOF
-          ENV_SETUP_SCRIPT_EOF
-
-      - name: Run
-        id: run
-        run: |
-          . ./ci/tmp/praktika_setup_env.sh
-          set -o pipefail
-          if command -v ts &> /dev/null; then
-            python3 -m praktika run 'Integration tests (release, 1/6)' --workflow "PR" --ci |& ts '[%Y-%m-%d %H:%M:%S]' | tee ./ci/tmp/job.log
-          else
-            python3 -m praktika run 'Integration tests (release, 1/6)' --workflow "PR" --ci |& tee ./ci/tmp/job.log
-          fi
-
-  integration_tests_release_2_6:
-    runs-on: [self-hosted, func-tester]
-    needs: [config_workflow, dockers_build_amd, dockers_build_arm, dockers_build_multiplatform_manifest, build_amd_release, stateless_tests_amd_asan_distributed_plan_parallel_1_2, stateless_tests_amd_asan_distributed_plan_parallel_2_2, stateless_tests_amd_debug_parallel, stateless_tests_arm_binary_parallel]
-    if: ${{ !failure() && !cancelled() && !contains(fromJson(needs.config_workflow.outputs.data).cache_success_base64, 'SW50ZWdyYXRpb24gdGVzdHMgKHJlbGVhc2UsIDIvNik=') }}
-    name: "Integration tests (release, 2/6)"
-    outputs:
-      data: ${{ steps.run.outputs.DATA }}
-    steps:
-      - name: Checkout code
-        uses: actions/checkout@v4
-        with:
-          ref: ${{ env.CHECKOUT_REF }}
-
-      - name: Prepare env script
-        run: |
-          rm -rf ./ci/tmp ./ci/tmp ./ci/tmp
-          mkdir -p ./ci/tmp ./ci/tmp ./ci/tmp
-          cat > ./ci/tmp/praktika_setup_env.sh << 'ENV_SETUP_SCRIPT_EOF'
-          export PYTHONPATH=./ci:.:
-          cat > ./ci/tmp/workflow_config_pr.json << 'EOF'
-          ${{ needs.config_workflow.outputs.data }}
-          EOF
-          cat > ./ci/tmp/workflow_status.json << 'EOF'
-          ${{ toJson(needs) }}
-          EOF
-          ENV_SETUP_SCRIPT_EOF
-
-      - name: Run
-        id: run
-        run: |
-          . ./ci/tmp/praktika_setup_env.sh
-          set -o pipefail
-          if command -v ts &> /dev/null; then
-            python3 -m praktika run 'Integration tests (release, 2/6)' --workflow "PR" --ci |& ts '[%Y-%m-%d %H:%M:%S]' | tee ./ci/tmp/job.log
-          else
-            python3 -m praktika run 'Integration tests (release, 2/6)' --workflow "PR" --ci |& tee ./ci/tmp/job.log
-          fi
-
-  integration_tests_release_3_6:
-    runs-on: [self-hosted, func-tester]
-    needs: [config_workflow, dockers_build_amd, dockers_build_arm, dockers_build_multiplatform_manifest, build_amd_release, stateless_tests_amd_asan_distributed_plan_parallel_1_2, stateless_tests_amd_asan_distributed_plan_parallel_2_2, stateless_tests_amd_debug_parallel, stateless_tests_arm_binary_parallel]
-    if: ${{ !failure() && !cancelled() && !contains(fromJson(needs.config_workflow.outputs.data).cache_success_base64, 'SW50ZWdyYXRpb24gdGVzdHMgKHJlbGVhc2UsIDMvNik=') }}
-    name: "Integration tests (release, 3/6)"
-    outputs:
-      data: ${{ steps.run.outputs.DATA }}
-    steps:
-      - name: Checkout code
-        uses: actions/checkout@v4
-        with:
-          ref: ${{ env.CHECKOUT_REF }}
-
-      - name: Prepare env script
-        run: |
-          rm -rf ./ci/tmp ./ci/tmp ./ci/tmp
-          mkdir -p ./ci/tmp ./ci/tmp ./ci/tmp
-          cat > ./ci/tmp/praktika_setup_env.sh << 'ENV_SETUP_SCRIPT_EOF'
-          export PYTHONPATH=./ci:.:
-          cat > ./ci/tmp/workflow_config_pr.json << 'EOF'
-          ${{ needs.config_workflow.outputs.data }}
-          EOF
-          cat > ./ci/tmp/workflow_status.json << 'EOF'
-          ${{ toJson(needs) }}
-          EOF
-          ENV_SETUP_SCRIPT_EOF
-
-      - name: Run
-        id: run
-        run: |
-          . ./ci/tmp/praktika_setup_env.sh
-          set -o pipefail
-          if command -v ts &> /dev/null; then
-            python3 -m praktika run 'Integration tests (release, 3/6)' --workflow "PR" --ci |& ts '[%Y-%m-%d %H:%M:%S]' | tee ./ci/tmp/job.log
-          else
-            python3 -m praktika run 'Integration tests (release, 3/6)' --workflow "PR" --ci |& tee ./ci/tmp/job.log
-          fi
-
-  integration_tests_release_4_6:
-    runs-on: [self-hosted, func-tester]
-    needs: [config_workflow, dockers_build_amd, dockers_build_arm, dockers_build_multiplatform_manifest, build_amd_release, stateless_tests_amd_asan_distributed_plan_parallel_1_2, stateless_tests_amd_asan_distributed_plan_parallel_2_2, stateless_tests_amd_debug_parallel, stateless_tests_arm_binary_parallel]
-    if: ${{ !failure() && !cancelled() && !contains(fromJson(needs.config_workflow.outputs.data).cache_success_base64, 'SW50ZWdyYXRpb24gdGVzdHMgKHJlbGVhc2UsIDQvNik=') }}
-    name: "Integration tests (release, 4/6)"
-    outputs:
-      data: ${{ steps.run.outputs.DATA }}
-    steps:
-      - name: Checkout code
-        uses: actions/checkout@v4
-        with:
-          ref: ${{ env.CHECKOUT_REF }}
-
-      - name: Prepare env script
-        run: |
-          rm -rf ./ci/tmp ./ci/tmp ./ci/tmp
-          mkdir -p ./ci/tmp ./ci/tmp ./ci/tmp
-          cat > ./ci/tmp/praktika_setup_env.sh << 'ENV_SETUP_SCRIPT_EOF'
-          export PYTHONPATH=./ci:.:
-          cat > ./ci/tmp/workflow_config_pr.json << 'EOF'
-          ${{ needs.config_workflow.outputs.data }}
-          EOF
-          cat > ./ci/tmp/workflow_status.json << 'EOF'
-          ${{ toJson(needs) }}
-          EOF
-          ENV_SETUP_SCRIPT_EOF
-
-      - name: Run
-        id: run
-        run: |
-          . ./ci/tmp/praktika_setup_env.sh
-          set -o pipefail
-          if command -v ts &> /dev/null; then
-            python3 -m praktika run 'Integration tests (release, 4/6)' --workflow "PR" --ci |& ts '[%Y-%m-%d %H:%M:%S]' | tee ./ci/tmp/job.log
-          else
-            python3 -m praktika run 'Integration tests (release, 4/6)' --workflow "PR" --ci |& tee ./ci/tmp/job.log
-          fi
-
-  integration_tests_release_5_6:
-    runs-on: [self-hosted, func-tester]
-    needs: [config_workflow, dockers_build_amd, dockers_build_arm, dockers_build_multiplatform_manifest, build_amd_release, stateless_tests_amd_asan_distributed_plan_parallel_1_2, stateless_tests_amd_asan_distributed_plan_parallel_2_2, stateless_tests_amd_debug_parallel, stateless_tests_arm_binary_parallel]
-    if: ${{ !failure() && !cancelled() && !contains(fromJson(needs.config_workflow.outputs.data).cache_success_base64, 'SW50ZWdyYXRpb24gdGVzdHMgKHJlbGVhc2UsIDUvNik=') }}
-    name: "Integration tests (release, 5/6)"
-    outputs:
-      data: ${{ steps.run.outputs.DATA }}
-    steps:
-      - name: Checkout code
-        uses: actions/checkout@v4
-        with:
-          ref: ${{ env.CHECKOUT_REF }}
-
-      - name: Prepare env script
-        run: |
-          rm -rf ./ci/tmp ./ci/tmp ./ci/tmp
-          mkdir -p ./ci/tmp ./ci/tmp ./ci/tmp
-          cat > ./ci/tmp/praktika_setup_env.sh << 'ENV_SETUP_SCRIPT_EOF'
-          export PYTHONPATH=./ci:.:
-          cat > ./ci/tmp/workflow_config_pr.json << 'EOF'
-          ${{ needs.config_workflow.outputs.data }}
-          EOF
-          cat > ./ci/tmp/workflow_status.json << 'EOF'
-          ${{ toJson(needs) }}
-          EOF
-          ENV_SETUP_SCRIPT_EOF
-
-      - name: Run
-        id: run
-        run: |
-          . ./ci/tmp/praktika_setup_env.sh
-          set -o pipefail
-          if command -v ts &> /dev/null; then
-            python3 -m praktika run 'Integration tests (release, 5/6)' --workflow "PR" --ci |& ts '[%Y-%m-%d %H:%M:%S]' | tee ./ci/tmp/job.log
-          else
-            python3 -m praktika run 'Integration tests (release, 5/6)' --workflow "PR" --ci |& tee ./ci/tmp/job.log
-          fi
-
-  integration_tests_release_6_6:
-    runs-on: [self-hosted, func-tester]
-    needs: [config_workflow, dockers_build_amd, dockers_build_arm, dockers_build_multiplatform_manifest, build_amd_release, stateless_tests_amd_asan_distributed_plan_parallel_1_2, stateless_tests_amd_asan_distributed_plan_parallel_2_2, stateless_tests_amd_debug_parallel, stateless_tests_arm_binary_parallel]
-    if: ${{ !failure() && !cancelled() && !contains(fromJson(needs.config_workflow.outputs.data).cache_success_base64, 'SW50ZWdyYXRpb24gdGVzdHMgKHJlbGVhc2UsIDYvNik=') }}
-    name: "Integration tests (release, 6/6)"
-    outputs:
-      data: ${{ steps.run.outputs.DATA }}
-    steps:
-      - name: Checkout code
-        uses: actions/checkout@v4
-        with:
-          ref: ${{ env.CHECKOUT_REF }}
-
-      - name: Prepare env script
-        run: |
-          rm -rf ./ci/tmp ./ci/tmp ./ci/tmp
-          mkdir -p ./ci/tmp ./ci/tmp ./ci/tmp
-          cat > ./ci/tmp/praktika_setup_env.sh << 'ENV_SETUP_SCRIPT_EOF'
-          export PYTHONPATH=./ci:.:
-          cat > ./ci/tmp/workflow_config_pr.json << 'EOF'
-          ${{ needs.config_workflow.outputs.data }}
-          EOF
-          cat > ./ci/tmp/workflow_status.json << 'EOF'
-          ${{ toJson(needs) }}
-          EOF
-          ENV_SETUP_SCRIPT_EOF
-
-      - name: Run
-        id: run
-        run: |
-          . ./ci/tmp/praktika_setup_env.sh
-          set -o pipefail
-          if command -v ts &> /dev/null; then
-            python3 -m praktika run 'Integration tests (release, 6/6)' --workflow "PR" --ci |& ts '[%Y-%m-%d %H:%M:%S]' | tee ./ci/tmp/job.log
-          else
-            python3 -m praktika run 'Integration tests (release, 6/6)' --workflow "PR" --ci |& tee ./ci/tmp/job.log
-          fi
-
-  integration_tests_aarch64_distributed_plan_1_4:
-    runs-on: [self-hosted, func-tester-aarch64]
-    needs: [config_workflow, dockers_build_amd, dockers_build_arm, dockers_build_multiplatform_manifest, build_arm_release, stateless_tests_amd_asan_distributed_plan_parallel_1_2, stateless_tests_amd_asan_distributed_plan_parallel_2_2, stateless_tests_amd_debug_parallel, stateless_tests_arm_binary_parallel]
-    if: ${{ !failure() && !cancelled() && !contains(fromJson(needs.config_workflow.outputs.data).cache_success_base64, 'SW50ZWdyYXRpb24gdGVzdHMgKGFhcmNoNjQsIGRpc3RyaWJ1dGVkIHBsYW4sIDEvNCk=') }}
-    name: "Integration tests (aarch64, distributed plan, 1/4)"
-    outputs:
-      data: ${{ steps.run.outputs.DATA }}
-    steps:
-      - name: Checkout code
-        uses: actions/checkout@v4
-        with:
-          ref: ${{ env.CHECKOUT_REF }}
-
-      - name: Prepare env script
-        run: |
-          rm -rf ./ci/tmp ./ci/tmp ./ci/tmp
-          mkdir -p ./ci/tmp ./ci/tmp ./ci/tmp
-          cat > ./ci/tmp/praktika_setup_env.sh << 'ENV_SETUP_SCRIPT_EOF'
-          export PYTHONPATH=./ci:.:
-          cat > ./ci/tmp/workflow_config_pr.json << 'EOF'
-          ${{ needs.config_workflow.outputs.data }}
-          EOF
-          cat > ./ci/tmp/workflow_status.json << 'EOF'
-          ${{ toJson(needs) }}
-          EOF
-          ENV_SETUP_SCRIPT_EOF
-
-      - name: Run
-        id: run
-        run: |
-          . ./ci/tmp/praktika_setup_env.sh
-          set -o pipefail
-          if command -v ts &> /dev/null; then
-            python3 -m praktika run 'Integration tests (aarch64, distributed plan, 1/4)' --workflow "PR" --ci |& ts '[%Y-%m-%d %H:%M:%S]' | tee ./ci/tmp/job.log
-          else
-            python3 -m praktika run 'Integration tests (aarch64, distributed plan, 1/4)' --workflow "PR" --ci |& tee ./ci/tmp/job.log
-          fi
-
-  integration_tests_aarch64_distributed_plan_2_4:
-    runs-on: [self-hosted, func-tester-aarch64]
-    needs: [config_workflow, dockers_build_amd, dockers_build_arm, dockers_build_multiplatform_manifest, build_arm_release, stateless_tests_amd_asan_distributed_plan_parallel_1_2, stateless_tests_amd_asan_distributed_plan_parallel_2_2, stateless_tests_amd_debug_parallel, stateless_tests_arm_binary_parallel]
-    if: ${{ !failure() && !cancelled() && !contains(fromJson(needs.config_workflow.outputs.data).cache_success_base64, 'SW50ZWdyYXRpb24gdGVzdHMgKGFhcmNoNjQsIGRpc3RyaWJ1dGVkIHBsYW4sIDIvNCk=') }}
-    name: "Integration tests (aarch64, distributed plan, 2/4)"
-    outputs:
-      data: ${{ steps.run.outputs.DATA }}
-    steps:
-      - name: Checkout code
-        uses: actions/checkout@v4
-        with:
-          ref: ${{ env.CHECKOUT_REF }}
-
-      - name: Prepare env script
-        run: |
-          rm -rf ./ci/tmp ./ci/tmp ./ci/tmp
-          mkdir -p ./ci/tmp ./ci/tmp ./ci/tmp
-          cat > ./ci/tmp/praktika_setup_env.sh << 'ENV_SETUP_SCRIPT_EOF'
-          export PYTHONPATH=./ci:.:
-          cat > ./ci/tmp/workflow_config_pr.json << 'EOF'
-          ${{ needs.config_workflow.outputs.data }}
-          EOF
-          cat > ./ci/tmp/workflow_status.json << 'EOF'
-          ${{ toJson(needs) }}
-          EOF
-          ENV_SETUP_SCRIPT_EOF
-
-      - name: Run
-        id: run
-        run: |
-          . ./ci/tmp/praktika_setup_env.sh
-          set -o pipefail
-          if command -v ts &> /dev/null; then
-            python3 -m praktika run 'Integration tests (aarch64, distributed plan, 2/4)' --workflow "PR" --ci |& ts '[%Y-%m-%d %H:%M:%S]' | tee ./ci/tmp/job.log
-          else
-            python3 -m praktika run 'Integration tests (aarch64, distributed plan, 2/4)' --workflow "PR" --ci |& tee ./ci/tmp/job.log
-          fi
-
-  integration_tests_aarch64_distributed_plan_3_4:
-    runs-on: [self-hosted, func-tester-aarch64]
-    needs: [config_workflow, dockers_build_amd, dockers_build_arm, dockers_build_multiplatform_manifest, build_arm_release, stateless_tests_amd_asan_distributed_plan_parallel_1_2, stateless_tests_amd_asan_distributed_plan_parallel_2_2, stateless_tests_amd_debug_parallel, stateless_tests_arm_binary_parallel]
-    if: ${{ !failure() && !cancelled() && !contains(fromJson(needs.config_workflow.outputs.data).cache_success_base64, 'SW50ZWdyYXRpb24gdGVzdHMgKGFhcmNoNjQsIGRpc3RyaWJ1dGVkIHBsYW4sIDMvNCk=') }}
-    name: "Integration tests (aarch64, distributed plan, 3/4)"
-    outputs:
-      data: ${{ steps.run.outputs.DATA }}
-    steps:
-      - name: Checkout code
-        uses: actions/checkout@v4
-        with:
-          ref: ${{ env.CHECKOUT_REF }}
-
-      - name: Prepare env script
-        run: |
-          rm -rf ./ci/tmp ./ci/tmp ./ci/tmp
-          mkdir -p ./ci/tmp ./ci/tmp ./ci/tmp
-          cat > ./ci/tmp/praktika_setup_env.sh << 'ENV_SETUP_SCRIPT_EOF'
-          export PYTHONPATH=./ci:.:
-          cat > ./ci/tmp/workflow_config_pr.json << 'EOF'
-          ${{ needs.config_workflow.outputs.data }}
-          EOF
-          cat > ./ci/tmp/workflow_status.json << 'EOF'
-          ${{ toJson(needs) }}
-          EOF
-          ENV_SETUP_SCRIPT_EOF
-
-      - name: Run
-        id: run
-        run: |
-          . ./ci/tmp/praktika_setup_env.sh
-          set -o pipefail
-          if command -v ts &> /dev/null; then
-            python3 -m praktika run 'Integration tests (aarch64, distributed plan, 3/4)' --workflow "PR" --ci |& ts '[%Y-%m-%d %H:%M:%S]' | tee ./ci/tmp/job.log
-          else
-            python3 -m praktika run 'Integration tests (aarch64, distributed plan, 3/4)' --workflow "PR" --ci |& tee ./ci/tmp/job.log
-          fi
-
-  integration_tests_aarch64_distributed_plan_4_4:
-    runs-on: [self-hosted, func-tester-aarch64]
-    needs: [config_workflow, dockers_build_amd, dockers_build_arm, dockers_build_multiplatform_manifest, build_arm_release, stateless_tests_amd_asan_distributed_plan_parallel_1_2, stateless_tests_amd_asan_distributed_plan_parallel_2_2, stateless_tests_amd_debug_parallel, stateless_tests_arm_binary_parallel]
-    if: ${{ !failure() && !cancelled() && !contains(fromJson(needs.config_workflow.outputs.data).cache_success_base64, 'SW50ZWdyYXRpb24gdGVzdHMgKGFhcmNoNjQsIGRpc3RyaWJ1dGVkIHBsYW4sIDQvNCk=') }}
-    name: "Integration tests (aarch64, distributed plan, 4/4)"
-    outputs:
-      data: ${{ steps.run.outputs.DATA }}
-    steps:
-      - name: Checkout code
-        uses: actions/checkout@v4
-        with:
-          ref: ${{ env.CHECKOUT_REF }}
-
-      - name: Prepare env script
-        run: |
-          rm -rf ./ci/tmp ./ci/tmp ./ci/tmp
-          mkdir -p ./ci/tmp ./ci/tmp ./ci/tmp
-          cat > ./ci/tmp/praktika_setup_env.sh << 'ENV_SETUP_SCRIPT_EOF'
-          export PYTHONPATH=./ci:.:
-          cat > ./ci/tmp/workflow_config_pr.json << 'EOF'
-          ${{ needs.config_workflow.outputs.data }}
-          EOF
-          cat > ./ci/tmp/workflow_status.json << 'EOF'
-          ${{ toJson(needs) }}
-          EOF
-          ENV_SETUP_SCRIPT_EOF
-
-      - name: Run
-        id: run
-        run: |
-          . ./ci/tmp/praktika_setup_env.sh
-          set -o pipefail
-          if command -v ts &> /dev/null; then
-            python3 -m praktika run 'Integration tests (aarch64, distributed plan, 4/4)' --workflow "PR" --ci |& ts '[%Y-%m-%d %H:%M:%S]' | tee ./ci/tmp/job.log
-          else
-            python3 -m praktika run 'Integration tests (aarch64, distributed plan, 4/4)' --workflow "PR" --ci |& tee ./ci/tmp/job.log
-          fi
-
-  integration_tests_tsan_1_6:
-    runs-on: [self-hosted, func-tester]
-    needs: [config_workflow, dockers_build_amd, dockers_build_arm, dockers_build_multiplatform_manifest, build_amd_tsan, stateless_tests_amd_asan_distributed_plan_parallel_1_2, stateless_tests_amd_asan_distributed_plan_parallel_2_2, stateless_tests_amd_debug_parallel, stateless_tests_arm_binary_parallel]
-    if: ${{ !failure() && !cancelled() && !contains(fromJson(needs.config_workflow.outputs.data).cache_success_base64, 'SW50ZWdyYXRpb24gdGVzdHMgKHRzYW4sIDEvNik=') }}
-    name: "Integration tests (tsan, 1/6)"
-    outputs:
-      data: ${{ steps.run.outputs.DATA }}
-    steps:
-      - name: Checkout code
-        uses: actions/checkout@v4
-        with:
-          ref: ${{ env.CHECKOUT_REF }}
-
-      - name: Prepare env script
-        run: |
-          rm -rf ./ci/tmp ./ci/tmp ./ci/tmp
-          mkdir -p ./ci/tmp ./ci/tmp ./ci/tmp
-          cat > ./ci/tmp/praktika_setup_env.sh << 'ENV_SETUP_SCRIPT_EOF'
-          export PYTHONPATH=./ci:.:
-          cat > ./ci/tmp/workflow_config_pr.json << 'EOF'
-          ${{ needs.config_workflow.outputs.data }}
-          EOF
-          cat > ./ci/tmp/workflow_status.json << 'EOF'
-          ${{ toJson(needs) }}
-          EOF
-          ENV_SETUP_SCRIPT_EOF
-
-      - name: Run
-        id: run
-        run: |
-          . ./ci/tmp/praktika_setup_env.sh
-          set -o pipefail
-          if command -v ts &> /dev/null; then
-            python3 -m praktika run 'Integration tests (tsan, 1/6)' --workflow "PR" --ci |& ts '[%Y-%m-%d %H:%M:%S]' | tee ./ci/tmp/job.log
-          else
-            python3 -m praktika run 'Integration tests (tsan, 1/6)' --workflow "PR" --ci |& tee ./ci/tmp/job.log
-          fi
-
-  integration_tests_tsan_2_6:
-    runs-on: [self-hosted, func-tester]
-    needs: [config_workflow, dockers_build_amd, dockers_build_arm, dockers_build_multiplatform_manifest, build_amd_tsan, stateless_tests_amd_asan_distributed_plan_parallel_1_2, stateless_tests_amd_asan_distributed_plan_parallel_2_2, stateless_tests_amd_debug_parallel, stateless_tests_arm_binary_parallel]
-    if: ${{ !failure() && !cancelled() && !contains(fromJson(needs.config_workflow.outputs.data).cache_success_base64, 'SW50ZWdyYXRpb24gdGVzdHMgKHRzYW4sIDIvNik=') }}
-    name: "Integration tests (tsan, 2/6)"
-    outputs:
-      data: ${{ steps.run.outputs.DATA }}
-    steps:
-      - name: Checkout code
-        uses: actions/checkout@v4
-        with:
-          ref: ${{ env.CHECKOUT_REF }}
-
-      - name: Prepare env script
-        run: |
-          rm -rf ./ci/tmp ./ci/tmp ./ci/tmp
-          mkdir -p ./ci/tmp ./ci/tmp ./ci/tmp
-          cat > ./ci/tmp/praktika_setup_env.sh << 'ENV_SETUP_SCRIPT_EOF'
-          export PYTHONPATH=./ci:.:
-          cat > ./ci/tmp/workflow_config_pr.json << 'EOF'
-          ${{ needs.config_workflow.outputs.data }}
-          EOF
-          cat > ./ci/tmp/workflow_status.json << 'EOF'
-          ${{ toJson(needs) }}
-          EOF
-          ENV_SETUP_SCRIPT_EOF
-
-      - name: Run
-        id: run
-        run: |
-          . ./ci/tmp/praktika_setup_env.sh
-          set -o pipefail
-          if command -v ts &> /dev/null; then
-            python3 -m praktika run 'Integration tests (tsan, 2/6)' --workflow "PR" --ci |& ts '[%Y-%m-%d %H:%M:%S]' | tee ./ci/tmp/job.log
-          else
-            python3 -m praktika run 'Integration tests (tsan, 2/6)' --workflow "PR" --ci |& tee ./ci/tmp/job.log
-          fi
-
-  integration_tests_tsan_3_6:
-    runs-on: [self-hosted, func-tester]
-    needs: [config_workflow, dockers_build_amd, dockers_build_arm, dockers_build_multiplatform_manifest, build_amd_tsan, stateless_tests_amd_asan_distributed_plan_parallel_1_2, stateless_tests_amd_asan_distributed_plan_parallel_2_2, stateless_tests_amd_debug_parallel, stateless_tests_arm_binary_parallel]
-    if: ${{ !failure() && !cancelled() && !contains(fromJson(needs.config_workflow.outputs.data).cache_success_base64, 'SW50ZWdyYXRpb24gdGVzdHMgKHRzYW4sIDMvNik=') }}
-    name: "Integration tests (tsan, 3/6)"
-    outputs:
-      data: ${{ steps.run.outputs.DATA }}
-    steps:
-      - name: Checkout code
-        uses: actions/checkout@v4
-        with:
-          ref: ${{ env.CHECKOUT_REF }}
-
-      - name: Prepare env script
-        run: |
-          rm -rf ./ci/tmp ./ci/tmp ./ci/tmp
-          mkdir -p ./ci/tmp ./ci/tmp ./ci/tmp
-          cat > ./ci/tmp/praktika_setup_env.sh << 'ENV_SETUP_SCRIPT_EOF'
-          export PYTHONPATH=./ci:.:
-          cat > ./ci/tmp/workflow_config_pr.json << 'EOF'
-          ${{ needs.config_workflow.outputs.data }}
-          EOF
-          cat > ./ci/tmp/workflow_status.json << 'EOF'
-          ${{ toJson(needs) }}
-          EOF
-          ENV_SETUP_SCRIPT_EOF
-
-      - name: Run
-        id: run
-        run: |
-          . ./ci/tmp/praktika_setup_env.sh
-          set -o pipefail
-          if command -v ts &> /dev/null; then
-            python3 -m praktika run 'Integration tests (tsan, 3/6)' --workflow "PR" --ci |& ts '[%Y-%m-%d %H:%M:%S]' | tee ./ci/tmp/job.log
-          else
-            python3 -m praktika run 'Integration tests (tsan, 3/6)' --workflow "PR" --ci |& tee ./ci/tmp/job.log
-          fi
-
-  integration_tests_tsan_4_6:
-    runs-on: [self-hosted, func-tester]
-    needs: [config_workflow, dockers_build_amd, dockers_build_arm, dockers_build_multiplatform_manifest, build_amd_tsan, stateless_tests_amd_asan_distributed_plan_parallel_1_2, stateless_tests_amd_asan_distributed_plan_parallel_2_2, stateless_tests_amd_debug_parallel, stateless_tests_arm_binary_parallel]
-    if: ${{ !failure() && !cancelled() && !contains(fromJson(needs.config_workflow.outputs.data).cache_success_base64, 'SW50ZWdyYXRpb24gdGVzdHMgKHRzYW4sIDQvNik=') }}
-    name: "Integration tests (tsan, 4/6)"
-    outputs:
-      data: ${{ steps.run.outputs.DATA }}
-    steps:
-      - name: Checkout code
-        uses: actions/checkout@v4
-        with:
-          ref: ${{ env.CHECKOUT_REF }}
-
-      - name: Prepare env script
-        run: |
-          rm -rf ./ci/tmp ./ci/tmp ./ci/tmp
-          mkdir -p ./ci/tmp ./ci/tmp ./ci/tmp
-          cat > ./ci/tmp/praktika_setup_env.sh << 'ENV_SETUP_SCRIPT_EOF'
-          export PYTHONPATH=./ci:.:
-          cat > ./ci/tmp/workflow_config_pr.json << 'EOF'
-          ${{ needs.config_workflow.outputs.data }}
-          EOF
-          cat > ./ci/tmp/workflow_status.json << 'EOF'
-          ${{ toJson(needs) }}
-          EOF
-          ENV_SETUP_SCRIPT_EOF
-
-      - name: Run
-        id: run
-        run: |
-          . ./ci/tmp/praktika_setup_env.sh
-          set -o pipefail
-          if command -v ts &> /dev/null; then
-            python3 -m praktika run 'Integration tests (tsan, 4/6)' --workflow "PR" --ci |& ts '[%Y-%m-%d %H:%M:%S]' | tee ./ci/tmp/job.log
-          else
-            python3 -m praktika run 'Integration tests (tsan, 4/6)' --workflow "PR" --ci |& tee ./ci/tmp/job.log
-          fi
-
-  integration_tests_tsan_5_6:
-    runs-on: [self-hosted, func-tester]
-    needs: [config_workflow, dockers_build_amd, dockers_build_arm, dockers_build_multiplatform_manifest, build_amd_tsan, stateless_tests_amd_asan_distributed_plan_parallel_1_2, stateless_tests_amd_asan_distributed_plan_parallel_2_2, stateless_tests_amd_debug_parallel, stateless_tests_arm_binary_parallel]
-    if: ${{ !failure() && !cancelled() && !contains(fromJson(needs.config_workflow.outputs.data).cache_success_base64, 'SW50ZWdyYXRpb24gdGVzdHMgKHRzYW4sIDUvNik=') }}
-    name: "Integration tests (tsan, 5/6)"
-    outputs:
-      data: ${{ steps.run.outputs.DATA }}
-    steps:
-      - name: Checkout code
-        uses: actions/checkout@v4
-        with:
-          ref: ${{ env.CHECKOUT_REF }}
-
-      - name: Prepare env script
-        run: |
-          rm -rf ./ci/tmp ./ci/tmp ./ci/tmp
-          mkdir -p ./ci/tmp ./ci/tmp ./ci/tmp
-          cat > ./ci/tmp/praktika_setup_env.sh << 'ENV_SETUP_SCRIPT_EOF'
-          export PYTHONPATH=./ci:.:
-          cat > ./ci/tmp/workflow_config_pr.json << 'EOF'
-          ${{ needs.config_workflow.outputs.data }}
-          EOF
-          cat > ./ci/tmp/workflow_status.json << 'EOF'
-          ${{ toJson(needs) }}
-          EOF
-          ENV_SETUP_SCRIPT_EOF
-
-      - name: Run
-        id: run
-        run: |
-          . ./ci/tmp/praktika_setup_env.sh
-          set -o pipefail
-          if command -v ts &> /dev/null; then
-            python3 -m praktika run 'Integration tests (tsan, 5/6)' --workflow "PR" --ci |& ts '[%Y-%m-%d %H:%M:%S]' | tee ./ci/tmp/job.log
-          else
-            python3 -m praktika run 'Integration tests (tsan, 5/6)' --workflow "PR" --ci |& tee ./ci/tmp/job.log
-          fi
-
-  integration_tests_tsan_6_6:
-    runs-on: [self-hosted, func-tester]
-    needs: [config_workflow, dockers_build_amd, dockers_build_arm, dockers_build_multiplatform_manifest, build_amd_tsan, stateless_tests_amd_asan_distributed_plan_parallel_1_2, stateless_tests_amd_asan_distributed_plan_parallel_2_2, stateless_tests_amd_debug_parallel, stateless_tests_arm_binary_parallel]
-    if: ${{ !failure() && !cancelled() && !contains(fromJson(needs.config_workflow.outputs.data).cache_success_base64, 'SW50ZWdyYXRpb24gdGVzdHMgKHRzYW4sIDYvNik=') }}
-    name: "Integration tests (tsan, 6/6)"
-    outputs:
-      data: ${{ steps.run.outputs.DATA }}
-    steps:
-      - name: Checkout code
-        uses: actions/checkout@v4
-        with:
-          ref: ${{ env.CHECKOUT_REF }}
-
-      - name: Prepare env script
-        run: |
-          rm -rf ./ci/tmp ./ci/tmp ./ci/tmp
-          mkdir -p ./ci/tmp ./ci/tmp ./ci/tmp
-          cat > ./ci/tmp/praktika_setup_env.sh << 'ENV_SETUP_SCRIPT_EOF'
-          export PYTHONPATH=./ci:.:
-          cat > ./ci/tmp/workflow_config_pr.json << 'EOF'
-          ${{ needs.config_workflow.outputs.data }}
-          EOF
-          cat > ./ci/tmp/workflow_status.json << 'EOF'
-          ${{ toJson(needs) }}
-          EOF
-          ENV_SETUP_SCRIPT_EOF
-
-      - name: Run
-        id: run
-        run: |
-          . ./ci/tmp/praktika_setup_env.sh
-          set -o pipefail
-          if command -v ts &> /dev/null; then
-            python3 -m praktika run 'Integration tests (tsan, 6/6)' --workflow "PR" --ci |& ts '[%Y-%m-%d %H:%M:%S]' | tee ./ci/tmp/job.log
-          else
-            python3 -m praktika run 'Integration tests (tsan, 6/6)' --workflow "PR" --ci |& tee ./ci/tmp/job.log
-          fi
-
-  integration_tests_asan_flaky_check:
-    runs-on: [self-hosted, func-tester]
-    needs: [config_workflow, dockers_build_amd, dockers_build_arm, dockers_build_multiplatform_manifest, build_amd_asan]
-    if: ${{ !failure() && !cancelled() && !contains(fromJson(needs.config_workflow.outputs.data).cache_success_base64, 'SW50ZWdyYXRpb24gdGVzdHMgKGFzYW4sIGZsYWt5IGNoZWNrKQ==') }}
-    name: "Integration tests (asan, flaky check)"
-    outputs:
-      data: ${{ steps.run.outputs.DATA }}
-    steps:
-      - name: Checkout code
-        uses: actions/checkout@v4
-        with:
-          ref: ${{ env.CHECKOUT_REF }}
-
-      - name: Prepare env script
-        run: |
-          rm -rf ./ci/tmp ./ci/tmp ./ci/tmp
-          mkdir -p ./ci/tmp ./ci/tmp ./ci/tmp
-          cat > ./ci/tmp/praktika_setup_env.sh << 'ENV_SETUP_SCRIPT_EOF'
-          export PYTHONPATH=./ci:.:
-          cat > ./ci/tmp/workflow_config_pr.json << 'EOF'
-          ${{ needs.config_workflow.outputs.data }}
-          EOF
-          cat > ./ci/tmp/workflow_status.json << 'EOF'
-          ${{ toJson(needs) }}
-          EOF
-          ENV_SETUP_SCRIPT_EOF
-
-      - name: Run
-        id: run
-        run: |
-          . ./ci/tmp/praktika_setup_env.sh
-          set -o pipefail
-          if command -v ts &> /dev/null; then
-            python3 -m praktika run 'Integration tests (asan, flaky check)' --workflow "PR" --ci |& ts '[%Y-%m-%d %H:%M:%S]' | tee ./ci/tmp/job.log
-          else
-            python3 -m praktika run 'Integration tests (asan, flaky check)' --workflow "PR" --ci |& tee ./ci/tmp/job.log
-          fi
-
-  docker_server_image:
-    runs-on: [self-hosted, style-checker]
-    needs: [config_workflow, dockers_build_amd, dockers_build_arm, dockers_build_multiplatform_manifest, build_amd_release, build_arm_release, stateless_tests_amd_asan_distributed_plan_parallel_1_2, stateless_tests_amd_asan_distributed_plan_parallel_2_2, stateless_tests_amd_debug_parallel, stateless_tests_arm_binary_parallel]
-    if: ${{ !failure() && !cancelled() && !contains(fromJson(needs.config_workflow.outputs.data).cache_success_base64, 'RG9ja2VyIHNlcnZlciBpbWFnZQ==') }}
-    name: "Docker server image"
-    outputs:
-      data: ${{ steps.run.outputs.DATA }}
-    steps:
-      - name: Checkout code
-        uses: actions/checkout@v4
-        with:
-          ref: ${{ env.CHECKOUT_REF }}
-
-      - name: Prepare env script
-        run: |
-          rm -rf ./ci/tmp ./ci/tmp ./ci/tmp
-          mkdir -p ./ci/tmp ./ci/tmp ./ci/tmp
-          cat > ./ci/tmp/praktika_setup_env.sh << 'ENV_SETUP_SCRIPT_EOF'
-          export PYTHONPATH=./ci:.:
-          cat > ./ci/tmp/workflow_config_pr.json << 'EOF'
-          ${{ needs.config_workflow.outputs.data }}
-          EOF
-          cat > ./ci/tmp/workflow_status.json << 'EOF'
-          ${{ toJson(needs) }}
-          EOF
-          ENV_SETUP_SCRIPT_EOF
-
-      - name: Run
-        id: run
-        run: |
-          . ./ci/tmp/praktika_setup_env.sh
-          set -o pipefail
-          if command -v ts &> /dev/null; then
-            python3 -m praktika run 'Docker server image' --workflow "PR" --ci |& ts '[%Y-%m-%d %H:%M:%S]' | tee ./ci/tmp/job.log
-          else
-            python3 -m praktika run 'Docker server image' --workflow "PR" --ci |& tee ./ci/tmp/job.log
-          fi
-
-  docker_keeper_image:
-    runs-on: [self-hosted, style-checker]
-    needs: [config_workflow, dockers_build_amd, dockers_build_arm, dockers_build_multiplatform_manifest, build_amd_release, build_arm_release, stateless_tests_amd_asan_distributed_plan_parallel_1_2, stateless_tests_amd_asan_distributed_plan_parallel_2_2, stateless_tests_amd_debug_parallel, stateless_tests_arm_binary_parallel]
-    if: ${{ !failure() && !cancelled() && !contains(fromJson(needs.config_workflow.outputs.data).cache_success_base64, 'RG9ja2VyIGtlZXBlciBpbWFnZQ==') }}
-    name: "Docker keeper image"
-    outputs:
-      data: ${{ steps.run.outputs.DATA }}
-    steps:
-      - name: Checkout code
-        uses: actions/checkout@v4
-        with:
-          ref: ${{ env.CHECKOUT_REF }}
-
-      - name: Prepare env script
-        run: |
-          rm -rf ./ci/tmp ./ci/tmp ./ci/tmp
-          mkdir -p ./ci/tmp ./ci/tmp ./ci/tmp
-          cat > ./ci/tmp/praktika_setup_env.sh << 'ENV_SETUP_SCRIPT_EOF'
-          export PYTHONPATH=./ci:.:
-          cat > ./ci/tmp/workflow_config_pr.json << 'EOF'
-          ${{ needs.config_workflow.outputs.data }}
-          EOF
-          cat > ./ci/tmp/workflow_status.json << 'EOF'
-          ${{ toJson(needs) }}
-          EOF
-          ENV_SETUP_SCRIPT_EOF
-
-      - name: Run
-        id: run
-        run: |
-          . ./ci/tmp/praktika_setup_env.sh
-          set -o pipefail
-          if command -v ts &> /dev/null; then
-            python3 -m praktika run 'Docker keeper image' --workflow "PR" --ci |& ts '[%Y-%m-%d %H:%M:%S]' | tee ./ci/tmp/job.log
-          else
-            python3 -m praktika run 'Docker keeper image' --workflow "PR" --ci |& tee ./ci/tmp/job.log
-          fi
-
-  install_packages_release:
-    runs-on: [self-hosted, style-checker]
-    needs: [config_workflow, dockers_build_amd, dockers_build_arm, dockers_build_multiplatform_manifest, build_amd_release, stateless_tests_amd_asan_distributed_plan_parallel_1_2, stateless_tests_amd_asan_distributed_plan_parallel_2_2, stateless_tests_amd_debug_parallel, stateless_tests_arm_binary_parallel]
-    if: ${{ !failure() && !cancelled() && !contains(fromJson(needs.config_workflow.outputs.data).cache_success_base64, 'SW5zdGFsbCBwYWNrYWdlcyAocmVsZWFzZSk=') }}
-    name: "Install packages (release)"
-    outputs:
-      data: ${{ steps.run.outputs.DATA }}
-    steps:
-      - name: Checkout code
-        uses: actions/checkout@v4
-        with:
-          ref: ${{ env.CHECKOUT_REF }}
-
-      - name: Prepare env script
-        run: |
-          rm -rf ./ci/tmp ./ci/tmp ./ci/tmp
-          mkdir -p ./ci/tmp ./ci/tmp ./ci/tmp
-          cat > ./ci/tmp/praktika_setup_env.sh << 'ENV_SETUP_SCRIPT_EOF'
-          export PYTHONPATH=./ci:.:
-          cat > ./ci/tmp/workflow_config_pr.json << 'EOF'
-          ${{ needs.config_workflow.outputs.data }}
-          EOF
-          cat > ./ci/tmp/workflow_status.json << 'EOF'
-          ${{ toJson(needs) }}
-          EOF
-          ENV_SETUP_SCRIPT_EOF
-
-      - name: Run
-        id: run
-        run: |
-          . ./ci/tmp/praktika_setup_env.sh
-          set -o pipefail
-          if command -v ts &> /dev/null; then
-            python3 -m praktika run 'Install packages (release)' --workflow "PR" --ci |& ts '[%Y-%m-%d %H:%M:%S]' | tee ./ci/tmp/job.log
-          else
-            python3 -m praktika run 'Install packages (release)' --workflow "PR" --ci |& tee ./ci/tmp/job.log
-          fi
-
-  install_packages_aarch64:
-    runs-on: [self-hosted, style-checker-aarch64]
-    needs: [config_workflow, dockers_build_amd, dockers_build_arm, dockers_build_multiplatform_manifest, build_arm_release, stateless_tests_amd_asan_distributed_plan_parallel_1_2, stateless_tests_amd_asan_distributed_plan_parallel_2_2, stateless_tests_amd_debug_parallel, stateless_tests_arm_binary_parallel]
-    if: ${{ !failure() && !cancelled() && !contains(fromJson(needs.config_workflow.outputs.data).cache_success_base64, 'SW5zdGFsbCBwYWNrYWdlcyAoYWFyY2g2NCk=') }}
-    name: "Install packages (aarch64)"
-    outputs:
-      data: ${{ steps.run.outputs.DATA }}
-    steps:
-      - name: Checkout code
-        uses: actions/checkout@v4
-        with:
-          ref: ${{ env.CHECKOUT_REF }}
-
-      - name: Prepare env script
-        run: |
-          rm -rf ./ci/tmp ./ci/tmp ./ci/tmp
-          mkdir -p ./ci/tmp ./ci/tmp ./ci/tmp
-          cat > ./ci/tmp/praktika_setup_env.sh << 'ENV_SETUP_SCRIPT_EOF'
-          export PYTHONPATH=./ci:.:
-          cat > ./ci/tmp/workflow_config_pr.json << 'EOF'
-          ${{ needs.config_workflow.outputs.data }}
-          EOF
-          cat > ./ci/tmp/workflow_status.json << 'EOF'
-          ${{ toJson(needs) }}
-          EOF
-          ENV_SETUP_SCRIPT_EOF
-
-      - name: Run
-        id: run
-        run: |
-          . ./ci/tmp/praktika_setup_env.sh
-          set -o pipefail
-          if command -v ts &> /dev/null; then
-            python3 -m praktika run 'Install packages (aarch64)' --workflow "PR" --ci |& ts '[%Y-%m-%d %H:%M:%S]' | tee ./ci/tmp/job.log
-          else
-            python3 -m praktika run 'Install packages (aarch64)' --workflow "PR" --ci |& tee ./ci/tmp/job.log
-          fi
-
-  compatibility_check_release:
-    runs-on: [self-hosted, style-checker]
-    needs: [config_workflow, dockers_build_amd, dockers_build_arm, dockers_build_multiplatform_manifest, build_amd_release, stateless_tests_amd_asan_distributed_plan_parallel_1_2, stateless_tests_amd_asan_distributed_plan_parallel_2_2, stateless_tests_amd_debug_parallel, stateless_tests_arm_binary_parallel]
-    if: ${{ !failure() && !cancelled() && !contains(fromJson(needs.config_workflow.outputs.data).cache_success_base64, 'Q29tcGF0aWJpbGl0eSBjaGVjayAocmVsZWFzZSk=') }}
-    name: "Compatibility check (release)"
-    outputs:
-      data: ${{ steps.run.outputs.DATA }}
-    steps:
-      - name: Checkout code
-        uses: actions/checkout@v4
-        with:
-          ref: ${{ env.CHECKOUT_REF }}
-
-      - name: Prepare env script
-        run: |
-          rm -rf ./ci/tmp ./ci/tmp ./ci/tmp
-          mkdir -p ./ci/tmp ./ci/tmp ./ci/tmp
-          cat > ./ci/tmp/praktika_setup_env.sh << 'ENV_SETUP_SCRIPT_EOF'
-          export PYTHONPATH=./ci:.:
-          cat > ./ci/tmp/workflow_config_pr.json << 'EOF'
-          ${{ needs.config_workflow.outputs.data }}
-          EOF
-          cat > ./ci/tmp/workflow_status.json << 'EOF'
-          ${{ toJson(needs) }}
-          EOF
-          ENV_SETUP_SCRIPT_EOF
-
-      - name: Run
-        id: run
-        run: |
-          . ./ci/tmp/praktika_setup_env.sh
-          set -o pipefail
-          if command -v ts &> /dev/null; then
-            python3 -m praktika run 'Compatibility check (release)' --workflow "PR" --ci |& ts '[%Y-%m-%d %H:%M:%S]' | tee ./ci/tmp/job.log
-          else
-            python3 -m praktika run 'Compatibility check (release)' --workflow "PR" --ci |& tee ./ci/tmp/job.log
-          fi
-
-  compatibility_check_aarch64:
-    runs-on: [self-hosted, style-checker-aarch64]
-    needs: [config_workflow, dockers_build_amd, dockers_build_arm, dockers_build_multiplatform_manifest, build_arm_release, stateless_tests_amd_asan_distributed_plan_parallel_1_2, stateless_tests_amd_asan_distributed_plan_parallel_2_2, stateless_tests_amd_debug_parallel, stateless_tests_arm_binary_parallel]
-    if: ${{ !failure() && !cancelled() && !contains(fromJson(needs.config_workflow.outputs.data).cache_success_base64, 'Q29tcGF0aWJpbGl0eSBjaGVjayAoYWFyY2g2NCk=') }}
-    name: "Compatibility check (aarch64)"
-    outputs:
-      data: ${{ steps.run.outputs.DATA }}
-    steps:
-      - name: Checkout code
-        uses: actions/checkout@v4
-        with:
-          ref: ${{ env.CHECKOUT_REF }}
-
-      - name: Prepare env script
-        run: |
-          rm -rf ./ci/tmp ./ci/tmp ./ci/tmp
-          mkdir -p ./ci/tmp ./ci/tmp ./ci/tmp
-          cat > ./ci/tmp/praktika_setup_env.sh << 'ENV_SETUP_SCRIPT_EOF'
-          export PYTHONPATH=./ci:.:
-          cat > ./ci/tmp/workflow_config_pr.json << 'EOF'
-          ${{ needs.config_workflow.outputs.data }}
-          EOF
-          cat > ./ci/tmp/workflow_status.json << 'EOF'
-          ${{ toJson(needs) }}
-          EOF
-          ENV_SETUP_SCRIPT_EOF
-
-      - name: Run
-        id: run
-        run: |
-          . ./ci/tmp/praktika_setup_env.sh
-          set -o pipefail
-          if command -v ts &> /dev/null; then
-            python3 -m praktika run 'Compatibility check (aarch64)' --workflow "PR" --ci |& ts '[%Y-%m-%d %H:%M:%S]' | tee ./ci/tmp/job.log
-          else
-            python3 -m praktika run 'Compatibility check (aarch64)' --workflow "PR" --ci |& tee ./ci/tmp/job.log
-          fi
-
-  stress_test_amd_debug:
-    runs-on: [self-hosted, func-tester]
-    needs: [config_workflow, dockers_build_amd, dockers_build_arm, dockers_build_multiplatform_manifest, build_amd_debug, stateless_tests_amd_asan_distributed_plan_parallel_1_2, stateless_tests_amd_asan_distributed_plan_parallel_2_2, stateless_tests_amd_debug_parallel, stateless_tests_arm_binary_parallel]
-    if: ${{ !failure() && !cancelled() && !contains(fromJson(needs.config_workflow.outputs.data).cache_success_base64, 'U3RyZXNzIHRlc3QgKGFtZF9kZWJ1Zyk=') }}
-    name: "Stress test (amd_debug)"
-    outputs:
-      data: ${{ steps.run.outputs.DATA }}
-    steps:
-      - name: Checkout code
-        uses: actions/checkout@v4
-        with:
-          ref: ${{ env.CHECKOUT_REF }}
-
-      - name: Prepare env script
-        run: |
-          rm -rf ./ci/tmp ./ci/tmp ./ci/tmp
-          mkdir -p ./ci/tmp ./ci/tmp ./ci/tmp
-          cat > ./ci/tmp/praktika_setup_env.sh << 'ENV_SETUP_SCRIPT_EOF'
-          export PYTHONPATH=./ci:.:
-          cat > ./ci/tmp/workflow_config_pr.json << 'EOF'
-          ${{ needs.config_workflow.outputs.data }}
-          EOF
-          cat > ./ci/tmp/workflow_status.json << 'EOF'
-          ${{ toJson(needs) }}
-          EOF
-          ENV_SETUP_SCRIPT_EOF
-
-      - name: Run
-        id: run
-        run: |
-          . ./ci/tmp/praktika_setup_env.sh
-          set -o pipefail
-          if command -v ts &> /dev/null; then
-            python3 -m praktika run 'Stress test (amd_debug)' --workflow "PR" --ci |& ts '[%Y-%m-%d %H:%M:%S]' | tee ./ci/tmp/job.log
-          else
-            python3 -m praktika run 'Stress test (amd_debug)' --workflow "PR" --ci |& tee ./ci/tmp/job.log
-          fi
-
-  stress_test_amd_tsan:
-    runs-on: [self-hosted, func-tester]
-    needs: [config_workflow, dockers_build_amd, dockers_build_arm, dockers_build_multiplatform_manifest, build_amd_tsan, stateless_tests_amd_asan_distributed_plan_parallel_1_2, stateless_tests_amd_asan_distributed_plan_parallel_2_2, stateless_tests_amd_debug_parallel, stateless_tests_arm_binary_parallel]
-    if: ${{ !failure() && !cancelled() && !contains(fromJson(needs.config_workflow.outputs.data).cache_success_base64, 'U3RyZXNzIHRlc3QgKGFtZF90c2FuKQ==') }}
-    name: "Stress test (amd_tsan)"
-    outputs:
-      data: ${{ steps.run.outputs.DATA }}
-    steps:
-      - name: Checkout code
-        uses: actions/checkout@v4
-        with:
-          ref: ${{ env.CHECKOUT_REF }}
-
-      - name: Prepare env script
-        run: |
-          rm -rf ./ci/tmp ./ci/tmp ./ci/tmp
-          mkdir -p ./ci/tmp ./ci/tmp ./ci/tmp
-          cat > ./ci/tmp/praktika_setup_env.sh << 'ENV_SETUP_SCRIPT_EOF'
-          export PYTHONPATH=./ci:.:
-          cat > ./ci/tmp/workflow_config_pr.json << 'EOF'
-          ${{ needs.config_workflow.outputs.data }}
-          EOF
-          cat > ./ci/tmp/workflow_status.json << 'EOF'
-          ${{ toJson(needs) }}
-          EOF
-          ENV_SETUP_SCRIPT_EOF
-
-      - name: Run
-        id: run
-        run: |
-          . ./ci/tmp/praktika_setup_env.sh
-          set -o pipefail
-          if command -v ts &> /dev/null; then
-            python3 -m praktika run 'Stress test (amd_tsan)' --workflow "PR" --ci |& ts '[%Y-%m-%d %H:%M:%S]' | tee ./ci/tmp/job.log
-          else
-            python3 -m praktika run 'Stress test (amd_tsan)' --workflow "PR" --ci |& tee ./ci/tmp/job.log
-          fi
-
-  stress_test_arm_asan:
-    runs-on: [self-hosted, func-tester-aarch64]
-    needs: [config_workflow, dockers_build_amd, dockers_build_arm, dockers_build_multiplatform_manifest, build_arm_asan, stateless_tests_amd_asan_distributed_plan_parallel_1_2, stateless_tests_amd_asan_distributed_plan_parallel_2_2, stateless_tests_amd_debug_parallel, stateless_tests_arm_binary_parallel]
-    if: ${{ !failure() && !cancelled() && !contains(fromJson(needs.config_workflow.outputs.data).cache_success_base64, 'U3RyZXNzIHRlc3QgKGFybV9hc2FuKQ==') }}
-    name: "Stress test (arm_asan)"
-    outputs:
-      data: ${{ steps.run.outputs.DATA }}
-    steps:
-      - name: Checkout code
-        uses: actions/checkout@v4
-        with:
-          ref: ${{ env.CHECKOUT_REF }}
-
-      - name: Prepare env script
-        run: |
-          rm -rf ./ci/tmp ./ci/tmp ./ci/tmp
-          mkdir -p ./ci/tmp ./ci/tmp ./ci/tmp
-          cat > ./ci/tmp/praktika_setup_env.sh << 'ENV_SETUP_SCRIPT_EOF'
-          export PYTHONPATH=./ci:.:
-          cat > ./ci/tmp/workflow_config_pr.json << 'EOF'
-          ${{ needs.config_workflow.outputs.data }}
-          EOF
-          cat > ./ci/tmp/workflow_status.json << 'EOF'
-          ${{ toJson(needs) }}
-          EOF
-          ENV_SETUP_SCRIPT_EOF
-
-      - name: Run
-        id: run
-        run: |
-          . ./ci/tmp/praktika_setup_env.sh
-          set -o pipefail
-          if command -v ts &> /dev/null; then
-            python3 -m praktika run 'Stress test (arm_asan)' --workflow "PR" --ci |& ts '[%Y-%m-%d %H:%M:%S]' | tee ./ci/tmp/job.log
-          else
-            python3 -m praktika run 'Stress test (arm_asan)' --workflow "PR" --ci |& tee ./ci/tmp/job.log
-          fi
-
-  stress_test_amd_ubsan:
-    runs-on: [self-hosted, func-tester]
-    needs: [config_workflow, dockers_build_amd, dockers_build_arm, dockers_build_multiplatform_manifest, build_amd_ubsan, stateless_tests_amd_asan_distributed_plan_parallel_1_2, stateless_tests_amd_asan_distributed_plan_parallel_2_2, stateless_tests_amd_debug_parallel, stateless_tests_arm_binary_parallel]
-    if: ${{ !failure() && !cancelled() && !contains(fromJson(needs.config_workflow.outputs.data).cache_success_base64, 'U3RyZXNzIHRlc3QgKGFtZF91YnNhbik=') }}
-    name: "Stress test (amd_ubsan)"
-    outputs:
-      data: ${{ steps.run.outputs.DATA }}
-    steps:
-      - name: Checkout code
-        uses: actions/checkout@v4
-        with:
-          ref: ${{ env.CHECKOUT_REF }}
-
-      - name: Prepare env script
-        run: |
-          rm -rf ./ci/tmp ./ci/tmp ./ci/tmp
-          mkdir -p ./ci/tmp ./ci/tmp ./ci/tmp
-          cat > ./ci/tmp/praktika_setup_env.sh << 'ENV_SETUP_SCRIPT_EOF'
-          export PYTHONPATH=./ci:.:
-          cat > ./ci/tmp/workflow_config_pr.json << 'EOF'
-          ${{ needs.config_workflow.outputs.data }}
-          EOF
-          cat > ./ci/tmp/workflow_status.json << 'EOF'
-          ${{ toJson(needs) }}
-          EOF
-          ENV_SETUP_SCRIPT_EOF
-
-      - name: Run
-        id: run
-        run: |
-          . ./ci/tmp/praktika_setup_env.sh
-          set -o pipefail
-          if command -v ts &> /dev/null; then
-            python3 -m praktika run 'Stress test (amd_ubsan)' --workflow "PR" --ci |& ts '[%Y-%m-%d %H:%M:%S]' | tee ./ci/tmp/job.log
-          else
-            python3 -m praktika run 'Stress test (amd_ubsan)' --workflow "PR" --ci |& tee ./ci/tmp/job.log
-          fi
-
-  stress_test_amd_msan:
-    runs-on: [self-hosted, func-tester]
-    needs: [config_workflow, dockers_build_amd, dockers_build_arm, dockers_build_multiplatform_manifest, build_amd_msan, stateless_tests_amd_asan_distributed_plan_parallel_1_2, stateless_tests_amd_asan_distributed_plan_parallel_2_2, stateless_tests_amd_debug_parallel, stateless_tests_arm_binary_parallel]
-    if: ${{ !failure() && !cancelled() && !contains(fromJson(needs.config_workflow.outputs.data).cache_success_base64, 'U3RyZXNzIHRlc3QgKGFtZF9tc2FuKQ==') }}
-    name: "Stress test (amd_msan)"
-    outputs:
-      data: ${{ steps.run.outputs.DATA }}
-    steps:
-      - name: Checkout code
-        uses: actions/checkout@v4
-        with:
-          ref: ${{ env.CHECKOUT_REF }}
-
-      - name: Prepare env script
-        run: |
-          rm -rf ./ci/tmp ./ci/tmp ./ci/tmp
-          mkdir -p ./ci/tmp ./ci/tmp ./ci/tmp
-          cat > ./ci/tmp/praktika_setup_env.sh << 'ENV_SETUP_SCRIPT_EOF'
-          export PYTHONPATH=./ci:.:
-          cat > ./ci/tmp/workflow_config_pr.json << 'EOF'
-          ${{ needs.config_workflow.outputs.data }}
-          EOF
-          cat > ./ci/tmp/workflow_status.json << 'EOF'
-          ${{ toJson(needs) }}
-          EOF
-          ENV_SETUP_SCRIPT_EOF
-
-      - name: Run
-        id: run
-        run: |
-          . ./ci/tmp/praktika_setup_env.sh
-          set -o pipefail
-          if command -v ts &> /dev/null; then
-            python3 -m praktika run 'Stress test (amd_msan)' --workflow "PR" --ci |& ts '[%Y-%m-%d %H:%M:%S]' | tee ./ci/tmp/job.log
-          else
-            python3 -m praktika run 'Stress test (amd_msan)' --workflow "PR" --ci |& tee ./ci/tmp/job.log
-          fi
-
-  upgrade_check_amd_asan:
-    runs-on: [self-hosted, func-tester]
-    needs: [config_workflow, dockers_build_amd, dockers_build_arm, dockers_build_multiplatform_manifest, build_amd_asan, stateless_tests_amd_asan_distributed_plan_parallel_1_2, stateless_tests_amd_asan_distributed_plan_parallel_2_2, stateless_tests_amd_debug_parallel, stateless_tests_arm_binary_parallel]
-    if: ${{ !failure() && !cancelled() && !contains(fromJson(needs.config_workflow.outputs.data).cache_success_base64, 'VXBncmFkZSBjaGVjayAoYW1kX2FzYW4p') }}
-    name: "Upgrade check (amd_asan)"
-    outputs:
-      data: ${{ steps.run.outputs.DATA }}
-    steps:
-      - name: Checkout code
-        uses: actions/checkout@v4
-        with:
-          ref: ${{ env.CHECKOUT_REF }}
-
-      - name: Prepare env script
-        run: |
-          rm -rf ./ci/tmp ./ci/tmp ./ci/tmp
-          mkdir -p ./ci/tmp ./ci/tmp ./ci/tmp
-          cat > ./ci/tmp/praktika_setup_env.sh << 'ENV_SETUP_SCRIPT_EOF'
-          export PYTHONPATH=./ci:.:
-          cat > ./ci/tmp/workflow_config_pr.json << 'EOF'
-          ${{ needs.config_workflow.outputs.data }}
-          EOF
-          cat > ./ci/tmp/workflow_status.json << 'EOF'
-          ${{ toJson(needs) }}
-          EOF
-          ENV_SETUP_SCRIPT_EOF
-
-      - name: Run
-        id: run
-        run: |
-          . ./ci/tmp/praktika_setup_env.sh
-          set -o pipefail
-          if command -v ts &> /dev/null; then
-            python3 -m praktika run 'Upgrade check (amd_asan)' --workflow "PR" --ci |& ts '[%Y-%m-%d %H:%M:%S]' | tee ./ci/tmp/job.log
-          else
-            python3 -m praktika run 'Upgrade check (amd_asan)' --workflow "PR" --ci |& tee ./ci/tmp/job.log
-          fi
-
-  upgrade_check_amd_tsan:
-    runs-on: [self-hosted, func-tester]
-    needs: [config_workflow, dockers_build_amd, dockers_build_arm, dockers_build_multiplatform_manifest, build_amd_tsan, stateless_tests_amd_asan_distributed_plan_parallel_1_2, stateless_tests_amd_asan_distributed_plan_parallel_2_2, stateless_tests_amd_debug_parallel, stateless_tests_arm_binary_parallel]
-    if: ${{ !failure() && !cancelled() && !contains(fromJson(needs.config_workflow.outputs.data).cache_success_base64, 'VXBncmFkZSBjaGVjayAoYW1kX3RzYW4p') }}
-    name: "Upgrade check (amd_tsan)"
-    outputs:
-      data: ${{ steps.run.outputs.DATA }}
-    steps:
-      - name: Checkout code
-        uses: actions/checkout@v4
-        with:
-          ref: ${{ env.CHECKOUT_REF }}
-
-      - name: Prepare env script
-        run: |
-          rm -rf ./ci/tmp ./ci/tmp ./ci/tmp
-          mkdir -p ./ci/tmp ./ci/tmp ./ci/tmp
-          cat > ./ci/tmp/praktika_setup_env.sh << 'ENV_SETUP_SCRIPT_EOF'
-          export PYTHONPATH=./ci:.:
-          cat > ./ci/tmp/workflow_config_pr.json << 'EOF'
-          ${{ needs.config_workflow.outputs.data }}
-          EOF
-          cat > ./ci/tmp/workflow_status.json << 'EOF'
-          ${{ toJson(needs) }}
-          EOF
-          ENV_SETUP_SCRIPT_EOF
-
-      - name: Run
-        id: run
-        run: |
-          . ./ci/tmp/praktika_setup_env.sh
-          set -o pipefail
-          if command -v ts &> /dev/null; then
-            python3 -m praktika run 'Upgrade check (amd_tsan)' --workflow "PR" --ci |& ts '[%Y-%m-%d %H:%M:%S]' | tee ./ci/tmp/job.log
-          else
-            python3 -m praktika run 'Upgrade check (amd_tsan)' --workflow "PR" --ci |& tee ./ci/tmp/job.log
-          fi
-
-  upgrade_check_amd_msan:
-    runs-on: [self-hosted, func-tester]
-    needs: [config_workflow, dockers_build_amd, dockers_build_arm, dockers_build_multiplatform_manifest, build_amd_msan, stateless_tests_amd_asan_distributed_plan_parallel_1_2, stateless_tests_amd_asan_distributed_plan_parallel_2_2, stateless_tests_amd_debug_parallel, stateless_tests_arm_binary_parallel]
-    if: ${{ !failure() && !cancelled() && !contains(fromJson(needs.config_workflow.outputs.data).cache_success_base64, 'VXBncmFkZSBjaGVjayAoYW1kX21zYW4p') }}
-    name: "Upgrade check (amd_msan)"
-    outputs:
-      data: ${{ steps.run.outputs.DATA }}
-    steps:
-      - name: Checkout code
-        uses: actions/checkout@v4
-        with:
-          ref: ${{ env.CHECKOUT_REF }}
-
-      - name: Prepare env script
-        run: |
-          rm -rf ./ci/tmp ./ci/tmp ./ci/tmp
-          mkdir -p ./ci/tmp ./ci/tmp ./ci/tmp
-          cat > ./ci/tmp/praktika_setup_env.sh << 'ENV_SETUP_SCRIPT_EOF'
-          export PYTHONPATH=./ci:.:
-          cat > ./ci/tmp/workflow_config_pr.json << 'EOF'
-          ${{ needs.config_workflow.outputs.data }}
-          EOF
-          cat > ./ci/tmp/workflow_status.json << 'EOF'
-          ${{ toJson(needs) }}
-          EOF
-          ENV_SETUP_SCRIPT_EOF
-
-      - name: Run
-        id: run
-        run: |
-          . ./ci/tmp/praktika_setup_env.sh
-          set -o pipefail
-          if command -v ts &> /dev/null; then
-            python3 -m praktika run 'Upgrade check (amd_msan)' --workflow "PR" --ci |& ts '[%Y-%m-%d %H:%M:%S]' | tee ./ci/tmp/job.log
-          else
-            python3 -m praktika run 'Upgrade check (amd_msan)' --workflow "PR" --ci |& tee ./ci/tmp/job.log
-          fi
-
-  upgrade_check_amd_debug:
-    runs-on: [self-hosted, func-tester]
-    needs: [config_workflow, dockers_build_amd, dockers_build_arm, dockers_build_multiplatform_manifest, build_amd_debug, stateless_tests_amd_asan_distributed_plan_parallel_1_2, stateless_tests_amd_asan_distributed_plan_parallel_2_2, stateless_tests_amd_debug_parallel, stateless_tests_arm_binary_parallel]
-    if: ${{ !failure() && !cancelled() && !contains(fromJson(needs.config_workflow.outputs.data).cache_success_base64, 'VXBncmFkZSBjaGVjayAoYW1kX2RlYnVnKQ==') }}
-    name: "Upgrade check (amd_debug)"
-    outputs:
-      data: ${{ steps.run.outputs.DATA }}
-    steps:
-      - name: Checkout code
-        uses: actions/checkout@v4
-        with:
-          ref: ${{ env.CHECKOUT_REF }}
-
-      - name: Prepare env script
-        run: |
-          rm -rf ./ci/tmp ./ci/tmp ./ci/tmp
-          mkdir -p ./ci/tmp ./ci/tmp ./ci/tmp
-          cat > ./ci/tmp/praktika_setup_env.sh << 'ENV_SETUP_SCRIPT_EOF'
-          export PYTHONPATH=./ci:.:
-          cat > ./ci/tmp/workflow_config_pr.json << 'EOF'
-          ${{ needs.config_workflow.outputs.data }}
-          EOF
-          cat > ./ci/tmp/workflow_status.json << 'EOF'
-          ${{ toJson(needs) }}
-          EOF
-          ENV_SETUP_SCRIPT_EOF
-
-      - name: Run
-        id: run
-        run: |
-          . ./ci/tmp/praktika_setup_env.sh
-          set -o pipefail
-          if command -v ts &> /dev/null; then
-            python3 -m praktika run 'Upgrade check (amd_debug)' --workflow "PR" --ci |& ts '[%Y-%m-%d %H:%M:%S]' | tee ./ci/tmp/job.log
-          else
-            python3 -m praktika run 'Upgrade check (amd_debug)' --workflow "PR" --ci |& tee ./ci/tmp/job.log
-          fi
-
-  ast_fuzzer_amd_debug:
-    runs-on: [self-hosted, func-tester]
-    needs: [config_workflow, dockers_build_amd, dockers_build_arm, dockers_build_multiplatform_manifest, stateless_tests_amd_asan_distributed_plan_parallel_1_2, stateless_tests_amd_asan_distributed_plan_parallel_2_2, stateless_tests_amd_debug_parallel, stateless_tests_arm_binary_parallel, build_amd_debug]
-    if: ${{ !failure() && !cancelled() && !contains(fromJson(needs.config_workflow.outputs.data).cache_success_base64, 'QVNUIGZ1enplciAoYW1kX2RlYnVnKQ==') }}
-    name: "AST fuzzer (amd_debug)"
-    outputs:
-      data: ${{ steps.run.outputs.DATA }}
-    steps:
-      - name: Checkout code
-        uses: actions/checkout@v4
-        with:
-          ref: ${{ env.CHECKOUT_REF }}
-
-      - name: Prepare env script
-        run: |
-          rm -rf ./ci/tmp ./ci/tmp ./ci/tmp
-          mkdir -p ./ci/tmp ./ci/tmp ./ci/tmp
-          cat > ./ci/tmp/praktika_setup_env.sh << 'ENV_SETUP_SCRIPT_EOF'
-          export PYTHONPATH=./ci:.:
-          cat > ./ci/tmp/workflow_config_pr.json << 'EOF'
-          ${{ needs.config_workflow.outputs.data }}
-          EOF
-          cat > ./ci/tmp/workflow_status.json << 'EOF'
-          ${{ toJson(needs) }}
-          EOF
-          ENV_SETUP_SCRIPT_EOF
-
-      - name: Run
-        id: run
-        run: |
-          . ./ci/tmp/praktika_setup_env.sh
-          set -o pipefail
-          if command -v ts &> /dev/null; then
-            python3 -m praktika run 'AST fuzzer (amd_debug)' --workflow "PR" --ci |& ts '[%Y-%m-%d %H:%M:%S]' | tee ./ci/tmp/job.log
-          else
-            python3 -m praktika run 'AST fuzzer (amd_debug)' --workflow "PR" --ci |& tee ./ci/tmp/job.log
-          fi
-
-  ast_fuzzer_arm_asan:
-    runs-on: [self-hosted, func-tester-aarch64]
-    needs: [config_workflow, dockers_build_amd, dockers_build_arm, dockers_build_multiplatform_manifest, stateless_tests_amd_asan_distributed_plan_parallel_1_2, stateless_tests_amd_asan_distributed_plan_parallel_2_2, stateless_tests_amd_debug_parallel, stateless_tests_arm_binary_parallel, build_arm_asan]
-    if: ${{ !failure() && !cancelled() && !contains(fromJson(needs.config_workflow.outputs.data).cache_success_base64, 'QVNUIGZ1enplciAoYXJtX2FzYW4p') }}
-    name: "AST fuzzer (arm_asan)"
-    outputs:
-      data: ${{ steps.run.outputs.DATA }}
-    steps:
-      - name: Checkout code
-        uses: actions/checkout@v4
-        with:
-          ref: ${{ env.CHECKOUT_REF }}
-
-      - name: Prepare env script
-        run: |
-          rm -rf ./ci/tmp ./ci/tmp ./ci/tmp
-          mkdir -p ./ci/tmp ./ci/tmp ./ci/tmp
-          cat > ./ci/tmp/praktika_setup_env.sh << 'ENV_SETUP_SCRIPT_EOF'
-          export PYTHONPATH=./ci:.:
-          cat > ./ci/tmp/workflow_config_pr.json << 'EOF'
-          ${{ needs.config_workflow.outputs.data }}
-          EOF
-          cat > ./ci/tmp/workflow_status.json << 'EOF'
-          ${{ toJson(needs) }}
-          EOF
-          ENV_SETUP_SCRIPT_EOF
-
-      - name: Run
-        id: run
-        run: |
-          . ./ci/tmp/praktika_setup_env.sh
-          set -o pipefail
-          if command -v ts &> /dev/null; then
-            python3 -m praktika run 'AST fuzzer (arm_asan)' --workflow "PR" --ci |& ts '[%Y-%m-%d %H:%M:%S]' | tee ./ci/tmp/job.log
-          else
-            python3 -m praktika run 'AST fuzzer (arm_asan)' --workflow "PR" --ci |& tee ./ci/tmp/job.log
-          fi
-
-  ast_fuzzer_amd_tsan:
-    runs-on: [self-hosted, func-tester]
-    needs: [config_workflow, dockers_build_amd, dockers_build_arm, dockers_build_multiplatform_manifest, stateless_tests_amd_asan_distributed_plan_parallel_1_2, stateless_tests_amd_asan_distributed_plan_parallel_2_2, stateless_tests_amd_debug_parallel, stateless_tests_arm_binary_parallel, build_amd_tsan]
-    if: ${{ !failure() && !cancelled() && !contains(fromJson(needs.config_workflow.outputs.data).cache_success_base64, 'QVNUIGZ1enplciAoYW1kX3RzYW4p') }}
-    name: "AST fuzzer (amd_tsan)"
-    outputs:
-      data: ${{ steps.run.outputs.DATA }}
-    steps:
-      - name: Checkout code
-        uses: actions/checkout@v4
-        with:
-          ref: ${{ env.CHECKOUT_REF }}
-
-      - name: Prepare env script
-        run: |
-          rm -rf ./ci/tmp ./ci/tmp ./ci/tmp
-          mkdir -p ./ci/tmp ./ci/tmp ./ci/tmp
-          cat > ./ci/tmp/praktika_setup_env.sh << 'ENV_SETUP_SCRIPT_EOF'
-          export PYTHONPATH=./ci:.:
-          cat > ./ci/tmp/workflow_config_pr.json << 'EOF'
-          ${{ needs.config_workflow.outputs.data }}
-          EOF
-          cat > ./ci/tmp/workflow_status.json << 'EOF'
-          ${{ toJson(needs) }}
-          EOF
-          ENV_SETUP_SCRIPT_EOF
-
-      - name: Run
-        id: run
-        run: |
-          . ./ci/tmp/praktika_setup_env.sh
-          set -o pipefail
-          if command -v ts &> /dev/null; then
-            python3 -m praktika run 'AST fuzzer (amd_tsan)' --workflow "PR" --ci |& ts '[%Y-%m-%d %H:%M:%S]' | tee ./ci/tmp/job.log
-          else
-            python3 -m praktika run 'AST fuzzer (amd_tsan)' --workflow "PR" --ci |& tee ./ci/tmp/job.log
-          fi
-
-  ast_fuzzer_amd_msan:
-    runs-on: [self-hosted, func-tester]
-    needs: [config_workflow, dockers_build_amd, dockers_build_arm, dockers_build_multiplatform_manifest, stateless_tests_amd_asan_distributed_plan_parallel_1_2, stateless_tests_amd_asan_distributed_plan_parallel_2_2, stateless_tests_amd_debug_parallel, stateless_tests_arm_binary_parallel, build_amd_msan]
-    if: ${{ !failure() && !cancelled() && !contains(fromJson(needs.config_workflow.outputs.data).cache_success_base64, 'QVNUIGZ1enplciAoYW1kX21zYW4p') }}
-    name: "AST fuzzer (amd_msan)"
-    outputs:
-      data: ${{ steps.run.outputs.DATA }}
-    steps:
-      - name: Checkout code
-        uses: actions/checkout@v4
-        with:
-          ref: ${{ env.CHECKOUT_REF }}
-
-      - name: Prepare env script
-        run: |
-          rm -rf ./ci/tmp ./ci/tmp ./ci/tmp
-          mkdir -p ./ci/tmp ./ci/tmp ./ci/tmp
-          cat > ./ci/tmp/praktika_setup_env.sh << 'ENV_SETUP_SCRIPT_EOF'
-          export PYTHONPATH=./ci:.:
-          cat > ./ci/tmp/workflow_config_pr.json << 'EOF'
-          ${{ needs.config_workflow.outputs.data }}
-          EOF
-          cat > ./ci/tmp/workflow_status.json << 'EOF'
-          ${{ toJson(needs) }}
-          EOF
-          ENV_SETUP_SCRIPT_EOF
-
-      - name: Run
-        id: run
-        run: |
-          . ./ci/tmp/praktika_setup_env.sh
-          set -o pipefail
-          if command -v ts &> /dev/null; then
-            python3 -m praktika run 'AST fuzzer (amd_msan)' --workflow "PR" --ci |& ts '[%Y-%m-%d %H:%M:%S]' | tee ./ci/tmp/job.log
-          else
-            python3 -m praktika run 'AST fuzzer (amd_msan)' --workflow "PR" --ci |& tee ./ci/tmp/job.log
-          fi
-
-  ast_fuzzer_amd_ubsan:
-    runs-on: [self-hosted, func-tester]
-    needs: [config_workflow, dockers_build_amd, dockers_build_arm, dockers_build_multiplatform_manifest, stateless_tests_amd_asan_distributed_plan_parallel_1_2, stateless_tests_amd_asan_distributed_plan_parallel_2_2, stateless_tests_amd_debug_parallel, stateless_tests_arm_binary_parallel, build_amd_ubsan]
-    if: ${{ !failure() && !cancelled() && !contains(fromJson(needs.config_workflow.outputs.data).cache_success_base64, 'QVNUIGZ1enplciAoYW1kX3Vic2FuKQ==') }}
-    name: "AST fuzzer (amd_ubsan)"
-    outputs:
-      data: ${{ steps.run.outputs.DATA }}
-    steps:
-      - name: Checkout code
-        uses: actions/checkout@v4
-        with:
-          ref: ${{ env.CHECKOUT_REF }}
-
-      - name: Prepare env script
-        run: |
-          rm -rf ./ci/tmp ./ci/tmp ./ci/tmp
-          mkdir -p ./ci/tmp ./ci/tmp ./ci/tmp
-          cat > ./ci/tmp/praktika_setup_env.sh << 'ENV_SETUP_SCRIPT_EOF'
-          export PYTHONPATH=./ci:.:
-          cat > ./ci/tmp/workflow_config_pr.json << 'EOF'
-          ${{ needs.config_workflow.outputs.data }}
-          EOF
-          cat > ./ci/tmp/workflow_status.json << 'EOF'
-          ${{ toJson(needs) }}
-          EOF
-          ENV_SETUP_SCRIPT_EOF
-
-      - name: Run
-        id: run
-        run: |
-          . ./ci/tmp/praktika_setup_env.sh
-          set -o pipefail
-          if command -v ts &> /dev/null; then
-            python3 -m praktika run 'AST fuzzer (amd_ubsan)' --workflow "PR" --ci |& ts '[%Y-%m-%d %H:%M:%S]' | tee ./ci/tmp/job.log
-          else
-            python3 -m praktika run 'AST fuzzer (amd_ubsan)' --workflow "PR" --ci |& tee ./ci/tmp/job.log
-          fi
-
->>>>>>> 1465b438
   buzzhouse_amd_debug:
     runs-on: [self-hosted, func-tester]
     needs: [config_workflow, dockers_build_amd, dockers_build_arm, dockers_build_multiplatform_manifest, build_amd_debug]
@@ -4316,11 +931,7 @@
 
   finish_workflow:
     runs-on: [self-hosted, style-checker-aarch64]
-<<<<<<< HEAD
-    needs: [config_workflow, dockers_build_amd, dockers_build_arm, dockers_build_multiplatform_manifest, style_check, docs_check, fast_test, build_amd_tidy, build_arm_tidy, build_amd_debug, build_amd_release, build_amd_asan, build_amd_tsan, build_amd_msan, build_amd_ubsan, build_amd_binary, build_arm_release, build_arm_asan, build_arm_coverage, build_arm_binary, buzzhouse_amd_debug, buzzhouse_arm_asan, buzzhouse_amd_tsan, buzzhouse_amd_msan, buzzhouse_amd_ubsan]
-=======
-    needs: [config_workflow, dockers_build_amd, dockers_build_arm, dockers_build_multiplatform_manifest, style_check, docs_check, fast_test, build_arm_tidy, build_amd_debug, build_amd_release, build_amd_asan, build_amd_tsan, build_amd_msan, build_amd_ubsan, build_amd_binary, build_arm_release, build_arm_asan, build_arm_coverage, build_arm_binary, build_amd_darwin, build_arm_darwin, build_arm_v80compat, build_amd_freebsd, build_ppc64le, build_amd_compat, build_amd_musl, build_riscv64, build_s390x, build_loongarch64, build_fuzzers, unit_tests_asan, unit_tests_tsan, unit_tests_msan, unit_tests_ubsan, stateless_tests_amd_asan_distributed_plan_parallel_1_2, stateless_tests_amd_asan_distributed_plan_parallel_2_2, stateless_tests_amd_asan_distributed_plan_sequential, stateless_tests_amd_binary_old_analyzer_s3_storage_databasereplicated_parallel, stateless_tests_amd_binary_old_analyzer_s3_storage_databasereplicated_sequential, stateless_tests_amd_binary_parallelreplicas_s3_storage_parallel, stateless_tests_amd_binary_parallelreplicas_s3_storage_sequential, stateless_tests_amd_debug_asyncinsert_s3_storage_parallel, stateless_tests_amd_debug_asyncinsert_s3_storage_sequential, stateless_tests_amd_debug_parallel, stateless_tests_amd_debug_sequential, stateless_tests_amd_tsan_parallel_1_2, stateless_tests_amd_tsan_parallel_2_2, stateless_tests_amd_tsan_sequential_1_2, stateless_tests_amd_tsan_sequential_2_2, stateless_tests_amd_msan_parallel_1_2, stateless_tests_amd_msan_parallel_2_2, stateless_tests_amd_msan_sequential_1_2, stateless_tests_amd_msan_sequential_2_2, stateless_tests_amd_ubsan_parallel, stateless_tests_amd_ubsan_sequential, stateless_tests_amd_debug_distributed_plan_s3_storage_parallel, stateless_tests_amd_debug_distributed_plan_s3_storage_sequential, stateless_tests_amd_tsan_s3_storage_parallel, stateless_tests_amd_tsan_s3_storage_sequential_1_2, stateless_tests_amd_tsan_s3_storage_sequential_2_2, stateless_tests_arm_binary_parallel, stateless_tests_arm_binary_sequential, bugfix_validation_integration_tests, bugfix_validation_functional_tests, stateless_tests_amd_asan_flaky_check, integration_tests_asan_old_analyzer_1_6, integration_tests_asan_old_analyzer_2_6, integration_tests_asan_old_analyzer_3_6, integration_tests_asan_old_analyzer_4_6, integration_tests_asan_old_analyzer_5_6, integration_tests_asan_old_analyzer_6_6, integration_tests_release_1_6, integration_tests_release_2_6, integration_tests_release_3_6, integration_tests_release_4_6, integration_tests_release_5_6, integration_tests_release_6_6, integration_tests_aarch64_distributed_plan_1_4, integration_tests_aarch64_distributed_plan_2_4, integration_tests_aarch64_distributed_plan_3_4, integration_tests_aarch64_distributed_plan_4_4, integration_tests_tsan_1_6, integration_tests_tsan_2_6, integration_tests_tsan_3_6, integration_tests_tsan_4_6, integration_tests_tsan_5_6, integration_tests_tsan_6_6, integration_tests_asan_flaky_check, docker_server_image, docker_keeper_image, install_packages_release, install_packages_aarch64, compatibility_check_release, compatibility_check_aarch64, stress_test_amd_debug, stress_test_amd_tsan, stress_test_arm_asan, stress_test_amd_ubsan, stress_test_amd_msan, upgrade_check_amd_asan, upgrade_check_amd_tsan, upgrade_check_amd_msan, upgrade_check_amd_debug, ast_fuzzer_amd_debug, ast_fuzzer_arm_asan, ast_fuzzer_amd_tsan, ast_fuzzer_amd_msan, ast_fuzzer_amd_ubsan, buzzhouse_amd_debug, buzzhouse_arm_asan, buzzhouse_amd_tsan, buzzhouse_amd_msan, buzzhouse_amd_ubsan, performance_comparison_amd_release_master_head_1_3, performance_comparison_amd_release_master_head_2_3, performance_comparison_amd_release_master_head_3_3, performance_comparison_arm_release_master_head_1_3, performance_comparison_arm_release_master_head_2_3, performance_comparison_arm_release_master_head_3_3]
->>>>>>> 1465b438
+    needs: [config_workflow, dockers_build_amd, dockers_build_arm, dockers_build_multiplatform_manifest, style_check, docs_check, fast_test, build_arm_tidy, build_amd_debug, build_amd_release, build_amd_asan, build_amd_tsan, build_amd_msan, build_amd_ubsan, build_amd_binary, build_arm_release, build_arm_asan, build_arm_coverage, build_arm_binary, buzzhouse_amd_debug, buzzhouse_arm_asan, buzzhouse_amd_tsan, buzzhouse_amd_msan, buzzhouse_amd_ubsan]
     if: ${{ !cancelled() }}
     name: "Finish Workflow"
     outputs:
