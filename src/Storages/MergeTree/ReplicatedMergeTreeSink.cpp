--- conflicted
+++ resolved
@@ -354,14 +354,9 @@
         if (!temp_part.part)
             continue;
 
-<<<<<<< HEAD
-=======
         if (!support_parallel_write && temp_part.part->getDataPartStorage().supportParallelWrite())
             support_parallel_write = true;
 
-        BlockIDsType block_id;
-
->>>>>>> bc03d425
         if constexpr (async_insert)
         {
             auto get_block_id = [&](BlockWithPartition & block_)
