#include <Core/SettingsChangesHistory.h>
#include <Core/Defines.h>
#include <IO/ReadBufferFromString.h>
#include <IO/ReadHelpers.h>
#include <boost/algorithm/string.hpp>

namespace DB
{

namespace ErrorCodes
{
    extern const int BAD_ARGUMENTS;
    extern const int LOGICAL_ERROR;
}

ClickHouseVersion::ClickHouseVersion(const String & version)
{
    Strings split;
    boost::split(split, version, [](char c){ return c == '.'; });
    components.reserve(split.size());
    if (split.empty())
        throw Exception{ErrorCodes::BAD_ARGUMENTS, "Cannot parse ClickHouse version here: {}", version};

    for (const auto & split_element : split)
    {
        size_t component;
        ReadBufferFromString buf(split_element);
        if (!tryReadIntText(component, buf) || !buf.eof())
            throw Exception{ErrorCodes::BAD_ARGUMENTS, "Cannot parse ClickHouse version here: {}", version};
        components.push_back(component);
    }
}

ClickHouseVersion::ClickHouseVersion(const char * version)
    : ClickHouseVersion(String(version))
{
}

String ClickHouseVersion::toString() const
{
    String version = std::to_string(components[0]);
    for (size_t i = 1; i < components.size(); ++i)
        version += "." + std::to_string(components[i]);

    return version;
}

// clang-format off
/// History of settings changes that controls some backward incompatible changes
/// across all ClickHouse versions. It maps ClickHouse version to settings changes that were done
/// in this version. This history contains both changes to existing settings and newly added settings.
/// Settings changes is a vector of structs
///     {setting_name, previous_value, new_value, reason}.
/// For newly added setting choose the most appropriate previous_value (for example, if new setting
/// controls new feature and it's 'true' by default, use 'false' as previous_value).
/// It's used to implement `compatibility` setting (see https://github.com/ClickHouse/ClickHouse/issues/35972)
/// Note: please check if the key already exists to prevent duplicate entries.
static std::initializer_list<std::pair<ClickHouseVersion, SettingsChangesHistory::SettingsChanges>> settings_changes_history_initializer =
{
    {"24.12",
        {
        }
    },
    {"24.11",
        {
        }
    },
    {"24.10",
        {
        }
    },
    {"24.9",
        {
        }
    },
    {"24.8",
        {
            {"rows_before_aggregation", true, true, "Provide exact value for rows_before_aggregation statistic, represents the number of rows read before aggregation"},
            {"restore_replace_external_table_functions_to_null", false, false, "New setting."},
            {"restore_replace_external_engines_to_null", false, false, "New setting."},
            {"input_format_json_max_depth", 1000000, 1000, "It was unlimited in previous versions, but that was unsafe."},
            {"merge_tree_min_bytes_per_task_for_remote_reading", 4194304, 2097152, "Value is unified with `filesystem_prefetch_min_bytes_for_single_read_task`"},
            {"use_hive_partitioning", false, false, "Allows to use hive partitioning for File, URL, S3, AzureBlobStorage and HDFS engines."},
            {"allow_experimental_kafka_offsets_storage_in_keeper", false, false, "Allow the usage of experimental Kafka storage engine that stores the committed offsets in ClickHouse Keeper"},
            {"allow_archive_path_syntax", true, true, "Added new setting to allow disabling archive path syntax."},
            {"query_cache_tag", "", "", "New setting for labeling query cache settings."},
            {"allow_experimental_time_series_table", false, false, "Added new setting to allow the TimeSeries table engine"},
            {"enable_analyzer", 1, 1, "Added an alias to a setting `allow_experimental_analyzer`."},
            {"optimize_functions_to_subcolumns", false, true, "Enabled settings by default"},
<<<<<<< HEAD
            {"join_output_by_rowlist_perkey_rows_threshold", 0, 5, "The lower limit of per-key average rows in the right table to determine whether to output by row list in hash join."},
=======
            {"allow_experimental_vector_similarity_index", false, false, "Added new setting to allow experimental vector similarity indexes"},
>>>>>>> 24faabb5
        }
    },
    {"24.7",
        {
            {"output_format_parquet_write_page_index", false, true, "Add a possibility to write page index into parquet files."},
            {"output_format_binary_encode_types_in_binary_format", false, false, "Added new setting to allow to write type names in binary format in RowBinaryWithNamesAndTypes output format"},
            {"input_format_binary_decode_types_in_binary_format", false, false, "Added new setting to allow to read type names in binary format in RowBinaryWithNamesAndTypes input format"},
            {"output_format_native_encode_types_in_binary_format", false, false, "Added new setting to allow to write type names in binary format in Native output format"},
            {"input_format_native_decode_types_in_binary_format", false, false, "Added new setting to allow to read type names in binary format in Native output format"},
            {"read_in_order_use_buffering", false, true, "Use buffering before merging while reading in order of primary key"},
            {"enable_named_columns_in_function_tuple", false, true, "Generate named tuples in function tuple() when all names are unique and can be treated as unquoted identifiers."},
            {"optimize_trivial_insert_select", true, false, "The optimization does not make sense in many cases."},
            {"dictionary_validate_primary_key_type", false, false, "Validate primary key type for dictionaries. By default id type for simple layouts will be implicitly converted to UInt64."},
            {"collect_hash_table_stats_during_joins", false, true, "New setting."},
            {"max_size_to_preallocate_for_joins", 0, 100'000'000, "New setting."},
            {"input_format_orc_reader_time_zone_name", "GMT", "GMT", "The time zone name for ORC row reader, the default ORC row reader's time zone is GMT."},            {"lightweight_mutation_projection_mode", "throw", "throw", "When lightweight delete happens on a table with projection(s), the possible operations include throw the exception as projection exists, or drop all projection related to this table then do lightweight delete."},
            {"database_replicated_allow_heavy_create", true, false, "Long-running DDL queries (CREATE AS SELECT and POPULATE) for Replicated database engine was forbidden"},
            {"query_plan_merge_filters", false, false, "Allow to merge filters in the query plan"},
            {"azure_sdk_max_retries", 10, 10, "Maximum number of retries in azure sdk"},
            {"azure_sdk_retry_initial_backoff_ms", 10, 10, "Minimal backoff between retries in azure sdk"},
            {"azure_sdk_retry_max_backoff_ms", 1000, 1000, "Maximal backoff between retries in azure sdk"},
            {"ignore_on_cluster_for_replicated_named_collections_queries", false, false, "Ignore ON CLUSTER clause for replicated named collections management queries."},
            {"backup_restore_s3_retry_attempts", 1000,1000, "Setting for Aws::Client::RetryStrategy, Aws::Client does retries itself, 0 means no retries. It takes place only for backup/restore."},
            {"postgresql_connection_attempt_timeout", 2, 2, "Allow to control 'connect_timeout' parameter of PostgreSQL connection."},
            {"postgresql_connection_pool_retries", 2, 2, "Allow to control the number of retries in PostgreSQL connection pool."}
        }
    },
    {"24.6",
        {
            {"materialize_skip_indexes_on_insert", true, true, "Added new setting to allow to disable materialization of skip indexes on insert"},
            {"materialize_statistics_on_insert", true, true, "Added new setting to allow to disable materialization of statistics on insert"},
            {"input_format_parquet_use_native_reader", false, false, "When reading Parquet files, to use native reader instead of arrow reader."},
            {"hdfs_throw_on_zero_files_match", false, false, "Allow to throw an error when ListObjects request cannot match any files in HDFS engine instead of empty query result"},
            {"azure_throw_on_zero_files_match", false, false, "Allow to throw an error when ListObjects request cannot match any files in AzureBlobStorage engine instead of empty query result"},
            {"s3_validate_request_settings", true, true, "Allow to disable S3 request settings validation"},
            {"allow_experimental_full_text_index", false, false, "Enable experimental full-text index"},
            {"azure_skip_empty_files", false, false, "Allow to skip empty files in azure table engine"},
            {"hdfs_ignore_file_doesnt_exist", false, false, "Allow to return 0 rows when the requested files don't exist instead of throwing an exception in HDFS table engine"},
            {"azure_ignore_file_doesnt_exist", false, false, "Allow to return 0 rows when the requested files don't exist instead of throwing an exception in AzureBlobStorage table engine"},
            {"s3_ignore_file_doesnt_exist", false, false, "Allow to return 0 rows when the requested files don't exist instead of throwing an exception in S3 table engine"},
            {"s3_max_part_number", 10000, 10000, "Maximum part number number for s3 upload part"},
            {"s3_max_single_operation_copy_size", 32 * 1024 * 1024, 32 * 1024 * 1024, "Maximum size for a single copy operation in s3"},
            {"input_format_parquet_max_block_size", 8192, DEFAULT_BLOCK_SIZE, "Increase block size for parquet reader."},
            {"input_format_parquet_prefer_block_bytes", 0, DEFAULT_BLOCK_SIZE * 256, "Average block bytes output by parquet reader."},
            {"enable_blob_storage_log", true, true, "Write information about blob storage operations to system.blob_storage_log table"},
            {"allow_deprecated_snowflake_conversion_functions", true, false, "Disabled deprecated functions snowflakeToDateTime[64] and dateTime[64]ToSnowflake."},
            {"allow_statistic_optimize", false, false, "Old setting which popped up here being renamed."},
            {"allow_experimental_statistic", false, false, "Old setting which popped up here being renamed."},
            {"allow_statistics_optimize", false, false, "The setting was renamed. The previous name is `allow_statistic_optimize`."},
            {"allow_experimental_statistics", false, false, "The setting was renamed. The previous name is `allow_experimental_statistic`."},
            {"enable_vertical_final", false, true, "Enable vertical final by default again after fixing bug"},
            {"parallel_replicas_custom_key_range_lower", 0, 0, "Add settings to control the range filter when using parallel replicas with dynamic shards"},
            {"parallel_replicas_custom_key_range_upper", 0, 0, "Add settings to control the range filter when using parallel replicas with dynamic shards. A value of 0 disables the upper limit"},
            {"output_format_pretty_display_footer_column_names", 0, 1, "Add a setting to display column names in the footer if there are many rows. Threshold value is controlled by output_format_pretty_display_footer_column_names_min_rows."},
            {"output_format_pretty_display_footer_column_names_min_rows", 0, 50, "Add a setting to control the threshold value for setting output_format_pretty_display_footer_column_names_min_rows. Default 50."},
            {"output_format_csv_serialize_tuple_into_separate_columns", true, true, "A new way of how interpret tuples in CSV format was added."},
            {"input_format_csv_deserialize_separate_columns_into_tuple", true, true, "A new way of how interpret tuples in CSV format was added."},
            {"input_format_csv_try_infer_strings_from_quoted_tuples", true, true, "A new way of how interpret tuples in CSV format was added."},
        }
    },
    {"24.5",
        {
            {"allow_deprecated_error_prone_window_functions", true, false, "Allow usage of deprecated error prone window functions (neighbor, runningAccumulate, runningDifferenceStartingWithFirstValue, runningDifference)"},
            {"allow_experimental_join_condition", false, false, "Support join with inequal conditions which involve columns from both left and right table. e.g. t1.y < t2.y."},
            {"input_format_tsv_crlf_end_of_line", false, false, "Enables reading of CRLF line endings with TSV formats"},
            {"output_format_parquet_use_custom_encoder", false, true, "Enable custom Parquet encoder."},
            {"cross_join_min_rows_to_compress", 0, 10000000, "Minimal count of rows to compress block in CROSS JOIN. Zero value means - disable this threshold. This block is compressed when any of the two thresholds (by rows or by bytes) are reached."},
            {"cross_join_min_bytes_to_compress", 0, 1_GiB, "Minimal size of block to compress in CROSS JOIN. Zero value means - disable this threshold. This block is compressed when any of the two thresholds (by rows or by bytes) are reached."},
            {"http_max_chunk_size", 0, 0, "Internal limitation"},
            {"prefer_external_sort_block_bytes", 0, DEFAULT_BLOCK_SIZE * 256, "Prefer maximum block bytes for external sort, reduce the memory usage during merging."},
            {"input_format_force_null_for_omitted_fields", false, false, "Disable type-defaults for omitted fields when needed"},
            {"cast_string_to_dynamic_use_inference", false, false, "Add setting to allow converting String to Dynamic through parsing"},
            {"allow_experimental_dynamic_type", false, false, "Add new experimental Dynamic type"},
            {"azure_max_blocks_in_multipart_upload", 50000, 50000, "Maximum number of blocks in multipart upload for Azure."},
            {"allow_archive_path_syntax", false, true, "Added new setting to allow disabling archive path syntax."},
        }
    },
    {"24.4",
        {
            {"input_format_json_throw_on_bad_escape_sequence", true, true, "Allow to save JSON strings with bad escape sequences"},
            {"max_parsing_threads", 0, 0, "Add a separate setting to control number of threads in parallel parsing from files"},
            {"ignore_drop_queries_probability", 0, 0, "Allow to ignore drop queries in server with specified probability for testing purposes"},
            {"lightweight_deletes_sync", 2, 2, "The same as 'mutation_sync', but controls only execution of lightweight deletes"},
            {"query_cache_system_table_handling", "save", "throw", "The query cache no longer caches results of queries against system tables"},
            {"input_format_json_ignore_unnecessary_fields", false, true, "Ignore unnecessary fields and not parse them. Enabling this may not throw exceptions on json strings of invalid format or with duplicated fields"},
            {"input_format_hive_text_allow_variable_number_of_columns", false, true, "Ignore extra columns in Hive Text input (if file has more columns than expected) and treat missing fields in Hive Text input as default values."},
            {"allow_experimental_database_replicated", false, true, "Database engine Replicated is now in Beta stage"},
            {"temporary_data_in_cache_reserve_space_wait_lock_timeout_milliseconds", (10 * 60 * 1000), (10 * 60 * 1000), "Wait time to lock cache for sapce reservation in temporary data in filesystem cache"},
            {"optimize_rewrite_sum_if_to_count_if", false, true, "Only available for the analyzer, where it works correctly"},
            {"azure_allow_parallel_part_upload", "true", "true", "Use multiple threads for azure multipart upload."},
            {"max_recursive_cte_evaluation_depth", DBMS_RECURSIVE_CTE_MAX_EVALUATION_DEPTH, DBMS_RECURSIVE_CTE_MAX_EVALUATION_DEPTH, "Maximum limit on recursive CTE evaluation depth"},
            {"query_plan_convert_outer_join_to_inner_join", false, true, "Allow to convert OUTER JOIN to INNER JOIN if filter after JOIN always filters default values"},
        }
    },
    {"24.3",
        {
            {"s3_connect_timeout_ms", 1000, 1000, "Introduce new dedicated setting for s3 connection timeout"},
            {"allow_experimental_shared_merge_tree", false, true, "The setting is obsolete"},
            {"use_page_cache_for_disks_without_file_cache", false, false, "Added userspace page cache"},
            {"read_from_page_cache_if_exists_otherwise_bypass_cache", false, false, "Added userspace page cache"},
            {"page_cache_inject_eviction", false, false, "Added userspace page cache"},
            {"default_table_engine", "None", "MergeTree", "Set default table engine to MergeTree for better usability"},
            {"input_format_json_use_string_type_for_ambiguous_paths_in_named_tuples_inference_from_objects", false, false, "Allow to use String type for ambiguous paths during named tuple inference from JSON objects"},
            {"traverse_shadow_remote_data_paths", false, false, "Traverse shadow directory when query system.remote_data_paths."},
            {"throw_if_deduplication_in_dependent_materialized_views_enabled_with_async_insert", false, true, "Deduplication in dependent materialized view cannot work together with async inserts."},
            {"parallel_replicas_allow_in_with_subquery", false, true, "If true, subquery for IN will be executed on every follower replica"},
            {"log_processors_profiles", false, true, "Enable by default"},
            {"function_locate_has_mysql_compatible_argument_order", false, true, "Increase compatibility with MySQL's locate function."},
            {"allow_suspicious_primary_key", true, false, "Forbid suspicious PRIMARY KEY/ORDER BY for MergeTree (i.e. SimpleAggregateFunction)"},
            {"filesystem_cache_reserve_space_wait_lock_timeout_milliseconds", 1000, 1000, "Wait time to lock cache for sapce reservation in filesystem cache"},
            {"max_parser_backtracks", 0, 1000000, "Limiting the complexity of parsing"},
            {"analyzer_compatibility_join_using_top_level_identifier", false, false, "Force to resolve identifier in JOIN USING from projection"},
            {"distributed_insert_skip_read_only_replicas", false, false, "If true, INSERT into Distributed will skip read-only replicas"},
            {"keeper_max_retries", 10, 10, "Max retries for general keeper operations"},
            {"keeper_retry_initial_backoff_ms", 100, 100, "Initial backoff timeout for general keeper operations"},
            {"keeper_retry_max_backoff_ms", 5000, 5000, "Max backoff timeout for general keeper operations"},
            {"s3queue_allow_experimental_sharded_mode", false, false, "Enable experimental sharded mode of S3Queue table engine. It is experimental because it will be rewritten"},
            {"allow_experimental_analyzer", false, true, "Enable analyzer and planner by default."},
            {"merge_tree_read_split_ranges_into_intersecting_and_non_intersecting_injection_probability", 0.0, 0.0, "For testing of `PartsSplitter` - split read ranges into intersecting and non intersecting every time you read from MergeTree with the specified probability."},
            {"allow_get_client_http_header", false, false, "Introduced a new function."},
            {"output_format_pretty_row_numbers", false, true, "It is better for usability."},
            {"output_format_pretty_max_value_width_apply_for_single_value", true, false, "Single values in Pretty formats won't be cut."},
            {"output_format_parquet_string_as_string", false, true, "ClickHouse allows arbitrary binary data in the String data type, which is typically UTF-8. Parquet/ORC/Arrow Strings only support UTF-8. That's why you can choose which Arrow's data type to use for the ClickHouse String data type - String or Binary. While Binary would be more correct and compatible, using String by default will correspond to user expectations in most cases."},
            {"output_format_orc_string_as_string", false, true, "ClickHouse allows arbitrary binary data in the String data type, which is typically UTF-8. Parquet/ORC/Arrow Strings only support UTF-8. That's why you can choose which Arrow's data type to use for the ClickHouse String data type - String or Binary. While Binary would be more correct and compatible, using String by default will correspond to user expectations in most cases."},
            {"output_format_arrow_string_as_string", false, true, "ClickHouse allows arbitrary binary data in the String data type, which is typically UTF-8. Parquet/ORC/Arrow Strings only support UTF-8. That's why you can choose which Arrow's data type to use for the ClickHouse String data type - String or Binary. While Binary would be more correct and compatible, using String by default will correspond to user expectations in most cases."},
            {"output_format_parquet_compression_method", "lz4", "zstd", "Parquet/ORC/Arrow support many compression methods, including lz4 and zstd. ClickHouse supports each and every compression method. Some inferior tools, such as 'duckdb', lack support for the faster `lz4` compression method, that's why we set zstd by default."},
            {"output_format_orc_compression_method", "lz4", "zstd", "Parquet/ORC/Arrow support many compression methods, including lz4 and zstd. ClickHouse supports each and every compression method. Some inferior tools, such as 'duckdb', lack support for the faster `lz4` compression method, that's why we set zstd by default."},
            {"output_format_pretty_highlight_digit_groups", false, true, "If enabled and if output is a terminal, highlight every digit corresponding to the number of thousands, millions, etc. with underline."},
            {"geo_distance_returns_float64_on_float64_arguments", false, true, "Increase the default precision."},
            {"azure_max_inflight_parts_for_one_file", 20, 20, "The maximum number of a concurrent loaded parts in multipart upload request. 0 means unlimited."},
            {"azure_strict_upload_part_size", 0, 0, "The exact size of part to upload during multipart upload to Azure blob storage."},
            {"azure_min_upload_part_size", 16*1024*1024, 16*1024*1024, "The minimum size of part to upload during multipart upload to Azure blob storage."},
            {"azure_max_upload_part_size", 5ull*1024*1024*1024, 5ull*1024*1024*1024, "The maximum size of part to upload during multipart upload to Azure blob storage."},
            {"azure_upload_part_size_multiply_factor", 2, 2, "Multiply azure_min_upload_part_size by this factor each time azure_multiply_parts_count_threshold parts were uploaded from a single write to Azure blob storage."},
            {"azure_upload_part_size_multiply_parts_count_threshold", 500, 500, "Each time this number of parts was uploaded to Azure blob storage, azure_min_upload_part_size is multiplied by azure_upload_part_size_multiply_factor."},
            {"output_format_csv_serialize_tuple_into_separate_columns", true, true, "A new way of how interpret tuples in CSV format was added."},
            {"input_format_csv_deserialize_separate_columns_into_tuple", true, true, "A new way of how interpret tuples in CSV format was added."},
            {"input_format_csv_try_infer_strings_from_quoted_tuples", true, true, "A new way of how interpret tuples in CSV format was added."},
        }
    },
    {"24.2",
        {
            {"allow_suspicious_variant_types", true, false, "Don't allow creating Variant type with suspicious variants by default"},
            {"validate_experimental_and_suspicious_types_inside_nested_types", false, true, "Validate usage of experimental and suspicious types inside nested types"},
            {"output_format_values_escape_quote_with_quote", false, false, "If true escape ' with '', otherwise quoted with \\'"},
            {"output_format_pretty_single_large_number_tip_threshold", 0, 1'000'000, "Print a readable number tip on the right side of the table if the block consists of a single number which exceeds this value (except 0)"},
            {"input_format_try_infer_exponent_floats", true, false, "Don't infer floats in exponential notation by default"},
            {"query_plan_optimize_prewhere", true, true, "Allow to push down filter to PREWHERE expression for supported storages"},
            {"async_insert_max_data_size", 1000000, 10485760, "The previous value appeared to be too small."},
            {"async_insert_poll_timeout_ms", 10, 10, "Timeout in milliseconds for polling data from asynchronous insert queue"},
            {"async_insert_use_adaptive_busy_timeout", false, true, "Use adaptive asynchronous insert timeout"},
            {"async_insert_busy_timeout_min_ms", 50, 50, "The minimum value of the asynchronous insert timeout in milliseconds; it also serves as the initial value, which may be increased later by the adaptive algorithm"},
            {"async_insert_busy_timeout_max_ms", 200, 200, "The minimum value of the asynchronous insert timeout in milliseconds; async_insert_busy_timeout_ms is aliased to async_insert_busy_timeout_max_ms"},
            {"async_insert_busy_timeout_increase_rate", 0.2, 0.2, "The exponential growth rate at which the adaptive asynchronous insert timeout increases"},
            {"async_insert_busy_timeout_decrease_rate", 0.2, 0.2, "The exponential growth rate at which the adaptive asynchronous insert timeout decreases"},
            {"format_template_row_format", "", "", "Template row format string can be set directly in query"},
            {"format_template_resultset_format", "", "", "Template result set format string can be set in query"},
            {"split_parts_ranges_into_intersecting_and_non_intersecting_final", true, true, "Allow to split parts ranges into intersecting and non intersecting during FINAL optimization"},
            {"split_intersecting_parts_ranges_into_layers_final", true, true, "Allow to split intersecting parts ranges into layers during FINAL optimization"},
            {"azure_max_single_part_copy_size", 256*1024*1024, 256*1024*1024, "The maximum size of object to copy using single part copy to Azure blob storage."},
            {"min_external_table_block_size_rows", DEFAULT_INSERT_BLOCK_SIZE, DEFAULT_INSERT_BLOCK_SIZE, "Squash blocks passed to external table to specified size in rows, if blocks are not big enough"},
            {"min_external_table_block_size_bytes", DEFAULT_INSERT_BLOCK_SIZE * 256, DEFAULT_INSERT_BLOCK_SIZE * 256, "Squash blocks passed to external table to specified size in bytes, if blocks are not big enough."},
            {"parallel_replicas_prefer_local_join", true, true, "If true, and JOIN can be executed with parallel replicas algorithm, and all storages of right JOIN part are *MergeTree, local JOIN will be used instead of GLOBAL JOIN."},
            {"optimize_time_filter_with_preimage", true, true, "Optimize Date and DateTime predicates by converting functions into equivalent comparisons without conversions (e.g. toYear(col) = 2023 -> col >= '2023-01-01' AND col <= '2023-12-31')"},
            {"extract_key_value_pairs_max_pairs_per_row", 0, 0, "Max number of pairs that can be produced by the `extractKeyValuePairs` function. Used as a safeguard against consuming too much memory."},
            {"default_view_definer", "CURRENT_USER", "CURRENT_USER", "Allows to set default `DEFINER` option while creating a view"},
            {"default_materialized_view_sql_security", "DEFINER", "DEFINER", "Allows to set a default value for SQL SECURITY option when creating a materialized view"},
            {"default_normal_view_sql_security", "INVOKER", "INVOKER", "Allows to set default `SQL SECURITY` option while creating a normal view"},
            {"mysql_map_string_to_text_in_show_columns", false, true, "Reduce the configuration effort to connect ClickHouse with BI tools."},
            {"mysql_map_fixed_string_to_text_in_show_columns", false, true, "Reduce the configuration effort to connect ClickHouse with BI tools."},
        }
    },
    {"24.1",
        {
            {"print_pretty_type_names", false, true, "Better user experience."},
            {"input_format_json_read_bools_as_strings", false, true, "Allow to read bools as strings in JSON formats by default"},
            {"output_format_arrow_use_signed_indexes_for_dictionary", false, true, "Use signed indexes type for Arrow dictionaries by default as it's recommended"},
            {"allow_experimental_variant_type", false, false, "Add new experimental Variant type"},
            {"use_variant_as_common_type", false, false, "Allow to use Variant in if/multiIf if there is no common type"},
            {"output_format_arrow_use_64_bit_indexes_for_dictionary", false, false, "Allow to use 64 bit indexes type in Arrow dictionaries"},
            {"parallel_replicas_mark_segment_size", 128, 128, "Add new setting to control segment size in new parallel replicas coordinator implementation"},
            {"ignore_materialized_views_with_dropped_target_table", false, false, "Add new setting to allow to ignore materialized views with dropped target table"},
            {"output_format_compression_level", 3, 3, "Allow to change compression level in the query output"},
            {"output_format_compression_zstd_window_log", 0, 0, "Allow to change zstd window log in the query output when zstd compression is used"},
            {"enable_zstd_qat_codec", false, false, "Add new ZSTD_QAT codec"},
            {"enable_vertical_final", false, true, "Use vertical final by default"},
            {"output_format_arrow_use_64_bit_indexes_for_dictionary", false, false, "Allow to use 64 bit indexes type in Arrow dictionaries"},
            {"max_rows_in_set_to_optimize_join", 100000, 0, "Disable join optimization as it prevents from read in order optimization"},
            {"output_format_pretty_color", true, "auto", "Setting is changed to allow also for auto value, disabling ANSI escapes if output is not a tty"},
            {"function_visible_width_behavior", 0, 1, "We changed the default behavior of `visibleWidth` to be more precise"},
            {"max_estimated_execution_time", 0, 0, "Separate max_execution_time and max_estimated_execution_time"},
            {"iceberg_engine_ignore_schema_evolution", false, false, "Allow to ignore schema evolution in Iceberg table engine"},
            {"optimize_injective_functions_in_group_by", false, true, "Replace injective functions by it's arguments in GROUP BY section in analyzer"},
            {"update_insert_deduplication_token_in_dependent_materialized_views", false, false, "Allow to update insert deduplication token with table identifier during insert in dependent materialized views"},
            {"azure_max_unexpected_write_error_retries", 4, 4, "The maximum number of retries in case of unexpected errors during Azure blob storage write"},
            {"split_parts_ranges_into_intersecting_and_non_intersecting_final", false, true, "Allow to split parts ranges into intersecting and non intersecting during FINAL optimization"},
            {"split_intersecting_parts_ranges_into_layers_final", true, true, "Allow to split intersecting parts ranges into layers during FINAL optimization"}
        }
    },
    {"23.12",
        {
            {"allow_suspicious_ttl_expressions", true, false, "It is a new setting, and in previous versions the behavior was equivalent to allowing."},
            {"input_format_parquet_allow_missing_columns", false, true, "Allow missing columns in Parquet files by default"},
            {"input_format_orc_allow_missing_columns", false, true, "Allow missing columns in ORC files by default"},
            {"input_format_arrow_allow_missing_columns", false, true, "Allow missing columns in Arrow files by default"}
        }
    },
    {"23.11",
        {
            {"parsedatetime_parse_without_leading_zeros", false, true, "Improved compatibility with MySQL DATE_FORMAT/STR_TO_DATE"}
        }
    },
    {"23.9",
        {
            {"optimize_group_by_constant_keys", false, true, "Optimize group by constant keys by default"},
            {"input_format_json_try_infer_named_tuples_from_objects", false, true, "Try to infer named Tuples from JSON objects by default"},
            {"input_format_json_read_numbers_as_strings", false, true, "Allow to read numbers as strings in JSON formats by default"},
            {"input_format_json_read_arrays_as_strings", false, true, "Allow to read arrays as strings in JSON formats by default"},
            {"input_format_json_infer_incomplete_types_as_strings", false, true, "Allow to infer incomplete types as Strings in JSON formats by default"},
            {"input_format_json_try_infer_numbers_from_strings", true, false, "Don't infer numbers from strings in JSON formats by default to prevent possible parsing errors"},
            {"http_write_exception_in_output_format", false, true, "Output valid JSON/XML on exception in HTTP streaming."}
        }
    },
    {"23.8",
        {
            {"rewrite_count_distinct_if_with_count_distinct_implementation", false, true, "Rewrite countDistinctIf with count_distinct_implementation configuration"}
        }
    },
    {"23.7",
        {
            {"function_sleep_max_microseconds_per_block", 0, 3000000, "In previous versions, the maximum sleep time of 3 seconds was applied only for `sleep`, but not for `sleepEachRow` function. In the new version, we introduce this setting. If you set compatibility with the previous versions, we will disable the limit altogether."}
        }
    },
    {"23.6",
        {
            {"http_send_timeout", 180, 30, "3 minutes seems crazy long. Note that this is timeout for a single network write call, not for the whole upload operation."},
            {"http_receive_timeout", 180, 30, "See http_send_timeout."}
        }
    },
    {"23.5",
        {
            {"input_format_parquet_preserve_order", true, false, "Allow Parquet reader to reorder rows for better parallelism."},
            {"parallelize_output_from_storages", false, true, "Allow parallelism when executing queries that read from file/url/s3/etc. This may reorder rows."},
            {"use_with_fill_by_sorting_prefix", false, true, "Columns preceding WITH FILL columns in ORDER BY clause form sorting prefix. Rows with different values in sorting prefix are filled independently"},
            {"output_format_parquet_compliant_nested_types", false, true, "Change an internal field name in output Parquet file schema."}
        }
    },
    {"23.4",
        {
            {"allow_suspicious_indices", true, false, "If true, index can defined with identical expressions"},
            {"allow_nonconst_timezone_arguments", true, false, "Allow non-const timezone arguments in certain time-related functions like toTimeZone(), fromUnixTimestamp*(), snowflakeToDateTime*()."},
            {"connect_timeout_with_failover_ms", 50, 1000, "Increase default connect timeout because of async connect"},
            {"connect_timeout_with_failover_secure_ms", 100, 1000, "Increase default secure connect timeout because of async connect"},
            {"hedged_connection_timeout_ms", 100, 50, "Start new connection in hedged requests after 50 ms instead of 100 to correspond with previous connect timeout"},
            {"formatdatetime_f_prints_single_zero", true, false, "Improved compatibility with MySQL DATE_FORMAT()/STR_TO_DATE()"},
            {"formatdatetime_parsedatetime_m_is_month_name", false, true, "Improved compatibility with MySQL DATE_FORMAT/STR_TO_DATE"}
        }
    },
    {"23.3",
        {
            {"output_format_parquet_version", "1.0", "2.latest", "Use latest Parquet format version for output format"},
            {"input_format_json_ignore_unknown_keys_in_named_tuple", false, true, "Improve parsing JSON objects as named tuples"},
            {"input_format_native_allow_types_conversion", false, true, "Allow types conversion in Native input forma"},
            {"output_format_arrow_compression_method", "none", "lz4_frame", "Use lz4 compression in Arrow output format by default"},
            {"output_format_parquet_compression_method", "snappy", "lz4", "Use lz4 compression in Parquet output format by default"},
            {"output_format_orc_compression_method", "none", "lz4_frame", "Use lz4 compression in ORC output format by default"},
            {"async_query_sending_for_remote", false, true, "Create connections and send query async across shards"}
        }
    },
    {"23.2",
        {
            {"output_format_parquet_fixed_string_as_fixed_byte_array", false, true, "Use Parquet FIXED_LENGTH_BYTE_ARRAY type for FixedString by default"},
            {"output_format_arrow_fixed_string_as_fixed_byte_array", false, true, "Use Arrow FIXED_SIZE_BINARY type for FixedString by default"},
            {"query_plan_remove_redundant_distinct", false, true, "Remove redundant Distinct step in query plan"},
            {"optimize_duplicate_order_by_and_distinct", true, false, "Remove duplicate ORDER BY and DISTINCT if it's possible"},
            {"insert_keeper_max_retries", 0, 20, "Enable reconnections to Keeper on INSERT, improve reliability"}
        }
    },
    {"23.1",
        {
            {"input_format_json_read_objects_as_strings", 0, 1, "Enable reading nested json objects as strings while object type is experimental"},
            {"input_format_json_defaults_for_missing_elements_in_named_tuple", false, true, "Allow missing elements in JSON objects while reading named tuples by default"},
            {"input_format_csv_detect_header", false, true, "Detect header in CSV format by default"},
            {"input_format_tsv_detect_header", false, true, "Detect header in TSV format by default"},
            {"input_format_custom_detect_header", false, true, "Detect header in CustomSeparated format by default"},
            {"query_plan_remove_redundant_sorting", false, true, "Remove redundant sorting in query plan. For example, sorting steps related to ORDER BY clauses in subqueries"}
        }
    },
    {"22.12",
        {
            {"max_size_to_preallocate_for_aggregation", 10'000'000, 100'000'000, "This optimizes performance"},
            {"query_plan_aggregation_in_order", 0, 1, "Enable some refactoring around query plan"},
            {"format_binary_max_string_size", 0, 1_GiB, "Prevent allocating large amount of memory"}
        }
    },
    {"22.11",
        {
            {"use_structure_from_insertion_table_in_table_functions", 0, 2, "Improve using structure from insertion table in table functions"}
        }
    },
    {"22.9",
        {
            {"force_grouping_standard_compatibility", false, true, "Make GROUPING function output the same as in SQL standard and other DBMS"}
        }
    },
    {"22.7",
        {
            {"cross_to_inner_join_rewrite", 1, 2, "Force rewrite comma join to inner"},
            {"enable_positional_arguments", false, true, "Enable positional arguments feature by default"},
            {"format_csv_allow_single_quotes", true, false, "Most tools don't treat single quote in CSV specially, don't do it by default too"}
        }
    },
    {"22.6",
        {
            {"output_format_json_named_tuples_as_objects", false, true, "Allow to serialize named tuples as JSON objects in JSON formats by default"},
            {"input_format_skip_unknown_fields", false, true, "Optimize reading subset of columns for some input formats"}
        }
    },
    {"22.5",
        {
            {"memory_overcommit_ratio_denominator", 0, 1073741824, "Enable memory overcommit feature by default"},
            {"memory_overcommit_ratio_denominator_for_user", 0, 1073741824, "Enable memory overcommit feature by default"}
        }
    },
    {"22.4",
        {
            {"allow_settings_after_format_in_insert", true, false, "Do not allow SETTINGS after FORMAT for INSERT queries because ClickHouse interpret SETTINGS as some values, which is misleading"}
        }
    },
    {"22.3",
        {
            {"cast_ipv4_ipv6_default_on_conversion_error", true, false, "Make functions cast(value, 'IPv4') and cast(value, 'IPv6') behave same as toIPv4 and toIPv6 functions"}
        }
    },
    {"21.12",
        {
            {"stream_like_engine_allow_direct_select", true, false, "Do not allow direct select for Kafka/RabbitMQ/FileLog by default"}
        }
    },
    {"21.9",
        {
            {"output_format_decimal_trailing_zeros", true, false, "Do not output trailing zeros in text representation of Decimal types by default for better looking output"},
            {"use_hedged_requests", false, true, "Enable Hedged Requests feature by default"}
        }
    },
    {"21.7",
        {
            {"legacy_column_name_of_tuple_literal", true, false, "Add this setting only for compatibility reasons. It makes sense to set to 'true', while doing rolling update of cluster from version lower than 21.7 to higher"}
        }
    },
    {"21.5",
        {
            {"async_socket_for_remote", false, true, "Fix all problems and turn on asynchronous reads from socket for remote queries by default again"}
        }
    },
    {"21.3",
        {
            {"async_socket_for_remote", true, false, "Turn off asynchronous reads from socket for remote queries because of some problems"},
            {"optimize_normalize_count_variants", false, true, "Rewrite aggregate functions that semantically equals to count() as count() by default"},
            {"normalize_function_names", false, true, "Normalize function names to their canonical names, this was needed for projection query routing"}
        }
    },
    {"21.2",
        {
            {"enable_global_with_statement", false, true, "Propagate WITH statements to UNION queries and all subqueries by default"}
        }
    },
    {"21.1",
        {
            {"insert_quorum_parallel", false, true, "Use parallel quorum inserts by default. It is significantly more convenient to use than sequential quorum inserts"},
            {"input_format_null_as_default", false, true, "Allow to insert NULL as default for input formats by default"},
            {"optimize_on_insert", false, true, "Enable data optimization on INSERT by default for better user experience"},
            {"use_compact_format_in_distributed_parts_names", false, true, "Use compact format for async INSERT into Distributed tables by default"}
        }
    },
    {"20.10",
        {
            {"format_regexp_escaping_rule", "Escaped", "Raw", "Use Raw as default escaping rule for Regexp format to male the behaviour more like to what users expect"}
        }
    },
    {"20.7",
        {
            {"show_table_uuid_in_table_create_query_if_not_nil", true, false, "Stop showing  UID of the table in its CREATE query for Engine=Atomic"}
        }
    },
    {"20.5",
        {
            {"input_format_with_names_use_header", false, true, "Enable using header with names for formats with WithNames/WithNamesAndTypes suffixes"},
            {"allow_suspicious_codecs", true, false, "Don't allow to specify meaningless compression codecs"}
        }
    },
    {"20.4",
        {
            {"validate_polygons", false, true, "Throw exception if polygon is invalid in function pointInPolygon by default instead of returning possibly wrong results"}
        }
    },
    {"19.18",
        {
            {"enable_scalar_subquery_optimization", false, true, "Prevent scalar subqueries from (de)serializing large scalar values and possibly avoid running the same subquery more than once"}
        }
    },
    {"19.14",
        {
            {"any_join_distinct_right_table_keys", true, false, "Disable ANY RIGHT and ANY FULL JOINs by default to avoid inconsistency"}
        }
    },
    {"19.12",
        {
            {"input_format_defaults_for_omitted_fields", false, true, "Enable calculation of complex default expressions for omitted fields for some input formats, because it should be the expected behaviour"}
        }
    },
    {"19.5",
        {
            {"max_partitions_per_insert_block", 0, 100, "Add a limit for the number of partitions in one block"}
        }
    },
    {"18.12.17",
        {
            {"enable_optimize_predicate_expression", 0, 1, "Optimize predicates to subqueries by default"}
        }
    },
};


const std::map<ClickHouseVersion, SettingsChangesHistory::SettingsChanges> & getSettingsChangesHistory()
{
    static std::map<ClickHouseVersion, SettingsChangesHistory::SettingsChanges> settings_changes_history;

    static std::once_flag initialized_flag;
    std::call_once(initialized_flag, []()
    {
        for (const auto & setting_change : settings_changes_history_initializer)
        {
            /// Disallow duplicate keys in the settings changes history. Example:
            ///     {"21.2", {{"some_setting_1", false, true, "[...]"}}},
            ///     [...]
            ///     {"21.2", {{"some_setting_2", false, true, "[...]"}}},
            /// As std::set has unique keys, one of the entries would be overwritten.
            if (settings_changes_history.contains(setting_change.first))
                throw Exception{ErrorCodes::LOGICAL_ERROR, "Detected duplicate version '{}'", setting_change.first.toString()};

            settings_changes_history[setting_change.first] = setting_change.second;
        }
    });

    return settings_changes_history;
}
}<|MERGE_RESOLUTION|>--- conflicted
+++ resolved
@@ -87,11 +87,8 @@
             {"allow_experimental_time_series_table", false, false, "Added new setting to allow the TimeSeries table engine"},
             {"enable_analyzer", 1, 1, "Added an alias to a setting `allow_experimental_analyzer`."},
             {"optimize_functions_to_subcolumns", false, true, "Enabled settings by default"},
-<<<<<<< HEAD
             {"join_output_by_rowlist_perkey_rows_threshold", 0, 5, "The lower limit of per-key average rows in the right table to determine whether to output by row list in hash join."},
-=======
             {"allow_experimental_vector_similarity_index", false, false, "Added new setting to allow experimental vector similarity indexes"},
->>>>>>> 24faabb5
         }
     },
     {"24.7",
