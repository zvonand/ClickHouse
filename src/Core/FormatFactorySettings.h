--- conflicted
+++ resolved
@@ -675,13 +675,8 @@
 Write values of [JSON](../../sql-reference/data-types/newjson.md) data type as JSON [String](../../sql-reference/data-types/string.md) values in RowBinary output format.
 )", 0) \
     \
-<<<<<<< HEAD
     DECLARE(Bool, output_format_json_quote_64bit_integers, false, R"(
-Controls quoting of 64-bit or bigger [integers](../../sql-reference/data-types/int-uint.md) (like `UInt64` or `Int128`) when they are output in a [JSON](../../interfaces/formats.md/#json) format.
-=======
-    DECLARE(Bool, output_format_json_quote_64bit_integers, true, R"(
 Controls quoting of 64-bit or bigger [integers](../../sql-reference/data-types/int-uint.md) (like `UInt64` or `Int128`) when they are output in a [JSON](/interfaces/formats/JSON) format.
->>>>>>> d3349cca
 Such integers are enclosed in quotes by default. This behavior is compatible with most JavaScript implementations.
 
 Possible values:
