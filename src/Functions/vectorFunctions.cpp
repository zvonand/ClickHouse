#include <Columns/ColumnTuple.h>
#include <DataTypes/DataTypeArray.h>
#include <DataTypes/DataTypeInterval.h>
#include <DataTypes/DataTypeNullable.h>
#include <DataTypes/DataTypeTuple.h>
#include <DataTypes/DataTypesNumber.h>
#include <Functions/FunctionFactory.h>
#include <Functions/FunctionHelpers.h>
#include <Functions/ITupleFunction.h>
#include <Functions/castTypeToEither.h>
#include "Functions/IFunction.h"

namespace DB
{

namespace ErrorCodes
{
    extern const int ILLEGAL_TYPE_OF_ARGUMENT;
    extern const int ILLEGAL_COLUMN;
    extern const int ARGUMENT_OUT_OF_BOUND;
}

namespace
{

/// Checks that passed data types are tuples and have the same size.
/// Returns size of tuples.
size_t checkAndGetTuplesSize(const DataTypePtr & lhs_type, const DataTypePtr & rhs_type, const String & function_name = {})
{
    const auto * left_tuple = checkAndGetDataType<DataTypeTuple>(lhs_type.get());
    const auto * right_tuple = checkAndGetDataType<DataTypeTuple>(rhs_type.get());

    if (!left_tuple)
        throw Exception(ErrorCodes::ILLEGAL_TYPE_OF_ARGUMENT, "Argument 0{} should be tuple, got {}",
                        function_name.empty() ? "" : fmt::format(" of function {}", function_name), lhs_type->getName());

    if (!right_tuple)
        throw Exception(ErrorCodes::ILLEGAL_TYPE_OF_ARGUMENT, "Argument 1{}should be tuple, got {}",
                        function_name.empty() ? "" : fmt::format(" of function {}", function_name), rhs_type->getName());

    const auto & left_types = left_tuple->getElements();
    const auto & right_types = right_tuple->getElements();

    if (left_types.size() != right_types.size())
        throw Exception(ErrorCodes::ILLEGAL_TYPE_OF_ARGUMENT,
                        "Expected tuples of the same size as arguments{}, got {} and {}",
                        function_name.empty() ? "" : fmt::format(" of function {}", function_name), lhs_type->getName(), rhs_type->getName());
    return left_types.size();
}

}

struct PlusName { static constexpr auto name = "plus"; };
struct MinusName { static constexpr auto name = "minus"; };
struct MultiplyName { static constexpr auto name = "multiply"; };
struct DivideName { static constexpr auto name = "divide"; };
struct ModuloName { static constexpr auto name = "modulo"; };
struct IntDivName { static constexpr auto name = "intDiv"; };
struct IntDivOrZeroName { static constexpr auto name = "intDivOrZero"; };

struct L1Label { static constexpr auto name = "1"; };
struct L2Label { static constexpr auto name = "2"; };
struct L2SquaredLabel { static constexpr auto name = "2Squared"; };
struct LinfLabel { static constexpr auto name = "inf"; };
struct LpLabel { static constexpr auto name = "p"; };

constexpr std::string makeFirstLetterUppercase(const std::string & str)
{
    std::string res(str);
    res[0] += 'A' - 'a';
    return res;
}

template <class FuncName>
class FunctionTupleOperator : public ITupleFunction
{
public:
    /// constexpr cannot be used due to std::string has not constexpr constructor in this compiler version
    static inline auto name = "tuple" + makeFirstLetterUppercase(FuncName::name);

    explicit FunctionTupleOperator(ContextPtr context_) : ITupleFunction(context_) {}
    static FunctionPtr create(ContextPtr context_) { return std::make_shared<FunctionTupleOperator>(context_); }

    String getName() const override { return name; }

    size_t getNumberOfArguments() const override { return 2; }

    DataTypePtr getReturnTypeImpl(const ColumnsWithTypeAndName & arguments) const override
    {
        size_t tuple_size = checkAndGetTuplesSize(arguments[0].type, arguments[1].type, getName());

        const auto & left_types = checkAndGetDataType<DataTypeTuple>(arguments[0].type.get())->getElements();
        const auto & right_types = checkAndGetDataType<DataTypeTuple>(arguments[1].type.get())->getElements();

        Columns left_elements = arguments[0].column ? getTupleElements(*arguments[0].column) : Columns();
        Columns right_elements = arguments[1].column ? getTupleElements(*arguments[1].column) : Columns();

        auto func = FunctionFactory::instance().get(FuncName::name, context);
        DataTypes types(tuple_size);
        for (size_t i = 0; i < tuple_size; ++i)
        {
            try
            {
                ColumnWithTypeAndName left{left_elements.empty() ? nullptr : left_elements[i], left_types[i], {}};
                ColumnWithTypeAndName right{right_elements.empty() ? nullptr : right_elements[i], right_types[i], {}};
                auto elem_func = func->build(ColumnsWithTypeAndName{left, right});
                types[i] = elem_func->getResultType();
            }
            catch (Exception & e)
            {
                e.addMessage("While executing function {} for tuple element {}", getName(), i);
                throw;
            }
        }

        return std::make_shared<DataTypeTuple>(types);
    }

    ColumnPtr executeImpl(const ColumnsWithTypeAndName & arguments, const DataTypePtr &, size_t input_rows_count) const override
    {
        const auto * left_tuple = checkAndGetDataType<DataTypeTuple>(arguments[0].type.get());
        const auto * right_tuple = checkAndGetDataType<DataTypeTuple>(arguments[1].type.get());
        const auto & left_types = left_tuple->getElements();
        const auto & right_types = right_tuple->getElements();
        auto left_elements = getTupleElements(*arguments[0].column);
        auto right_elements = getTupleElements(*arguments[1].column);

        size_t tuple_size = left_elements.size();
        if (tuple_size == 0)
            return ColumnTuple::create(input_rows_count);

        auto func = FunctionFactory::instance().get(FuncName::name, context);
        Columns columns(tuple_size);
        for (size_t i = 0; i < tuple_size; ++i)
        {
            ColumnWithTypeAndName left{left_elements[i], left_types[i], {}};
            ColumnWithTypeAndName right{right_elements[i], right_types[i], {}};
            auto elem_func = func->build(ColumnsWithTypeAndName{left, right});
            columns[i] = elem_func->execute({left, right}, elem_func->getResultType(), input_rows_count, /* dry_run = */ false)
                                  ->convertToFullColumnIfConst();
        }

        return ColumnTuple::create(columns);
    }
};

using FunctionTuplePlus = FunctionTupleOperator<PlusName>;

using FunctionTupleMinus = FunctionTupleOperator<MinusName>;

using FunctionTupleMultiply = FunctionTupleOperator<MultiplyName>;

using FunctionTupleDivide = FunctionTupleOperator<DivideName>;

using FunctionTupleModulo = FunctionTupleOperator<ModuloName>;

using FunctionTupleIntDiv = FunctionTupleOperator<IntDivName>;

using FunctionTupleIntDivOrZero = FunctionTupleOperator<IntDivOrZeroName>;

class FunctionTupleNegate : public ITupleFunction
{
public:
    static constexpr auto name = "tupleNegate";

    explicit FunctionTupleNegate(ContextPtr context_) : ITupleFunction(context_) {}
    static FunctionPtr create(ContextPtr context_) { return std::make_shared<FunctionTupleNegate>(context_); }

    String getName() const override { return name; }

    size_t getNumberOfArguments() const override { return 1; }

    DataTypePtr getReturnTypeImpl(const ColumnsWithTypeAndName & arguments) const override
    {
        const auto * cur_tuple = checkAndGetDataType<DataTypeTuple>(arguments[0].type.get());

        if (!cur_tuple)
            throw Exception(ErrorCodes::ILLEGAL_TYPE_OF_ARGUMENT, "Argument 0 of function {} should be tuple, got {}",
                            getName(), arguments[0].type->getName());

        const auto & cur_types = cur_tuple->getElements();

        Columns cur_elements;
        if (arguments[0].column)
            cur_elements = getTupleElements(*arguments[0].column);

        size_t tuple_size = cur_types.size();
        auto negate = FunctionFactory::instance().get("negate", context);
        DataTypes types(tuple_size);
        for (size_t i = 0; i < tuple_size; ++i)
        {
            try
            {
                ColumnWithTypeAndName cur{cur_elements.empty() ? nullptr : cur_elements[i], cur_types[i], {}};
                auto elem_negate = negate->build(ColumnsWithTypeAndName{cur});
                types[i] = elem_negate->getResultType();
            }
            catch (Exception & e)
            {
                e.addMessage("While executing function {} for tuple element {}", getName(), i);
                throw;
            }
        }

        return std::make_shared<DataTypeTuple>(std::move(types));
    }

    ColumnPtr executeImpl(const ColumnsWithTypeAndName & arguments, const DataTypePtr &, size_t input_rows_count) const override
    {
        const auto * cur_tuple = checkAndGetDataType<DataTypeTuple>(arguments[0].type.get());
        const auto & cur_types = cur_tuple->getElements();
        auto cur_elements = getTupleElements(*arguments[0].column);

        size_t tuple_size = cur_elements.size();
        if (tuple_size == 0)
            return ColumnTuple::create(input_rows_count);

        auto negate = FunctionFactory::instance().get("negate", context);
        Columns columns(tuple_size);
        for (size_t i = 0; i < tuple_size; ++i)
        {
            ColumnWithTypeAndName cur{cur_elements[i], cur_types[i], {}};
            auto elem_negate = negate->build(ColumnsWithTypeAndName{cur});
            columns[i] = elem_negate->execute({cur}, elem_negate->getResultType(), input_rows_count, /* dry_run = */ false)
                                    ->convertToFullColumnIfConst();
        }

        return ColumnTuple::create(columns);
    }
};

template <class FuncName>
class FunctionTupleOperatorByNumber : public ITupleFunction
{
public:
    /// constexpr cannot be used due to std::string has not constexpr constructor in this compiler version
    static inline auto name = "tuple" + makeFirstLetterUppercase(FuncName::name) + "ByNumber";

    explicit FunctionTupleOperatorByNumber(ContextPtr context_) : ITupleFunction(context_) {}
    static FunctionPtr create(ContextPtr context_) { return std::make_shared<FunctionTupleOperatorByNumber>(context_); }

    String getName() const override { return name; }

    size_t getNumberOfArguments() const override { return 2; }

    DataTypePtr getReturnTypeImpl(const ColumnsWithTypeAndName & arguments) const override
    {
        const auto * cur_tuple = checkAndGetDataType<DataTypeTuple>(arguments[0].type.get());

        if (!cur_tuple)
            throw Exception(ErrorCodes::ILLEGAL_TYPE_OF_ARGUMENT, "Argument 0 of function {} should be tuple, got {}",
                            getName(), arguments[0].type->getName());

        const auto & cur_types = cur_tuple->getElements();

        Columns cur_elements = arguments[0].column ? getTupleElements(*arguments[0].column) : Columns();

        size_t tuple_size = cur_types.size();

        const auto & p_column = arguments[1];
        auto func = FunctionFactory::instance().get(FuncName::name, context);
        DataTypes types(tuple_size);
        for (size_t i = 0; i < tuple_size; ++i)
        {
            try
            {
                ColumnWithTypeAndName cur{cur_elements.empty() ? nullptr : cur_elements[i], cur_types[i], {}};
                auto elem_func = func->build(ColumnsWithTypeAndName{cur, p_column});
                types[i] = elem_func->getResultType();
            }
            catch (Exception & e)
            {
                e.addMessage("While executing function {} for tuple element {}", getName(), i);
                throw;
            }
        }

        return std::make_shared<DataTypeTuple>(types);
    }

    ColumnPtr executeImpl(const ColumnsWithTypeAndName & arguments, const DataTypePtr &, size_t input_rows_count) const override
    {
        const auto * cur_tuple = checkAndGetDataType<DataTypeTuple>(arguments[0].type.get());
        const auto & cur_types = cur_tuple->getElements();
        auto cur_elements = getTupleElements(*arguments[0].column);

        size_t tuple_size = cur_elements.size();
        if (tuple_size == 0)
            return ColumnTuple::create(input_rows_count);

        const auto & p_column = arguments[1];
        auto func = FunctionFactory::instance().get(FuncName::name, context);
        Columns columns(tuple_size);
        for (size_t i = 0; i < tuple_size; ++i)
        {
            ColumnWithTypeAndName cur{cur_elements[i], cur_types[i], {}};
            auto elem_func = func->build(ColumnsWithTypeAndName{cur, p_column});
            columns[i] = elem_func->execute({cur, p_column}, elem_func->getResultType(), input_rows_count, /* dry_run = */ false)
                                  ->convertToFullColumnIfConst();
        }

        return ColumnTuple::create(columns);
    }
};

using FunctionTupleMultiplyByNumber = FunctionTupleOperatorByNumber<MultiplyName>;

using FunctionTupleDivideByNumber = FunctionTupleOperatorByNumber<DivideName>;

using FunctionTupleModuloByNumber = FunctionTupleOperatorByNumber<ModuloName>;

using FunctionTupleIntDivByNumber = FunctionTupleOperatorByNumber<IntDivName>;

using FunctionTupleIntDivOrZeroByNumber = FunctionTupleOperatorByNumber<IntDivOrZeroName>;

class FunctionDotProduct : public ITupleFunction
{
public:
    static constexpr auto name = "dotProduct";

    explicit FunctionDotProduct(ContextPtr context_) : ITupleFunction(context_) {}
    static FunctionPtr create(ContextPtr context_) { return std::make_shared<FunctionDotProduct>(context_); }

    String getName() const override { return name; }

    size_t getNumberOfArguments() const override { return 2; }

    DataTypePtr getReturnTypeImpl(const ColumnsWithTypeAndName & arguments) const override
    {
        const auto * left_tuple = checkAndGetDataType<DataTypeTuple>(arguments[0].type.get());
        const auto * right_tuple = checkAndGetDataType<DataTypeTuple>(arguments[1].type.get());

        if (!left_tuple)
            throw Exception(ErrorCodes::ILLEGAL_TYPE_OF_ARGUMENT, "Argument 0 of function {} should be tuple, got {}",
                            getName(), arguments[0].type->getName());

        if (!right_tuple)
            throw Exception(ErrorCodes::ILLEGAL_TYPE_OF_ARGUMENT, "Argument 1 of function {} should be tuple, got {}",
                            getName(), arguments[1].type->getName());

        const auto & left_types = left_tuple->getElements();
        const auto & right_types = right_tuple->getElements();

        Columns left_elements;
        Columns right_elements;
        if (arguments[0].column)
            left_elements = getTupleElements(*arguments[0].column);
        if (arguments[1].column)
            right_elements = getTupleElements(*arguments[1].column);

        if (left_types.size() != right_types.size())
            throw Exception(ErrorCodes::ILLEGAL_TYPE_OF_ARGUMENT,
                            "Expected tuples of the same size as arguments of function {}. Got {} and {}",
                            getName(), arguments[0].type->getName(), arguments[1].type->getName());

        size_t tuple_size = left_types.size();
        if (tuple_size == 0)
            return std::make_shared<DataTypeUInt8>();

        auto multiply = FunctionFactory::instance().get("multiply", context);
        auto plus = FunctionFactory::instance().get("plus", context);
        DataTypePtr res_type;
        for (size_t i = 0; i < tuple_size; ++i)
        {
            try
            {
                ColumnWithTypeAndName left{left_elements.empty() ? nullptr : left_elements[i], left_types[i], {}};
                ColumnWithTypeAndName right{right_elements.empty() ? nullptr : right_elements[i], right_types[i], {}};
                auto elem_multiply = multiply->build(ColumnsWithTypeAndName{left, right});

                if (i == 0)
                {
                    res_type = elem_multiply->getResultType();
                    continue;
                }

                ColumnWithTypeAndName left_type{res_type, {}};
                ColumnWithTypeAndName right_type{elem_multiply->getResultType(), {}};
                auto plus_elem = plus->build({left_type, right_type});
                res_type = plus_elem->getResultType();
            }
            catch (Exception & e)
            {
                e.addMessage("While executing function {} for tuple element {}", getName(), i);
                throw;
            }
        }

        return res_type;
    }

    ColumnPtr executeImpl(const ColumnsWithTypeAndName & arguments, const DataTypePtr &, size_t input_rows_count) const override
    {
        const auto * left_tuple = checkAndGetDataType<DataTypeTuple>(arguments[0].type.get());
        const auto * right_tuple = checkAndGetDataType<DataTypeTuple>(arguments[1].type.get());
        const auto & left_types = left_tuple->getElements();
        const auto & right_types = right_tuple->getElements();
        auto left_elements = getTupleElements(*arguments[0].column);
        auto right_elements = getTupleElements(*arguments[1].column);

        size_t tuple_size = left_elements.size();
        if (tuple_size == 0)
            return DataTypeUInt8().createColumnConstWithDefaultValue(input_rows_count);

        auto multiply = FunctionFactory::instance().get("multiply", context);
        auto plus = FunctionFactory::instance().get("plus", context);
        ColumnWithTypeAndName res;
        for (size_t i = 0; i < tuple_size; ++i)
        {
            ColumnWithTypeAndName left{left_elements[i], left_types[i], {}};
            ColumnWithTypeAndName right{right_elements[i], right_types[i], {}};
            auto elem_multiply = multiply->build(ColumnsWithTypeAndName{left, right});

            ColumnWithTypeAndName column;
            column.type = elem_multiply->getResultType();
            column.column = elem_multiply->execute({left, right}, column.type, input_rows_count, /* dry_run = */ false);

            if (i == 0)
            {
                res = std::move(column);
            }
            else
            {
                auto plus_elem = plus->build({res, column});
                auto res_type = plus_elem->getResultType();
                res.column = plus_elem->execute({res, column}, res_type, input_rows_count, /* dry_run = */ false);
                res.type = res_type;
            }
        }

        return res.column;
    }
};

template <typename Impl>
class FunctionDateOrDateTimeOperationTupleOfIntervals : public ITupleFunction
{
public:
    static constexpr auto name = Impl::name;

    explicit FunctionDateOrDateTimeOperationTupleOfIntervals(ContextPtr context_) : ITupleFunction(context_) {}
    static FunctionPtr create(ContextPtr context_)
    {
        return std::make_shared<FunctionDateOrDateTimeOperationTupleOfIntervals>(context_);
    }

    String getName() const override { return name; }

    size_t getNumberOfArguments() const override { return 2; }

    DataTypePtr getReturnTypeImpl(const ColumnsWithTypeAndName & arguments) const override
    {
        if (!isDateOrDate32(arguments[0].type) && !isDateTime(arguments[0].type) && !isDateTime64(arguments[0].type))
                throw Exception{ErrorCodes::ILLEGAL_TYPE_OF_ARGUMENT,
                    "Illegal type {} of first argument of function {}. Should be a date or a date with time",
                    arguments[0].type->getName(), getName()};

        const auto * cur_tuple = checkAndGetDataType<DataTypeTuple>(arguments[1].type.get());

        if (!cur_tuple)
            throw Exception{ErrorCodes::ILLEGAL_TYPE_OF_ARGUMENT,
                    "Illegal type {} of second argument of function {}. Should be a tuple",
                    arguments[0].type->getName(), getName()};

        const auto & cur_types = cur_tuple->getElements();

        Columns cur_elements;
        if (arguments[1].column)
            cur_elements = getTupleElements(*arguments[1].column);

        size_t tuple_size = cur_types.size();
        if (tuple_size == 0)
            return arguments[0].type;

        auto plus = FunctionFactory::instance().get(Impl::func_name, context);
        DataTypePtr res_type = arguments[0].type;
        for (size_t i = 0; i < tuple_size; ++i)
        {
            try
            {
                ColumnWithTypeAndName left{res_type, {}};
                ColumnWithTypeAndName right{cur_elements.empty() ? nullptr : cur_elements[i], cur_types[i], {}};
                auto plus_elem = plus->build({left, right});
                res_type = plus_elem->getResultType();
            }
            catch (Exception & e)
            {
                e.addMessage("While executing function {} for tuple element {}", getName(), i);
                throw;
            }
        }

        return res_type;
    }

    ColumnPtr executeImpl(const ColumnsWithTypeAndName & arguments, const DataTypePtr &, size_t input_rows_count) const override
    {
        const auto * cur_tuple = checkAndGetDataType<DataTypeTuple>(arguments[1].type.get());
        const auto & cur_types = cur_tuple->getElements();
        auto cur_elements = getTupleElements(*arguments[1].column);

        size_t tuple_size = cur_elements.size();
        if (tuple_size == 0)
            return arguments[0].column;

        auto plus = FunctionFactory::instance().get(Impl::func_name, context);
        ColumnWithTypeAndName res;
        for (size_t i = 0; i < tuple_size; ++i)
        {
            ColumnWithTypeAndName column{cur_elements[i], cur_types[i], {}};
            auto elem_plus = plus->build(ColumnsWithTypeAndName{i == 0 ? arguments[0] : res, column});
            auto res_type = elem_plus->getResultType();
            res.column = elem_plus->execute({i == 0 ? arguments[0] : res, column}, res_type, input_rows_count, /* dry_run = */ false);
            res.type = res_type;
        }

        return res.column;
    }
};

struct AddTupleOfIntervalsImpl
{
    static constexpr auto name = "addTupleOfIntervals";
    static constexpr auto func_name = "plus";
};

struct SubtractTupleOfIntervalsImpl
{
    static constexpr auto name = "subtractTupleOfIntervals";
    static constexpr auto func_name = "minus";
};

using FunctionAddTupleOfIntervals = FunctionDateOrDateTimeOperationTupleOfIntervals<AddTupleOfIntervalsImpl>;

using FunctionSubtractTupleOfIntervals = FunctionDateOrDateTimeOperationTupleOfIntervals<SubtractTupleOfIntervalsImpl>;

template <bool is_minus>
struct FunctionTupleOperationInterval : public ITupleFunction
{
public:
    static constexpr auto name = is_minus ? "subtractInterval" : "addInterval";

    explicit FunctionTupleOperationInterval(ContextPtr context_) : ITupleFunction(context_) {}

    static FunctionPtr create(ContextPtr context_)
    {
        return std::make_shared<FunctionTupleOperationInterval>(context_);
    }

    String getName() const override { return name; }

    size_t getNumberOfArguments() const override { return 2; }

    DataTypePtr getReturnTypeImpl(const DataTypes & arguments) const override
    {
        if (!isTuple(arguments[0]) && !isInterval(arguments[0]))
            throw Exception(ErrorCodes::ILLEGAL_TYPE_OF_ARGUMENT,
                "Illegal type {} of first argument of function {}, must be Tuple or Interval",
                arguments[0]->getName(), getName());

        if (!isInterval(arguments[1]))
            throw Exception(ErrorCodes::ILLEGAL_TYPE_OF_ARGUMENT,
                "Illegal type {} of second argument of function {}, must be Interval",
                arguments[1]->getName(), getName());

        DataTypes types;

        const auto * tuple = checkAndGetDataType<DataTypeTuple>(arguments[0].get());

        if (tuple)
        {
            const auto & cur_types = tuple->getElements();

            for (const auto & type : cur_types)
                if (!isInterval(type))
                    throw Exception(ErrorCodes::ILLEGAL_TYPE_OF_ARGUMENT,
                        "Illegal type {} of Tuple element of first argument of function {}, must be Interval",
                        type->getName(), getName());

            types = cur_types;
        }
        else
        {
            types = {arguments[0]};
        }

        if (!types.empty())
        {
            const auto * interval_last = checkAndGetDataType<DataTypeInterval>(types.back().get());
            const auto * interval_new = checkAndGetDataType<DataTypeInterval>(arguments[1].get());

            if (!interval_last->equals(*interval_new))
                types.push_back(arguments[1]);
        }

        return std::make_shared<DataTypeTuple>(types);
    }

    ColumnPtr executeImpl(const ColumnsWithTypeAndName & arguments, const DataTypePtr &, size_t input_rows_count) const override
    {
        if (!isInterval(arguments[1].type))
            throw Exception(ErrorCodes::ILLEGAL_TYPE_OF_ARGUMENT,
                "Illegal type {} of second argument of function {}, must be Interval",
                arguments[1].type->getName(), getName());

        Columns tuple_columns;

        const auto * first_tuple = checkAndGetDataType<DataTypeTuple>(arguments[0].type.get());
        const auto * first_interval = checkAndGetDataType<DataTypeInterval>(arguments[0].type.get());
        const auto * second_interval = checkAndGetDataType<DataTypeInterval>(arguments[1].type.get());

        bool can_be_merged;

        if (first_interval)
        {
            can_be_merged = first_interval->equals(*second_interval);

            if (can_be_merged)
                tuple_columns.resize(1);
            else
                tuple_columns.resize(2);

            tuple_columns[0] = arguments[0].column->convertToFullColumnIfConst();
        }
        else if (first_tuple)
        {
            const auto & cur_types = first_tuple->getElements();

            for (const auto & type : cur_types)
                if (!isInterval(type))
                    throw Exception(ErrorCodes::ILLEGAL_TYPE_OF_ARGUMENT,
                        "Illegal type {} of Tuple element of first argument of function {}, must be Interval",
                        type->getName(), getName());

            auto cur_elements = getTupleElements(*arguments[0].column);
            size_t tuple_size = cur_elements.size();

            if (tuple_size == 0)
                return ColumnTuple::create(input_rows_count);

            const auto * tuple_last_interval = checkAndGetDataType<DataTypeInterval>(cur_types.back().get());
            can_be_merged = tuple_last_interval->equals(*second_interval);

            if (can_be_merged)
                tuple_columns.resize(tuple_size);
            else
                tuple_columns.resize(tuple_size + 1);

            for (size_t i = 0; i < tuple_size; ++i)
                tuple_columns[i] = cur_elements[i];
        }
        else
            throw Exception(ErrorCodes::ILLEGAL_TYPE_OF_ARGUMENT,
                "Illegal type {} of first argument of function {}, must be Tuple or Interval",
                arguments[0].type->getName(), getName());


        ColumnPtr & last_column = tuple_columns.back();

        if (can_be_merged)
        {
            ColumnWithTypeAndName left{last_column, arguments[1].type, {}};

            if constexpr (is_minus)
            {
                auto minus = FunctionFactory::instance().get("minus", context);
                auto elem_minus = minus->build({left, arguments[1]});
                last_column = elem_minus->execute({left, arguments[1]}, arguments[1].type, input_rows_count, /* dry_run = */ false)
                                        ->convertToFullColumnIfConst();
            }
            else
            {
                auto plus = FunctionFactory::instance().get("plus", context);
                auto elem_plus = plus->build({left, arguments[1]});
                last_column = elem_plus->execute({left, arguments[1]}, arguments[1].type, input_rows_count, /* dry_run = */ false)
                                        ->convertToFullColumnIfConst();
            }
        }
        else
        {
            if constexpr (is_minus)
            {
                auto negate = FunctionFactory::instance().get("negate", context);
                auto elem_negate = negate->build({arguments[1]});
                last_column = elem_negate->execute({arguments[1]}, arguments[1].type, input_rows_count, /* dry_run = */ false);
            }
            else
            {
                last_column = arguments[1].column;
            }
        }

        return ColumnTuple::create(tuple_columns);
    }
};

using FunctionTupleAddInterval = FunctionTupleOperationInterval<false>;

using FunctionTupleSubtractInterval = FunctionTupleOperationInterval<true>;


/// this is for convenient usage in LNormalize
template <class FuncLabel>
class FunctionLNorm : public ITupleFunction {};

template <>
class FunctionLNorm<L1Label> : public ITupleFunction
{
public:
    static constexpr auto name = "L1Norm";

    explicit FunctionLNorm(ContextPtr context_) : ITupleFunction(context_) {}
    static FunctionPtr create(ContextPtr context_) { return std::make_shared<FunctionLNorm>(context_); }

    String getName() const override { return name; }

    size_t getNumberOfArguments() const override { return 1; }

    DataTypePtr getReturnTypeImpl(const ColumnsWithTypeAndName & arguments) const override
    {
        const auto * cur_tuple = checkAndGetDataType<DataTypeTuple>(arguments[0].type.get());

        if (!cur_tuple)
            throw Exception(ErrorCodes::ILLEGAL_TYPE_OF_ARGUMENT, "Argument 0 of function {} should be tuple, got {}",
                            getName(), arguments[0].type->getName());

        const auto & cur_types = cur_tuple->getElements();

        Columns cur_elements = arguments[0].column ? getTupleElements(*arguments[0].column) : Columns();

        size_t tuple_size = cur_types.size();
        if (tuple_size == 0)
            return std::make_shared<DataTypeUInt8>();

        auto abs = FunctionFactory::instance().get("abs", context);
        auto plus = FunctionFactory::instance().get("plus", context);
        DataTypePtr res_type;
        for (size_t i = 0; i < tuple_size; ++i)
        {
            try
            {
                ColumnWithTypeAndName cur{cur_elements.empty() ? nullptr : cur_elements[i], cur_types[i], {}};
                auto elem_abs = abs->build(ColumnsWithTypeAndName{cur});

                if (i == 0)
                {
                    res_type = elem_abs->getResultType();
                    continue;
                }

                ColumnWithTypeAndName left_type{res_type, {}};
                ColumnWithTypeAndName right_type{elem_abs->getResultType(), {}};
                auto plus_elem = plus->build({left_type, right_type});
                res_type = plus_elem->getResultType();
            }
            catch (Exception & e)
            {
                e.addMessage("While executing function {} for tuple element {}", getName(), i);
                throw;
            }
        }

        return res_type;
    }

    ColumnPtr executeImpl(const ColumnsWithTypeAndName & arguments, const DataTypePtr &, size_t input_rows_count) const override
    {
        const auto * cur_tuple = checkAndGetDataType<DataTypeTuple>(arguments[0].type.get());
        const auto & cur_types = cur_tuple->getElements();
        auto cur_elements = getTupleElements(*arguments[0].column);

        size_t tuple_size = cur_elements.size();
        if (tuple_size == 0)
            return DataTypeUInt8().createColumnConstWithDefaultValue(input_rows_count);

        auto abs = FunctionFactory::instance().get("abs", context);
        auto plus = FunctionFactory::instance().get("plus", context);
        ColumnWithTypeAndName res;
        for (size_t i = 0; i < tuple_size; ++i)
        {
            ColumnWithTypeAndName cur{cur_elements[i], cur_types[i], {}};
            auto elem_abs = abs->build(ColumnsWithTypeAndName{cur});

            ColumnWithTypeAndName column;
            column.type = elem_abs->getResultType();
            column.column = elem_abs->execute({cur}, column.type, input_rows_count, /* dry_run = */ false);

            if (i == 0)
            {
                res = std::move(column);
            }
            else
            {
                auto plus_elem = plus->build({res, column});
                auto res_type = plus_elem->getResultType();
                res.column = plus_elem->execute({res, column}, res_type, input_rows_count, /* dry_run = */ false);
                res.type = res_type;
            }
        }

        return res.column;
    }
};
using FunctionL1Norm = FunctionLNorm<L1Label>;

template <>
class FunctionLNorm<L2SquaredLabel> : public ITupleFunction
{
public:
    static constexpr auto name = "L2SquaredNorm";

    explicit FunctionLNorm(ContextPtr context_) : ITupleFunction(context_) {}
    static FunctionPtr create(ContextPtr context_) { return std::make_shared<FunctionLNorm>(context_); }

    String getName() const override { return name; }

    size_t getNumberOfArguments() const override { return 1; }

    DataTypePtr getReturnTypeImpl(const ColumnsWithTypeAndName & arguments) const override
    {
        const auto * cur_tuple = checkAndGetDataType<DataTypeTuple>(arguments[0].type.get());

        if (!cur_tuple)
            throw Exception(ErrorCodes::ILLEGAL_TYPE_OF_ARGUMENT, "Argument 0 of function {} should be tuple, got {}",
                            getName(), arguments[0].type->getName());

        const auto & cur_types = cur_tuple->getElements();

        Columns cur_elements;
        if (arguments[0].column)
            cur_elements = getTupleElements(*arguments[0].column);

        size_t tuple_size = cur_types.size();
        if (tuple_size == 0)
            return std::make_shared<DataTypeUInt8>();

        auto multiply = FunctionFactory::instance().get("multiply", context);
        auto plus = FunctionFactory::instance().get("plus", context);
        DataTypePtr res_type;
        for (size_t i = 0; i < tuple_size; ++i)
        {
            try
            {
                ColumnWithTypeAndName cur{cur_elements.empty() ? nullptr : cur_elements[i], cur_types[i], {}};
                auto elem_multiply = multiply->build(ColumnsWithTypeAndName{cur, cur});

                if (i == 0)
                {
                    res_type = elem_multiply->getResultType();
                    continue;
                }

                ColumnWithTypeAndName left_type{res_type, {}};
                ColumnWithTypeAndName right_type{elem_multiply->getResultType(), {}};
                auto plus_elem = plus->build({left_type, right_type});
                res_type = plus_elem->getResultType();
            }
            catch (Exception & e)
            {
                e.addMessage("While executing function {} for tuple element {}", getName(), i);
                throw;
            }
        }

        return res_type;
    }

    ColumnPtr executeImpl(const ColumnsWithTypeAndName & arguments, const DataTypePtr &, size_t input_rows_count) const override
    {
        const auto * cur_tuple = checkAndGetDataType<DataTypeTuple>(arguments[0].type.get());
        const auto & cur_types = cur_tuple->getElements();
        auto cur_elements = getTupleElements(*arguments[0].column);

        size_t tuple_size = cur_elements.size();
        if (tuple_size == 0)
            return DataTypeUInt8().createColumnConstWithDefaultValue(input_rows_count);

        auto multiply = FunctionFactory::instance().get("multiply", context);
        auto plus = FunctionFactory::instance().get("plus", context);
        ColumnWithTypeAndName res;
        for (size_t i = 0; i < tuple_size; ++i)
        {
            ColumnWithTypeAndName cur{cur_elements[i], cur_types[i], {}};
            auto elem_multiply = multiply->build(ColumnsWithTypeAndName{cur, cur});

            ColumnWithTypeAndName column;
            column.type = elem_multiply->getResultType();
            column.column = elem_multiply->execute({cur, cur}, column.type, input_rows_count, /* dry_run = */ false);

            if (i == 0)
            {
                res = std::move(column);
            }
            else
            {
                auto plus_elem = plus->build({res, column});
                auto res_type = plus_elem->getResultType();
                res.column = plus_elem->execute({res, column}, res_type, input_rows_count, /* dry_run = */ false);
                res.type = res_type;
            }
        }

        return res.column;
    }
};
using FunctionL2SquaredNorm = FunctionLNorm<L2SquaredLabel>;

template <>
class FunctionLNorm<L2Label> : public FunctionL2SquaredNorm
{
private:
    using Base =  FunctionL2SquaredNorm;
public:
    static constexpr auto name = "L2Norm";

    explicit FunctionLNorm(ContextPtr context_) : Base(context_) {}
    static FunctionPtr create(ContextPtr context_) { return std::make_shared<FunctionLNorm>(context_); }

    String getName() const override { return name; }

    DataTypePtr getReturnTypeImpl(const ColumnsWithTypeAndName & arguments) const override
    {
        const auto * cur_tuple = checkAndGetDataType<DataTypeTuple>(arguments[0].type.get());

        if (!cur_tuple)
            throw Exception(ErrorCodes::ILLEGAL_TYPE_OF_ARGUMENT, "Argument 0 of function {} should be tuple, got {}",
                            getName(), arguments[0].type->getName());

        const auto & cur_types = cur_tuple->getElements();
        size_t tuple_size = cur_types.size();
        if (tuple_size == 0)
            return std::make_shared<DataTypeUInt8>();

        auto sqrt = FunctionFactory::instance().get("sqrt", context);
        return sqrt->build({ColumnWithTypeAndName{Base::getReturnTypeImpl(arguments), {}}})->getResultType();
    }

    ColumnPtr executeImpl(const ColumnsWithTypeAndName & arguments, const DataTypePtr &, size_t input_rows_count) const override
    {
        auto cur_elements = getTupleElements(*arguments[0].column);

        size_t tuple_size = cur_elements.size();
        if (tuple_size == 0)
            return DataTypeUInt8().createColumnConstWithDefaultValue(input_rows_count);

        ColumnWithTypeAndName squared_res;
        squared_res.type = Base::getReturnTypeImpl(arguments);
        squared_res.column = Base::executeImpl(arguments, squared_res.type, input_rows_count);

        auto sqrt = FunctionFactory::instance().get("sqrt", context);
        auto sqrt_elem = sqrt->build({squared_res});
        return sqrt_elem->execute({squared_res}, sqrt_elem->getResultType(), input_rows_count, /* dry_run = */ false);
    }
};
using FunctionL2Norm = FunctionLNorm<L2Label>;

template <>
class FunctionLNorm<LinfLabel> : public ITupleFunction
{
public:
    static constexpr auto name = "LinfNorm";

    explicit FunctionLNorm(ContextPtr context_) : ITupleFunction(context_) {}
    static FunctionPtr create(ContextPtr context_) { return std::make_shared<FunctionLNorm>(context_); }

    String getName() const override { return name; }

    size_t getNumberOfArguments() const override { return 1; }

    DataTypePtr getReturnTypeImpl(const ColumnsWithTypeAndName & arguments) const override
    {
        const auto * cur_tuple = checkAndGetDataType<DataTypeTuple>(arguments[0].type.get());

        if (!cur_tuple)
            throw Exception(ErrorCodes::ILLEGAL_TYPE_OF_ARGUMENT, "Argument 0 of function {} should be tuple, got {}",
                            getName(), arguments[0].type->getName());

        const auto & cur_types = cur_tuple->getElements();

        Columns cur_elements;
        if (arguments[0].column)
            cur_elements = getTupleElements(*arguments[0].column);

        size_t tuple_size = cur_types.size();
        if (tuple_size == 0)
            return std::make_shared<DataTypeUInt8>();

        auto abs = FunctionFactory::instance().get("abs", context);
        auto max = FunctionFactory::instance().get("max2", context);
        DataTypePtr res_type;
        for (size_t i = 0; i < tuple_size; ++i)
        {
            try
            {
                ColumnWithTypeAndName cur{cur_elements.empty() ? nullptr : cur_elements[i], cur_types[i], {}};
                auto elem_abs = abs->build(ColumnsWithTypeAndName{cur});

                if (i == 0)
                {
                    res_type = elem_abs->getResultType();
                    continue;
                }

                ColumnWithTypeAndName left_type{res_type, {}};
                ColumnWithTypeAndName right_type{elem_abs->getResultType(), {}};
                auto max_elem = max->build({left_type, right_type});
                res_type = max_elem->getResultType();
            }
            catch (Exception & e)
            {
                e.addMessage("While executing function {} for tuple element {}", getName(), i);
                throw;
            }
        }

        return res_type;
    }

    ColumnPtr executeImpl(const ColumnsWithTypeAndName & arguments, const DataTypePtr &, size_t input_rows_count) const override
    {
        const auto * cur_tuple = checkAndGetDataType<DataTypeTuple>(arguments[0].type.get());
        const auto & cur_types = cur_tuple->getElements();
        auto cur_elements = getTupleElements(*arguments[0].column);

        size_t tuple_size = cur_elements.size();
        if (tuple_size == 0)
            return DataTypeUInt8().createColumnConstWithDefaultValue(input_rows_count);

        auto abs = FunctionFactory::instance().get("abs", context);
        auto max = FunctionFactory::instance().get("max2", context);
        ColumnWithTypeAndName res;
        for (size_t i = 0; i < tuple_size; ++i)
        {
            ColumnWithTypeAndName cur{cur_elements[i], cur_types[i], {}};
            auto elem_abs = abs->build(ColumnsWithTypeAndName{cur});

            ColumnWithTypeAndName column;
            column.type = elem_abs->getResultType();
            column.column = elem_abs->execute({cur}, column.type, input_rows_count, /* dry_run = */ false);

            if (i == 0)
            {
                res = std::move(column);
            }
            else
            {
                auto max_elem = max->build({res, column});
                auto res_type = max_elem->getResultType();
                res.column = max_elem->execute({res, column}, res_type, input_rows_count, /* dry_run = */ false);
                res.type = res_type;
            }
        }

        return res.column;
    }
};
using FunctionLinfNorm = FunctionLNorm<LinfLabel>;

template <>
class FunctionLNorm<LpLabel> : public ITupleFunction
{
public:
    static constexpr auto name = "LpNorm";

    explicit FunctionLNorm(ContextPtr context_) : ITupleFunction(context_) {}
    static FunctionPtr create(ContextPtr context_) { return std::make_shared<FunctionLNorm>(context_); }

    String getName() const override { return name; }

    size_t getNumberOfArguments() const override { return 2; }

    ColumnNumbers getArgumentsThatAreAlwaysConstant() const override { return {1}; }

    DataTypePtr getReturnTypeImpl(const ColumnsWithTypeAndName & arguments) const override
    {
        const auto * cur_tuple = checkAndGetDataType<DataTypeTuple>(arguments[0].type.get());

        if (!cur_tuple)
            throw Exception(ErrorCodes::ILLEGAL_TYPE_OF_ARGUMENT, "Argument 0 of function {} should be tuple, got {}",
                            getName(), arguments[0].type->getName());

        const auto & cur_types = cur_tuple->getElements();

        Columns cur_elements;
        if (arguments[0].column)
            cur_elements = getTupleElements(*arguments[0].column);

        size_t tuple_size = cur_types.size();
        if (tuple_size == 0)
            return std::make_shared<DataTypeUInt8>();

        const auto & p_column = arguments[1];
        auto abs = FunctionFactory::instance().get("abs", context);
        auto pow = FunctionFactory::instance().get("pow", context);
        auto plus = FunctionFactory::instance().get("plus", context);
        DataTypePtr res_type;
        for (size_t i = 0; i < tuple_size; ++i)
        {
            try
            {
                ColumnWithTypeAndName cur{cur_elements.empty() ? nullptr : cur_elements[i], cur_types[i], {}};
                auto elem_abs = abs->build(ColumnsWithTypeAndName{cur});
                cur.type = elem_abs->getResultType();
                cur.column = cur.type->createColumn();

                auto elem_pow = pow->build(ColumnsWithTypeAndName{cur, p_column});

                if (i == 0)
                {
                    res_type = elem_pow->getResultType();
                    continue;
                }

                ColumnWithTypeAndName left_type{res_type, {}};
                ColumnWithTypeAndName right_type{elem_pow->getResultType(), {}};
                auto plus_elem = plus->build({left_type, right_type});
                res_type = plus_elem->getResultType();
            }
            catch (Exception & e)
            {
                e.addMessage("While executing function {} for tuple element {}", getName(), i);
                throw;
            }
        }

        ColumnWithTypeAndName inv_p_column{std::make_shared<DataTypeFloat64>(), {}};
        return pow->build({ColumnWithTypeAndName{res_type, {}}, inv_p_column})->getResultType();
    }

    ColumnPtr executeImpl(const ColumnsWithTypeAndName & arguments, const DataTypePtr &, size_t input_rows_count) const override
    {
        const auto * cur_tuple = checkAndGetDataType<DataTypeTuple>(arguments[0].type.get());
        const auto & cur_types = cur_tuple->getElements();
        auto cur_elements = getTupleElements(*arguments[0].column);

        size_t tuple_size = cur_elements.size();
        if (tuple_size == 0)
            return DataTypeUInt8().createColumnConstWithDefaultValue(input_rows_count);

        const auto & p_column = arguments[1];

        if (!isColumnConst(*p_column.column) && p_column.column->size() != 1)
            throw Exception(ErrorCodes::ILLEGAL_COLUMN, "Second argument for function {} must be either constant Float64 or constant UInt", getName());

        double p;
        if (isFloat(p_column.column->getDataType()))
            p = p_column.column->getFloat64(0);
        else if (isUInt(p_column.column->getDataType()))
            p = p_column.column->getUInt(0);
        else
            throw Exception(ErrorCodes::ILLEGAL_COLUMN, "Second argument for function {} must be either constant Float64 or constant UInt", getName());

        if (p < 1 || p >= HUGE_VAL)
            throw Exception(ErrorCodes::ARGUMENT_OUT_OF_BOUND,
                            "Second argument for function {} must be not less than one and not be an infinity",
                            getName());

        auto abs = FunctionFactory::instance().get("abs", context);
        auto pow = FunctionFactory::instance().get("pow", context);
        auto plus = FunctionFactory::instance().get("plus", context);
        ColumnWithTypeAndName res;
        for (size_t i = 0; i < tuple_size; ++i)
        {
            ColumnWithTypeAndName cur{cur_elements[i], cur_types[i], {}};
            auto elem_abs = abs->build(ColumnsWithTypeAndName{cur});
            cur.column = elem_abs->execute({cur}, elem_abs->getResultType(), input_rows_count, /* dry_run = */ false);
            cur.type = elem_abs->getResultType();

            auto elem_pow = pow->build(ColumnsWithTypeAndName{cur, p_column});

            ColumnWithTypeAndName column;
            column.type = elem_pow->getResultType();
            column.column = elem_pow->execute({cur, p_column}, column.type, input_rows_count, /* dry_run = */ false);

            if (i == 0)
            {
                res = std::move(column);
            }
            else
            {
                auto plus_elem = plus->build({res, column});
                auto res_type = plus_elem->getResultType();
                res.column = plus_elem->execute({res, column}, res_type, input_rows_count, /* dry_run = */ false);
                res.type = res_type;
            }
        }

        ColumnWithTypeAndName inv_p_column{DataTypeFloat64().createColumnConst(input_rows_count, 1 / p),
                                           std::make_shared<DataTypeFloat64>(), {}};
        auto pow_elem = pow->build({res, inv_p_column});
        return pow_elem->execute({res, inv_p_column}, pow_elem->getResultType(), input_rows_count, /* dry_run = */ false);
    }
};
using FunctionLpNorm = FunctionLNorm<LpLabel>;

template <class FuncLabel>
class FunctionLDistance : public ITupleFunction
{
public:
    /// constexpr cannot be used due to std::string has not constexpr constructor in this compiler version
    static inline auto name = std::string("L") + FuncLabel::name + "Distance";

    explicit FunctionLDistance(ContextPtr context_) : ITupleFunction(context_) {}
    static FunctionPtr create(ContextPtr context_) { return std::make_shared<FunctionLDistance>(context_); }

    String getName() const override { return name; }

    size_t getNumberOfArguments() const override
    {
        if constexpr (FuncLabel::name[0] == 'p')
            return 3;
        else
            return 2;
    }

    ColumnNumbers getArgumentsThatAreAlwaysConstant() const override
    {
        if constexpr (FuncLabel::name[0] == 'p')
            return {2};
        else
            return {};
    }

    DataTypePtr getReturnTypeImpl(const ColumnsWithTypeAndName & arguments) const override
    {
        FunctionTupleMinus tuple_minus(context);
        auto type = tuple_minus.getReturnTypeImpl(arguments);

        ColumnWithTypeAndName minus_res{type, {}};

        auto func = FunctionFactory::instance().get(std::string("L") + FuncLabel::name + "Norm", context);
        if constexpr (FuncLabel::name[0] == 'p')
            return func->build({minus_res, arguments[2]})->getResultType();
        else
            return func->build({minus_res})->getResultType();
    }

    ColumnPtr executeImpl(const ColumnsWithTypeAndName & arguments, const DataTypePtr &, size_t input_rows_count) const override
    {
        FunctionTupleMinus tuple_minus(context);
        auto type = tuple_minus.getReturnTypeImpl(arguments);
        auto column = tuple_minus.executeImpl(arguments, DataTypePtr(), input_rows_count);

        ColumnWithTypeAndName minus_res{column, type, {}};

        auto func = FunctionFactory::instance().get(std::string("L") + FuncLabel::name + "Norm", context);
        if constexpr (FuncLabel::name[0] == 'p')
        {
            auto func_elem = func->build({minus_res, arguments[2]});
            return func_elem->execute({minus_res, arguments[2]}, func_elem->getResultType(), input_rows_count, /* dry_run = */ false);
        }
        else
        {
            auto func_elem = func->build({minus_res});
            return func_elem->execute({minus_res}, func_elem->getResultType(), input_rows_count, /* dry_run = */ false);
        }
    }
};

using FunctionL1Distance = FunctionLDistance<L1Label>;

using FunctionL2Distance = FunctionLDistance<L2Label>;

using FunctionL2SquaredDistance = FunctionLDistance<L2SquaredLabel>;

using FunctionLinfDistance = FunctionLDistance<LinfLabel>;

using FunctionLpDistance = FunctionLDistance<LpLabel>;

template <class FuncLabel>
class FunctionLNormalize : public ITupleFunction
{
public:
    /// constexpr cannot be used due to std::string has not constexpr constructor in this compiler version
    static inline auto name = std::string("L") + FuncLabel::name + "Normalize";

    explicit FunctionLNormalize(ContextPtr context_) : ITupleFunction(context_) {}
    static FunctionPtr create(ContextPtr context_) { return std::make_shared<FunctionLNormalize>(context_); }

    String getName() const override { return name; }

    size_t getNumberOfArguments() const override
    {
        if constexpr (FuncLabel::name[0] == 'p')
            return 2;
        else
            return 1;
    }

    ColumnNumbers getArgumentsThatAreAlwaysConstant() const override
    {
        if constexpr (FuncLabel::name[0] == 'p')
            return {1};
        else
            return {};
    }

    DataTypePtr getReturnTypeImpl(const ColumnsWithTypeAndName & arguments) const override
    {
        FunctionLNorm<FuncLabel> norm(context);
        auto type = norm.getReturnTypeImpl(arguments);

        ColumnWithTypeAndName norm_res{type, {}};

        FunctionTupleDivideByNumber divide(context);
        return divide.getReturnTypeImpl({arguments[0], norm_res});
    }

    ColumnPtr executeImpl(const ColumnsWithTypeAndName & arguments, const DataTypePtr &, size_t input_rows_count) const override
    {
        FunctionLNorm<FuncLabel> norm(context);
        auto type = norm.getReturnTypeImpl(arguments);
        auto column = norm.executeImpl(arguments, DataTypePtr(), input_rows_count);

        ColumnWithTypeAndName norm_res{column, type, {}};

        FunctionTupleDivideByNumber divide(context);
        return divide.executeImpl({arguments[0], norm_res}, DataTypePtr(), input_rows_count);
    }
};

using FunctionL1Normalize = FunctionLNormalize<L1Label>;

using FunctionL2Normalize = FunctionLNormalize<L2Label>;

using FunctionLinfNormalize = FunctionLNormalize<LinfLabel>;

using FunctionLpNormalize = FunctionLNormalize<LpLabel>;

class FunctionCosineDistance : public ITupleFunction
{
public:
    /// constexpr cannot be used due to std::string has not constexpr constructor in this compiler version
    static inline auto name = "cosineDistance";

    explicit FunctionCosineDistance(ContextPtr context_) : ITupleFunction(context_) {}
    static FunctionPtr create(ContextPtr context_) { return std::make_shared<FunctionCosineDistance>(context_); }

    String getName() const override { return name; }

    size_t getNumberOfArguments() const override { return 2; }

    DataTypePtr getReturnTypeImpl(const ColumnsWithTypeAndName & arguments) const override
    {
        size_t tuple_size = checkAndGetTuplesSize(arguments[0].type, arguments[1].type, getName());
        if (tuple_size == 0)
            throw Exception(ErrorCodes::ILLEGAL_TYPE_OF_ARGUMENT,
                "Result of function {} is undefined for empty tuples", getName());

        FunctionDotProduct dot(context);
        ColumnWithTypeAndName dot_result{dot.getReturnTypeImpl(arguments), {}};

        FunctionL2Norm norm(context);
        ColumnWithTypeAndName first_norm{norm.getReturnTypeImpl({arguments[0]}), {}};
        ColumnWithTypeAndName second_norm{norm.getReturnTypeImpl({arguments[1]}), {}};

        auto minus = FunctionFactory::instance().get("minus", context);
        auto multiply = FunctionFactory::instance().get("multiply", context);
        auto divide = FunctionFactory::instance().get("divide", context);

        ColumnWithTypeAndName one{std::make_shared<DataTypeUInt8>(), {}};

        ColumnWithTypeAndName multiply_result{multiply->build({first_norm, second_norm})->getResultType(), {}};
        ColumnWithTypeAndName divide_result{divide->build({dot_result, multiply_result})->getResultType(), {}};
        return minus->build({one, divide_result})->getResultType();
    }

    ColumnPtr executeImpl(const ColumnsWithTypeAndName & arguments, const DataTypePtr &, size_t input_rows_count) const override
    {
        /// TODO: cosineDistance does not support nullable arguments
        /// https://github.com/ClickHouse/ClickHouse/pull/27933#issuecomment-916670286
        auto return_type = getReturnTypeImpl(arguments);
        if (return_type->isNullable())
            return return_type->createColumnConstWithDefaultValue(input_rows_count);

        FunctionDotProduct dot(context);
        ColumnWithTypeAndName dot_result{dot.executeImpl(arguments, DataTypePtr(), input_rows_count),
                                         dot.getReturnTypeImpl(arguments), {}};

        FunctionL2Norm norm(context);
        ColumnWithTypeAndName first_norm{norm.executeImpl({arguments[0]}, DataTypePtr(), input_rows_count),
                                         norm.getReturnTypeImpl({arguments[0]}), {}};
        ColumnWithTypeAndName second_norm{norm.executeImpl({arguments[1]}, DataTypePtr(), input_rows_count),
                                          norm.getReturnTypeImpl({arguments[1]}), {}};

        auto minus = FunctionFactory::instance().get("minus", context);
        auto multiply = FunctionFactory::instance().get("multiply", context);
        auto divide = FunctionFactory::instance().get("divide", context);

        ColumnWithTypeAndName one{DataTypeUInt8().createColumnConst(input_rows_count, 1),
                                  std::make_shared<DataTypeUInt8>(), {}};

        auto multiply_elem = multiply->build({first_norm, second_norm});
        ColumnWithTypeAndName multiply_result;
        multiply_result.type = multiply_elem->getResultType();
        multiply_result.column = multiply_elem->execute({first_norm, second_norm},
                                                        multiply_result.type, input_rows_count, /* dry_run = */ false);

        auto divide_elem = divide->build({dot_result, multiply_result});
        ColumnWithTypeAndName divide_result;
        divide_result.type = divide_elem->getResultType();
        divide_result.column = divide_elem->execute({dot_result, multiply_result},
                                                    divide_result.type, input_rows_count, /* dry_run = */ false);

        auto minus_elem = minus->build({one, divide_result});
        return minus_elem->execute({one, divide_result}, minus_elem->getResultType(), input_rows_count, /* dry_run = */ false);
    }
};


/// An adaptor to call Norm/Distance function for tuple or array depending on the 1st argument type
template <class Traits>
class TupleOrArrayFunction : public IFunction
{
public:
    static constexpr auto name = Traits::name;

    explicit TupleOrArrayFunction(ContextPtr context_)
        : IFunction()
        , tuple_function(Traits::CreateTupleFunction(context_))
        , array_function(Traits::CreateArrayFunction(context_)) {}

    static FunctionPtr create(ContextPtr context_) { return std::make_shared<TupleOrArrayFunction>(context_); }

    String getName() const override { return name; }

    size_t getNumberOfArguments() const override { return tuple_function->getNumberOfArguments(); }

    bool useDefaultImplementationForConstants() const override { return true; }

    bool isSuitableForShortCircuitArgumentsExecution(const DataTypesWithConstInfo & /*arguments*/) const override { return false; }

    DataTypePtr getReturnTypeImpl(const ColumnsWithTypeAndName & arguments) const override
    {
        bool is_array = checkDataTypes<DataTypeArray>(arguments[0].type.get());
        return (is_array ? array_function : tuple_function)->getReturnTypeImpl(arguments);
    }

    ColumnPtr executeImpl(const ColumnsWithTypeAndName & arguments, const DataTypePtr & result_type, size_t input_rows_count) const override
    {
        bool is_array = checkDataTypes<DataTypeArray>(arguments[0].type.get());
        return (is_array ? array_function : tuple_function)->executeImpl(arguments, result_type, input_rows_count);
    }

private:
    FunctionPtr tuple_function;
    FunctionPtr array_function;
};

extern FunctionPtr createFunctionArrayDotProduct(ContextPtr context_);

extern FunctionPtr createFunctionArrayL1Norm(ContextPtr context_);
extern FunctionPtr createFunctionArrayL2Norm(ContextPtr context_);
extern FunctionPtr createFunctionArrayL2SquaredNorm(ContextPtr context_);
extern FunctionPtr createFunctionArrayLpNorm(ContextPtr context_);
extern FunctionPtr createFunctionArrayLinfNorm(ContextPtr context_);

extern FunctionPtr createFunctionArrayL1Distance(ContextPtr context_);
extern FunctionPtr createFunctionArrayL2Distance(ContextPtr context_);
extern FunctionPtr createFunctionArrayL2SquaredDistance(ContextPtr context_);
extern FunctionPtr createFunctionArrayLpDistance(ContextPtr context_);
extern FunctionPtr createFunctionArrayLinfDistance(ContextPtr context_);
extern FunctionPtr createFunctionArrayCosineDistance(ContextPtr context_);

struct DotProduct
{
    static constexpr auto name = "dotProduct";

    static constexpr auto CreateTupleFunction = FunctionDotProduct::create;
    static constexpr auto CreateArrayFunction = createFunctionArrayDotProduct;
};

struct L1NormTraits
{
    static constexpr auto name = "L1Norm";

    static constexpr auto CreateTupleFunction = FunctionL1Norm::create;
    static constexpr auto CreateArrayFunction = createFunctionArrayL1Norm;
};

struct L2NormTraits
{
    static constexpr auto name = "L2Norm";

    static constexpr auto CreateTupleFunction = FunctionL2Norm::create;
    static constexpr auto CreateArrayFunction = createFunctionArrayL2Norm;
};

struct L2SquaredNormTraits
{
    static constexpr auto name = "L2SquaredNorm";

    static constexpr auto CreateTupleFunction = FunctionL2SquaredNorm::create;
    static constexpr auto CreateArrayFunction = createFunctionArrayL2SquaredNorm;
};

struct LpNormTraits
{
    static constexpr auto name = "LpNorm";

    static constexpr auto CreateTupleFunction = FunctionLpNorm::create;
    static constexpr auto CreateArrayFunction = createFunctionArrayLpNorm;
};

struct LinfNormTraits
{
    static constexpr auto name = "LinfNorm";

    static constexpr auto CreateTupleFunction = FunctionLinfNorm::create;
    static constexpr auto CreateArrayFunction = createFunctionArrayLinfNorm;
};

struct L1DistanceTraits
{
    static constexpr auto name = "L1Distance";

    static constexpr auto CreateTupleFunction = FunctionL1Distance::create;
    static constexpr auto CreateArrayFunction = createFunctionArrayL1Distance;
};

struct L2DistanceTraits
{
    static constexpr auto name = "L2Distance";

    static constexpr auto CreateTupleFunction = FunctionL2Distance::create;
    static constexpr auto CreateArrayFunction = createFunctionArrayL2Distance;
};

struct L2SquaredDistanceTraits
{
    static constexpr auto name = "L2SquaredDistance";

    static constexpr auto CreateTupleFunction = FunctionL2SquaredDistance::create;
    static constexpr auto CreateArrayFunction = createFunctionArrayL2SquaredDistance;
};

struct LpDistanceTraits
{
    static constexpr auto name = "LpDistance";

    static constexpr auto CreateTupleFunction = FunctionLpDistance::create;
    static constexpr auto CreateArrayFunction = createFunctionArrayLpDistance;
};

struct LinfDistanceTraits
{
    static constexpr auto name = "LinfDistance";

    static constexpr auto CreateTupleFunction = FunctionLinfDistance::create;
    static constexpr auto CreateArrayFunction = createFunctionArrayLinfDistance;
};

struct CosineDistanceTraits
{
    static constexpr auto name = "cosineDistance";

    static constexpr auto CreateTupleFunction = FunctionCosineDistance::create;
    static constexpr auto CreateArrayFunction = createFunctionArrayCosineDistance;
};

using TupleOrArrayFunctionDotProduct = TupleOrArrayFunction<DotProduct>;

using TupleOrArrayFunctionL1Norm = TupleOrArrayFunction<L1NormTraits>;
using TupleOrArrayFunctionL2Norm = TupleOrArrayFunction<L2NormTraits>;
using TupleOrArrayFunctionL2SquaredNorm = TupleOrArrayFunction<L2SquaredNormTraits>;
using TupleOrArrayFunctionLpNorm = TupleOrArrayFunction<LpNormTraits>;
using TupleOrArrayFunctionLinfNorm = TupleOrArrayFunction<LinfNormTraits>;

using TupleOrArrayFunctionL1Distance = TupleOrArrayFunction<L1DistanceTraits>;
using TupleOrArrayFunctionL2Distance = TupleOrArrayFunction<L2DistanceTraits>;
using TupleOrArrayFunctionL2SquaredDistance = TupleOrArrayFunction<L2SquaredDistanceTraits>;
using TupleOrArrayFunctionLpDistance = TupleOrArrayFunction<LpDistanceTraits>;
using TupleOrArrayFunctionLinfDistance = TupleOrArrayFunction<LinfDistanceTraits>;
using TupleOrArrayFunctionCosineDistance = TupleOrArrayFunction<CosineDistanceTraits>;

REGISTER_FUNCTION(VectorFunctions)
{
    factory.registerFunction<FunctionTuplePlus>();
    factory.registerAlias("vectorSum", FunctionTuplePlus::name, FunctionFactory::Case::Insensitive);
    factory.registerFunction<FunctionTupleMinus>();
    factory.registerAlias("vectorDifference", FunctionTupleMinus::name, FunctionFactory::Case::Insensitive);
    factory.registerFunction<FunctionTupleMultiply>();
    factory.registerFunction<FunctionTupleDivide>();
    factory.registerFunction<FunctionTupleModulo>();
    factory.registerFunction<FunctionTupleIntDiv>();
    factory.registerFunction<FunctionTupleIntDivOrZero>();
    factory.registerFunction<FunctionTupleNegate>();

    /// addTupleOfIntervals documentation
    FunctionDocumentation::Description description_addTupleOfIntervals = R"(
Consecutively adds a tuple of intervals to a date or a date with time.
    )";
    FunctionDocumentation::Syntax syntax_addTupleOfIntervals = R"(
addTupleOfIntervals(datetime, intervals)
    )";
    FunctionDocumentation::Arguments arguments_addTupleOfIntervals = {
        {"datetime", "Date or date with time to add intervals to.", {"Date", "Date32", "DateTime", "DateTime64"}},
        {"intervals", "Tuple of intervals to add to `datetime`.", {"Tuple(Interval)"}}
    };
<<<<<<< HEAD
    FunctionDocumentation::ReturnedValue returned_value_addTupleOfIntervals = {"Returns `date` with added `intervals`.", {"Date", "Date32", "DateTime", "DateTime64"}};
=======
    FunctionDocumentation::ReturnedValue returned_value_addTupleOfIntervals = {"Returns `date` with added `intervals`", {"Date", "Date32", "DateTime", "DateTime64"}};
>>>>>>> ec0db074
    FunctionDocumentation::Examples examples_addTupleOfIntervals = {
        {"Add tuple of intervals to date", R"(
WITH toDate('2018-01-01') AS date
SELECT addTupleOfIntervals(date, (INTERVAL 1 DAY, INTERVAL 1 MONTH, INTERVAL 1 YEAR))
        )",
        R"(
┌─addTupleOfIntervals(date, (toIntervalDay(1), toIntervalMonth(1), toIntervalYear(1)))─┐
│                                                                           2019-02-02 │
└──────────────────────────────────────────────────────────────────────────────────────┘
        )"}
    };
    FunctionDocumentation::IntroducedIn introduced_in_addTupleOfIntervals = {22, 11};
    FunctionDocumentation::Category category_addTupleOfIntervals = FunctionDocumentation::Category::DateAndTime;
    FunctionDocumentation documentation_addTupleOfIntervals = {description_addTupleOfIntervals, syntax_addTupleOfIntervals, arguments_addTupleOfIntervals, returned_value_addTupleOfIntervals, examples_addTupleOfIntervals, introduced_in_addTupleOfIntervals, category_addTupleOfIntervals};

    factory.registerFunction<FunctionAddTupleOfIntervals>(documentation_addTupleOfIntervals);

    /// subtractTupleOfIntervals documentation
    FunctionDocumentation::Description description_subtractTupleOfIntervals = R"(
Consecutively subtracts a tuple of intervals from a date or a date with time.
    )";
    FunctionDocumentation::Syntax syntax_subtractTupleOfIntervals = R"(
subtractTupleOfIntervals(datetime, intervals)
    )";
    FunctionDocumentation::Arguments arguments_subtractTupleOfIntervals = {
        {"datetime", "Date or date with time to subtract intervals from.", {"Date", "Date32", "DateTime", "DateTime64"}},
        {"intervals", "Tuple of intervals to subtract from `datetime`.", {"Tuple(Interval)"}}
    };
<<<<<<< HEAD
    FunctionDocumentation::ReturnedValue returned_value_subtractTupleOfIntervals = {"Returns `date` with subtracted `intervals`.", {"Date", "Date32", "DateTime", "DateTime64"}};
=======
    FunctionDocumentation::ReturnedValue returned_value_subtractTupleOfIntervals = {"Returns `date` with subtracted `intervals`", {"Date", "Date32", "DateTime", "DateTime64"}};
>>>>>>> ec0db074
    FunctionDocumentation::Examples examples_subtractTupleOfIntervals = {
        {"Subtract tuple of intervals from date", R"(
WITH toDate('2018-01-01') AS date SELECT subtractTupleOfIntervals(date, (INTERVAL 1 DAY, INTERVAL 1 YEAR))
        )",
        R"(
┌─subtractTupl⋯alYear(1)))─┐
│               2016-12-31 │
└──────────────────────────┘
        )"}
    };
    FunctionDocumentation::IntroducedIn introduced_in_subtractTupleOfIntervals = {22, 11};
    FunctionDocumentation::Category category_subtractTupleOfIntervals = FunctionDocumentation::Category::DateAndTime;
    FunctionDocumentation documentation_subtractTupleOfIntervals = {description_subtractTupleOfIntervals, syntax_subtractTupleOfIntervals, arguments_subtractTupleOfIntervals, returned_value_subtractTupleOfIntervals, examples_subtractTupleOfIntervals, introduced_in_subtractTupleOfIntervals, category_subtractTupleOfIntervals};

    factory.registerFunction<FunctionSubtractTupleOfIntervals>(documentation_subtractTupleOfIntervals);

    /// addInterval documentation
    FunctionDocumentation::Description description_addInterval = R"(
Adds an interval to another interval or tuple of intervals.

Note: Intervals of the same type will be combined into a single interval. For instance if `toIntervalDay(1)` and `toIntervalDay(2)` are passed then the result will be `(3)` rather than `(1,1)`.
    )";
    FunctionDocumentation::Syntax syntax_addInterval = R"(
addInterval(interval_1, interval_2)
    )";
    FunctionDocumentation::Arguments arguments_addInterval = {
        {"interval_1", "First interval or tuple of intervals.", {"Interval", "Tuple(Interval)"}},
        {"interval_2", "Second interval to be added.", {"Interval"}}
    };
<<<<<<< HEAD
    FunctionDocumentation::ReturnedValue returned_value_addInterval = {"Returns a tuple of intervals.", {"Tuple(Interval)"}};
=======
    FunctionDocumentation::ReturnedValue returned_value_addInterval = {"Returns a tuple of intervals", {"Tuple(Interval)"}};
>>>>>>> ec0db074
    FunctionDocumentation::Examples examples_addInterval = {
        {"Add intervals", R"(
SELECT addInterval(INTERVAL 1 DAY, INTERVAL 1 MONTH);
SELECT addInterval((INTERVAL 1 DAY, INTERVAL 1 YEAR), INTERVAL 1 MONTH);
SELECT addInterval(INTERVAL 2 DAY, INTERVAL 1 DAY)
        )",
        R"(
┌─addInterval(toIntervalDay(1), toIntervalMonth(1))─┐
│ (1,1)                                             │
└───────────────────────────────────────────────────┘
┌─addInterval((toIntervalDay(1), toIntervalYear(1)), toIntervalMonth(1))─┐
│ (1,1,1)                                                                │
└────────────────────────────────────────────────────────────────────────┘
┌─addInterval(toIntervalDay(2), toIntervalDay(1))─┐
│ (3)                                             │
└─────────────────────────────────────────────────┘
        )"}
    };
    FunctionDocumentation::IntroducedIn introduced_in_addInterval = {22, 11};
    FunctionDocumentation::Category category_addInterval = FunctionDocumentation::Category::DateAndTime;
    FunctionDocumentation documentation_addInterval = {description_addInterval, syntax_addInterval, arguments_addInterval, returned_value_addInterval, examples_addInterval, introduced_in_addInterval, category_addInterval};

    factory.registerFunction<FunctionTupleAddInterval>(documentation_addInterval);

    /// subtractInterval documentation
    FunctionDocumentation::Description description_subtractInterval = R"(
Adds a negated interval to another interval or tuple of intervals.

Note: Intervals of the same type will be combined into a single interval. For instance if `toIntervalDay(2)` and `toIntervalDay(1)` are
passed then the result will be `(1)` rather than `(2,1)`.
    )";
    FunctionDocumentation::Syntax syntax_subtractInterval = R"(
subtractInterval(interval_1, interval_2)
    )";
<<<<<<< HEAD
    FunctionDocumentation::Arguments arguments_subtractInterval = {
        {"interval_1", "First interval or interval of tuples.", {"Interval", "Tuple(Interval)"}},
        {"interval_2", "Second interval to be negated.", {"Interval"}}
    };
    FunctionDocumentation::ReturnedValue returned_value_subtractInterval = {"Returns a tuple of intervals.", {"Tuple(Interval)"}};
=======
    FunctionDocumentation::Arguments arguments_subtractInterval =
    {
        {"interval_1", "First interval or interval of tuples.", {"Interval", "Tuple(Interval)"}},
        {"interval_2", "Second interval to be negated.", {"Interval"}}
    };
    FunctionDocumentation::ReturnedValue returned_value_subtractInterval = {"Returns a tuple of intervals", {"Tuple(T)"}};
>>>>>>> ec0db074
    FunctionDocumentation::Examples examples_subtractInterval = {
        {"Subtract intervals", R"(
SELECT subtractInterval(INTERVAL 1 DAY, INTERVAL 1 MONTH);
SELECT subtractInterval((INTERVAL 1 DAY, INTERVAL 1 YEAR), INTERVAL 1 MONTH);
SELECT subtractInterval(INTERVAL 2 DAY, INTERVAL 1 DAY);
        )",
        R"(
┌─subtractInterval(toIntervalDay(1), toIntervalMonth(1))─┐
│ (1,-1)                                                 │
└────────────────────────────────────────────────────────┘
┌─subtractInterval((toIntervalDay(1), toIntervalYear(1)), toIntervalMonth(1))─┐
│ (1,1,-1)                                                                    │
└─────────────────────────────────────────────────────────────────────────────┘
┌─subtractInterval(toIntervalDay(2), toIntervalDay(1))─┐
│ (1)                                                  │
└──────────────────────────────────────────────────────┘
        )"}
    };
    FunctionDocumentation::IntroducedIn introduced_in_subtractInterval = {22, 11};
    FunctionDocumentation::Category category_subtractInterval = FunctionDocumentation::Category::DateAndTime;
    FunctionDocumentation documentation_subtractInterval = {description_subtractInterval, syntax_subtractInterval, arguments_subtractInterval, returned_value_subtractInterval, examples_subtractInterval, introduced_in_subtractInterval, category_subtractInterval};

    factory.registerFunction<FunctionTupleSubtractInterval>(documentation_subtractInterval);

    factory.registerFunction<FunctionTupleMultiplyByNumber>();
    factory.registerFunction<FunctionTupleDivideByNumber>();
    factory.registerFunction<FunctionTupleModuloByNumber>();
    factory.registerFunction<FunctionTupleIntDivByNumber>();
    factory.registerFunction<FunctionTupleIntDivOrZeroByNumber>();

    factory.registerFunction<TupleOrArrayFunctionDotProduct>();
    factory.registerAlias("scalarProduct", TupleOrArrayFunctionDotProduct::name, FunctionFactory::Case::Insensitive);

    /// L1Norm documentation
    FunctionDocumentation::Description description_l1_norm = R"(
Calculates the sum of absolute values of a vector.
    )";
    FunctionDocumentation::Syntax syntax_l1_norm = "L1Norm(vector)";
    FunctionDocumentation::Arguments arguments_l1_norm = {
        {"vector", "Vector or tuple of numeric values.", {"Array(T)", "Tuple(T)"}}
    };
    FunctionDocumentation::ReturnedValue returned_value_l1_norm = {"Returns the L1-norm or [taxicab geometry](https://en.wikipedia.org/wiki/Taxicab_geometry) distance.", {"UInt*", "Float*", "Decimal"}};
    FunctionDocumentation::Examples examples_l1_norm = {
        {
            "Basic usage", 
            R"(
SELECT L1Norm((1, 2))
            )",
            R"(
┌─L1Norm((1, 2))─┐
│              3 │
└────────────────┘
            )"}
    };
    FunctionDocumentation::IntroducedIn introduced_in_l1_norm = {21, 11};
    FunctionDocumentation::Category category_l1_norm = FunctionDocumentation::Category::Distance;
    FunctionDocumentation documentation_l1_norm = {description_l1_norm, syntax_l1_norm, arguments_l1_norm, returned_value_l1_norm, examples_l1_norm, introduced_in_l1_norm, category_l1_norm};

    factory.registerFunction<TupleOrArrayFunctionL1Norm>(documentation_l1_norm);

    /// L2Norm documentation
    FunctionDocumentation::Description description_l2_norm = R"(
Calculates the square root of the sum of the squares of the vector values.
    )";
    FunctionDocumentation::Syntax syntax_l2_norm = "L2Norm(vector)";
    FunctionDocumentation::Arguments arguments_l2_norm = {
        {"vector", "Vector or tuple of numeric values.", {"Tuple(T)", "Array(T)"}}
    };
    FunctionDocumentation::ReturnedValue returned_value_l2_norm = "Returns the L2-norm or [Euclidean distance](https://en.wikipedia.org/wiki/Euclidean_distance).", {"UInt*", "Float*"}};
    FunctionDocumentation::Examples examples_l2_norm = {
        {
            "Basic usage",
            R"(
SELECT L2Norm((1, 2))
            )",
            R"(
┌───L2Norm((1, 2))─┐
│ 2.23606797749979 │
└──────────────────┘
            )"}
    };
    FunctionDocumentation::IntroducedIn introduced_in_l2_norm = {21, 11};
    FunctionDocumentation::Category category_l2_norm = FunctionDocumentation::Category::Distance;
    FunctionDocumentation documentation_l2_norm = {description_l2_norm, syntax_l2_norm, arguments_l2_norm, returned_value_l2_norm, examples_l2_norm, introduced_in_l2_norm, category_l2_norm};

    factory.registerFunction<TupleOrArrayFunctionL2Norm>(documentation_l2_norm);

    /// L2SquaredNorm documentation
    FunctionDocumentation::Description description_l2_squared_norm = R"(
Calculates the square root of the sum of the squares of the vector values (the [`L2Norm`](#l2norm)) squared.
    )";
    FunctionDocumentation::Syntax syntax_l2_squared_norm = "L2SquaredNorm(vector)";
    FunctionDocumentation::Arguments arguments_l2_squared_norm = {
        {"vector", "Vector or tuple of numeric values.", {"Array(T)", "Tuple(T)"}}
    };
    FunctionDocumentation::ReturnedValue returned_value_l2_squared_norm = {"Returns the L2-norm squared.", {"UInt*", "Float*", "Decimal"}};
    FunctionDocumentation::Examples examples_l2_squared_norm = {
        {
            "Basic usage",
            R"(
SELECT L2SquaredNorm((1, 2))
            )",
            R"(
┌─L2SquaredNorm((1, 2))─┐
│                     5 │
└───────────────────────┘
            )"}
    };
    FunctionDocumentation::IntroducedIn introduced_in_l2_squared_norm = {22, 7};
    FunctionDocumentation::Category category_l2_squared_norm = FunctionDocumentation::Category::Distance;
    FunctionDocumentation documentation_l2_squared_norm = {description_l2_squared_norm, syntax_l2_squared_norm, arguments_l2_squared_norm, returned_value_l2_squared_norm, examples_l2_squared_norm, introduced_in_l2_squared_norm, category_l2_squared_norm};

    factory.registerFunction<TupleOrArrayFunctionL2SquaredNorm>(documentation_l2_squared_norm);

    /// LinfNorm documentation
    FunctionDocumentation::Description description_linf_norm = R"(
Calculates the maximum of absolute values of a vector.
    )";
    FunctionDocumentation::Syntax syntax_linf_norm = "LinfNorm(vector)";
    FunctionDocumentation::Arguments arguments_linf_norm = {
        {"vector", "Vector or tuple of numeric values.", {"Array(T)", "Tuple(T)"}}
    };
    FunctionDocumentation::ReturnedValue returned_value_linf_norm = {"Returns the Linf-norm or the maximum absolute value.", {"Float64"}};
    FunctionDocumentation::Examples examples_linf_norm = {
        {
            "Basic usage",
            R"(
SELECT LinfNorm((1, -2))
            )",
            R"(
┌─LinfNorm((1, -2))─┐
│                 2 │
└───────────────────┘
            )"}
    };
    FunctionDocumentation::IntroducedIn introduced_in_linf_norm = {21, 11};
    FunctionDocumentation::Category category_linf_norm = FunctionDocumentation::Category::Distance;
    FunctionDocumentation documentation_linf_norm = {description_linf_norm, syntax_linf_norm, arguments_linf_norm, returned_value_linf_norm, examples_linf_norm, introduced_in_linf_norm, category_linf_norm};

    factory.registerFunction<TupleOrArrayFunctionLinfNorm>(documentation_linf_norm);

    /// LpNorm documentation
    FunctionDocumentation::Description description_lp_norm = R"(
Calculates the p-norm of a vector, which is the p-th root of the sum of the p-th powers of the absolute values of its elements.

Special cases:
- When p=1, it's equivalent to L1Norm (Manhattan distance).
- When p=2, it's equivalent to L2Norm (Euclidean distance).
- When p=∞, it's equivalent to LinfNorm (maximum norm).
    )";
    FunctionDocumentation::Syntax syntax_lp_norm = "LpNorm(vector, p)";
    FunctionDocumentation::Arguments arguments_lp_norm = {
        {"vector", "Vector or tuple of numeric values.", {"Tuple(T)", "Array(T)"}},
        {"p", "The power. Possible values are real numbers in the range `[1; inf)`.", {"UInt*", "Float*"}}
    };
    FunctionDocumentation::ReturnedValue returned_value_lp_norm = "Returns the [Lp-norm](https://en.wikipedia.org/wiki/Norm_(mathematics)#p-norm). [`Float64`](/sql-reference/data-types/float).";
    FunctionDocumentation::Examples examples_lp_norm = {
        {
            "Basic usage",
            R"(
SELECT LpNorm((1, -2), 2)
            )",
            R"(
┌─LpNorm((1, -2), 2)─┐
│   2.23606797749979 │
└────────────────────┘
            )"}
    };
    FunctionDocumentation::IntroducedIn introduced_in_lp_norm = {21, 11};
    FunctionDocumentation::Category category_lp_norm = FunctionDocumentation::Category::Distance;
    FunctionDocumentation documentation_lp_norm = {description_lp_norm, syntax_lp_norm, arguments_lp_norm, returned_value_lp_norm, examples_lp_norm, introduced_in_lp_norm, category_lp_norm};

    factory.registerFunction<TupleOrArrayFunctionLpNorm>(documentation_lp_norm);

    // Register aliases for norm functions
    factory.registerAlias("normL1", TupleOrArrayFunctionL1Norm::name, FunctionFactory::Case::Insensitive);
    factory.registerAlias("normL2", TupleOrArrayFunctionL2Norm::name, FunctionFactory::Case::Insensitive);
    factory.registerAlias("normL2Squared", TupleOrArrayFunctionL2SquaredNorm::name, FunctionFactory::Case::Insensitive);
    factory.registerAlias("normLinf", TupleOrArrayFunctionLinfNorm::name, FunctionFactory::Case::Insensitive);
    factory.registerAlias("normLp", FunctionLpNorm::name, FunctionFactory::Case::Insensitive);

    /// L1Distance documentation
    FunctionDocumentation::Description description_l1_distance = R"(
Calculates the distance between two points (the values of the vectors are the coordinates) in `L1` space (1-norm ([taxicab geometry](https://en.wikipedia.org/wiki/Taxicab_geometry) distance)).
    )";
    FunctionDocumentation::Syntax syntax_l1_distance = "L1Distance(vector1, vector2)";
    FunctionDocumentation::Arguments arguments_l1_distance = {
        {"vector1", "First vector.", {"Tuple(T)", "Array(T)"}},
        {"vector2", "Second vector.", {"Tuple(T)", "Array(T)"}}
    };
    FunctionDocumentation::ReturnedValue returned_value_l1_distance = {"Returns the 1-norm distance.", {"UInt32", "Float64"}};
    FunctionDocumentation::Examples examples_l1_distance = {
        {
            "Basic usage",
            R"(
SELECT L1Distance((1, 2), (2, 3))
            )",
            R"(
┌─L1Distance((1, 2), (2, 3))─┐
│                          2 │
└────────────────────────────┘
            )"}
    };
    FunctionDocumentation::IntroducedIn introduced_in_l1_distance = {21, 11};
    FunctionDocumentation::Category category_l1_distance = FunctionDocumentation::Category::Distance;
    FunctionDocumentation documentation_l1_distance = {description_l1_distance, syntax_l1_distance, arguments_l1_distance, returned_value_l1_distance, examples_l1_distance, introduced_in_l1_distance, category_l1_distance};

    factory.registerFunction<TupleOrArrayFunctionL1Distance>(documentation_l1_distance);

    /// L2Distance documentation
    FunctionDocumentation::Description description_l2_distance = R"(
Calculates the distance between two points (the values of the vectors are the coordinates) in Euclidean space ([Euclidean distance](https://en.wikipedia.org/wiki/Euclidean_distance)).
    )";
    FunctionDocumentation::Syntax syntax_l2_distance = "L2Distance(vector1, vector2)";
    FunctionDocumentation::Arguments arguments_l2_distance = {
        {"vector1", "First vector.", {"Tuple(T)", "Array(T)"}},
        {"vector2", "Second vector.", {"Tuple(T)", "Array(T)"}}
    };
    FunctionDocumentation::ReturnedValue returned_value_l2_distance = {"Returns the 2-norm distance.", {"Float64"}};
    FunctionDocumentation::Examples examples_l2_distance = {
        {
            "Basic usage",
            R"(
SELECT L2Distance((1, 2), (2, 3))
            )",
            R"(
┌─L2Distance((1, 2), (2, 3))─┐
│         1.4142135623730951 │
└────────────────────────────┘
            )"}
    };
    FunctionDocumentation::IntroducedIn introduced_in_l2_distance = {21, 11};
    FunctionDocumentation::Category category_l2_distance = FunctionDocumentation::Category::Distance;
    FunctionDocumentation documentation_l2_distance = {description_l2_distance, syntax_l2_distance, arguments_l2_distance, returned_value_l2_distance, examples_l2_distance, introduced_in_l2_distance, category_l2_distance};

    factory.registerFunction<TupleOrArrayFunctionL2Distance>(documentation_l2_distance);

    /// L2SquaredDistance documentation
    FunctionDocumentation::Description description_l2_squared_distance = R"(
Calculates the sum of the squares of the difference between the corresponding elements of two vectors.
    )";
    FunctionDocumentation::Syntax syntax_l2_squared_distance = "L2SquaredDistance(vector1, vector2)";
    FunctionDocumentation::Arguments arguments_l2_squared_distance = {
        {"vector1", "First vector.", {"Tuple(T)", "Array(T)"}},
        {"vector2", "Second vector.", {"Tuple(T)", "Array(T)"}}
    };
    FunctionDocumentation::ReturnedValue returned_value_l2_squared_distance = {"Returns the sum of the squares of the difference between the corresponding elements of two vectors.", {"Float64"}};
    FunctionDocumentation::Examples examples_l2_squared_distance = {
        {
            "Basic usage",
            R"(
SELECT L2SquaredDistance([1, 2, 3], [0, 0, 0])
            )",
            R"(
┌─L2SquaredDis⋯ [0, 0, 0])─┐
│                       14 │
└──────────────────────────┘
            )"}
    };
    FunctionDocumentation::IntroducedIn introduced_in_l2_squared_distance = {22, 7};
    FunctionDocumentation::Category category_l2_squared_distance = FunctionDocumentation::Category::Distance;
    FunctionDocumentation documentation_l2_squared_distance = {description_l2_squared_distance, syntax_l2_squared_distance, arguments_l2_squared_distance, returned_value_l2_squared_distance, examples_l2_squared_distance, introduced_in_l2_squared_distance, category_l2_squared_distance};

    factory.registerFunction<TupleOrArrayFunctionL2SquaredDistance>(documentation_l2_squared_distance);

    /// LinfDistance documentation
    FunctionDocumentation::Description description_linf_distance = R"(
Calculates the distance between two points (the values of the vectors are the coordinates) in `L_{inf}` space ([maximum norm](https://en.wikipedia.org/wiki/Norm_(mathematics)#Maximum_norm_(special_case_of:_infinity_norm,_uniform_norm,_or_supremum_norm))).
    )";
    FunctionDocumentation::Syntax syntax_linf_distance = "LinfDistance(vector1, vector2)";
    FunctionDocumentation::Arguments arguments_linf_distance = {
        {"vector1", "First vector.", {"Tuple(T)", "Array(T)"}},
        {"vector2", "Second vector.", {"Tuple(T)", "Array(T)"}}
    };
    FunctionDocumentation::ReturnedValue returned_value_linf_distance = {"Returns the Infinity-norm distance.", {"Float64"}};
    FunctionDocumentation::Examples examples_linf_distance = {
        {
            "Basic usage",
            R"(
SELECT LinfDistance((1, 2), (2, 3))
            )",
            R"(
┌─LinfDistance((1, 2), (2, 3))─┐
│                            1 │
└──────────────────────────────┘
            )"}
    };
    FunctionDocumentation::IntroducedIn introduced_in_linf_distance = {21, 11};
    FunctionDocumentation::Category category_linf_distance = FunctionDocumentation::Category::Distance;
    FunctionDocumentation documentation_linf_distance = {description_linf_distance, syntax_linf_distance, arguments_linf_distance, returned_value_linf_distance, examples_linf_distance, introduced_in_linf_distance, category_linf_distance};

    factory.registerFunction<TupleOrArrayFunctionLinfDistance>(documentation_linf_distance);

    /// LpDistance documentation
    FunctionDocumentation::Description description_lp_distance = R"(
Calculates the distance between two points (the values of the vectors are the coordinates) in `Lp` space ([p-norm distance](https://en.wikipedia.org/wiki/Norm_(mathematics)#p-norm)).
    )";
    FunctionDocumentation::Syntax syntax_lp_distance = "LpDistance(vector1, vector2, p)";
    FunctionDocumentation::Arguments arguments_lp_distance = {
        {"vector1", "First vector.", {"Tuple(T)", "Array(T)"}},
        {"vector2", "Second vector.", {"Tuple(T)", "Array(T)"}},
        {"p", "The power. Possible values: real number from `[1; inf)`.", {"UInt*", "Float*"}}
    };
    FunctionDocumentation::ReturnedValue returned_value_lp_distance = {"Returns the p-norm distance.", {"Float64"}};
    FunctionDocumentation::Examples examples_lp_distance = {
        {
            "Basic usage",
            R"(
SELECT LpDistance((1, 2), (2, 3), 3)
            )",
            R"(
┌─LpDistance((1, 2), (2, 3), 3)─┐
│            1.2599210498948732 │
└───────────────────────────────┘
            )"}
    };
    FunctionDocumentation::IntroducedIn introduced_in_lp_distance = {21, 11};
    FunctionDocumentation::Category category_lp_distance = FunctionDocumentation::Category::Distance;
    FunctionDocumentation documentation_lp_distance = {description_lp_distance, syntax_lp_distance, arguments_lp_distance, returned_value_lp_distance, examples_lp_distance, introduced_in_lp_distance, category_lp_distance};

    factory.registerFunction<TupleOrArrayFunctionLpDistance>(documentation_lp_distance);

    // Register aliases for distance functions
    factory.registerAlias("distanceL1", FunctionL1Distance::name, FunctionFactory::Case::Insensitive);
    factory.registerAlias("distanceL2", FunctionL2Distance::name, FunctionFactory::Case::Insensitive);
    factory.registerAlias("distanceL2Squared", FunctionL2SquaredDistance::name, FunctionFactory::Case::Insensitive);
    factory.registerAlias("distanceLinf", FunctionLinfDistance::name, FunctionFactory::Case::Insensitive);
    factory.registerAlias("distanceLp", FunctionLpDistance::name, FunctionFactory::Case::Insensitive);

    /// cosineDistance documentation
    FunctionDocumentation::Description description_cosine_distance = R"(
Calculates the cosine distance between two vectors (the values of the tuples are the coordinates). The smaller the returned value is, the more similar are the vectors.
    )";
    FunctionDocumentation::Syntax syntax_cosine_distance = "cosineDistance(vector1, vector2)";
    FunctionDocumentation::Arguments arguments_cosine_distance = {
        {"vector1", "First tuple.", {"Tuple(T)", "Array(T)"}},
        {"vector2", "Second tuple.", {"Tuple(T)", "Array(T)"}}
    };
    FunctionDocumentation::ReturnedValue returned_value_cosine_distance = {"Returns the cosine of the angle between two vectors subtracted from one.", {"Float64"}};
    FunctionDocumentation::Examples examples_cosine_distance = {
        {
            "Basic usage",
            R"(
SELECT cosineDistance((1, 2), (2, 3));
            )",
            R"(
┌─cosineDistance((1, 2), (2, 3))─┐
│           0.007722123286332261 │
└────────────────────────────────┘
            )"}
    };
    FunctionDocumentation::IntroducedIn introduced_in_cosine_distance = {1, 1};
    FunctionDocumentation::Category category_cosine_distance = FunctionDocumentation::Category::Distance;
    FunctionDocumentation documentation_cosine_distance = {description_cosine_distance, syntax_cosine_distance, arguments_cosine_distance, returned_value_cosine_distance, examples_cosine_distance, introduced_in_cosine_distance, category_cosine_distance};

    factory.registerFunction<TupleOrArrayFunctionCosineDistance>(documentation_cosine_distance);

    /// L1Normalize documentation
    FunctionDocumentation::Description description_l1_normalize = R"(
Calculates the unit vector of a given vector (the values of the tuple are the coordinates) in `L1` space ([taxicab geometry](https://en.wikipedia.org/wiki/Taxicab_geometry)).
    )";
    FunctionDocumentation::Syntax syntax_l1_normalize = "L1Normalize(tuple)";
    FunctionDocumentation::Arguments arguments_l1_normalize = {
        {"tuple", "A tuple of numeric values.", {"Tuple(T)"}}
    };
    FunctionDocumentation::ReturnedValue returned_value_l1_normalize = {"Returns the unit vector.", {"Tuple(Float64)"}};
    FunctionDocumentation::Examples examples_l1_normalize = {
        {
            "Basic usage",
            R"(
SELECT L1Normalize((1, 2))
            )",
            R"(
┌─L1Normalize((1, 2))─────────────────────┐
│ (0.3333333333333333,0.6666666666666666) │
└─────────────────────────────────────────┘
            )"}
    };
    FunctionDocumentation::IntroducedIn introduced_in_l1_normalize = {21, 11};
    FunctionDocumentation::Category category_l1_normalize = FunctionDocumentation::Category::Distance;
    FunctionDocumentation documentation_l1_normalize = {description_l1_normalize, syntax_l1_normalize, arguments_l1_normalize, returned_value_l1_normalize, examples_l1_normalize, introduced_in_l1_normalize, category_l1_normalize};

    factory.registerFunction<FunctionL1Normalize>(documentation_l1_normalize);
    factory.registerAlias("normalizeL1", FunctionL1Normalize::name, FunctionFactory::Case::Insensitive);

    /// L2Normalize documentation
    FunctionDocumentation::Description description_l2_normalize = R"(
Calculates the unit vector of a given vector (the values of the tuple are the coordinates) in Euclidean space (using [Euclidean distance](https://en.wikipedia.org/wiki/Euclidean_distance)).
    )";
    FunctionDocumentation::Syntax syntax_l2_normalize = "L2Normalize(tuple)";
    FunctionDocumentation::Arguments arguments_l2_normalize = {
        {"tuple", "A tuple of numeric values.", {"Tuple(T)"}}
    };
    FunctionDocumentation::ReturnedValue returned_value_l2_normalize = {"Returns the unit vector.", {"Tuple(Float64)"}};
    FunctionDocumentation::Examples examples_l2_normalize = {
        {
            "Basic usage",
            R"(
SELECT L2Normalize((3, 4))
            )",
            R"(
┌─L2Normalize((3, 4))─┐
│ (0.6,0.8)           │
└─────────────────────┘
            )"}
    };
    FunctionDocumentation::IntroducedIn introduced_in_l2_normalize = {21, 11};
    FunctionDocumentation::Category category_l2_normalize = FunctionDocumentation::Category::Distance;
    FunctionDocumentation documentation_l2_normalize = {description_l2_normalize, syntax_l2_normalize, arguments_l2_normalize, returned_value_l2_normalize, examples_l2_normalize, introduced_in_l2_normalize, category_l2_normalize};

    factory.registerFunction<FunctionL2Normalize>(documentation_l2_normalize);
    factory.registerAlias("normalizeL2", FunctionL2Normalize::name, FunctionFactory::Case::Insensitive);

    /// LinfNormalize documentation
    FunctionDocumentation::Description description_linf_normalize = R"(
Calculates the unit vector of a given vector (the values of the tuple are the coordinates) in `L_{inf}` space (using [maximum norm](https://en.wikipedia.org/wiki/Norm_(mathematics)#Maximum_norm_(special_case_of:_infinity_norm,_uniform_norm,_or_supremum_norm))).
    )";
    FunctionDocumentation::Syntax syntax_linf_normalize = "LinfNormalize(tuple)";
    FunctionDocumentation::Arguments arguments_linf_normalize = {
        {"tuple", "A tuple of numeric values.", {"Tuple(T)"}}
    };
    FunctionDocumentation::ReturnedValue returned_value_linf_normalize = {"Returns the unit vector.", {"Tuple(Float64)"}};
    FunctionDocumentation::Examples examples_linf_normalize = {
        {
            "Basic usage",
            R"(
SELECT LinfNormalize((3, 4))
            )",
            R"(
┌─LinfNormalize((3, 4))─┐
│ (0.75,1)              │
└───────────────────────┘
            )"}
    };
    FunctionDocumentation::IntroducedIn introduced_in_linf_normalize = {21, 11};
    FunctionDocumentation::Category category_linf_normalize = FunctionDocumentation::Category::Distance;
    FunctionDocumentation documentation_linf_normalize = {description_linf_normalize, syntax_linf_normalize, arguments_linf_normalize, returned_value_linf_normalize, examples_linf_normalize, introduced_in_linf_normalize, category_linf_normalize};

    factory.registerFunction<FunctionLinfNormalize>(documentation_linf_normalize);
    factory.registerAlias("normalizeLinf", FunctionLinfNormalize::name, FunctionFactory::Case::Insensitive);

    /// LpNormalize documentation
    {
        FunctionDocumentation::Description description_lp_normalize = R"(
Calculates the unit vector of a given vector (the values of the tuple are the coordinates) in `Lp` space (using [p-norm](https://en.wikipedia.org/wiki/Norm_(mathematics)#p-norm)).
        )";
        FunctionDocumentation::Syntax syntax_lp_normalize = "LpNormalize(tuple, p)";
        FunctionDocumentation::Arguments arguments_lp_normalize = {
            {"tuple", "A tuple of numeric values.", {"Tuple(T)"}},
            {"p", "The power. Possible values are any number in the range range from `[1; inf)`.", {"UInt*", "Float*"}}
        };
        FunctionDocumentation::ReturnedValue returned_value_lp_normalize = {"Returns the unit vector.", {"Tuple(Float64)"}};
        FunctionDocumentation::Examples examples_lp_normalize = {
            {
                "Basic usage",
                R"(
SELECT LpNormalize((3, 4), 5)
                )",
                R"(
┌─LpNormalize((3, 4), 5)──────────────────┐
│ (0.7187302630182624,0.9583070173576831) │
└─────────────────────────────────────────┘
                )"}
        };
        FunctionDocumentation::IntroducedIn introduced_in_lp_normalize = {21, 11};
        FunctionDocumentation::Category category_lp_normalize = FunctionDocumentation::Category::Distance;
        FunctionDocumentation documentation_lp_normalize = {description_lp_normalize, syntax_lp_normalize, arguments_lp_normalize, returned_value_lp_normalize, examples_lp_normalize, introduced_in_lp_normalize, category_lp_normalize};

        factory.registerFunction<FunctionLpNormalize>(documentation_lp_normalize);
    }
    factory.registerAlias("normalizeLp", FunctionLpNormalize::name, FunctionFactory::Case::Insensitive);
}<|MERGE_RESOLUTION|>--- conflicted
+++ resolved
@@ -1597,11 +1597,7 @@
         {"datetime", "Date or date with time to add intervals to.", {"Date", "Date32", "DateTime", "DateTime64"}},
         {"intervals", "Tuple of intervals to add to `datetime`.", {"Tuple(Interval)"}}
     };
-<<<<<<< HEAD
-    FunctionDocumentation::ReturnedValue returned_value_addTupleOfIntervals = {"Returns `date` with added `intervals`.", {"Date", "Date32", "DateTime", "DateTime64"}};
-=======
     FunctionDocumentation::ReturnedValue returned_value_addTupleOfIntervals = {"Returns `date` with added `intervals`", {"Date", "Date32", "DateTime", "DateTime64"}};
->>>>>>> ec0db074
     FunctionDocumentation::Examples examples_addTupleOfIntervals = {
         {"Add tuple of intervals to date", R"(
 WITH toDate('2018-01-01') AS date
@@ -1630,11 +1626,7 @@
         {"datetime", "Date or date with time to subtract intervals from.", {"Date", "Date32", "DateTime", "DateTime64"}},
         {"intervals", "Tuple of intervals to subtract from `datetime`.", {"Tuple(Interval)"}}
     };
-<<<<<<< HEAD
-    FunctionDocumentation::ReturnedValue returned_value_subtractTupleOfIntervals = {"Returns `date` with subtracted `intervals`.", {"Date", "Date32", "DateTime", "DateTime64"}};
-=======
     FunctionDocumentation::ReturnedValue returned_value_subtractTupleOfIntervals = {"Returns `date` with subtracted `intervals`", {"Date", "Date32", "DateTime", "DateTime64"}};
->>>>>>> ec0db074
     FunctionDocumentation::Examples examples_subtractTupleOfIntervals = {
         {"Subtract tuple of intervals from date", R"(
 WITH toDate('2018-01-01') AS date SELECT subtractTupleOfIntervals(date, (INTERVAL 1 DAY, INTERVAL 1 YEAR))
@@ -1664,11 +1656,7 @@
         {"interval_1", "First interval or tuple of intervals.", {"Interval", "Tuple(Interval)"}},
         {"interval_2", "Second interval to be added.", {"Interval"}}
     };
-<<<<<<< HEAD
-    FunctionDocumentation::ReturnedValue returned_value_addInterval = {"Returns a tuple of intervals.", {"Tuple(Interval)"}};
-=======
     FunctionDocumentation::ReturnedValue returned_value_addInterval = {"Returns a tuple of intervals", {"Tuple(Interval)"}};
->>>>>>> ec0db074
     FunctionDocumentation::Examples examples_addInterval = {
         {"Add intervals", R"(
 SELECT addInterval(INTERVAL 1 DAY, INTERVAL 1 MONTH);
@@ -1703,20 +1691,11 @@
     FunctionDocumentation::Syntax syntax_subtractInterval = R"(
 subtractInterval(interval_1, interval_2)
     )";
-<<<<<<< HEAD
     FunctionDocumentation::Arguments arguments_subtractInterval = {
         {"interval_1", "First interval or interval of tuples.", {"Interval", "Tuple(Interval)"}},
         {"interval_2", "Second interval to be negated.", {"Interval"}}
     };
-    FunctionDocumentation::ReturnedValue returned_value_subtractInterval = {"Returns a tuple of intervals.", {"Tuple(Interval)"}};
-=======
-    FunctionDocumentation::Arguments arguments_subtractInterval =
-    {
-        {"interval_1", "First interval or interval of tuples.", {"Interval", "Tuple(Interval)"}},
-        {"interval_2", "Second interval to be negated.", {"Interval"}}
-    };
     FunctionDocumentation::ReturnedValue returned_value_subtractInterval = {"Returns a tuple of intervals", {"Tuple(T)"}};
->>>>>>> ec0db074
     FunctionDocumentation::Examples examples_subtractInterval = {
         {"Subtract intervals", R"(
 SELECT subtractInterval(INTERVAL 1 DAY, INTERVAL 1 MONTH);
@@ -1761,7 +1740,7 @@
     FunctionDocumentation::ReturnedValue returned_value_l1_norm = {"Returns the L1-norm or [taxicab geometry](https://en.wikipedia.org/wiki/Taxicab_geometry) distance.", {"UInt*", "Float*", "Decimal"}};
     FunctionDocumentation::Examples examples_l1_norm = {
         {
-            "Basic usage", 
+            "Basic usage",
             R"(
 SELECT L1Norm((1, 2))
             )",
