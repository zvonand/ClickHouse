--- conflicted
+++ resolved
@@ -496,7 +496,6 @@
 
 DECLARE_SETTING_ENUM(IcebergMetadataLogLevel)
 
-<<<<<<< HEAD
 enum class ObjectStorageGranularityLevel : uint8_t
 {
     FILE = 0,
@@ -504,7 +503,6 @@
 };
 
 DECLARE_SETTING_ENUM(ObjectStorageGranularityLevel)
-=======
 enum class ArrowFlightDescriptorType : uint8_t
 {
     Path = 0,
@@ -512,6 +510,5 @@
 };
 
 DECLARE_SETTING_ENUM(ArrowFlightDescriptorType)
->>>>>>> 00b03734
 
 }