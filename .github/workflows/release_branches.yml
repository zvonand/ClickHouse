# yamllint disable rule:comments-indentation
name: ReleaseBranchCI

env:
  # Force the stdout and stderr streams to be unbuffered
  PYTHONUNBUFFERED: 1
  AWS_ACCESS_KEY_ID: ${{ secrets.AWS_ACCESS_KEY_ID }}
  AWS_DEFAULT_REGION: ${{ secrets.AWS_DEFAULT_REGION }}
  AWS_SECRET_ACCESS_KEY: ${{ secrets.AWS_SECRET_ACCESS_KEY }}
  CLICKHOUSE_TEST_STAT_LOGIN: ${{ secrets.CLICKHOUSE_TEST_STAT_LOGIN }}
  CLICKHOUSE_TEST_STAT_PASSWORD: ${{ secrets.CLICKHOUSE_TEST_STAT_PASSWORD }}
  CLICKHOUSE_TEST_STAT_URL: ${{ secrets.CLICKHOUSE_TEST_STAT_URL }}
  DOCKER_PASSWORD: ${{ secrets.DOCKER_PASSWORD }}
  ROBOT_TOKEN: ${{ secrets.ROBOT_TOKEN }}

on: # yamllint disable-line rule:truthy
  pull_request:
    types:
      - synchronize
      - reopened
      - opened
    branches:
      - 'antalya'
  release:
    types:
      - published
      - prereleased
  push:
    branches:
      - 'antalya'
    tags:
      - '*'
  workflow_dispatch:

jobs:
  RunConfig:
    runs-on: [self-hosted, altinity-on-demand, altinity-style-checker-aarch64]
    outputs:
      data: ${{ steps.runconfig.outputs.CI_DATA }}
    steps:
      - name: Check out repository code
        uses: Altinity/checkout@19599efdf36c4f3f30eb55d5bb388896faea69f6
        with:
          clear-repository: true # to ensure correct digests
          fetch-depth: 0 # to get version
          filter: tree:0
      - name: Debug Info
        uses: ./.github/actions/debug
      - name: PrepareRunConfig
        id: runconfig
        run: |
            echo "::group::configure CI run"
            python3 "$GITHUB_WORKSPACE/tests/ci/ci.py" --configure --outfile ${{ runner.temp }}/ci_run_data.json
            echo "::endgroup::"
            echo "::group::CI run configure results"
            python3 -m json.tool ${{ runner.temp }}/ci_run_data.json
            echo "::endgroup::"
            {
              echo 'CI_DATA<<EOF'
              cat  ${{ runner.temp }}/ci_run_data.json
              echo 'EOF'
            } >> "$GITHUB_OUTPUT"
      - name: Re-create GH statuses for skipped jobs if any
        run: |
            python3 "$GITHUB_WORKSPACE/tests/ci/ci.py" --infile ${{ runner.temp }}/ci_run_data.json --update-gh-statuses
  BuildDockers:
    needs: [RunConfig]
    if: ${{ !failure() && !cancelled() }}
    uses: ./.github/workflows/docker_test_images.yml
    secrets: inherit
    with:
      data: ${{ needs.RunConfig.outputs.data }}
  CompatibilityCheckX86:
    needs: [RunConfig, BuilderDebRelease]
    if: ${{ !failure() && !cancelled() }}
    uses: ./.github/workflows/reusable_test.yml
    secrets: inherit
    with:
      test_name: Compatibility check (release)
      runner_type: altinity-func-tester
      data: ${{ needs.RunConfig.outputs.data }}
  CompatibilityCheckAarch64:
    needs: [RunConfig, BuilderDebAarch64]
    if: ${{ !failure() && !cancelled() }}
    uses: ./.github/workflows/reusable_test.yml
    secrets: inherit
    with:
      test_name: Compatibility check (aarch64)
      runner_type: altinity-func-tester-aarch64
      data: ${{ needs.RunConfig.outputs.data }}
#########################################################################################
#################################### ORDINARY BUILDS ####################################
#########################################################################################
  BuilderDebRelease:
    needs: [RunConfig, BuildDockers]
    if: ${{ !failure() && !cancelled() }}
    uses: ./.github/workflows/reusable_build.yml
    secrets: inherit
    with:
      build_name: package_release
      checkout_depth: 0
      data: ${{ needs.RunConfig.outputs.data }}
      # always rebuild on release branches to be able to publish from any commit
      force: true
  BuilderDebAarch64:
    needs: [RunConfig, BuildDockers]
    if: ${{ !failure() && !cancelled() }}
    uses: ./.github/workflows/reusable_build.yml
    secrets: inherit
    with:
      build_name: package_aarch64
      checkout_depth: 0
      data: ${{ needs.RunConfig.outputs.data }}
      # always rebuild on release branches to be able to publish from any commit
      force: true
  BuilderDebAsan:
    needs: [RunConfig, BuildDockers]
    if: ${{ !failure() && !cancelled() }}
    uses: ./.github/workflows/reusable_build.yml
    secrets: inherit
    with:
      build_name: package_asan
      data: ${{ needs.RunConfig.outputs.data }}
  BuilderDebUBsan:
    needs: [RunConfig, BuildDockers]
    if: ${{ !failure() && !cancelled() }}
    uses: ./.github/workflows/reusable_build.yml
    secrets: inherit
    with:
      build_name: package_ubsan
      data: ${{ needs.RunConfig.outputs.data }}
  BuilderDebTsan:
    needs: [RunConfig, BuildDockers]
    if: ${{ !failure() && !cancelled() }}
    uses: ./.github/workflows/reusable_build.yml
    secrets: inherit
    with:
      build_name: package_tsan
      data: ${{ needs.RunConfig.outputs.data }}
  BuilderDebMsan:
    needs: [RunConfig, BuildDockers]
    if: ${{ !failure() && !cancelled() }}
    uses: ./.github/workflows/reusable_build.yml
    secrets: inherit
    with:
      build_name: package_msan
      data: ${{ needs.RunConfig.outputs.data }}
  BuilderDebDebug:
    needs: [RunConfig, BuildDockers]
    if: ${{ !failure() && !cancelled() }}
    uses: ./.github/workflows/reusable_build.yml
    secrets: inherit
    with:
      build_name: package_debug
      data: ${{ needs.RunConfig.outputs.data }}
      force: true
############################################################################################
##################################### Docker images  #######################################
############################################################################################
  DockerServerImage:
    needs: [RunConfig, BuilderDebRelease, BuilderDebAarch64]
    if: ${{ !failure() && !cancelled() }}
    uses: ./.github/workflows/reusable_test.yml
    secrets: inherit
    with:
      test_name: Docker server image
      runner_type: altinity-func-tester
      data: ${{ needs.RunConfig.outputs.data }}
  DockerKeeperImage:
    needs: [RunConfig, BuilderDebRelease, BuilderDebAarch64]
    if: ${{ !failure() && !cancelled() }}
    uses: ./.github/workflows/reusable_test.yml
    secrets: inherit
    with:
      test_name: Docker keeper image
      runner_type: altinity-func-tester
      data: ${{ needs.RunConfig.outputs.data }}
  GrypeScan:
    needs: [RunConfig, DockerServerImage, DockerKeeperImage]
    if: ${{ !failure() && !cancelled() }}
    strategy:
      fail-fast: false
      matrix:
        include:
          - image: server
            suffix: ''
          - image: server
            suffix: '-alpine'
          - image: keeper
            suffix: ''
    uses: ./.github/workflows/grype_scan.yml
    secrets: inherit
    with:
      docker_image: altinityinfra/clickhouse-${{ matrix.image }}:${{ github.event.pull_request.number || 0 }}-${{ fromJson(needs.RunConfig.outputs.data).version }}${{ matrix.suffix }}
############################################################################################
##################################### BUILD REPORTER #######################################
############################################################################################
  Builds_Report:
    # run report check for failed builds to indicate the CI error
    if: ${{ !cancelled() && needs.RunConfig.result == 'success' && contains(fromJson(needs.RunConfig.outputs.data).jobs_data.jobs_to_do, 'Builds') }}
    needs: [RunConfig, BuilderDebRelease, BuilderDebAarch64, BuilderDebAsan, BuilderDebUBsan, BuilderDebMsan, BuilderDebTsan, BuilderDebDebug]
    runs-on: [self-hosted, altinity-on-demand, altinity-style-checker-aarch64]
    steps:
      - name: Check out repository code
        uses: Altinity/checkout@19599efdf36c4f3f30eb55d5bb388896faea69f6
      - name: Download reports
        run: |
          python3 "$GITHUB_WORKSPACE/tests/ci/ci.py" --infile ${{ toJson(needs.RunConfig.outputs.data) }} --pre --job-name Builds
      - name: Builds report
        run: |
          cd "$GITHUB_WORKSPACE/tests/ci"
          python3 ./build_report_check.py --reports package_release package_aarch64 package_asan package_msan package_ubsan package_tsan package_debug
      - name: Set status
        # NOTE(vnemkov): generate and upload the report even if previous step failed
        if: success() || failure()
        run: |
          python3 "$GITHUB_WORKSPACE/tests/ci/ci.py" --infile ${{ toJson(needs.RunConfig.outputs.data) }} --post --job-name Builds
  MarkReleaseReady:
    if: ${{ !failure() && !cancelled() }}
    needs:
      - BuilderDebRelease
      - BuilderDebAarch64
    runs-on: [self-hosted, altinity-on-demand, altinity-style-checker-aarch64]
    steps:
      - name: Debug
        run: |
          echo need with different filters
          cat << 'EOF'
          ${{ toJSON(needs) }}
          ${{ toJSON(needs.*.result) }}
          no failures ${{ !contains(needs.*.result, 'failure') }}
          no skips ${{ !contains(needs.*.result, 'skipped') }}
          no both ${{ !(contains(needs.*.result, 'skipped') || contains(needs.*.result, 'failure')) }}
          EOF
      - name: Not ready
        # fail the job to be able restart it
        if: ${{ contains(needs.*.result, 'skipped') || contains(needs.*.result, 'failure') }}
        run: exit 1
      - name: Check out repository code
        if: ${{ ! (contains(needs.*.result, 'skipped') || contains(needs.*.result, 'failure')) }}
        uses: Altinity/checkout@19599efdf36c4f3f30eb55d5bb388896faea69f6
      - name: Mark Commit Release Ready
        if: ${{ ! (contains(needs.*.result, 'skipped') || contains(needs.*.result, 'failure')) }}
        run: |
          cd "$GITHUB_WORKSPACE/tests/ci"
          python3 mark_release_ready.py
############################################################################################
#################################### INSTALL PACKAGES ######################################
############################################################################################
  InstallPackagesTestRelease:
    needs: [RunConfig, BuilderDebRelease]
    if: ${{ !failure() && !cancelled() }}
    uses: ./.github/workflows/reusable_test.yml
    secrets: inherit
    with:
      test_name: Install packages (release)
      runner_type: altinity-func-tester
      data: ${{ needs.RunConfig.outputs.data }}
      run_command: |
        python3 install_check.py "$CHECK_NAME"
  InstallPackagesTestAarch64:
    needs: [RunConfig, BuilderDebAarch64]
    if: ${{ !failure() && !cancelled() }}
    uses: ./.github/workflows/reusable_test.yml
    secrets: inherit
    with:
      test_name: Install packages (aarch64)
      runner_type: altinity-func-tester-aarch64
      data: ${{ needs.RunConfig.outputs.data }}
      run_command: |
        python3 install_check.py "$CHECK_NAME"
##############################################################################################
########################### FUNCTIONAl STATELESS TESTS #######################################
##############################################################################################
  FunctionalStatelessTestRelease:
    needs: [RunConfig, BuilderDebRelease]
    if: ${{ !failure() && !cancelled() }}
    uses: ./.github/workflows/reusable_test.yml
    secrets: inherit
    with:
      test_name: Stateless tests (release)
      runner_type: altinity-func-tester
      data: ${{ needs.RunConfig.outputs.data }}
  FunctionalStatelessTestAarch64:
    needs: [RunConfig, BuilderDebAarch64]
    if: ${{ !failure() && !cancelled() }}
    uses: ./.github/workflows/reusable_test.yml
    secrets: inherit
    with:
      test_name: Stateless tests (aarch64)
      runner_type: altinity-func-tester-aarch64
      data: ${{ needs.RunConfig.outputs.data }}
  FunctionalStatelessTestAsan:
    needs: [RunConfig, BuilderDebAsan]
    if: ${{ !failure() && !cancelled() }}
    uses: ./.github/workflows/reusable_test.yml
    secrets: inherit
    with:
      test_name: Stateless tests (asan)
      runner_type: altinity-func-tester
      data: ${{ needs.RunConfig.outputs.data }}
  FunctionalStatelessTestTsan:
    needs: [RunConfig, BuilderDebTsan]
    if: ${{ !failure() && !cancelled() }}
    uses: ./.github/workflows/reusable_test.yml
    secrets: inherit
    with:
      test_name: Stateless tests (tsan)
      runner_type: altinity-func-tester
      data: ${{ needs.RunConfig.outputs.data }}
  FunctionalStatelessTestMsan:
    needs: [RunConfig, BuilderDebMsan]
    if: ${{ !failure() && !cancelled() }}
    uses: ./.github/workflows/reusable_test.yml
    secrets: inherit
    with:
      test_name: Stateless tests (msan)
      runner_type: altinity-func-tester
      data: ${{ needs.RunConfig.outputs.data }}
  FunctionalStatelessTestUBsan:
    needs: [RunConfig, BuilderDebUBsan]
    if: ${{ !failure() && !cancelled() }}
    uses: ./.github/workflows/reusable_test.yml
    secrets: inherit
    with:
      test_name: Stateless tests (ubsan)
      runner_type: altinity-func-tester
      data: ${{ needs.RunConfig.outputs.data }}
  FunctionalStatelessTestDebug:
    needs: [RunConfig, BuilderDebDebug]
    if: ${{ !failure() && !cancelled() }}
    uses: ./.github/workflows/reusable_test.yml
    secrets: inherit
    with:
      test_name: Stateless tests (debug)
      runner_type: altinity-func-tester
      data: ${{ needs.RunConfig.outputs.data }}
##############################################################################################
############################ FUNCTIONAl STATEFUL TESTS #######################################
##############################################################################################
  FunctionalStatefulTestRelease:
    needs: [RunConfig, BuilderDebRelease]
    if: ${{ !failure() && !cancelled() }}
    uses: ./.github/workflows/reusable_test.yml
    secrets: inherit
    with:
      test_name: Stateful tests (release)
      runner_type: altinity-func-tester
      data: ${{ needs.RunConfig.outputs.data }}
  FunctionalStatefulTestAarch64:
    needs: [RunConfig, BuilderDebAarch64]
    if: ${{ !failure() && !cancelled() }}
    uses: ./.github/workflows/reusable_test.yml
    secrets: inherit
    with:
      test_name: Stateful tests (aarch64)
      runner_type: altinity-func-tester-aarch64
      data: ${{ needs.RunConfig.outputs.data }}
  FunctionalStatefulTestAsan:
    needs: [RunConfig, BuilderDebAsan]
    if: ${{ !failure() && !cancelled() }}
    uses: ./.github/workflows/reusable_test.yml
    secrets: inherit
    with:
      test_name: Stateful tests (asan)
      runner_type: altinity-func-tester
      data: ${{ needs.RunConfig.outputs.data }}
  FunctionalStatefulTestTsan:
    needs: [RunConfig, BuilderDebTsan]
    if: ${{ !failure() && !cancelled() }}
    uses: ./.github/workflows/reusable_test.yml
    secrets: inherit
    with:
      test_name: Stateful tests (tsan)
      runner_type: altinity-func-tester
      data: ${{ needs.RunConfig.outputs.data }}
  FunctionalStatefulTestMsan:
    needs: [RunConfig, BuilderDebMsan]
    if: ${{ !failure() && !cancelled() }}
    uses: ./.github/workflows/reusable_test.yml
    secrets: inherit
    with:
      test_name: Stateful tests (msan)
      runner_type: altinity-func-tester
      data: ${{ needs.RunConfig.outputs.data }}
  FunctionalStatefulTestUBsan:
    needs: [RunConfig, BuilderDebUBsan]
    if: ${{ !failure() && !cancelled() }}
    uses: ./.github/workflows/reusable_test.yml
    secrets: inherit
    with:
      test_name: Stateful tests (ubsan)
      runner_type: altinity-func-tester
      data: ${{ needs.RunConfig.outputs.data }}
  FunctionalStatefulTestDebug:
    needs: [RunConfig, BuilderDebDebug]
    if: ${{ !failure() && !cancelled() }}
    uses: ./.github/workflows/reusable_test.yml
    secrets: inherit
    with:
      test_name: Stateful tests (debug)
      runner_type: altinity-func-tester
      data: ${{ needs.RunConfig.outputs.data }}
##############################################################################################
######################################### STRESS TESTS #######################################
##############################################################################################
  StressTestAsan:
    needs: [RunConfig, BuilderDebAsan]
    if: ${{ !failure() && !cancelled() }}
    uses: ./.github/workflows/reusable_test.yml
    secrets: inherit
    with:
      test_name: Stress test (asan)
      runner_type: altinity-func-tester
      data: ${{ needs.RunConfig.outputs.data }}
  StressTestTsan:
    needs: [RunConfig, BuilderDebTsan]
    if: ${{ !failure() && !cancelled() }}
    uses: ./.github/workflows/reusable_test.yml
    secrets: inherit
    with:
      test_name: Stress test (tsan)
      runner_type: altinity-func-tester
      data: ${{ needs.RunConfig.outputs.data }}
  StressTestMsan:
    needs: [RunConfig, BuilderDebMsan]
    if: ${{ !failure() && !cancelled() }}
    uses: ./.github/workflows/reusable_test.yml
    secrets: inherit
    with:
      test_name: Stress test (msan)
      runner_type: altinity-func-tester
      data: ${{ needs.RunConfig.outputs.data }}
  StressTestUBsan:
    needs: [RunConfig, BuilderDebUBsan]
    if: ${{ !failure() && !cancelled() }}
    uses: ./.github/workflows/reusable_test.yml
    secrets: inherit
    with:
      test_name: Stress test (ubsan)
      runner_type: altinity-func-tester
      data: ${{ needs.RunConfig.outputs.data }}
  StressTestDebug:
    needs: [RunConfig, BuilderDebDebug]
    if: ${{ !failure() && !cancelled() }}
    uses: ./.github/workflows/reusable_test.yml
    secrets: inherit
    with:
      test_name: Stress test (debug)
      runner_type: altinity-func-tester
      data: ${{ needs.RunConfig.outputs.data }}
#############################################################################################
############################# INTEGRATION TESTS #############################################
#############################################################################################
  IntegrationTestsAsan:
    needs: [RunConfig, BuilderDebAsan]
    if: ${{ !failure() && !cancelled() }}
    uses: ./.github/workflows/reusable_test.yml
    secrets: inherit
    with:
      test_name: Integration tests (asan)
      runner_type: altinity-func-tester
      data: ${{ needs.RunConfig.outputs.data }}
  IntegrationTestsAnalyzerAsan:
    needs: [RunConfig, BuilderDebAsan]
    if: ${{ !failure() && !cancelled() }}
    uses: ./.github/workflows/reusable_test.yml
    secrets: inherit
    with:
      test_name: Integration tests (asan, old analyzer)
      runner_type: altinity-func-tester
      data: ${{ needs.RunConfig.outputs.data }}
  IntegrationTestsTsan:
    needs: [RunConfig, BuilderDebTsan]
    if: ${{ !failure() && !cancelled() }}
    uses: ./.github/workflows/reusable_test.yml
    secrets: inherit
    with:
      test_name: Integration tests (tsan)
      runner_type: altinity-func-tester
      data: ${{ needs.RunConfig.outputs.data }}
  IntegrationTestsRelease:
    needs: [RunConfig, BuilderDebRelease]
    if: ${{ !failure() && !cancelled() }}
    uses: ./.github/workflows/reusable_test.yml
    secrets: inherit
    with:
      test_name: Integration tests (release)
      runner_type: altinity-func-tester
      data: ${{ needs.RunConfig.outputs.data }}
#############################################################################################
##################################### REGRESSION TESTS ######################################
#############################################################################################
  RegressionTestsRelease:
<<<<<<< HEAD
    needs: [RunConfig, BuilderDebRelease]
    if: ${{ !failure() && !cancelled() && !contains(fromJson(needs.RunConfig.outputs.data).ci_settings.exclude_keywords, 'regression')}}
=======
    needs: [BuilderDebRelease]
    if: ${{ !failure() && !cancelled() && !contains(fromJson(needs.RunConfig.outputs.data).ci_settings.exclude_keywords, 'regression') }}
>>>>>>> da8404cd
    uses: ./.github/workflows/regression.yml
    secrets: inherit
    with:
      runner_type: altinity-on-demand, altinity-type-cx52, altinity-image-x86-app-docker-ce, altinity-setup-regression
      commit: bd31e738c0cedaca253d15a05ed245c41b6e0b6a
      arch: release
      build_sha: ${{ github.event_name == 'pull_request' && github.event.pull_request.head.sha || github.sha }}
      timeout_minutes: 300
  RegressionTestsAarch64:
<<<<<<< HEAD
    needs: [RunConfig, BuilderDebAarch64]
    if: ${{ !failure() && !cancelled() && !contains(fromJson(needs.RunConfig.outputs.data).ci_settings.exclude_keywords, 'regression') && !contains(fromJson(needs.RunConfig.outputs.data).ci_settings.exclude_keywords, 'aarch64')}}
=======
    needs: [BuilderDebAarch64]
    if: ${{ !failure() && !cancelled() && !contains(fromJson(needs.RunConfig.outputs.data).ci_settings.exclude_keywords, 'regression') && !contains(fromJson(needs.RunConfig.outputs.data).ci_settings.exclude_keywords, 'aarch64') }}
>>>>>>> da8404cd
    uses: ./.github/workflows/regression.yml
    secrets: inherit
    with:
      runner_type: altinity-on-demand, altinity-type-cax41, altinity-image-arm-app-docker-ce, altinity-setup-regression
      commit: bd31e738c0cedaca253d15a05ed245c41b6e0b6a
      arch: aarch64
      build_sha: ${{ github.event_name == 'pull_request' && github.event.pull_request.head.sha || github.sha }}
      timeout_minutes: 300
  SignRelease:
    needs: [RunConfig, BuilderDebRelease]
    if: ${{ !failure() && !cancelled() }}
    uses: ./.github/workflows/reusable_sign.yml
    secrets: inherit
    with:
      test_name: Sign release
      runner_type: altinity-style-checker
      data: ${{ needs.RunConfig.outputs.data }}
  SignAarch64:
    needs: [RunConfig, BuilderDebAarch64]
    if: ${{ !failure() && !cancelled() }}
    uses: ./.github/workflows/reusable_sign.yml
    secrets: inherit
    with:
      test_name: Sign aarch64
      runner_type: altinity-style-checker-aarch64
      data: ${{ needs.RunConfig.outputs.data }}
  FinishCheck:
    if: ${{ !cancelled() }}
    needs:
      - RunConfig
      - DockerServerImage
      - DockerKeeperImage
      - Builds_Report
      - MarkReleaseReady
      - FunctionalStatelessTestDebug
      - FunctionalStatelessTestRelease
      - FunctionalStatelessTestAarch64
      - FunctionalStatelessTestAsan
      - FunctionalStatelessTestTsan
      - FunctionalStatelessTestMsan
      - FunctionalStatelessTestUBsan
      - FunctionalStatefulTestDebug
      - FunctionalStatefulTestRelease
      - FunctionalStatefulTestAarch64
      - FunctionalStatefulTestAsan
      - FunctionalStatefulTestTsan
      - FunctionalStatefulTestMsan
      - FunctionalStatefulTestUBsan
      - StressTestDebug
      - StressTestAsan
      - StressTestTsan
      - StressTestMsan
      - StressTestUBsan
      - IntegrationTestsAsan
      - IntegrationTestsTsan
      - IntegrationTestsRelease
      - CompatibilityCheckX86
      - CompatibilityCheckAarch64
      - RegressionTestsRelease
      - RegressionTestsAarch64
      - SignRelease
    runs-on: [self-hosted, altinity-on-demand, altinity-style-checker-aarch64]
    steps:
      - name: Check out repository code
        uses: Altinity/checkout@19599efdf36c4f3f30eb55d5bb388896faea69f6
        with:
          clear-repository: true
      - name: Finish label
        if: ${{ !failure() }}
        run: |
          # update overall ci report
          python3 ./tests/ci/finish_check.py --wf-status ${{ contains(needs.*.result, 'failure') && 'failure' || 'success' }}
      - name: Check Workflow results
        if: ${{ !cancelled() }}
        run: |
          export WORKFLOW_RESULT_FILE="/tmp/workflow_results.json"
          cat > "$WORKFLOW_RESULT_FILE" << 'EOF'
          ${{ toJson(needs) }}
          EOF
          python3 ./tests/ci/ci_buddy.py --check-wf-status
      - name: Create and upload combined report
        if: ${{ !cancelled() }}
        env:
          CHECKS_DATABASE_HOST: ${{ secrets.CHECKS_DATABASE_HOST }}
          CHECKS_DATABASE_USER: ${{ secrets.CHECKS_DATABASE_USER }}
          CHECKS_DATABASE_PASSWORD: ${{ secrets.CHECKS_DATABASE_PASSWORD }}
          COMMIT_SHA: ${{ github.event_name == 'pull_request' && github.event.pull_request.head.sha || github.sha }}
          PR_NUMBER: ${{ github.event.pull_request.number || 0 }}
          ACTIONS_RUN_URL: ${{ github.event.repository.html_url }}/actions/runs/${{ github.run_id }}
        shell: bash
        run: |
          pip install clickhouse-driver==0.2.8 numpy==1.26.4 pandas==2.2.0

          REPORT_LINK=$(python3 .github/create_combined_ci_report.py --pr-number $PR_NUMBER --commit-sha $COMMIT_SHA --actions-run-url $ACTIONS_RUN_URL --known-fails tests/broken_tests.json)

          IS_VALID_URL=$(echo $REPORT_LINK | grep -E '^https?://')
          if [[ -n $IS_VALID_URL ]]; then
            echo "Combined CI Report: [View Report]($REPORT_LINK)" >> $GITHUB_STEP_SUMMARY
          else
            echo "Error: $REPORT_LINK" >> $GITHUB_STEP_SUMMARY
            exit 1
          fi<|MERGE_RESOLUTION|>--- conflicted
+++ resolved
@@ -492,13 +492,8 @@
 ##################################### REGRESSION TESTS ######################################
 #############################################################################################
   RegressionTestsRelease:
-<<<<<<< HEAD
     needs: [RunConfig, BuilderDebRelease]
     if: ${{ !failure() && !cancelled() && !contains(fromJson(needs.RunConfig.outputs.data).ci_settings.exclude_keywords, 'regression')}}
-=======
-    needs: [BuilderDebRelease]
-    if: ${{ !failure() && !cancelled() && !contains(fromJson(needs.RunConfig.outputs.data).ci_settings.exclude_keywords, 'regression') }}
->>>>>>> da8404cd
     uses: ./.github/workflows/regression.yml
     secrets: inherit
     with:
@@ -508,13 +503,8 @@
       build_sha: ${{ github.event_name == 'pull_request' && github.event.pull_request.head.sha || github.sha }}
       timeout_minutes: 300
   RegressionTestsAarch64:
-<<<<<<< HEAD
     needs: [RunConfig, BuilderDebAarch64]
     if: ${{ !failure() && !cancelled() && !contains(fromJson(needs.RunConfig.outputs.data).ci_settings.exclude_keywords, 'regression') && !contains(fromJson(needs.RunConfig.outputs.data).ci_settings.exclude_keywords, 'aarch64')}}
-=======
-    needs: [BuilderDebAarch64]
-    if: ${{ !failure() && !cancelled() && !contains(fromJson(needs.RunConfig.outputs.data).ci_settings.exclude_keywords, 'regression') && !contains(fromJson(needs.RunConfig.outputs.data).ci_settings.exclude_keywords, 'aarch64') }}
->>>>>>> da8404cd
     uses: ./.github/workflows/regression.yml
     secrets: inherit
     with:
