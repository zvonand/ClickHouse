--- conflicted
+++ resolved
@@ -854,11 +854,8 @@
     bool skip_columns_with_unsupported_types;
     bool allow_inferring_nullable_columns;
     bool case_insensitive_matching;
-<<<<<<< HEAD
+    bool allow_geoparquet_parser;
     bool enable_json_parsing;
-=======
-    bool allow_geoparquet_parser;
->>>>>>> 836f238b
 };
 
 static ColumnWithTypeAndName readColumnFromArrowColumn(
@@ -923,17 +920,13 @@
                         break;
                 }
             }
-<<<<<<< HEAD
 
             if (settings.enable_json_parsing && isColumnJSON(arrow_field, type_hint))
             {
                 return readColumnWithJSONData<arrow::BinaryArray>(arrow_column, column_name, type_hint, settings.format_settings);
             }
 
-            if (geo_metadata)
-=======
             if (geo_metadata && settings.allow_geoparquet_parser)
->>>>>>> 836f238b
             {
                 return readColumnWithGeoData(arrow_column, column_name, *geo_metadata);
             }
@@ -1424,11 +1417,8 @@
     bool skip_columns_with_unsupported_types,
     bool allow_inferring_nullable_columns,
     bool case_insensitive_matching,
-<<<<<<< HEAD
+    bool allow_geoparquet_parser,
     bool enable_json_parsing)
-=======
-    bool allow_geoparquet_parser)
->>>>>>> 836f238b
 {
     ReadColumnFromArrowColumnSettings settings
     {
@@ -1439,11 +1429,8 @@
         .skip_columns_with_unsupported_types = skip_columns_with_unsupported_types,
         .allow_inferring_nullable_columns = allow_inferring_nullable_columns,
         .case_insensitive_matching = case_insensitive_matching,
-<<<<<<< HEAD
+        .allow_geoparquet_parser = allow_geoparquet_parser,
         .enable_json_parsing = enable_json_parsing
-=======
-        .allow_geoparquet_parser = allow_geoparquet_parser
->>>>>>> 836f238b
     };
 
     ColumnsWithTypeAndName sample_columns;
@@ -1540,11 +1527,8 @@
         .skip_columns_with_unsupported_types = false,
         .allow_inferring_nullable_columns = true,
         .case_insensitive_matching = case_insensitive_matching,
-<<<<<<< HEAD
+        .allow_geoparquet_parser = allow_geoparquet_parser,
         .enable_json_parsing = enable_json_parsing
-=======
-        .allow_geoparquet_parser = allow_geoparquet_parser
->>>>>>> 836f238b
     };
 
     Columns columns;
