#include <Server/PrometheusRequestHandler.h>

#include <IO/HTTPCommon.h>
#include <Server/HTTP/WriteBufferFromHTTPServerResponse.h>
#include <Server/HTTPHandlerFactory.h>
#include <Server/IServer.h>
#include <Common/CurrentMetrics.h>
#include <Common/Exception.h>
#include <Common/ProfileEvents.h>
#include "Server/PrometheusMetricsWriter.h"

#include <Poco/Util/LayeredConfiguration.h>


namespace DB
{
void PrometheusRequestHandler::handleRequest(HTTPServerRequest & request, HTTPServerResponse & response, const ProfileEvents::Event & write_event)
{
    try
    {
<<<<<<< HEAD
=======
        const auto & config = server.config();
        unsigned keep_alive_timeout = config.getUInt("keep_alive_timeout", DEFAULT_HTTP_KEEP_ALIVE_TIMEOUT);

>>>>>>> 02b8d563
        /// In order to make keep-alive works.
        if (request.getVersion() == HTTPServerRequest::HTTP_1_1)
            response.setChunkedTransferEncoding(true);

        setResponseDefaultHeaders(response);

        response.setContentType("text/plain; version=0.0.4; charset=UTF-8");

<<<<<<< HEAD
        WriteBufferFromHTTPServerResponse wb(response, request.getMethod() == Poco::Net::HTTPRequest::HTTP_HEAD, write_event);
        try
        {
            metrics_writer->write(wb);
            wb.finalize();
        }
        catch (...)
        {
            wb.finalize();
        }
=======
        WriteBufferFromHTTPServerResponse wb(response, request.getMethod() == Poco::Net::HTTPRequest::HTTP_HEAD, keep_alive_timeout, write_event);
        metrics_writer->write(wb);
        wb.finalize();
>>>>>>> 02b8d563
    }
    catch (...)
    {
        tryLogCurrentException("PrometheusRequestHandler");
    }
}

HTTPRequestHandlerFactoryPtr createPrometheusHandlerFactory(
    const Poco::Util::AbstractConfiguration & config,
    AsynchronousMetrics & async_metrics,
    const std::string & config_prefix)
{
    auto writer = std::make_shared<PrometheusMetricsWriter>(config, config_prefix + ".handler", async_metrics);
    auto creator = [writer]() -> std::unique_ptr<PrometheusRequestHandler> { return std::make_unique<PrometheusRequestHandler>(writer); };

    auto factory = std::make_shared<HandlingRuleHTTPHandlerFactory<PrometheusRequestHandler>>(std::move(creator));
    factory->addFiltersFromConfig(config, config_prefix);
    return factory;
}

HTTPRequestHandlerFactoryPtr createPrometheusMainHandlerFactory(
    const Poco::Util::AbstractConfiguration & config, PrometheusMetricsWriterPtr metrics_writer, const std::string & name)
{
    auto factory = std::make_shared<HTTPRequestHandlerFactoryMain>(name);
    auto creator = [metrics_writer] { return std::make_unique<PrometheusRequestHandler>(metrics_writer); };

    auto handler = std::make_shared<HandlingRuleHTTPHandlerFactory<PrometheusRequestHandler>>(std::move(creator));
    handler->attachStrictPath(config.getString("prometheus.endpoint", "/metrics"));
    handler->allowGetAndHeadRequest();
    factory->addHandler(handler);
    return factory;
}
}<|MERGE_RESOLUTION|>--- conflicted
+++ resolved
@@ -18,12 +18,6 @@
 {
     try
     {
-<<<<<<< HEAD
-=======
-        const auto & config = server.config();
-        unsigned keep_alive_timeout = config.getUInt("keep_alive_timeout", DEFAULT_HTTP_KEEP_ALIVE_TIMEOUT);
-
->>>>>>> 02b8d563
         /// In order to make keep-alive works.
         if (request.getVersion() == HTTPServerRequest::HTTP_1_1)
             response.setChunkedTransferEncoding(true);
@@ -32,22 +26,9 @@
 
         response.setContentType("text/plain; version=0.0.4; charset=UTF-8");
 
-<<<<<<< HEAD
         WriteBufferFromHTTPServerResponse wb(response, request.getMethod() == Poco::Net::HTTPRequest::HTTP_HEAD, write_event);
-        try
-        {
-            metrics_writer->write(wb);
-            wb.finalize();
-        }
-        catch (...)
-        {
-            wb.finalize();
-        }
-=======
-        WriteBufferFromHTTPServerResponse wb(response, request.getMethod() == Poco::Net::HTTPRequest::HTTP_HEAD, keep_alive_timeout, write_event);
         metrics_writer->write(wb);
         wb.finalize();
->>>>>>> 02b8d563
     }
     catch (...)
     {
