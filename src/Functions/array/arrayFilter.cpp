#include <Functions/array/arrayFilter.h>
#include <Functions/FunctionFactory.h>

namespace DB
{

namespace ErrorCodes
{
    extern const int ILLEGAL_COLUMN;
}

ColumnPtr ArrayFilterImpl::execute(const ColumnArray & array, ColumnPtr mapped)
{
    const ColumnUInt8 * column_filter = typeid_cast<const ColumnUInt8 *>(&*mapped);

    if (!column_filter)
    {
        const auto * column_filter_const = checkAndGetColumnConst<ColumnUInt8>(&*mapped);

        if (!column_filter_const)
            throw Exception(ErrorCodes::ILLEGAL_COLUMN, "Unexpected type of filter column: {}; The result of the lambda is expected to be a UInt8", mapped->getDataType());

        if (column_filter_const->getValue<UInt8>())
            return array.clone();
        return ColumnArray::create(array.getDataPtr()->cloneEmpty(), ColumnArray::ColumnOffsets::create(array.size(), 0));
    }

    const IColumn::Filter & filter = column_filter->getData();
    ColumnPtr filtered = array.getData().filter(filter, -1);

    const IColumn::Offsets & in_offsets = array.getOffsets();
    auto column_offsets = ColumnArray::ColumnOffsets::create(in_offsets.size());
    IColumn::Offsets & out_offsets = column_offsets->getData();

    size_t in_pos = 0;
    size_t out_pos = 0;
    for (size_t i = 0; i < in_offsets.size(); ++i)
    {
        for (; in_pos < in_offsets[i]; ++in_pos)
        {
            if (filter[in_pos])
                ++out_pos;
        }
        out_offsets[i] = out_pos;
    }

    return ColumnArray::create(filtered, std::move(column_offsets));
}

REGISTER_FUNCTION(ArrayFilter)
{
    FunctionDocumentation::Description description = "Returns an array containing only the elements in the source array for which a lambda function returns true.";
    FunctionDocumentation::Syntax syntax = "arrayFilter(func(x[, y1, ..., yN]), source_arr[, cond1_arr, ... , condN_arr])]";
    FunctionDocumentation::Arguments arguments = {
<<<<<<< HEAD
        {"func(x[, y1, ..., yN])", "A lambda function which operates on elements of the source array (`x`) and condition arrays (`y`). [Lambda function](/sql-reference/functions/overview#arrow-operator-and-lambda)."},
        {"source_arr", "The source array to process [`Array(T)`](/sql-reference/data-types/array)."},
        {"[, cond1_arr, ... , condN_arr]", "Optional. N condition arrays providing additional arguments to the lambda function. [`Array(T)`](/sql-reference/data-types/array)."},
    };
    FunctionDocumentation::ReturnedValue returned_value = "Returns a subset of the source array. [`Array(T)`](/sql-reference/data-types/array).";
=======
        {"func(x[, y1, ..., yN])", "A lambda function which operates on elements of the source array (`x`) and condition arrays (`y`).", {"Lambda function"}},
        {"source_arr", "The source array to process.", {"Array(T)"}},
        {"[, cond1_arr, ... , condN_arr]", "Optional. N condition arrays providing additional arguments to the lambda function.", {"Array(T)"}},
    };
    FunctionDocumentation::ReturnedValue returned_value = {"Returns a subset of the source array", {"Array(T)"}};
>>>>>>> bdae49ab
    FunctionDocumentation::Examples examples = {
        {"Example 1", "SELECT arrayFilter(x -> x LIKE '%World%', ['Hello', 'abc World']) AS res", "['abc World']"},
        {"Example 2", R"(
SELECT
    arrayFilter(
        (i, x) -> x LIKE '%World%',
        arrayEnumerate(arr),
        ['Hello', 'abc World'] AS arr)
    AS res
)",
"[2]"}
    };
    FunctionDocumentation::IntroducedIn introduced_in = {1, 1};
    FunctionDocumentation::Category category = FunctionDocumentation::Category::Array;
    FunctionDocumentation documentation = {description, syntax, arguments, returned_value, examples, introduced_in, category};

    factory.registerFunction<FunctionArrayFilter>(documentation);
}

}<|MERGE_RESOLUTION|>--- conflicted
+++ resolved
@@ -52,19 +52,11 @@
     FunctionDocumentation::Description description = "Returns an array containing only the elements in the source array for which a lambda function returns true.";
     FunctionDocumentation::Syntax syntax = "arrayFilter(func(x[, y1, ..., yN]), source_arr[, cond1_arr, ... , condN_arr])]";
     FunctionDocumentation::Arguments arguments = {
-<<<<<<< HEAD
-        {"func(x[, y1, ..., yN])", "A lambda function which operates on elements of the source array (`x`) and condition arrays (`y`). [Lambda function](/sql-reference/functions/overview#arrow-operator-and-lambda)."},
-        {"source_arr", "The source array to process [`Array(T)`](/sql-reference/data-types/array)."},
-        {"[, cond1_arr, ... , condN_arr]", "Optional. N condition arrays providing additional arguments to the lambda function. [`Array(T)`](/sql-reference/data-types/array)."},
-    };
-    FunctionDocumentation::ReturnedValue returned_value = "Returns a subset of the source array. [`Array(T)`](/sql-reference/data-types/array).";
-=======
         {"func(x[, y1, ..., yN])", "A lambda function which operates on elements of the source array (`x`) and condition arrays (`y`).", {"Lambda function"}},
         {"source_arr", "The source array to process.", {"Array(T)"}},
         {"[, cond1_arr, ... , condN_arr]", "Optional. N condition arrays providing additional arguments to the lambda function.", {"Array(T)"}},
     };
     FunctionDocumentation::ReturnedValue returned_value = {"Returns a subset of the source array", {"Array(T)"}};
->>>>>>> bdae49ab
     FunctionDocumentation::Examples examples = {
         {"Example 1", "SELECT arrayFilter(x -> x LIKE '%World%', ['Hello', 'abc World']) AS res", "['abc World']"},
         {"Example 2", R"(
