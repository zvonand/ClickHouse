--- conflicted
+++ resolved
@@ -136,11 +136,7 @@
     {
         getSerialization(column.name)->enumerateStreams([&](const ISerialization::SubstreamPath & substream_path)
         {
-<<<<<<< HEAD
             auto stream_name = IMergeTreeDataPart::getStreamNameForColumn(column, substream_path, DATA_FILE_EXTENSION, checksums, storage.getSettings());
-=======
-            auto stream_name = IMergeTreeDataPart::getStreamNameForColumn(column, substream_path, checksums, storage.getSettings());
->>>>>>> 25dc529c
 
             if (!stream_name)
                 return;
@@ -256,15 +252,7 @@
 
         serialization->enumerateStreams([&](const auto & subpath)
         {
-<<<<<<< HEAD
-<<<<<<< HEAD
-            auto stream_name = getStreamNameForColumn(column_name, subpath, checksums, storage.getSettings());
-=======
-            auto stream_name = getStreamNameForColumn(column_name, subpath, DATA_FILE_EXTENSION, checksums);
->>>>>>> b81f7048266c3e70ae6108308f0529a5c840d096
-=======
-            auto stream_name = getStreamNameForColumn(column_name, subpath, checksums, storage.getSettings());
->>>>>>> 25dc529c
+            auto stream_name = getStreamNameForColumn(column_name, subpath, DATA_FILE_EXTENSION, checksums, storage.getSettings());
             if (!stream_name)
                 return;
 
@@ -297,15 +285,7 @@
     {
         serialization->enumerateStreams([&](const auto & subpath)
         {
-<<<<<<< HEAD
-<<<<<<< HEAD
-            auto stream_name = getStreamNameForColumn(column_name, subpath, checksums, storage.getSettings());
-=======
-            auto stream_name = getStreamNameForColumn(column_name, subpath, DATA_FILE_EXTENSION, checksums);
->>>>>>> b81f7048266c3e70ae6108308f0529a5c840d096
-=======
-            auto stream_name = getStreamNameForColumn(column_name, subpath, checksums, storage.getSettings());
->>>>>>> 25dc529c
+            auto stream_name = getStreamNameForColumn(column_name, subpath, DATA_FILE_EXTENSION, checksums, storage.getSettings());
             if (!stream_name)
                 return;
 
@@ -359,15 +339,7 @@
                     if (ISerialization::isEphemeralSubcolumn(substream_path, substream_path.size()))
                         return;
 
-<<<<<<< HEAD
-<<<<<<< HEAD
-                    auto stream_name = getStreamNameForColumn(name_type, substream_path, checksums, storage.getSettings());
-=======
-                    auto stream_name = getStreamNameForColumn(name_type, substream_path, DATA_FILE_EXTENSION, checksums);
->>>>>>> b81f7048266c3e70ae6108308f0529a5c840d096
-=======
-                    auto stream_name = getStreamNameForColumn(name_type, substream_path, checksums, storage.getSettings());
->>>>>>> 25dc529c
+                    auto stream_name = getStreamNameForColumn(name_type, substream_path, DATA_FILE_EXTENSION, checksums, storage.getSettings());
                     if (!stream_name)
                         throw Exception(
                             ErrorCodes::NO_FILE_IN_DATA_PART,
@@ -432,15 +404,7 @@
     bool res = true;
     serialization->enumerateStreams([&](const auto & substream_path)
     {
-<<<<<<< HEAD
-<<<<<<< HEAD
-        auto stream_name = getStreamNameForColumn(column, substream_path, checksums, storage.getSettings());
-=======
-        auto stream_name = getStreamNameForColumn(column, substream_path, DATA_FILE_EXTENSION, checksums);
->>>>>>> b81f7048266c3e70ae6108308f0529a5c840d096
-=======
-        auto stream_name = getStreamNameForColumn(column, substream_path, checksums, storage.getSettings());
->>>>>>> 25dc529c
+        auto stream_name = getStreamNameForColumn(column, substream_path, DATA_FILE_EXTENSION, checksums, storage.getSettings());
         if (!stream_name || !checksums.files.contains(*stream_name + marks_file_extension))
             res = false;
     });
@@ -478,15 +442,7 @@
         {
             /// This method may be called when checksums are not initialized yet.
             if (!checksums.empty())
-<<<<<<< HEAD
-<<<<<<< HEAD
-                filename = getStreamNameForColumn(column, substream_path, checksums, storage.getSettings());
-=======
-                filename = getStreamNameForColumn(column, substream_path, DATA_FILE_EXTENSION, checksums);
->>>>>>> b81f7048266c3e70ae6108308f0529a5c840d096
-=======
-                filename = getStreamNameForColumn(column, substream_path, checksums, storage.getSettings());
->>>>>>> 25dc529c
+                filename = getStreamNameForColumn(column, substream_path, DATA_FILE_EXTENSION, checksums, storage.getSettings());
             else
                 filename = getStreamNameForColumn(column, substream_path, DATA_FILE_EXTENSION, getDataPartStorage(), storage.getSettings());
         }
