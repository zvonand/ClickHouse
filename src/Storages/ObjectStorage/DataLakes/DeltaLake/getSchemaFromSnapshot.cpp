--- conflicted
+++ resolved
@@ -163,13 +163,7 @@
         ffi::SharedGlobalScanState * scan_state,
         SchemaVisitorData & data)
     {
-<<<<<<< HEAD
-        data.initScanState(snapshot, engine);
-        KernelSharedSchema schema(ffi::get_global_read_schema(data.scan_state.get()));
-
-=======
-        KernelSharedSchema schema = ffi::get_global_read_schema(scan_state);
->>>>>>> 9f85a58c
+        KernelSharedSchema schema(ffi::get_global_read_schema(scan_state));
         auto visitor = createVisitor(data);
         [[maybe_unused]] size_t result = ffi::visit_schema(schema.get(), &visitor);
         chassert(result == 0, "Unexpected result: " + DB::toString(result));
@@ -179,12 +173,7 @@
         ffi::SharedGlobalScanState * scan_state,
         SchemaVisitorData & data)
     {
-<<<<<<< HEAD
-        data.initScanState(snapshot, engine);
-        KernelStringSliceIterator partition_columns_iter(ffi::get_partition_columns(data.scan_state.get()));
-=======
-        KernelStringSliceIterator partition_columns_iter = ffi::get_partition_columns(scan_state);
->>>>>>> 9f85a58c
+        KernelStringSliceIterator partition_columns_iter(ffi::get_partition_columns(scan_state));
         while (ffi::string_slice_next(partition_columns_iter.get(), &data, &visitPartitionColumn)) {}
     }
 
