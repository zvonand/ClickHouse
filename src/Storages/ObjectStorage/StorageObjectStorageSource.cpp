#include "StorageObjectStorageSource.h"
#include <memory>
#include <optional>
#include <Common/SipHash.h>
#include <Core/Settings.h>
#include <Disks/IO/AsynchronousBoundedReadBuffer.h>
#include <Disks/ObjectStorages/ObjectStorageIterator.h>
#include <Formats/FormatFactory.h>
#include <Formats/ReadSchemaUtils.h>
#include <IO/Archives/createArchiveReader.h>
#include <IO/ReadBufferFromFileBase.h>
#include <Interpreters/Cache/FileCacheFactory.h>
#include <Interpreters/ExpressionActions.h>
#include <Processors/Executors/PullingPipelineExecutor.h>
#include <Processors/Sources/ConstChunkGenerator.h>
#include <Processors/Transforms/AddingDefaultsTransform.h>
#include <Processors/Transforms/ExpressionTransform.h>
#include <Processors/Transforms/ExtractColumnsTransform.h>
#include <QueryPipeline/QueryPipelineBuilder.h>
#include <Storages/Cache/SchemaCache.h>
#include <Storages/ObjectStorage/StorageObjectStorage.h>
#include <Storages/ObjectStorage/DataLakes/DeltaLake/ObjectInfoWithPartitionColumns.h>
#include <Storages/ObjectStorage/DataLakes/DataLakeConfiguration.h>
#include <Storages/VirtualColumnUtils.h>
#include <Common/parseGlobs.h>
#include <Disks/IO/CachedOnDiskReadBufferFromFile.h>
#include <Disks/ObjectStorages/IObjectStorage.h>
#include <Interpreters/Cache/FileCache.h>
#include <Interpreters/Cache/FileCacheKey.h>


namespace fs = std::filesystem;
namespace ProfileEvents
{
    extern const Event EngineFileLikeReadFiles;
}

namespace CurrentMetrics
{
    extern const Metric StorageObjectStorageThreads;
    extern const Metric StorageObjectStorageThreadsActive;
    extern const Metric StorageObjectStorageThreadsScheduled;
}

namespace DB
{
namespace Setting
{
    extern const SettingsUInt64 max_download_buffer_size;
    extern const SettingsMaxThreads max_threads;
    extern const SettingsBool use_cache_for_count_from_files;
    extern const SettingsString filesystem_cache_name;
    extern const SettingsUInt64 filesystem_cache_boundary_alignment;
    extern const SettingsBool use_iceberg_partition_pruning;
}

namespace ErrorCodes
{
    extern const int CANNOT_COMPILE_REGEXP;
    extern const int BAD_ARGUMENTS;
    extern const int LOGICAL_ERROR;
    extern const int FILE_DOESNT_EXIST;
}

StorageObjectStorageSource::StorageObjectStorageSource(
    String name_,
    ObjectStoragePtr object_storage_,
    ConfigurationPtr configuration_,
    const ReadFromFormatInfo & info,
    const std::optional<FormatSettings> & format_settings_,
    ContextPtr context_,
    UInt64 max_block_size_,
    std::shared_ptr<IObjectIterator> file_iterator_,
    size_t max_parsing_threads_,
    bool need_only_count_)
    : SourceWithKeyCondition(info.source_header, false)
    , name(std::move(name_))
    , object_storage(object_storage_)
    , configuration(configuration_)
    , read_context(context_)
    , format_settings(format_settings_)
    , max_block_size(max_block_size_)
    , need_only_count(need_only_count_)
    , max_parsing_threads(max_parsing_threads_)
    , read_from_format_info(info)
    , create_reader_pool(std::make_shared<ThreadPool>(
        CurrentMetrics::StorageObjectStorageThreads,
        CurrentMetrics::StorageObjectStorageThreadsActive,
        CurrentMetrics::StorageObjectStorageThreadsScheduled,
        1 /* max_threads */))
    , file_iterator(file_iterator_)
    , schema_cache(StorageObjectStorage::getSchemaCache(context_, configuration->getTypeName()))
    , create_reader_scheduler(threadPoolCallbackRunnerUnsafe<ReaderHolder>(*create_reader_pool, "Reader"))
{
}

StorageObjectStorageSource::~StorageObjectStorageSource()
{
    create_reader_pool->wait();
}

void StorageObjectStorageSource::setKeyCondition(const std::optional<ActionsDAG> & filter_actions_dag, ContextPtr context_)
{
    setKeyConditionImpl(filter_actions_dag, context_, read_from_format_info.format_header);
}

std::string StorageObjectStorageSource::getUniqueStoragePathIdentifier(
    const Configuration & configuration,
    const ObjectInfo & object_info,
    bool include_connection_info)
{
    auto path = object_info.getPath();
    if (path.starts_with("/"))
        path = path.substr(1);

    if (include_connection_info)
        return fs::path(configuration.getDataSourceDescription()) / path;
    return fs::path(configuration.getNamespace()) / path;
}

std::shared_ptr<IObjectIterator> StorageObjectStorageSource::createFileIterator(
    ConfigurationPtr configuration,
    const StorageObjectStorage::QuerySettings & query_settings,
    ObjectStoragePtr object_storage,
    bool distributed_processing,
    const ContextPtr & local_context,
    const ActionsDAG::Node * predicate,
    const NamesAndTypesList & virtual_columns,
    ObjectInfos * read_keys,
    std::function<void(FileProgress)> file_progress_callback)
{
    if (distributed_processing)
        return std::make_shared<ReadTaskIterator>(local_context->getReadTaskCallback(), local_context->getSettingsRef()[Setting::max_threads]);

    if (configuration->isNamespaceWithGlobs())
        throw Exception(ErrorCodes::BAD_ARGUMENTS,
                        "Expression can not have wildcards inside {} name", configuration->getNamespaceType());

    const bool is_archive = configuration->isArchive();

    configuration->updateIfRequired(object_storage, local_context);

<<<<<<< HEAD
    std::unique_ptr<IObjectIterator> iterator;

=======
    std::unique_ptr<IIterator> iterator;
>>>>>>> fe8b046a
    if (configuration->isPathWithGlobs())
    {
        auto path = configuration->getPath();
        if (hasExactlyOneBracketsExpansion(path))
        {
            auto paths = expandSelectionGlob(configuration->getPath());

            ConfigurationPtr copy_configuration = configuration->clone();
            copy_configuration->setPaths(paths);
            iterator = std::make_unique<KeysIterator>(
                object_storage, copy_configuration, virtual_columns, is_archive ? nullptr : read_keys,
                query_settings.ignore_non_existent_file, file_progress_callback);
        }
        else
            /// Iterate through disclosed globs and make a source for each file
            iterator = std::make_unique<GlobIterator>(
                object_storage, configuration, predicate, virtual_columns,
                local_context, is_archive ? nullptr : read_keys, query_settings.list_object_keys_size,
                query_settings.throw_on_zero_files_match, file_progress_callback);
    }
    else if (configuration->supportsFileIterator())
    {
        return configuration->iterate();
    }
    else
    {
        ConfigurationPtr copy_configuration = configuration->clone();
        auto filter_dag = VirtualColumnUtils::createPathAndFileFilterDAG(predicate, virtual_columns);
        if (filter_dag)
        {
            auto keys = configuration->getPaths();
            std::vector<String> paths;
            paths.reserve(keys.size());
            for (const auto & key : keys)
                paths.push_back(fs::path(configuration->getNamespace()) / key);

            VirtualColumnUtils::buildSetsForDAG(*filter_dag, local_context);
            auto actions = std::make_shared<ExpressionActions>(std::move(*filter_dag));
            VirtualColumnUtils::filterByPathOrFile(keys, paths, actions, virtual_columns, local_context);
            copy_configuration->setPaths(keys);
        }

        iterator = std::make_unique<KeysIterator>(
            object_storage, copy_configuration, virtual_columns, is_archive ? nullptr : read_keys,
            query_settings.ignore_non_existent_file, file_progress_callback);
    }

    if (is_archive)
    {
        return std::make_shared<ArchiveIterator>(object_storage, configuration, std::move(iterator), local_context, read_keys);
    }

    return iterator;
}

void StorageObjectStorageSource::lazyInitialize()
{
    if (initialized)
        return;

    reader = createReader();
    if (reader)
        reader_future = createReaderAsync();
    initialized = true;
}

Chunk StorageObjectStorageSource::generate()
{
    lazyInitialize();

    while (true)
    {
        if (isCancelled() || !reader)
        {
            if (reader)
                reader->cancel();
            break;
        }

        Chunk chunk;
        if (reader->pull(chunk))
        {
            UInt64 num_rows = chunk.getNumRows();
            total_rows_in_file += num_rows;

            size_t chunk_size = 0;
            if (const auto * input_format = reader.getInputFormat())
                chunk_size = input_format->getApproxBytesReadForChunk();

            progress(num_rows, chunk_size ? chunk_size : chunk.bytes());

            const auto & object_info = reader.getObjectInfo();
            const auto & filename = object_info->getFileName();
            chassert(object_info->metadata);

            VirtualColumnUtils::addRequestedFileLikeStorageVirtualsToChunk(
                chunk,
                read_from_format_info.requested_virtual_columns,
                {.path = getUniqueStoragePathIdentifier(*configuration, *object_info, false),
                 .size = object_info->isArchive() ? object_info->fileSizeInArchive() : object_info->metadata->size_bytes,
                 .filename = &filename,
                 .last_modified = object_info->metadata->last_modified,
                 .etag = &(object_info->metadata->etag)},
                read_context);

            if (chunk_size && chunk.hasColumns())
            {
                const auto * object_with_partition_columns_info = dynamic_cast<const ObjectInfoWithPartitionColumns *>(object_info.get());
                if (object_with_partition_columns_info)
                {
                    for (const auto & [name_and_type, value] : object_with_partition_columns_info->partitions_info)
                    {
                        if (!read_from_format_info.source_header.has(name_and_type.name))
                            continue;

                        const auto column_pos = read_from_format_info.source_header.getPositionByName(name_and_type.name);
                        auto partition_column = name_and_type.type->createColumnConst(chunk.getNumRows(), value)->convertToFullColumnIfConst();

                        /// This column is filled with default value now, remove it.
                        chunk.erase(column_pos);

                        /// Add correct values.
                        if (column_pos < chunk.getNumColumns())
                            chunk.addColumn(column_pos, std::move(partition_column));
                        else
                            chunk.addColumn(std::move(partition_column));
                    }
                }
                else
                {
#if USE_PARQUET && USE_AWS_S3
                    /// This is an awful temporary crutch,
                    /// which will be removed once DeltaKernel is used by default for DeltaLake.
                    /// By release 25.3.
                    /// (Because it does not make sense to support it in a nice way
                    /// because the code will be removed ASAP anyway)
                    if (configuration->isDataLakeConfiguration())
                    {
                        /// Delta lake supports only s3.
                        /// A terrible crutch, but it this code will be removed next month.
                        if (auto * delta_conf = dynamic_cast<StorageS3DeltaLakeConfiguration *>(configuration.get()))
                        {
                            auto partition_columns = delta_conf->getDeltaLakePartitionColumns();
                            if (!partition_columns.empty())
                            {
                                auto partition_values = partition_columns.find(filename);
                                if (partition_values != partition_columns.end())
                                {
                                    for (const auto & [name_and_type, value] : partition_values->second)
                                    {
                                        if (!read_from_format_info.source_header.has(name_and_type.name))
                                            continue;

                                        const auto column_pos = read_from_format_info.source_header.getPositionByName(name_and_type.name);
                                        auto partition_column = name_and_type.type->createColumnConst(chunk.getNumRows(), value)->convertToFullColumnIfConst();
                                        /// This column is filled with default value now, remove it.
                                        chunk.erase(column_pos);
                                        /// Add correct values.
                                        if (column_pos < chunk.getNumColumns())
                                            chunk.addColumn(column_pos, std::move(partition_column));
                                        else
                                            chunk.addColumn(std::move(partition_column));
                                    }
                                }
                            }
                        }
                    }
#endif
                }
            }
            return chunk;
        }

        if (reader.getInputFormat() && read_context->getSettingsRef()[Setting::use_cache_for_count_from_files]
            && (!key_condition || key_condition->alwaysUnknownOrTrue()))
            addNumRowsToCache(*reader.getObjectInfo(), total_rows_in_file);

        total_rows_in_file = 0;

        assert(reader_future.valid());
        reader = reader_future.get();

        if (!reader)
            break;

        /// Even if task is finished the thread may be not freed in pool.
        /// So wait until it will be freed before scheduling a new task.
        create_reader_pool->wait();
        reader_future = createReaderAsync();
    }

    return {};
}

void StorageObjectStorageSource::addNumRowsToCache(const ObjectInfo & object_info, size_t num_rows)
{
    const auto cache_key = getKeyForSchemaCache(
        getUniqueStoragePathIdentifier(*configuration, object_info), configuration->format, format_settings, read_context);
    schema_cache.addNumRows(cache_key, num_rows);
}

StorageObjectStorageSource::ReaderHolder StorageObjectStorageSource::createReader()
{
    return createReader(
        0,
        file_iterator,
        configuration,
        object_storage,
        read_from_format_info,
        format_settings,
        key_condition,
        read_context,
        &schema_cache,
        log,
        max_block_size,
        max_parsing_threads,
        need_only_count);
}

StorageObjectStorageSource::ReaderHolder StorageObjectStorageSource::createReader(
    size_t processor,
    const std::shared_ptr<IObjectIterator> & file_iterator,
    const ConfigurationPtr & configuration,
    const ObjectStoragePtr & object_storage,
    ReadFromFormatInfo & read_from_format_info,
    const std::optional<FormatSettings> & format_settings,
    const std::shared_ptr<const KeyCondition> & key_condition_,
    const ContextPtr & context_,
    SchemaCache * schema_cache,
    const LoggerPtr & log,
    size_t max_block_size,
    size_t max_parsing_threads,
    bool need_only_count)
{
    ObjectInfoPtr object_info;
    auto query_settings = configuration->getQuerySettings(context_);

    do
    {
        object_info = file_iterator->next(processor);

        if (!object_info || object_info->getPath().empty())
            return {};

        if (!object_info->metadata)
        {
            const auto & path = object_info->isArchive() ? object_info->getPathToArchive() : object_info->getPath();
            object_info->metadata = object_storage->getObjectMetadata(path);
        }
    }
    while (query_settings.skip_empty_files && object_info->metadata->size_bytes == 0);

    QueryPipelineBuilder builder;
    std::shared_ptr<ISource> source;
    std::unique_ptr<ReadBuffer> read_buf;

    auto try_get_num_rows_from_cache = [&]() -> std::optional<size_t>
    {
        if (!schema_cache)
            return std::nullopt;

        const auto cache_key = getKeyForSchemaCache(
            getUniqueStoragePathIdentifier(*configuration, *object_info),
            configuration->format,
            format_settings,
            context_);

        auto get_last_mod_time = [&]() -> std::optional<time_t>
        {
            return object_info->metadata
                ? std::optional<size_t>(object_info->metadata->last_modified.epochTime())
                : std::nullopt;
        };
        return schema_cache->tryGetNumRows(cache_key, get_last_mod_time);
    };

    std::optional<size_t> num_rows_from_cache
        = need_only_count && context_->getSettingsRef()[Setting::use_cache_for_count_from_files] ? try_get_num_rows_from_cache() : std::nullopt;

    if (num_rows_from_cache)
    {
        /// We should not return single chunk with all number of rows,
        /// because there is a chance that this chunk will be materialized later
        /// (it can cause memory problems even with default values in columns or when virtual columns are requested).
        /// Instead, we use special ConstChunkGenerator that will generate chunks
        /// with max_block_size rows until total number of rows is reached.
        builder.init(Pipe(std::make_shared<ConstChunkGenerator>(
                              read_from_format_info.format_header, *num_rows_from_cache, max_block_size)));
    }
    else
    {
        CompressionMethod compression_method;
        if (const auto * object_info_in_archive = dynamic_cast<const ArchiveIterator::ObjectInfoInArchive *>(object_info.get()))
        {
            compression_method = chooseCompressionMethod(configuration->getPathInArchive(), configuration->compression_method);
            const auto & archive_reader = object_info_in_archive->archive_reader;
            read_buf = archive_reader->readFile(object_info_in_archive->path_in_archive, /*throw_on_not_found=*/true);
        }
        else
        {
            compression_method = chooseCompressionMethod(object_info->getFileName(), configuration->compression_method);
            read_buf = createReadBuffer(*object_info, object_storage, context_, log);
        }

        Block initial_header = read_from_format_info.format_header;

        if (auto initial_schema = configuration->getInitialSchemaByPath(object_info->getPath()))
        {
            Block sample_header;
            for (const auto & [name, type] : *initial_schema)
            {
                sample_header.insert({type->createColumn(), type, name});
            }
            initial_header = sample_header;
        }


        auto input_format = FormatFactory::instance().getInput(
            configuration->format,
            *read_buf,
            initial_header,
            context_,
            max_block_size,
            format_settings,
            need_only_count ? 1 : max_parsing_threads,
            std::nullopt,
            true /* is_remote_fs */,
            compression_method,
            need_only_count);

        input_format->setSerializationHints(read_from_format_info.serialization_hints);

        if (key_condition_)
            input_format->setKeyCondition(key_condition_);

        if (need_only_count)
            input_format->needOnlyCount();

        if (!object_info->getPath().empty())
            input_format->setStorageRelatedUniqueKey(context_->getSettingsRef(), object_info->getPath() + ":" + object_info->metadata->etag);

        builder.init(Pipe(input_format));

        if (auto transformer = configuration->getSchemaTransformer(object_info->getPath()))
        {
            auto schema_modifying_actions = std::make_shared<ExpressionActions>(transformer->clone());
            builder.addSimpleTransform([&](const Block & header)
            {
                return std::make_shared<ExpressionTransform>(header, schema_modifying_actions);
            });
        }


        if (read_from_format_info.columns_description.hasDefaults())
        {
            builder.addSimpleTransform(
                [&](const Block & header)
                {
                    return std::make_shared<AddingDefaultsTransform>(header, read_from_format_info.columns_description, *input_format, context_);
                });
        }

        source = input_format;
    }

    /// Add ExtractColumnsTransform to extract requested columns/subcolumns
    /// from chunk read by IInputFormat.
    builder.addSimpleTransform([&](const Block & header)
    {
        return std::make_shared<ExtractColumnsTransform>(header, read_from_format_info.requested_columns);
    });

    auto pipeline = std::make_unique<QueryPipeline>(QueryPipelineBuilder::getPipeline(std::move(builder)));
    auto current_reader = std::make_unique<PullingPipelineExecutor>(*pipeline);

    ProfileEvents::increment(ProfileEvents::EngineFileLikeReadFiles);

    return ReaderHolder(
        object_info, std::move(read_buf), std::move(source), std::move(pipeline), std::move(current_reader));
}

std::future<StorageObjectStorageSource::ReaderHolder> StorageObjectStorageSource::createReaderAsync()
{
    return create_reader_scheduler([=, this] { return createReader(); }, Priority{});
}

std::unique_ptr<ReadBufferFromFileBase> StorageObjectStorageSource::createReadBuffer(
    ObjectInfo & object_info, const ObjectStoragePtr & object_storage, const ContextPtr & context_, const LoggerPtr & log)
{
    const auto & settings = context_->getSettingsRef();
    const auto & read_settings = context_->getReadSettings();

    const auto filesystem_cache_name = settings[Setting::filesystem_cache_name].value;
    bool use_cache = read_settings.enable_filesystem_cache
        && !filesystem_cache_name.empty()
        && (object_storage->getType() == ObjectStorageType::Azure
            || object_storage->getType() == ObjectStorageType::S3);

    if (!object_info.metadata)
    {
        if (!use_cache)
        {
            return object_storage->readObject(StoredObject(object_info.getPath()), read_settings);
        }
        object_info.metadata = object_storage->getObjectMetadata(object_info.getPath());
    }

    const auto & object_size = object_info.metadata->size_bytes;

    auto modified_read_settings = read_settings.adjustBufferSize(object_size);
    /// FIXME: Changing this setting to default value breaks something around parquet reading
    modified_read_settings.remote_read_min_bytes_for_seek = modified_read_settings.remote_fs_buffer_size;
    /// User's object may change, don't cache it.
    modified_read_settings.use_page_cache_for_disks_without_file_cache = false;

    // Create a read buffer that will prefetch the first ~1 MB of the file.
    // When reading lots of tiny files, this prefetching almost doubles the throughput.
    // For bigger files, parallel reading is more useful.
    const bool object_too_small = object_size <= 2 * context_->getSettingsRef()[Setting::max_download_buffer_size];
    const bool use_prefetch = object_too_small
        && modified_read_settings.remote_fs_method == RemoteFSReadMethod::threadpool
        && modified_read_settings.remote_fs_prefetch;

    /// FIXME: Use async buffer if use_cache,
    /// because CachedOnDiskReadBufferFromFile does not work as an independent buffer currently.
    const bool use_async_buffer = use_prefetch || use_cache;

    if (use_async_buffer)
        modified_read_settings.remote_read_buffer_use_external_buffer = true;

    std::unique_ptr<ReadBufferFromFileBase> impl;
    if (use_cache)
    {
        chassert(object_info.metadata.has_value());
        if (object_info.metadata->etag.empty())
        {
            LOG_WARNING(log, "Cannot use filesystem cache, no etag specified");
        }
        else
        {
            SipHash hash;
            hash.update(object_info.getPath());
            hash.update(object_info.metadata->etag);

            const auto cache_key = FileCacheKey::fromKey(hash.get128());
            auto cache = FileCacheFactory::instance().get(filesystem_cache_name);

            auto read_buffer_creator = [path = object_info.getPath(), object_size, modified_read_settings, object_storage]()
            {
                return object_storage->readObject(StoredObject(path, "", object_size), modified_read_settings);
            };

            modified_read_settings.filesystem_cache_boundary_alignment = settings[Setting::filesystem_cache_boundary_alignment];

            impl = std::make_unique<CachedOnDiskReadBufferFromFile>(
                object_info.getPath(),
                cache_key,
                cache,
                FileCache::getCommonUser(),
                read_buffer_creator,
                modified_read_settings,
                std::string(CurrentThread::getQueryId()),
                object_size,
                /* allow_seeks */true,
                /* use_external_buffer */true,
                /* read_until_position */std::nullopt,
                context_->getFilesystemCacheLog());

            LOG_TEST(
                log,
                "Using filesystem cache `{}` (path: {}, etag: {}, hash: {})",
                filesystem_cache_name,
                object_info.getPath(),
                object_info.metadata->etag,
                toString(hash.get128()));
        }
    }

    if (!impl)
        impl = object_storage->readObject(StoredObject(object_info.getPath(), "", object_size), modified_read_settings);

    if (!use_async_buffer)
        return impl;

    LOG_TRACE(log, "Downloading object of size {} with initial prefetch", object_size);

    bool prefer_bigger_buffer_size = read_settings.filesystem_cache_prefer_bigger_buffer_size && impl->isCached();
    size_t buffer_size = prefer_bigger_buffer_size
        ? std::max<size_t>(read_settings.remote_fs_buffer_size, DBMS_DEFAULT_BUFFER_SIZE)
        : read_settings.remote_fs_buffer_size;
    if (object_size)
        buffer_size = std::min<size_t>(object_size, buffer_size);

    auto & reader = context_->getThreadPoolReader(FilesystemReaderType::ASYNCHRONOUS_REMOTE_FS_READER);
    impl = std::make_unique<AsynchronousBoundedReadBuffer>(
        std::move(impl),
        reader,
        modified_read_settings,
        buffer_size,
        modified_read_settings.remote_read_min_bytes_for_seek,
        context_->getAsyncReadCounters(),
        context_->getFilesystemReadPrefetchesLog());

    if (use_prefetch)
    {
        impl->setReadUntilEnd();
        impl->prefetch(DEFAULT_PREFETCH_PRIORITY);
    }
    return impl;
}

StorageObjectStorageSource::GlobIterator::GlobIterator(
    ObjectStoragePtr object_storage_,
    ConfigurationPtr configuration_,
    const ActionsDAG::Node * predicate,
    const NamesAndTypesList & virtual_columns_,
    ContextPtr context_,
    ObjectInfos * read_keys_,
    size_t list_object_keys_size,
    bool throw_on_zero_files_match_,
    std::function<void(FileProgress)> file_progress_callback_)
    : WithContext(context_)
    , object_storage(object_storage_)
    , configuration(configuration_)
    , virtual_columns(virtual_columns_)
    , throw_on_zero_files_match(throw_on_zero_files_match_)
    , log(getLogger("GlobIterator"))
    , read_keys(read_keys_)
    , local_context(context_)
    , file_progress_callback(file_progress_callback_)
{
    if (configuration->isNamespaceWithGlobs())
    {
        throw Exception(ErrorCodes::BAD_ARGUMENTS, "Expression can not have wildcards inside namespace name");
    }
    if (configuration->isPathWithGlobs())
    {
        const auto key_with_globs = configuration_->getPath();
        const auto key_prefix = configuration->getPathWithoutGlobs();

        object_storage_iterator = object_storage->iterate(key_prefix, list_object_keys_size);

        matcher = std::make_unique<re2::RE2>(makeRegexpPatternFromGlobs(key_with_globs));
        if (!matcher->ok())
        {
            throw Exception(ErrorCodes::CANNOT_COMPILE_REGEXP, "Cannot compile regex from glob ({}): {}", key_with_globs, matcher->error());
        }

        recursive = key_with_globs == "/**";
        if (auto filter_dag = VirtualColumnUtils::createPathAndFileFilterDAG(predicate, virtual_columns))
        {
            VirtualColumnUtils::buildSetsForDAG(*filter_dag, getContext());
            filter_expr = std::make_shared<ExpressionActions>(std::move(*filter_dag));
        }
    }
    else
    {
        throw Exception(
            ErrorCodes::BAD_ARGUMENTS,
            "Using glob iterator with path without globs is not allowed (used path: {})",
            configuration->getPath());
    }
}

size_t StorageObjectStorageSource::GlobIterator::estimatedKeysCount()
{
    if (object_infos.empty() && !is_finished && object_storage_iterator->isValid())
    {
        /// 1000 files were listed, and we cannot make any estimation of _how many more_ there are (because we list bucket lazily);
        /// If there are more objects in the bucket, limiting the number of streams is the last thing we may want to do
        /// as it would lead to serious slow down of the execution, since objects are going
        /// to be fetched sequentially rather than in-parallel with up to <max_threads> times.
        return std::numeric_limits<size_t>::max();
    }
    return object_infos.size();
}

StorageObjectStorage::ObjectInfoPtr StorageObjectStorageSource::GlobIterator::next(size_t processor)
{
    std::lock_guard lock(next_mutex);
    auto object_info = nextUnlocked(processor);
    if (first_iteration && !object_info && throw_on_zero_files_match)
    {
        throw Exception(ErrorCodes::FILE_DOESNT_EXIST,
                        "Can not match any files with path {}",
                        configuration->getPath());
    }
    first_iteration = false;
    return object_info;
}

StorageObjectStorage::ObjectInfoPtr StorageObjectStorageSource::GlobIterator::nextUnlocked(size_t /* processor */)
{
    bool current_batch_processed = object_infos.empty() || index >= object_infos.size();
    if (is_finished && current_batch_processed)
        return {};

    if (current_batch_processed)
    {
        ObjectInfos new_batch;
        while (new_batch.empty())
        {
            auto result = object_storage_iterator->getCurrentBatchAndScheduleNext();
            if (!result.has_value())
            {
                is_finished = true;
                return {};
            }

            new_batch = std::move(result.value());
            for (auto it = new_batch.begin(); it != new_batch.end();)
            {
                if (!recursive && !re2::RE2::FullMatch((*it)->getPath(), *matcher))
                    it = new_batch.erase(it);
                else
                    ++it;
            }

            if (filter_expr)
            {
                std::vector<String> paths;
                paths.reserve(new_batch.size());
                for (const auto & object_info : new_batch)
                    paths.push_back(getUniqueStoragePathIdentifier(*configuration, *object_info, false));

                VirtualColumnUtils::filterByPathOrFile(new_batch, paths, filter_expr, virtual_columns, local_context);

                LOG_TEST(log, "Filtered files: {} -> {}", paths.size(), new_batch.size());
            }
        }

        index = 0;

        if (read_keys)
            read_keys->insert(read_keys->end(), new_batch.begin(), new_batch.end());

        object_infos = std::move(new_batch);

        if (file_progress_callback)
        {
            for (const auto & object_info : object_infos)
            {
                chassert(object_info->metadata);
                file_progress_callback(FileProgress(0, object_info->metadata->size_bytes));
            }
        }
    }

    if (index >= object_infos.size())
    {
        throw Exception(
            ErrorCodes::LOGICAL_ERROR,
            "Index out of bound for blob metadata. Index: {}, size: {}",
            index, object_infos.size());
    }

    return object_infos[index++];
}

StorageObjectStorageSource::KeysIterator::KeysIterator(
    ObjectStoragePtr object_storage_,
    ConfigurationPtr configuration_,
    const NamesAndTypesList & virtual_columns_,
    ObjectInfos * read_keys_,
    bool ignore_non_existent_files_,
    std::function<void(FileProgress)> file_progress_callback_)
    : object_storage(object_storage_)
    , configuration(configuration_)
    , virtual_columns(virtual_columns_)
    , file_progress_callback(file_progress_callback_)
    , keys(configuration->getPaths())
    , ignore_non_existent_files(ignore_non_existent_files_)
{
    if (read_keys_)
    {
        /// TODO: should we add metadata if we anyway fetch it if file_progress_callback is passed?
        for (auto && key : keys)
        {
            auto object_info = std::make_shared<ObjectInfo>(key);
            read_keys_->emplace_back(object_info);
        }
    }
}

StorageObjectStorage::ObjectInfoPtr StorageObjectStorageSource::KeysIterator::next(size_t /* processor */)
{
    while (true)
    {
        size_t current_index = index.fetch_add(1, std::memory_order_relaxed);
        if (current_index >= keys.size())
            return {};

        auto key = keys[current_index];

        ObjectMetadata object_metadata{};
        if (ignore_non_existent_files)
        {
            auto metadata = object_storage->tryGetObjectMetadata(key);
            if (!metadata)
                continue;
            object_metadata = *metadata;
        }
        else
            object_metadata = object_storage->getObjectMetadata(key);

        if (file_progress_callback)
            file_progress_callback(FileProgress(0, object_metadata.size_bytes));

        return std::make_shared<ObjectInfo>(key, object_metadata);
    }
}

StorageObjectStorageSource::ReaderHolder::ReaderHolder(
    ObjectInfoPtr object_info_,
    std::unique_ptr<ReadBuffer> read_buf_,
    std::shared_ptr<ISource> source_,
    std::unique_ptr<QueryPipeline> pipeline_,
    std::unique_ptr<PullingPipelineExecutor> reader_)
    : object_info(std::move(object_info_))
    , read_buf(std::move(read_buf_))
    , source(std::move(source_))
    , pipeline(std::move(pipeline_))
    , reader(std::move(reader_))
{
}

StorageObjectStorageSource::ReaderHolder &
StorageObjectStorageSource::ReaderHolder::operator=(ReaderHolder && other) noexcept
{
    /// The order of destruction is important.
    /// reader uses pipeline, pipeline uses read_buf.
    reader = std::move(other.reader);
    pipeline = std::move(other.pipeline);
    source = std::move(other.source);
    read_buf = std::move(other.read_buf);
    object_info = std::move(other.object_info);
    return *this;
}

StorageObjectStorageSource::ReadTaskIterator::ReadTaskIterator(
    const ReadTaskCallback & callback_, size_t max_threads_count)
    : callback(callback_)
{
    ThreadPool pool(
        CurrentMetrics::StorageObjectStorageThreads,
        CurrentMetrics::StorageObjectStorageThreadsActive,
        CurrentMetrics::StorageObjectStorageThreadsScheduled, max_threads_count);

    auto pool_scheduler = threadPoolCallbackRunnerUnsafe<String>(pool, "ReadTaskIter");

    std::vector<std::future<String>> keys;
    keys.reserve(max_threads_count);
    for (size_t i = 0; i < max_threads_count; ++i)
        keys.push_back(pool_scheduler([this] { return callback(); }, Priority{}));

    pool.wait();
    buffer.reserve(max_threads_count);
    for (auto & key_future : keys)
    {
        auto key = key_future.get();
        if (!key.empty())
            buffer.emplace_back(std::make_shared<ObjectInfo>(key, std::nullopt));
    }
}

StorageObjectStorage::ObjectInfoPtr StorageObjectStorageSource::ReadTaskIterator::next(size_t)
{
    size_t current_index = index.fetch_add(1, std::memory_order_relaxed);
    if (current_index >= buffer.size())
        return std::make_shared<ObjectInfo>(callback());

    return buffer[current_index];
}

static IArchiveReader::NameFilter createArchivePathFilter(const std::string & archive_pattern)
{
    auto matcher = std::make_shared<re2::RE2>(makeRegexpPatternFromGlobs(archive_pattern));
    if (!matcher->ok())
    {
        throw Exception(ErrorCodes::CANNOT_COMPILE_REGEXP,
                        "Cannot compile regex from glob ({}): {}",
                        archive_pattern, matcher->error());
    }
    return [matcher](const std::string & p) mutable { return re2::RE2::FullMatch(p, *matcher); };
}

StorageObjectStorageSource::ArchiveIterator::ObjectInfoInArchive::ObjectInfoInArchive(
    ObjectInfoPtr archive_object_,
    const std::string & path_in_archive_,
    std::shared_ptr<IArchiveReader> archive_reader_,
    IArchiveReader::FileInfo && file_info_)
    : archive_object(archive_object_), path_in_archive(path_in_archive_), archive_reader(archive_reader_), file_info(file_info_)
{
}

StorageObjectStorageSource::ArchiveIterator::ArchiveIterator(
    ObjectStoragePtr object_storage_,
    ConfigurationPtr configuration_,
    std::unique_ptr<IObjectIterator> archives_iterator_,
    ContextPtr context_,
    ObjectInfos * read_keys_)
    : WithContext(context_)
    , object_storage(object_storage_)
    , is_path_in_archive_with_globs(configuration_->isPathInArchiveWithGlobs())
    , archives_iterator(std::move(archives_iterator_))
    , filter(is_path_in_archive_with_globs ? createArchivePathFilter(configuration_->getPathInArchive()) : IArchiveReader::NameFilter{})
    , log(getLogger("ArchiveIterator"))
    , path_in_archive(is_path_in_archive_with_globs ? "" : configuration_->getPathInArchive())
    , read_keys(read_keys_)
{
}

std::shared_ptr<IArchiveReader>
StorageObjectStorageSource::ArchiveIterator::createArchiveReader(ObjectInfoPtr object_info) const
{
    const auto size = object_info->metadata->size_bytes;
    return DB::createArchiveReader(
        /* path_to_archive */object_info->getPath(),
        /* archive_read_function */[=, this]()
        {
            return StorageObjectStorageSource::createReadBuffer(*object_info, object_storage, getContext(), log);
        },
        /* archive_size */size);
}

ObjectInfoPtr StorageObjectStorageSource::ArchiveIterator::next(size_t processor)
{
    std::unique_lock lock{next_mutex};
    IArchiveReader::FileInfo current_file_info{};
    while (true)
    {
        if (filter)
        {
            if (!file_enumerator)
            {
                archive_object = archives_iterator->next(processor);
                if (!archive_object)
                    return {};

                archive_reader = createArchiveReader(archive_object);
                file_enumerator = archive_reader->firstFile();
                if (!file_enumerator)
                    continue;
            }
            else if (!file_enumerator->nextFile())
            {
                file_enumerator.reset();
                continue;
            }

            path_in_archive = file_enumerator->getFileName();
            if (!filter(path_in_archive))
                continue;
            current_file_info = file_enumerator->getFileInfo();
        }
        else
        {
            archive_object = archives_iterator->next(processor);
            if (!archive_object)
                return {};

            if (!archive_object->metadata)
                archive_object->metadata = object_storage->getObjectMetadata(archive_object->getPath());

            archive_reader = createArchiveReader(archive_object);
            if (!archive_reader->fileExists(path_in_archive))
                continue;
            current_file_info = archive_reader->getFileInfo(path_in_archive);
        }
        break;
    }

    auto object_in_archive
        = std::make_shared<ObjectInfoInArchive>(archive_object, path_in_archive, archive_reader, std::move(current_file_info));

    if (read_keys != nullptr)
        read_keys->push_back(object_in_archive);

    return object_in_archive;
}

size_t StorageObjectStorageSource::ArchiveIterator::estimatedKeysCount()
{
    return archives_iterator->estimatedKeysCount();
}

}<|MERGE_RESOLUTION|>--- conflicted
+++ resolved
@@ -140,12 +140,7 @@
 
     configuration->updateIfRequired(object_storage, local_context);
 
-<<<<<<< HEAD
     std::unique_ptr<IObjectIterator> iterator;
-
-=======
-    std::unique_ptr<IIterator> iterator;
->>>>>>> fe8b046a
     if (configuration->isPathWithGlobs())
     {
         auto path = configuration->getPath();
