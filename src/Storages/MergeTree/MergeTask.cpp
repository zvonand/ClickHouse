#include <Storages/MergeTree/IDataPartStorage.h>
#include <Storages/Statistics/Statistics.h>
#include <Storages/MergeTree/MergeTask.h>

#include <memory>
#include <fmt/format.h>

#include <Common/Exception.h>
#include <Common/logger_useful.h>
#include <Core/Settings.h>
#include <Common/ProfileEvents.h>
#include <Disks/SingleDiskVolume.h>
#include <Storages/MergeTree/MergeTreeIndexGranularity.h>
#include <Compression/CompressedWriteBuffer.h>
#include <DataTypes/ObjectUtils.h>
#include <DataTypes/NestedUtils.h>
#include <DataTypes/Serializations/SerializationInfo.h>
#include <IO/ReadBufferFromEmptyFile.h>
#include <Storages/MergeTree/MergeTreeData.h>
#include <Storages/MergeTree/IMergeTreeDataPart.h>
#include <Storages/MergeTree/MergeTreeSequentialSource.h>
#include <Storages/MergeTree/MergeTreeSettings.h>
#include <Storages/MergeTree/FutureMergedMutatedPart.h>
#include <Storages/MergeTree/MergeTreeDataWriter.h>
#include <Storages/MergeTree/MergeProjectionPartsTask.h>
#include <Processors/Transforms/MaterializingTransform.h>
#include <Processors/Transforms/FilterTransform.h>
#include <Processors/Merges/MergingSortedTransform.h>
#include <Processors/Merges/CollapsingSortedTransform.h>
#include <Processors/Merges/SummingSortedTransform.h>
#include <Processors/Merges/ReplacingSortedTransform.h>
#include <Processors/Merges/GraphiteRollupSortedTransform.h>
#include <Processors/Merges/AggregatingSortedTransform.h>
#include <Processors/Merges/VersionedCollapsingTransform.h>
#include <Processors/Transforms/TTLTransform.h>
#include <Processors/QueryPlan/CreatingSetsStep.h>
#include <Processors/QueryPlan/DistinctStep.h>
#include <Processors/QueryPlan/Optimizations/QueryPlanOptimizationSettings.h>
#include <Processors/QueryPlan/QueryPlan.h>
#include <Processors/QueryPlan/UnionStep.h>
#include <Processors/QueryPlan/ExpressionStep.h>
#include <Processors/QueryPlan/TemporaryFiles.h>
#include <Processors/QueryPlan/ExtractColumnsStep.h>
#include <Interpreters/PreparedSets.h>
#include <Interpreters/MergeTreeTransaction.h>
#include <Interpreters/ExpressionActions.h>
#include <Interpreters/createSubcolumnsExtractionActions.h>
#include <QueryPipeline/QueryPipelineBuilder.h>

#include "config.h"

#ifndef NDEBUG
    #include <Processors/Transforms/CheckSortedTransform.h>
#endif

#if CLICKHOUSE_CLOUD
    #include <Interpreters/Cache/FileCacheFactory.h>
    #include <Disks/ObjectStorages/DiskObjectStorage.h>
    #include <Storages/MergeTree/DataPartStorageOnDiskPacked.h>
    #include <Storages/MergeTree/MergeTreeDataPartCompact.h>
#endif


namespace ProfileEvents
{
    extern const Event Merge;
    extern const Event MergeSourceParts;
    extern const Event MergedColumns;
    extern const Event GatheredColumns;
    extern const Event MergeTotalMilliseconds;
    extern const Event MergeExecuteMilliseconds;
    extern const Event MergeHorizontalStageExecuteMilliseconds;
    extern const Event MergeVerticalStageExecuteMilliseconds;
    extern const Event MergeProjectionStageExecuteMilliseconds;
}

namespace CurrentMetrics
{
    extern const Metric TemporaryFilesForMerge;
}

namespace DB
{

namespace Setting
{
    extern const SettingsBool compile_sort_description;
    extern const SettingsUInt64 max_insert_delayed_streams_for_parallel_write;
    extern const SettingsUInt64 min_count_to_compile_sort_description;
    extern const SettingsUInt64 min_insert_block_size_bytes;
    extern const SettingsUInt64 min_insert_block_size_rows;
}

namespace MergeTreeSetting
{
    extern const MergeTreeSettingsBool allow_experimental_replacing_merge_with_cleanup;
    extern const MergeTreeSettingsBool allow_vertical_merges_from_compact_to_wide_parts;
    extern const MergeTreeSettingsMilliseconds background_task_preferred_step_execution_time_ms;
    extern const MergeTreeSettingsDeduplicateMergeProjectionMode deduplicate_merge_projection_mode;
    extern const MergeTreeSettingsBool enable_block_number_column;
    extern const MergeTreeSettingsBool enable_block_offset_column;
    extern const MergeTreeSettingsUInt64 enable_vertical_merge_algorithm;
    extern const MergeTreeSettingsUInt64 merge_max_block_size_bytes;
    extern const MergeTreeSettingsUInt64 merge_max_block_size;
    extern const MergeTreeSettingsUInt64 min_merge_bytes_to_use_direct_io;
    extern const MergeTreeSettingsFloat ratio_of_defaults_for_sparse_serialization;
    extern const MergeTreeSettingsUInt64 vertical_merge_algorithm_min_bytes_to_activate;
    extern const MergeTreeSettingsUInt64 vertical_merge_algorithm_min_columns_to_activate;
    extern const MergeTreeSettingsUInt64 vertical_merge_algorithm_min_rows_to_activate;
    extern const MergeTreeSettingsBool vertical_merge_remote_filesystem_prefetch;
    extern const MergeTreeSettingsBool materialize_skip_indexes_on_merge;
    extern const MergeTreeSettingsBool prewarm_mark_cache;
    extern const MergeTreeSettingsBool use_const_adaptive_granularity;
}

namespace ErrorCodes
{
    extern const int ABORTED;
    extern const int DIRECTORY_ALREADY_EXISTS;
    extern const int LOGICAL_ERROR;
    extern const int SUPPORT_IS_DISABLED;
    extern const int NOT_FOUND_COLUMN_IN_BLOCK;
}


namespace
{

ColumnsStatistics getStatisticsForColumns(
    const NamesAndTypesList & columns_to_read,
    const StorageMetadataPtr & metadata_snapshot)
{
    ColumnsStatistics all_statistics;
    const auto & all_columns = metadata_snapshot->getColumns();

    for (const auto & column : columns_to_read)
    {
        const auto * desc = all_columns.tryGet(column.name);
        if (desc && !desc->statistics.empty())
        {
            auto statistics = MergeTreeStatisticsFactory::instance().get(*desc);
            all_statistics.push_back(std::move(statistics));
        }
    }
    return all_statistics;
}

<<<<<<< HEAD
=======
NamesAndTypesList getSubcolumnsUsedInExpression(const Block & header, const ExpressionActionsPtr & expr)
{
    NamesAndTypesList subcolumns;
    for (const auto & name : expr->getRequiredColumns())
    {
        if (!header.has(name))
        {
            auto [column_name, subcolumn_name] = Nested::splitName(name);
            const auto * column = header.findByName(column_name);
            if (!column)
                throw Exception(ErrorCodes::NOT_FOUND_COLUMN_IN_BLOCK, "Column {} from sorting key/index expression is not found in block {}", column_name, header.dumpStructure());

            auto subcolumn_type = column->type->tryGetSubcolumnType(subcolumn_name);
            if (!subcolumn_type)
                throw Exception(ErrorCodes::NOT_FOUND_COLUMN_IN_BLOCK, "Subcolumn {} from sorting key/index expression is not found in block {}", name, header.dumpStructure());

            subcolumns.emplace_back(column_name, subcolumn_name, column->type, subcolumn_type);
        }
    }

    return subcolumns;
}

>>>>>>> 1bd3a359
}

/// Manages the "rows_sources" temporary file that is used during vertical merge.
class RowsSourcesTemporaryFile : public ITemporaryFileLookup
{
public:
    /// A logical name of the temporary file under which it will be known to the plan steps that use it.
    static constexpr auto FILE_ID = "rows_sources";

    explicit RowsSourcesTemporaryFile(TemporaryDataOnDiskScopePtr temporary_data_on_disk_)
        : temporary_data_on_disk(temporary_data_on_disk_->childScope(CurrentMetrics::TemporaryFilesForMerge))
    {
    }

    WriteBuffer & getTemporaryFileForWriting(const String & name) override
    {
        if (name != FILE_ID)
            throw Exception(ErrorCodes::LOGICAL_ERROR, "Unexpected temporary file name requested: {}", name);

        if (tmp_data_buffer)
            throw Exception(ErrorCodes::LOGICAL_ERROR, "Temporary file was already requested for writing, there musto be only one writer");

        tmp_data_buffer = std::make_unique<TemporaryDataBuffer>(temporary_data_on_disk.get());
        return *tmp_data_buffer;
    }

    std::unique_ptr<ReadBuffer> getTemporaryFileForReading(const String & name) override
    {
        if (name != FILE_ID)
            throw Exception(ErrorCodes::LOGICAL_ERROR, "Unexpected temporary file name requested: {}", name);

        if (!finalized)
            throw Exception(ErrorCodes::LOGICAL_ERROR, "Temporary file is not finalized yet");

        /// tmp_disk might not create real file if no data was written to it.
        if (final_size == 0)
            return std::make_unique<ReadBufferFromEmptyFile>();

        /// Reopen the file for each read so that multiple reads can be performed in parallel and there is no need to seek to the beginning.
        return tmp_data_buffer->read();
    }

    /// Returns written data size in bytes
    size_t finalizeWriting()
    {
        if (!tmp_data_buffer)
            throw Exception(ErrorCodes::LOGICAL_ERROR, "Temporary file was not requested for writing");

        auto stat = tmp_data_buffer->finishWriting();
        finalized = true;
        final_size = stat.uncompressed_size;
        return final_size;
    }

private:
    std::unique_ptr<TemporaryDataBuffer> tmp_data_buffer;
    TemporaryDataOnDiskScopePtr temporary_data_on_disk;
    bool finalized = false;
    size_t final_size = 0;
};

static void addMissedColumnsToSerializationInfos(
    size_t num_rows_in_parts,
    const Names & part_columns,
    const ColumnsDescription & storage_columns,
    const SerializationInfo::Settings & info_settings,
    SerializationInfoByName & new_infos)
{
    NameSet part_columns_set(part_columns.begin(), part_columns.end());

    for (const auto & column : storage_columns)
    {
        if (part_columns_set.contains(column.name))
            continue;

        if (column.default_desc.kind != ColumnDefaultKind::Default)
            continue;

        if (column.default_desc.expression)
            continue;

        auto new_info = column.type->createSerializationInfo(info_settings);
        new_info->addDefaults(num_rows_in_parts);
        new_infos.emplace(column.name, std::move(new_info));
    }
}

bool MergeTask::GlobalRuntimeContext::isCancelled() const
{
    return (future_part ? merges_blocker->isCancelledForPartition(future_part->part_info.partition_id) : merges_blocker->isCancelled())
        || merge_list_element_ptr->is_cancelled.load(std::memory_order_relaxed);
}

void MergeTask::GlobalRuntimeContext::checkOperationIsNotCanceled() const
{
    if (isCancelled())
    {
        throw Exception(ErrorCodes::ABORTED, "Cancelled merging parts");
    }
}

/// PK columns are sorted and merged, ordinary columns are gathered using info from merge step
void MergeTask::ExecuteAndFinalizeHorizontalPart::extractMergingAndGatheringColumns() const
{
    const auto & sorting_key_expr = global_ctx->metadata_snapshot->getSortingKey().expression;
    Names sort_key_columns_vec = sorting_key_expr->getRequiredColumns();

    /// Collect columns used in the sorting key expressions.
    std::set<String> key_columns;
    auto storage_columns = global_ctx->storage_columns.getNameSet();
    for (const auto & name : sort_key_columns_vec)
    {
        if (storage_columns.contains(name))
            key_columns.insert(name);
        /// If we don't have this column in storage columns, it must be a subcolumn of one of the storage columns.
        else
            key_columns.insert(Nested::splitName(name).first);
    }

    /// Force sign column for Collapsing mode
    if (global_ctx->merging_params.mode == MergeTreeData::MergingParams::Collapsing)
        key_columns.emplace(global_ctx->merging_params.sign_column);

    /// Force version column for Replacing mode
    if (global_ctx->merging_params.mode == MergeTreeData::MergingParams::Replacing)
    {
        key_columns.emplace(global_ctx->merging_params.is_deleted_column);
        key_columns.emplace(global_ctx->merging_params.version_column);
    }

    /// Force sign column for VersionedCollapsing mode. Version is already in primary key.
    if (global_ctx->merging_params.mode == MergeTreeData::MergingParams::VersionedCollapsing)
        key_columns.emplace(global_ctx->merging_params.sign_column);

    /// Force to merge at least one column in case of empty key
    if (key_columns.empty())
        key_columns.emplace(global_ctx->storage_columns.front().name);

    const auto & skip_indexes = global_ctx->metadata_snapshot->getSecondaryIndices();

    for (const auto & index : skip_indexes)
    {
        auto index_columns = index.expression->getRequiredColumns();

        /// Calculate indexes that depend only on one column on vertical
        /// stage and other indexes on horizonatal stage of merge.
        if (index_columns.size() == 1)
        {
            const auto & column_name = index_columns.front();
            if (storage_columns.contains(column_name))
                global_ctx->skip_indexes_by_column[column_name].push_back(index);
            else
                global_ctx->skip_indexes_by_column[Nested::splitName(column_name).first].push_back(index);
        }
        else
        {
            for (const auto & index_column : index_columns)
            {
                if (storage_columns.contains(index_column))
                    key_columns.insert(index_column);
                /// If we don't have this column in storage columns, it must be a subcolumn of one of the storage columns.
                else
                    key_columns.insert(Nested::splitName(index_column).first);
            }

            global_ctx->merging_skip_indexes.push_back(index);
        }
    }

    for (const auto * projection : global_ctx->projections_to_rebuild)
    {
        Names projection_columns_vec = projection->getRequiredColumns();
        std::copy(projection_columns_vec.cbegin(), projection_columns_vec.cend(),
                  std::inserter(key_columns, key_columns.end()));
    }

    /// TODO: also force "summing" and "aggregating" columns to make Horizontal merge only for such columns

    for (const auto & column : global_ctx->storage_columns)
    {
        if (key_columns.contains(column.name))
        {
            global_ctx->merging_columns.emplace_back(column);

            /// If column is in horizontal stage we need to calculate its indexes on horizontal stage as well
            auto it = global_ctx->skip_indexes_by_column.find(column.name);
            if (it != global_ctx->skip_indexes_by_column.end())
            {
                for (auto & index : it->second)
                    global_ctx->merging_skip_indexes.push_back(std::move(index));

                global_ctx->skip_indexes_by_column.erase(it);
            }
        }
        else
        {
            global_ctx->gathering_columns.emplace_back(column);
        }
    }
}

bool MergeTask::ExecuteAndFinalizeHorizontalPart::prepare() const
{
    ProfileEvents::increment(ProfileEvents::Merge);
    ProfileEvents::increment(ProfileEvents::MergeSourceParts, global_ctx->future_part->parts.size());

    String local_tmp_prefix;
    if (global_ctx->need_prefix)
    {
        // projection parts have different prefix and suffix compared to normal parts.
        // E.g. `proj_a.proj` for a normal projection merge and `proj_a.tmp_proj` for a projection materialization merge.
        local_tmp_prefix = global_ctx->parent_part ? "" : "tmp_merge_";
    }

    const String local_tmp_suffix = global_ctx->parent_part ? global_ctx->suffix : "";

    global_ctx->checkOperationIsNotCanceled();

    /// We don't want to perform merge assigned with TTL as normal merge, so
    /// throw exception
    if (isTTLMergeType(global_ctx->future_part->merge_type) && global_ctx->ttl_merges_blocker->isCancelled())
        throw Exception(ErrorCodes::ABORTED, "Cancelled merging parts with TTL");

    LOG_DEBUG(ctx->log, "Merging {} parts: from {} to {} into {} with storage {}",
        global_ctx->future_part->parts.size(),
        global_ctx->future_part->parts.front()->name,
        global_ctx->future_part->parts.back()->name,
        global_ctx->future_part->part_format.part_type.toString(),
        global_ctx->future_part->part_format.storage_type.toString());

    if (global_ctx->deduplicate)
    {
        if (global_ctx->deduplicate_by_columns.empty())
            LOG_DEBUG(ctx->log, "DEDUPLICATE BY all columns");
        else
            LOG_DEBUG(ctx->log, "DEDUPLICATE BY ('{}')", fmt::join(global_ctx->deduplicate_by_columns, "', '"));
    }

    global_ctx->disk = global_ctx->space_reservation->getDisk();
    auto local_tmp_part_basename = local_tmp_prefix + global_ctx->future_part->name + local_tmp_suffix;

    std::optional<MergeTreeDataPartBuilder> builder;
    if (global_ctx->parent_part)
    {
        auto data_part_storage = global_ctx->parent_part->getDataPartStorage().getProjection(local_tmp_part_basename,  /* use parent transaction */ false);
        builder.emplace(*global_ctx->data, global_ctx->future_part->name, data_part_storage, getReadSettings());
        builder->withParentPart(global_ctx->parent_part);
    }
    else
    {
        auto local_single_disk_volume = std::make_shared<SingleDiskVolume>("volume_" + global_ctx->future_part->name, global_ctx->disk, 0);
        builder.emplace(global_ctx->data->getDataPartBuilder(global_ctx->future_part->name, local_single_disk_volume, local_tmp_part_basename, getReadSettings()));
        builder->withPartStorageType(global_ctx->future_part->part_format.storage_type);
    }

    builder->withPartInfo(global_ctx->future_part->part_info);
    builder->withPartType(global_ctx->future_part->part_format.part_type);

    global_ctx->new_data_part = std::move(*builder).build();
    auto data_part_storage = global_ctx->new_data_part->getDataPartStoragePtr();

    if (data_part_storage->exists())
        throw Exception(ErrorCodes::DIRECTORY_ALREADY_EXISTS, "Directory {} already exists", data_part_storage->getFullPath());

    data_part_storage->beginTransaction();

    /// Background temp dirs cleaner will not touch tmp projection directory because
    /// it's located inside part's directory
    if (!global_ctx->parent_part)
        global_ctx->temporary_directory_lock = global_ctx->data->getTemporaryPartDirectoryHolder(local_tmp_part_basename);

    global_ctx->storage_columns = global_ctx->metadata_snapshot->getColumns().getAllPhysical();

    auto object_columns = MergeTreeData::getConcreteObjectColumns(global_ctx->future_part->parts, global_ctx->metadata_snapshot->getColumns());
    extendObjectColumns(global_ctx->storage_columns, object_columns, false);
    global_ctx->storage_snapshot = std::make_shared<StorageSnapshot>(*global_ctx->data, global_ctx->metadata_snapshot, std::move(object_columns));

    prepareProjectionsToMergeAndRebuild();

    extractMergingAndGatheringColumns();

    global_ctx->new_data_part->uuid = global_ctx->future_part->uuid;
    global_ctx->new_data_part->partition.assign(global_ctx->future_part->getPartition());
    global_ctx->new_data_part->is_temp = global_ctx->parent_part == nullptr;

    /// In case of replicated merge tree with zero copy replication
    /// Here Clickhouse claims that this new part can be deleted in temporary state without unlocking the blobs
    /// The blobs have to be removed along with the part, this temporary part owns them and does not share them yet.
    global_ctx->new_data_part->remove_tmp_policy = IMergeTreeDataPart::BlobsRemovalPolicyForTemporaryParts::REMOVE_BLOBS;

    ctx->need_remove_expired_values = false;
    ctx->force_ttl = false;

    if (enabledBlockNumberColumn(global_ctx))
        addGatheringColumn(global_ctx, BlockNumberColumn::name, BlockNumberColumn::type);

    if (enabledBlockOffsetColumn(global_ctx))
        addGatheringColumn(global_ctx, BlockOffsetColumn::name, BlockOffsetColumn::type);

    MergeTreeData::IMutationsSnapshot::Params params
    {
        .metadata_version = global_ctx->metadata_snapshot->getMetadataVersion(),
        .min_part_metadata_version = MergeTreeData::getMinMetadataVersion(global_ctx->future_part->parts),
    };

    auto mutations_snapshot = global_ctx->data->getMutationsSnapshot(params);
    auto merge_tree_settings = global_ctx->data->getSettings();

    SerializationInfo::Settings info_settings =
    {
        .ratio_of_defaults_for_sparse = (*merge_tree_settings)[MergeTreeSetting::ratio_of_defaults_for_sparse_serialization],
        .choose_kind = true,
    };

    SerializationInfoByName infos(global_ctx->storage_columns, info_settings);
    global_ctx->alter_conversions.reserve(global_ctx->future_part->parts.size());

    for (const auto & part : global_ctx->future_part->parts)
    {
        global_ctx->new_data_part->ttl_infos.update(part->ttl_infos);

        if (global_ctx->metadata_snapshot->hasAnyTTL() && !part->checkAllTTLCalculated(global_ctx->metadata_snapshot))
        {
            LOG_INFO(ctx->log, "Some TTL values were not calculated for part {}. Will calculate them forcefully during merge.", part->name);
            ctx->need_remove_expired_values = true;
            ctx->force_ttl = true;
        }

        if (!info_settings.isAlwaysDefault())
        {
            auto part_infos = part->getSerializationInfos();

            addMissedColumnsToSerializationInfos(
                part->rows_count,
                part->getColumns().getNames(),
                global_ctx->metadata_snapshot->getColumns(),
                info_settings,
                part_infos);

            infos.add(part_infos);
        }

        global_ctx->alter_conversions.push_back(MergeTreeData::getAlterConversionsForPart(part, mutations_snapshot, global_ctx->metadata_snapshot, global_ctx->context));
    }

    const auto & local_part_min_ttl = global_ctx->new_data_part->ttl_infos.part_min_ttl;
    if (local_part_min_ttl && local_part_min_ttl <= global_ctx->time_of_merge)
        ctx->need_remove_expired_values = true;

    global_ctx->new_data_part->setColumns(global_ctx->storage_columns, infos, global_ctx->metadata_snapshot->getMetadataVersion());

    if (ctx->need_remove_expired_values && global_ctx->ttl_merges_blocker->isCancelled())
    {
        LOG_INFO(ctx->log, "Part {} has values with expired TTL, but merges with TTL are cancelled.", global_ctx->new_data_part->name);
        ctx->need_remove_expired_values = false;
    }

    ctx->sum_input_rows_upper_bound = global_ctx->merge_list_element_ptr->total_rows_count;
    ctx->sum_compressed_bytes_upper_bound = global_ctx->merge_list_element_ptr->total_size_bytes_compressed;
    ctx->sum_uncompressed_bytes_upper_bound = global_ctx->merge_list_element_ptr->total_size_bytes_uncompressed;

    global_ctx->chosen_merge_algorithm = chooseMergeAlgorithm();
    global_ctx->merge_list_element_ptr->merge_algorithm.store(global_ctx->chosen_merge_algorithm, std::memory_order_relaxed);

    LOG_DEBUG(ctx->log, "Selected MergeAlgorithm: {}", toString(global_ctx->chosen_merge_algorithm));

    /// Note: this is done before creating input streams, because otherwise data.data_parts_mutex
    /// (which is locked in data.getTotalActiveSizeInBytes())
    /// (which is locked in shared mode when input streams are created) and when inserting new data
    /// the order is reverse. This annoys TSan even though one lock is locked in shared mode and thus
    /// deadlock is impossible.
    ctx->compression_codec = global_ctx->data->getCompressionCodecForPart(
        global_ctx->merge_list_element_ptr->total_size_bytes_compressed, global_ctx->new_data_part->ttl_infos, global_ctx->time_of_merge);

    switch (global_ctx->chosen_merge_algorithm)
    {
        case MergeAlgorithm::Horizontal:
        {
            global_ctx->merging_columns = global_ctx->storage_columns;
            global_ctx->merging_skip_indexes = global_ctx->metadata_snapshot->getSecondaryIndices();
            global_ctx->gathering_columns.clear();
            global_ctx->skip_indexes_by_column.clear();
            break;
        }
        case MergeAlgorithm::Vertical:
        {
            ctx->rows_sources_temporary_file = std::make_shared<RowsSourcesTemporaryFile>(global_ctx->context->getTempDataOnDisk());

            std::map<String, UInt64> local_merged_column_to_size;
            for (const auto & part : global_ctx->future_part->parts)
                part->accumulateColumnSizes(local_merged_column_to_size);

            ctx->column_sizes = ColumnSizeEstimator(
                std::move(local_merged_column_to_size),
                global_ctx->merging_columns,
                global_ctx->gathering_columns);

            break;
        }
        default :
            throw Exception(ErrorCodes::LOGICAL_ERROR, "Merge algorithm must be chosen");
    }

    /// If setting 'materialize_skip_indexes_on_merge' is false, forget about skip indexes.
    if (!(*merge_tree_settings)[MergeTreeSetting::materialize_skip_indexes_on_merge])
    {
        global_ctx->merging_skip_indexes.clear();
        global_ctx->skip_indexes_by_column.clear();
    }

    bool use_adaptive_granularity = global_ctx->new_data_part->index_granularity_info.mark_type.adaptive;
    bool use_const_adaptive_granularity = (*merge_tree_settings)[MergeTreeSetting::use_const_adaptive_granularity];

    /// If merge is vertical we cannot calculate it.
    /// If granularity is constant we don't need to calculate it.
    ctx->blocks_are_granules_size = use_adaptive_granularity
        && !use_const_adaptive_granularity
        && global_ctx->chosen_merge_algorithm == MergeAlgorithm::Vertical;

    /// Merged stream will be created and available as merged_stream variable
    createMergedStream();

    /// Skip fully expired columns manually, since in case of
    /// need_remove_expired_values is not set, TTLTransform will not be used,
    /// and columns that had been removed by TTL (via TTLColumnAlgorithm) will
    /// be added again with default values.
    ///
    /// Also note, that it is better to do this here, since in other places it
    /// will be too late (i.e. they will be written, and we will burn CPU/disk
    /// resources for this).
    if (!ctx->need_remove_expired_values)
    {
        auto part_serialization_infos = global_ctx->new_data_part->getSerializationInfos();

        NameSet columns_to_remove;
        for (auto & [column_name, ttl] : global_ctx->new_data_part->ttl_infos.columns_ttl)
        {
            if (ttl.finished())
            {
                global_ctx->new_data_part->expired_columns.insert(column_name);
                LOG_TRACE(ctx->log, "Adding expired column {} for part {}", column_name, global_ctx->new_data_part->name);
                columns_to_remove.insert(column_name);
                part_serialization_infos.erase(column_name);
            }
        }

        if (!columns_to_remove.empty())
        {
            global_ctx->gathering_columns = global_ctx->gathering_columns.eraseNames(columns_to_remove);
            global_ctx->merging_columns = global_ctx->merging_columns.eraseNames(columns_to_remove);
            global_ctx->storage_columns = global_ctx->storage_columns.eraseNames(columns_to_remove);

            global_ctx->new_data_part->setColumns(
                global_ctx->storage_columns,
                part_serialization_infos,
                global_ctx->metadata_snapshot->getMetadataVersion());
        }
    }

    auto index_granularity_ptr = createMergeTreeIndexGranularity(
        ctx->sum_input_rows_upper_bound,
        ctx->sum_uncompressed_bytes_upper_bound,
        *merge_tree_settings,
        global_ctx->new_data_part->index_granularity_info,
        ctx->blocks_are_granules_size);

    global_ctx->to = std::make_shared<MergedBlockOutputStream>(
        global_ctx->new_data_part,
        global_ctx->metadata_snapshot,
        global_ctx->merging_columns,
        /// indices,
        MergeTreeIndexFactory::instance().getMany(global_ctx->merging_skip_indexes),
        getStatisticsForColumns(global_ctx->merging_columns, global_ctx->metadata_snapshot),
        ctx->compression_codec,
        std::move(index_granularity_ptr),
        global_ctx->txn ? global_ctx->txn->tid : Tx::PrehistoricTID,
        global_ctx->merge_list_element_ptr->total_size_bytes_compressed,
        /*reset_columns=*/ true,
        ctx->blocks_are_granules_size,
        global_ctx->context->getWriteSettings());

    global_ctx->rows_written = 0;
    ctx->initial_reservation = global_ctx->space_reservation ? global_ctx->space_reservation->getSize() : 0;

    ctx->is_cancelled = [merges_blocker = global_ctx->merges_blocker,
        ttl_merges_blocker = global_ctx->ttl_merges_blocker,
        need_remove = ctx->need_remove_expired_values,
        merge_list_element = global_ctx->merge_list_element_ptr,
        partition_id = global_ctx->future_part->part_info.partition_id]() -> bool
    {
        return merges_blocker->isCancelledForPartition(partition_id)
            || (need_remove && ttl_merges_blocker->isCancelled())
            || merge_list_element->is_cancelled.load(std::memory_order_relaxed);
    };

    /// This is the end of preparation. Execution will be per block.
    return false;
}

bool MergeTask::enabledBlockNumberColumn(GlobalRuntimeContextPtr global_ctx)
{
    return (*global_ctx->data->getSettings())[MergeTreeSetting::enable_block_number_column] && global_ctx->metadata_snapshot->getGroupByTTLs().empty();
}

bool MergeTask::enabledBlockOffsetColumn(GlobalRuntimeContextPtr global_ctx)
{
    return (*global_ctx->data->getSettings())[MergeTreeSetting::enable_block_offset_column] && global_ctx->metadata_snapshot->getGroupByTTLs().empty();
}

void MergeTask::addGatheringColumn(GlobalRuntimeContextPtr global_ctx, const String & name, const DataTypePtr & type)
{
    if (global_ctx->storage_columns.contains(name))
        return;

    global_ctx->storage_columns.emplace_back(name, type);
    global_ctx->gathering_columns.emplace_back(name, type);
}


MergeTask::StageRuntimeContextPtr MergeTask::ExecuteAndFinalizeHorizontalPart::getContextForNextStage()
{
    /// Do not increment for projection stage because time is already accounted in main task.
    if (global_ctx->parent_part == nullptr)
    {
        ProfileEvents::increment(ProfileEvents::MergeExecuteMilliseconds, ctx->elapsed_execute_ns / 1000000UL);
        ProfileEvents::increment(ProfileEvents::MergeHorizontalStageExecuteMilliseconds, ctx->elapsed_execute_ns / 1000000UL);
    }

    auto new_ctx = std::make_shared<VerticalMergeRuntimeContext>();

    new_ctx->rows_sources_temporary_file = std::move(ctx->rows_sources_temporary_file);
    new_ctx->column_sizes = std::move(ctx->column_sizes);
    new_ctx->compression_codec = std::move(ctx->compression_codec);
    new_ctx->it_name_and_type = std::move(ctx->it_name_and_type);
    new_ctx->read_with_direct_io = std::move(ctx->read_with_direct_io);
    new_ctx->need_sync = std::move(ctx->need_sync);

    ctx.reset();
    return new_ctx;
}

MergeTask::StageRuntimeContextPtr MergeTask::VerticalMergeStage::getContextForNextStage()
{
    /// Do not increment for projection stage because time is already accounted in main task.
    if (global_ctx->parent_part == nullptr)
    {
        ProfileEvents::increment(ProfileEvents::MergeExecuteMilliseconds, ctx->elapsed_execute_ns / 1000000UL);
        ProfileEvents::increment(ProfileEvents::MergeVerticalStageExecuteMilliseconds, ctx->elapsed_execute_ns / 1000000UL);
    }

    auto new_ctx = std::make_shared<MergeProjectionsRuntimeContext>();
    new_ctx->need_sync = std::move(ctx->need_sync);

    ctx.reset();
    return new_ctx;
}


bool MergeTask::ExecuteAndFinalizeHorizontalPart::execute()
{
    chassert(subtasks_iterator != subtasks.end());

    Stopwatch watch;
    bool res = (this->**subtasks_iterator)();
    ctx->elapsed_execute_ns += watch.elapsedNanoseconds();

    if (res)
        return res;

    /// Move to the next subtask in an array of subtasks
    ++subtasks_iterator;
    return subtasks_iterator != subtasks.end();
}

void MergeTask::ExecuteAndFinalizeHorizontalPart::cancel() noexcept
{
    if (ctx->merge_projection_parts_task_ptr)
        ctx->merge_projection_parts_task_ptr->cancel();
}


void MergeTask::ExecuteAndFinalizeHorizontalPart::prepareProjectionsToMergeAndRebuild() const
{
    const auto mode = (*global_ctx->data->getSettings())[MergeTreeSetting::deduplicate_merge_projection_mode];
    /// Under throw mode, we still choose to drop projections due to backward compatibility since some
    /// users might have projections before this change.
    if (global_ctx->data->merging_params.mode != MergeTreeData::MergingParams::Ordinary
        && (mode == DeduplicateMergeProjectionMode::THROW || mode == DeduplicateMergeProjectionMode::DROP))
        return;

    /// These merging modes may or may not reduce number of rows. It's not known until the horizontal stage is finished.
    const bool merge_may_reduce_rows =
        global_ctx->cleanup ||
        global_ctx->deduplicate ||
        global_ctx->merging_params.mode == MergeTreeData::MergingParams::Collapsing ||
        global_ctx->merging_params.mode == MergeTreeData::MergingParams::Replacing ||
        global_ctx->merging_params.mode == MergeTreeData::MergingParams::VersionedCollapsing;

    const auto & projections = global_ctx->metadata_snapshot->getProjections();

    for (const auto & projection : projections)
    {
        /// Checking IGNORE here is just for compatibility.
        if (merge_may_reduce_rows && mode != DeduplicateMergeProjectionMode::IGNORE)
        {
            global_ctx->projections_to_rebuild.push_back(&projection);
            continue;
        }

        MergeTreeData::DataPartsVector projection_parts;
        for (const auto & part : global_ctx->future_part->parts)
        {
            auto it = part->getProjectionParts().find(projection.name);
            if (it != part->getProjectionParts().end() && !it->second->is_broken)
                projection_parts.push_back(it->second);
        }
        if (projection_parts.size() == global_ctx->future_part->parts.size())
        {
            global_ctx->projections_to_merge.push_back(&projection);
            global_ctx->projections_to_merge_parts[projection.name].assign(projection_parts.begin(), projection_parts.end());
        }
        else
        {
            chassert(projection_parts.size() < global_ctx->future_part->parts.size());
            LOG_DEBUG(ctx->log, "Projection {} is not merged because some parts don't have it", projection.name);
            continue;
        }
    }

    const auto & settings = global_ctx->context->getSettingsRef();

    for (const auto * projection : global_ctx->projections_to_rebuild)
        ctx->projection_squashes.emplace_back(projection->sample_block.cloneEmpty(),
            settings[Setting::min_insert_block_size_rows], settings[Setting::min_insert_block_size_bytes]);
}


void MergeTask::ExecuteAndFinalizeHorizontalPart::calculateProjections(const Block & block) const
{
    for (size_t i = 0, size = global_ctx->projections_to_rebuild.size(); i < size; ++i)
    {
        const auto & projection = *global_ctx->projections_to_rebuild[i];
        Block block_to_squash = projection.calculate(block, global_ctx->context);
        auto & projection_squash_plan = ctx->projection_squashes[i];
        projection_squash_plan.setHeader(block_to_squash.cloneEmpty());
        Chunk squashed_chunk = Squashing::squash(projection_squash_plan.add({block_to_squash.getColumns(), block_to_squash.rows()}));
        if (squashed_chunk)
        {
            auto result = projection_squash_plan.getHeader().cloneWithColumns(squashed_chunk.detachColumns());
            auto tmp_part = MergeTreeDataWriter::writeTempProjectionPart(
                *global_ctx->data, ctx->log, result, projection, global_ctx->new_data_part.get(), ++ctx->projection_block_num);
            tmp_part.finalize();
            tmp_part.part->getDataPartStorage().commitTransaction();
            ctx->projection_parts[projection.name].emplace_back(std::move(tmp_part.part));
        }
    }
}


void MergeTask::ExecuteAndFinalizeHorizontalPart::finalizeProjections() const
{
    for (size_t i = 0, size = global_ctx->projections_to_rebuild.size(); i < size; ++i)
    {
        const auto & projection = *global_ctx->projections_to_rebuild[i];
        auto & projection_squash_plan = ctx->projection_squashes[i];
        auto squashed_chunk = Squashing::squash(projection_squash_plan.flush());
        if (squashed_chunk)
        {
            auto result = projection_squash_plan.getHeader().cloneWithColumns(squashed_chunk.detachColumns());
            auto temp_part = MergeTreeDataWriter::writeTempProjectionPart(
                *global_ctx->data, ctx->log, result, projection, global_ctx->new_data_part.get(), ++ctx->projection_block_num);
            temp_part.finalize();
            temp_part.part->getDataPartStorage().commitTransaction();
            ctx->projection_parts[projection.name].emplace_back(std::move(temp_part.part));
        }
    }

    ctx->projection_parts_iterator = std::make_move_iterator(ctx->projection_parts.begin());
    if (ctx->projection_parts_iterator != std::make_move_iterator(ctx->projection_parts.end()))
        constructTaskForProjectionPartsMerge();
}


void MergeTask::ExecuteAndFinalizeHorizontalPart::constructTaskForProjectionPartsMerge() const
{
    auto && [name, parts] = *ctx->projection_parts_iterator;
    const auto & projection = global_ctx->metadata_snapshot->projections.get(name);

    ctx->merge_projection_parts_task_ptr = std::make_unique<MergeProjectionPartsTask>
    (
        name,
        std::move(parts),
        projection,
        ctx->projection_block_num,
        global_ctx->context,
        global_ctx->holder,
        global_ctx->mutator,
        global_ctx->merge_entry,
        global_ctx->time_of_merge,
        global_ctx->new_data_part,
        global_ctx->space_reservation
    );
}


bool MergeTask::ExecuteAndFinalizeHorizontalPart::executeMergeProjections() const
{
    /// In case if there are no projections we didn't construct a task
    if (!ctx->merge_projection_parts_task_ptr)
        return false;

    if (ctx->merge_projection_parts_task_ptr->executeStep())
        return true;

    ++ctx->projection_parts_iterator;

    if (ctx->projection_parts_iterator == std::make_move_iterator(ctx->projection_parts.end()))
        return false;

    constructTaskForProjectionPartsMerge();

    return true;
}

bool MergeTask::ExecuteAndFinalizeHorizontalPart::executeImpl() const
{
    Stopwatch watch(CLOCK_MONOTONIC_COARSE);
    UInt64 step_time_ms = (*global_ctx->data->getSettings())[MergeTreeSetting::background_task_preferred_step_execution_time_ms].totalMilliseconds();

    do
    {
        Block block;

        if (ctx->is_cancelled() || !global_ctx->merging_executor->pull(block))
        {
            finalize();
            return false;
        }

        global_ctx->rows_written += block.rows();
        const_cast<MergedBlockOutputStream &>(*global_ctx->to).write(block);

        calculateProjections(block);

        UInt64 result_rows = 0;
        UInt64 result_bytes = 0;
        global_ctx->merged_pipeline.tryGetResultRowsAndBytes(result_rows, result_bytes);
        global_ctx->merge_list_element_ptr->rows_written = result_rows;
        global_ctx->merge_list_element_ptr->bytes_written_uncompressed = result_bytes;

        /// Reservation updates is not performed yet, during the merge it may lead to higher free space requirements
        if (global_ctx->space_reservation && ctx->sum_input_rows_upper_bound)
        {
            /// The same progress from merge_entry could be used for both algorithms (it should be more accurate)
            /// But now we are using inaccurate row-based estimation in Horizontal case for backward compatibility
            Float64 progress = (global_ctx->chosen_merge_algorithm == MergeAlgorithm::Horizontal)
                ? std::min(1., 1. * global_ctx->rows_written / ctx->sum_input_rows_upper_bound)
                : std::min(1., global_ctx->merge_list_element_ptr->progress.load(std::memory_order_relaxed));

            global_ctx->space_reservation->update(static_cast<size_t>((1. - progress) * ctx->initial_reservation));
        }
    } while (watch.elapsedMilliseconds() < step_time_ms);

    /// Need execute again
    return true;
}


void MergeTask::ExecuteAndFinalizeHorizontalPart::finalize() const
{
    finalizeProjections();
    global_ctx->merging_executor.reset();
    global_ctx->merged_pipeline.reset();

    global_ctx->checkOperationIsNotCanceled();

    if (ctx->need_remove_expired_values && global_ctx->ttl_merges_blocker->isCancelled())
        throw Exception(ErrorCodes::ABORTED, "Cancelled merging parts with expired TTL");

    const size_t sum_compressed_bytes_upper_bound = global_ctx->merge_list_element_ptr->total_size_bytes_compressed;
    ctx->need_sync = global_ctx->data->getSettings()->needSyncPart(ctx->sum_input_rows_upper_bound, sum_compressed_bytes_upper_bound);
}

bool MergeTask::VerticalMergeStage::prepareVerticalMergeForAllColumns() const
{
    /// No need to execute this part if it is horizontal merge.
    if (global_ctx->chosen_merge_algorithm != MergeAlgorithm::Vertical)
        return false;

    size_t sum_input_rows_exact = global_ctx->merge_list_element_ptr->rows_read;
    size_t input_rows_filtered = *global_ctx->input_rows_filtered;
    global_ctx->merge_list_element_ptr->columns_written = global_ctx->merging_columns.size();
    global_ctx->merge_list_element_ptr->progress.store(ctx->column_sizes->keyColumnsWeight(), std::memory_order_relaxed);

    /// Ensure data has written to disk.
    size_t rows_sources_count = ctx->rows_sources_temporary_file->finalizeWriting();
    /// In special case, when there is only one source part, and no rows were skipped, we may have
    /// skipped writing rows_sources file. Otherwise rows_sources_count must be equal to the total
    /// number of input rows.
    /// Note that only one byte index is written for each row, so number of rows is equals to the number of bytes written.
    if ((rows_sources_count > 0 || global_ctx->future_part->parts.size() > 1) && sum_input_rows_exact != rows_sources_count + input_rows_filtered)
        throw Exception(
                        ErrorCodes::LOGICAL_ERROR,
                        "Number of rows in source parts ({}) excluding filtered rows ({}) differs from number "
                        "of bytes written to rows_sources file ({}). It is a bug.",
                        sum_input_rows_exact, input_rows_filtered, rows_sources_count);


    ctx->it_name_and_type = global_ctx->gathering_columns.cbegin();

    const auto & settings = global_ctx->context->getSettingsRef();

    size_t max_delayed_streams = 0;
    if (global_ctx->new_data_part->getDataPartStorage().supportParallelWrite())
    {
        if (settings[Setting::max_insert_delayed_streams_for_parallel_write].changed)
            max_delayed_streams = settings[Setting::max_insert_delayed_streams_for_parallel_write];
        else
            max_delayed_streams = DEFAULT_DELAYED_STREAMS_FOR_PARALLEL_WRITE;
    }

    ctx->max_delayed_streams = max_delayed_streams;

    bool all_parts_on_remote_disks = std::ranges::all_of(global_ctx->future_part->parts, [](const auto & part) { return part->isStoredOnRemoteDisk(); });
    ctx->use_prefetch = all_parts_on_remote_disks && (*global_ctx->data->getSettings())[MergeTreeSetting::vertical_merge_remote_filesystem_prefetch];

    if (ctx->use_prefetch && ctx->it_name_and_type != global_ctx->gathering_columns.end())
        ctx->prepared_pipeline = createPipelineForReadingOneColumn(ctx->it_name_and_type->name);

    return false;
}

/// Gathers values from all parts for one column using rows sources temporary file
class ColumnGathererStep : public ITransformingStep
{
public:
    ColumnGathererStep(
        const Header & input_header_,
        const String & rows_sources_temporary_file_name_,
        UInt64 merge_block_size_rows_,
        UInt64 merge_block_size_bytes_,
        bool is_result_sparse_)
        : ITransformingStep(input_header_, input_header_, getTraits())
        , rows_sources_temporary_file_name(rows_sources_temporary_file_name_)
        , merge_block_size_rows(merge_block_size_rows_)
        , merge_block_size_bytes(merge_block_size_bytes_)
        , is_result_sparse(is_result_sparse_)
    {}

    String getName() const override { return "ColumnGatherer"; }

    void transformPipeline(QueryPipelineBuilder & pipeline, const BuildQueryPipelineSettings & pipeline_settings) override
    {
        const auto &header = pipeline.getHeader();
        const auto input_streams_count = pipeline.getNumStreams();

        if (!pipeline_settings.temporary_file_lookup)
            throw Exception(ErrorCodes::LOGICAL_ERROR, "Temporary file lookup is not set in pipeline settings for vertical merge");

        auto rows_sources_read_buf = pipeline_settings.temporary_file_lookup->getTemporaryFileForReading(rows_sources_temporary_file_name);

        auto transform = std::make_unique<ColumnGathererTransform>(
            header,
            input_streams_count,
            std::move(rows_sources_read_buf),
            merge_block_size_rows,
            merge_block_size_bytes,
            is_result_sparse);

        pipeline.addTransform(std::move(transform));
    }

    void updateOutputHeader() override
    {
        output_header = input_headers.front();
    }

private:
    static Traits getTraits()
    {
        return ITransformingStep::Traits
        {
            {
                .returns_single_stream = true,
                .preserves_number_of_streams = true,
                .preserves_sorting = true,
            },
            {
                .preserves_number_of_rows = false,
            }
        };
    }

    MergeTreeData::MergingParams merging_params{};
    const String rows_sources_temporary_file_name;
    const UInt64 merge_block_size_rows;
    const UInt64 merge_block_size_bytes;
    const bool is_result_sparse;
};

MergeTask::VerticalMergeRuntimeContext::PreparedColumnPipeline MergeTask::VerticalMergeStage::createPipelineForReadingOneColumn(const String & column_name) const
{
    /// Read from all parts
    std::vector<QueryPlanPtr> plans;
    for (size_t part_num = 0; part_num < global_ctx->future_part->parts.size(); ++part_num)
    {
        auto plan_for_part = std::make_unique<QueryPlan>();
        createReadFromPartStep(
            MergeTreeSequentialSourceType::Merge,
            *plan_for_part,
            *global_ctx->data,
            global_ctx->storage_snapshot,
            global_ctx->future_part->parts[part_num],
            global_ctx->alter_conversions[part_num],
            Names{column_name},
            global_ctx->input_rows_filtered,
            /*apply_deleted_mask=*/ true,
            std::nullopt,
            ctx->read_with_direct_io,
            ctx->use_prefetch,
            global_ctx->context,
            getLogger("VerticalMergeStage"));

        plans.emplace_back(std::move(plan_for_part));
    }

    QueryPlan merge_column_query_plan;

    /// Union of all parts streams
    {
        Headers input_headers;
        input_headers.reserve(plans.size());
        for (auto & plan : plans)
            input_headers.emplace_back(plan->getCurrentHeader());

        auto union_step = std::make_unique<UnionStep>(std::move(input_headers));
        merge_column_query_plan.unitePlans(std::move(union_step), std::move(plans));
    }

    /// Add column gatherer step
    {
        bool is_result_sparse = global_ctx->new_data_part->getSerialization(column_name)->getKind() == ISerialization::Kind::SPARSE;
        const auto merge_tree_settings = global_ctx->data->getSettings();
        auto merge_step = std::make_unique<ColumnGathererStep>(
            merge_column_query_plan.getCurrentHeader(),
            RowsSourcesTemporaryFile::FILE_ID,
            (*merge_tree_settings)[MergeTreeSetting::merge_max_block_size],
            (*merge_tree_settings)[MergeTreeSetting::merge_max_block_size_bytes],
            is_result_sparse);
        merge_step->setStepDescription("Gather column");
        merge_column_query_plan.addStep(std::move(merge_step));
    }

    /// Add expression step for indexes
    MergeTreeIndices indexes_to_recalc;
    IndicesDescription indexes_to_recalc_description;
    {
        auto indexes_it = global_ctx->skip_indexes_by_column.find(column_name);

        if (indexes_it != global_ctx->skip_indexes_by_column.end())
        {
            indexes_to_recalc_description = indexes_it->second;
            indexes_to_recalc = MergeTreeIndexFactory::instance().getMany(indexes_it->second);

            auto indices_expression = indexes_it->second.getSingleExpressionForIndices(global_ctx->metadata_snapshot->getColumns(), global_ctx->data->getContext());
<<<<<<< HEAD
            auto indices_expression_dag = indices_expression->getActionsDAG().clone();
            auto extracting_subcolumns_dag = createSubcolumnsExtractionActions(merge_column_query_plan.getCurrentHeader(), indices_expression_dag.getRequiredColumnsNames(), global_ctx->data->getContext());
=======
            auto subcolumns = getSubcolumnsUsedInExpression(merge_column_query_plan.getCurrentHeader(), indices_expression);
            /// If index expressions contain subcolumns, we need to add additional step
            /// that will extract these subcolumns and add them to the block.
            if (!subcolumns.empty())
            {
                NamesAndTypesList required_columns = merge_column_query_plan.getCurrentHeader().getNamesAndTypesList();
                required_columns.splice(required_columns.end(), subcolumns);
                auto extract_columns_step = std::make_unique<ExtractColumnsStep>(merge_column_query_plan.getCurrentHeader(), required_columns);
                merge_column_query_plan.addStep(std::move(extract_columns_step));
            }

            auto indices_expression_dag = indices_expression->getActionsDAG().clone();
>>>>>>> 1bd3a359
            indices_expression_dag.addMaterializingOutputActions(/*materialize_sparse=*/ true); /// Const columns cannot be written without materialization.
            auto calculate_indices_expression_step = std::make_unique<ExpressionStep>(
                merge_column_query_plan.getCurrentHeader(),
                ActionsDAG::merge(std::move(extracting_subcolumns_dag), std::move(indices_expression_dag)));
            merge_column_query_plan.addStep(std::move(calculate_indices_expression_step));
        }
    }

    QueryPlanOptimizationSettings optimization_settings(global_ctx->context);
    auto pipeline_settings = BuildQueryPipelineSettings(global_ctx->context);
    pipeline_settings.temporary_file_lookup = ctx->rows_sources_temporary_file;
    auto builder = merge_column_query_plan.buildQueryPipeline(optimization_settings, pipeline_settings);

    return {QueryPipelineBuilder::getPipeline(std::move(*builder)), std::move(indexes_to_recalc)};
}

void MergeTask::VerticalMergeStage::prepareVerticalMergeForOneColumn() const
{
    const auto & column_name = ctx->it_name_and_type->name;

    ctx->progress_before = global_ctx->merge_list_element_ptr->progress.load(std::memory_order_relaxed);
    global_ctx->column_progress = std::make_unique<MergeStageProgress>(ctx->progress_before, ctx->column_sizes->columnWeight(column_name));

    VerticalMergeRuntimeContext::PreparedColumnPipeline column_pipepline;
    if (ctx->prepared_pipeline)
    {
        column_pipepline = std::move(*ctx->prepared_pipeline);

        /// Prepare next column pipeline to initiate prefetching
        auto next_column_it = std::next(ctx->it_name_and_type);
        if (next_column_it != global_ctx->gathering_columns.end())
            ctx->prepared_pipeline = createPipelineForReadingOneColumn(next_column_it->name);
    }
    else
    {
        column_pipepline = createPipelineForReadingOneColumn(column_name);
    }

    ctx->column_parts_pipeline = std::move(column_pipepline.pipeline);

    /// Dereference unique_ptr
    ctx->column_parts_pipeline.setProgressCallback(MergeProgressCallback(
        global_ctx->merge_list_element_ptr,
        global_ctx->watch_prev_elapsed,
        *global_ctx->column_progress));

    /// Is calculated inside MergeProgressCallback.
    ctx->column_parts_pipeline.disableProfileEventUpdate();
    ctx->executor = std::make_unique<PullingPipelineExecutor>(ctx->column_parts_pipeline);
    NamesAndTypesList columns_list = {*ctx->it_name_and_type};

    ctx->column_to = std::make_unique<MergedColumnOnlyOutputStream>(
        global_ctx->new_data_part,
        global_ctx->metadata_snapshot,
        columns_list,
        column_pipepline.indexes_to_recalc,
        getStatisticsForColumns(columns_list, global_ctx->metadata_snapshot),
        ctx->compression_codec,
        global_ctx->to->getIndexGranularity(),
        global_ctx->merge_list_element_ptr->total_size_bytes_uncompressed,
        &global_ctx->written_offset_columns);

    ctx->column_elems_written = 0;
}


bool MergeTask::VerticalMergeStage::executeVerticalMergeForOneColumn() const
{
    Stopwatch watch(CLOCK_MONOTONIC_COARSE);
    UInt64 step_time_ms = (*global_ctx->data->getSettings())[MergeTreeSetting::background_task_preferred_step_execution_time_ms].totalMilliseconds();

    do
    {
        Block block;

        if (global_ctx->isCancelled()
            || !ctx->executor->pull(block))
            return false;

        ctx->column_elems_written += block.rows();
        ctx->column_to->write(block);
    } while (watch.elapsedMilliseconds() < step_time_ms);

    /// Need execute again
    return true;
}


void MergeTask::VerticalMergeStage::finalizeVerticalMergeForOneColumn() const
{
    const String & column_name = ctx->it_name_and_type->name;
    global_ctx->checkOperationIsNotCanceled();

    ctx->executor.reset();
    auto changed_checksums = ctx->column_to->fillChecksums(global_ctx->new_data_part, global_ctx->checksums_gathered_columns);
    global_ctx->checksums_gathered_columns.add(std::move(changed_checksums));
    const auto & columns_sample = ctx->column_to->getColumnsSample().getColumnsWithTypeAndName();
    global_ctx->gathered_columns_samples.insert(global_ctx->gathered_columns_samples.end(), columns_sample.begin(), columns_sample.end());

    auto cached_marks = ctx->column_to->releaseCachedMarks();
    for (auto & [name, marks] : cached_marks)
        global_ctx->cached_marks.emplace(name, std::move(marks));

    ctx->delayed_streams.emplace_back(std::move(ctx->column_to));

    while (ctx->delayed_streams.size() > ctx->max_delayed_streams)
    {
        ctx->delayed_streams.front()->finish(ctx->need_sync);
        ctx->delayed_streams.pop_front();
    }

    if (global_ctx->rows_written != ctx->column_elems_written)
    {
        throw Exception(ErrorCodes::LOGICAL_ERROR, "Written {} elements of column {}, but {} rows of PK columns",
                        toString(ctx->column_elems_written), column_name, toString(global_ctx->rows_written));
    }

    UInt64 rows = 0;
    UInt64 bytes = 0;
    ctx->column_parts_pipeline.tryGetResultRowsAndBytes(rows, bytes);

    /// NOTE: 'progress' is modified by single thread, but it may be concurrently read from MergeListElement::getInfo() (StorageSystemMerges).

    global_ctx->merge_list_element_ptr->columns_written += 1;
    global_ctx->merge_list_element_ptr->bytes_written_uncompressed += bytes;
    global_ctx->merge_list_element_ptr->progress.store(ctx->progress_before + ctx->column_sizes->columnWeight(column_name), std::memory_order_relaxed);

    /// This is the external loop increment.
    ++ctx->it_name_and_type;
}


bool MergeTask::VerticalMergeStage::finalizeVerticalMergeForAllColumns() const
{
    for (auto & stream : ctx->delayed_streams)
        stream->finish(ctx->need_sync);

    return false;
}


bool MergeTask::MergeProjectionsStage::mergeMinMaxIndexAndPrepareProjections() const
{
    for (const auto & part : global_ctx->future_part->parts)
    {
        /// Skip empty parts,
        /// (that can be created in StorageReplicatedMergeTree::createEmptyPartInsteadOfLost())
        /// since they can incorrectly set min,
        /// that will be changed after one more merge/OPTIMIZE.
        if (!part->isEmpty())
            global_ctx->new_data_part->minmax_idx->merge(*part->minmax_idx);
    }

    /// Print overall profiling info. NOTE: it may duplicates previous messages
    {
        ProfileEvents::increment(ProfileEvents::MergedColumns, global_ctx->merging_columns.size());
        ProfileEvents::increment(ProfileEvents::GatheredColumns, global_ctx->gathering_columns.size());

        double elapsed_seconds = global_ctx->merge_list_element_ptr->watch.elapsedSeconds();
        LOG_DEBUG(ctx->log,
            "Merge sorted {} rows, containing {} columns ({} merged, {} gathered) in {} sec., {} rows/sec., {}/sec.",
            global_ctx->merge_list_element_ptr->rows_read,
            global_ctx->storage_columns.size(),
            global_ctx->merging_columns.size(),
            global_ctx->gathering_columns.size(),
            elapsed_seconds,
            global_ctx->merge_list_element_ptr->rows_read / elapsed_seconds,
            ReadableSize(global_ctx->merge_list_element_ptr->bytes_read_uncompressed / elapsed_seconds));
    }

    for (const auto & projection : global_ctx->projections_to_merge)
    {
        MergeTreeData::DataPartsVector projection_parts = global_ctx->projections_to_merge_parts[projection->name];
        LOG_DEBUG(
            ctx->log,
            "Selected {} projection_parts from {} to {}",
            projection_parts.size(),
            projection_parts.front()->name,
            projection_parts.back()->name);

        auto projection_future_part = std::make_shared<FutureMergedMutatedPart>();
        projection_future_part->assign(std::move(projection_parts));
        projection_future_part->name = projection->name;
        // TODO (ab): path in future_part is only for merge process introspection, which is not available for merges of projection parts.
        // Let's comment this out to avoid code inconsistency and add it back after we implement projection merge introspection.
        // projection_future_part->path = global_ctx->future_part->path + "/" + projection.name + ".proj/";
        projection_future_part->part_info = MergeListElement::FAKE_RESULT_PART_FOR_PROJECTION;

        MergeTreeData::MergingParams projection_merging_params;
        projection_merging_params.mode = MergeTreeData::MergingParams::Ordinary;
        if (projection->type == ProjectionDescription::Type::Aggregate)
            projection_merging_params.mode = MergeTreeData::MergingParams::Aggregating;

        ctx->tasks_for_projections.emplace_back(std::make_shared<MergeTask>(
            projection_future_part,
            projection->metadata,
            global_ctx->merge_entry,
            std::make_unique<MergeListElement>((*global_ctx->merge_entry)->table_id, projection_future_part, global_ctx->context),
            global_ctx->time_of_merge,
            global_ctx->context,
            *global_ctx->holder,
            global_ctx->space_reservation,
            global_ctx->deduplicate,
            global_ctx->deduplicate_by_columns,
            global_ctx->cleanup,
            projection_merging_params,
            global_ctx->need_prefix,
            global_ctx->new_data_part.get(),
            ".proj",
            NO_TRANSACTION_PTR,
            global_ctx->data,
            global_ctx->mutator,
            global_ctx->merges_blocker,
            global_ctx->ttl_merges_blocker));
    }

    /// We will iterate through projections and execute them
    ctx->projections_iterator = ctx->tasks_for_projections.begin();

    return false;
}


bool MergeTask::MergeProjectionsStage::executeProjections() const
{
    if (ctx->projections_iterator == ctx->tasks_for_projections.end())
        return false;

    if ((*ctx->projections_iterator)->execute())
        return true;

    ++ctx->projections_iterator;
    return true;
}


bool MergeTask::MergeProjectionsStage::finalizeProjectionsAndWholeMerge() const
{
    for (const auto & task : ctx->tasks_for_projections)
    {
        auto part = task->getFuture().get();
        global_ctx->new_data_part->addProjectionPart(part->name, std::move(part));
    }

    if (global_ctx->chosen_merge_algorithm != MergeAlgorithm::Vertical)
        global_ctx->to->finalizePart(global_ctx->new_data_part, ctx->need_sync);
    else
        global_ctx->to->finalizePart(global_ctx->new_data_part, ctx->need_sync, &global_ctx->storage_columns, &global_ctx->checksums_gathered_columns, &global_ctx->gathered_columns_samples);

    auto cached_marks = global_ctx->to->releaseCachedMarks();
    for (auto & [name, marks] : cached_marks)
        global_ctx->cached_marks.emplace(name, std::move(marks));

    global_ctx->new_data_part->getDataPartStorage().precommitTransaction();
    global_ctx->promise.set_value(global_ctx->new_data_part);

    return false;
}

MergeTask::StageRuntimeContextPtr MergeTask::MergeProjectionsStage::getContextForNextStage()
{
    /// Do not increment for projection stage because time is already accounted in main task.
    /// The projection stage has its own empty projection stage which may add a drift of several milliseconds.
    if (global_ctx->parent_part == nullptr)
    {
        ProfileEvents::increment(ProfileEvents::MergeExecuteMilliseconds, ctx->elapsed_execute_ns / 1000000UL);
        ProfileEvents::increment(ProfileEvents::MergeProjectionStageExecuteMilliseconds, ctx->elapsed_execute_ns / 1000000UL);
    }

    return nullptr;
}

bool MergeTask::VerticalMergeStage::execute()
{
    chassert(subtasks_iterator != subtasks.end());

    Stopwatch watch;
    bool res = (this->**subtasks_iterator)();
    ctx->elapsed_execute_ns += watch.elapsedNanoseconds();

    if (res)
        return res;

    /// Move to the next subtask in an array of subtasks
    ++subtasks_iterator;

    return subtasks_iterator != subtasks.end();
}

void MergeTask::VerticalMergeStage::cancel() noexcept
{
    if (ctx->column_to)
        ctx->column_to->cancel();

    if (ctx->prepared_pipeline.has_value())
        ctx->prepared_pipeline->pipeline.cancel();

    for (auto & stream : ctx->delayed_streams)
        stream->cancel();

    if (ctx->executor)
        ctx->executor->cancel();

}

bool MergeTask::MergeProjectionsStage::execute()
{
    chassert(subtasks_iterator != subtasks.end());

    Stopwatch watch;
    bool res = (this->**subtasks_iterator)();
    ctx->elapsed_execute_ns += watch.elapsedNanoseconds();

    if (res)
        return res;

    /// Move to the next subtask in an array of subtasks
    ++subtasks_iterator;
    return subtasks_iterator != subtasks.end();
}

void MergeTask::MergeProjectionsStage::cancel() noexcept
{
    for (auto & prj_task: ctx->tasks_for_projections)
        prj_task->cancel();
}


bool MergeTask::VerticalMergeStage::executeVerticalMergeForAllColumns() const
{
    /// No need to execute this part if it is horizontal merge.
    if (global_ctx->chosen_merge_algorithm != MergeAlgorithm::Vertical)
        return false;

    /// This is the external cycle condition
    if (ctx->it_name_and_type == global_ctx->gathering_columns.end())
        return false;

    switch (ctx->vertical_merge_one_column_state)
    {
        case VerticalMergeRuntimeContext::State::NEED_PREPARE:
        {
            prepareVerticalMergeForOneColumn();
            ctx->vertical_merge_one_column_state = VerticalMergeRuntimeContext::State::NEED_EXECUTE;
            return true;
        }
        case VerticalMergeRuntimeContext::State::NEED_EXECUTE:
        {
            if (executeVerticalMergeForOneColumn())
                return true;

            ctx->vertical_merge_one_column_state = VerticalMergeRuntimeContext::State::NEED_FINISH;
            return true;
        }
        case VerticalMergeRuntimeContext::State::NEED_FINISH:
        {
            finalizeVerticalMergeForOneColumn();
            ctx->vertical_merge_one_column_state = VerticalMergeRuntimeContext::State::NEED_PREPARE;
            return true;
        }
    }
    return false;
}


bool MergeTask::execute()
{
    chassert(stages_iterator != stages.end());
    const auto & current_stage = *stages_iterator;

    if (current_stage->execute())
        return true;

    /// Stage is finished, need to initialize context for the next stage and update profile events.

    UInt64 current_elapsed_ms = global_ctx->merge_list_element_ptr->watch.elapsedMilliseconds();
    UInt64 stage_elapsed_ms = current_elapsed_ms - global_ctx->prev_elapsed_ms;
    global_ctx->prev_elapsed_ms = current_elapsed_ms;

    auto next_stage_context = current_stage->getContextForNextStage();

    /// Do not increment for projection stage because time is already accounted in main task.
    if (global_ctx->parent_part == nullptr)
    {
        ProfileEvents::increment(current_stage->getTotalTimeProfileEvent(), stage_elapsed_ms);
        ProfileEvents::increment(ProfileEvents::MergeTotalMilliseconds, stage_elapsed_ms);
    }

    /// Move to the next stage in an array of stages
    ++stages_iterator;
    if (stages_iterator == stages.end())
        return false;

    (*stages_iterator)->setRuntimeContext(std::move(next_stage_context), global_ctx);
    return true;
}

void MergeTask::cancel() noexcept
{
    if (stages_iterator != stages.end())
        (*stages_iterator)->cancel();

    if (global_ctx->merging_executor)
        global_ctx->merging_executor->cancel();

    global_ctx->merged_pipeline.cancel();

    if (global_ctx->to)
        global_ctx->to->cancel();
}


/// Apply merge strategy (Ordinary, Collapsing, Aggregating, etc) to the stream
class MergePartsStep : public ITransformingStep
{
public:
    MergePartsStep(
        const Header & input_header_,
        const SortDescription & sort_description_,
        const Names partition_key_columns_,
        const MergeTreeData::MergingParams & merging_params_,
        const String & rows_sources_temporary_file_name_,
        UInt64 merge_block_size_rows_,
        UInt64 merge_block_size_bytes_,
        bool blocks_are_granules_size_,
        bool cleanup_,
        time_t time_of_merge_)
        : ITransformingStep(input_header_, input_header_, getTraits())
        , sort_description(sort_description_)
        , partition_key_columns(partition_key_columns_)
        , merging_params(merging_params_)
        , rows_sources_temporary_file_name(rows_sources_temporary_file_name_)
        , merge_block_size_rows(merge_block_size_rows_)
        , merge_block_size_bytes(merge_block_size_bytes_)
        , blocks_are_granules_size(blocks_are_granules_size_)
        , cleanup(cleanup_)
        , time_of_merge(time_of_merge_)
    {}

    String getName() const override { return "MergeParts"; }

    void transformPipeline(QueryPipelineBuilder & pipeline, const BuildQueryPipelineSettings & pipeline_settings) override
    {
        /// The order of the streams is important: when the key is matched, the elements go in the order of the source stream number.
        /// In the merged part, the lines with the same key must be in the ascending order of the identifier of original part,
        ///  that is going in insertion order.
        ProcessorPtr merged_transform;

        const auto & header = pipeline.getHeader();
        const auto input_streams_count = pipeline.getNumStreams();

        WriteBuffer * rows_sources_write_buf = nullptr;
        if (!rows_sources_temporary_file_name.empty())
        {
            if (!pipeline_settings.temporary_file_lookup)
                throw Exception(ErrorCodes::LOGICAL_ERROR, "Temporary file lookup is not set in pipeline settings for vertical merge");
            rows_sources_write_buf = &pipeline_settings.temporary_file_lookup->getTemporaryFileForWriting(rows_sources_temporary_file_name);
        }

        switch (merging_params.mode)
        {
            case MergeTreeData::MergingParams::Ordinary:
                merged_transform = std::make_shared<MergingSortedTransform>(
                    header,
                    input_streams_count,
                    sort_description,
                    merge_block_size_rows,
                    merge_block_size_bytes,
                    SortingQueueStrategy::Default,
                    /* limit_= */0,
                    /* always_read_till_end_= */false,
                    rows_sources_write_buf,
                    blocks_are_granules_size);
                break;

            case MergeTreeData::MergingParams::Collapsing:
                merged_transform = std::make_shared<CollapsingSortedTransform>(
                    header, input_streams_count, sort_description, merging_params.sign_column, false,
                    merge_block_size_rows, merge_block_size_bytes, rows_sources_write_buf, blocks_are_granules_size);
                break;

            case MergeTreeData::MergingParams::Summing:
                merged_transform = std::make_shared<SummingSortedTransform>(
                    header, input_streams_count, sort_description, merging_params.columns_to_sum, partition_key_columns, merge_block_size_rows, merge_block_size_bytes);
                break;

            case MergeTreeData::MergingParams::Aggregating:
                merged_transform = std::make_shared<AggregatingSortedTransform>(header, input_streams_count, sort_description, merge_block_size_rows, merge_block_size_bytes);
                break;

            case MergeTreeData::MergingParams::Replacing:
                merged_transform = std::make_shared<ReplacingSortedTransform>(
                    header, input_streams_count, sort_description, merging_params.is_deleted_column, merging_params.version_column,
                    merge_block_size_rows, merge_block_size_bytes, rows_sources_write_buf, blocks_are_granules_size,
                    cleanup);
                break;

            case MergeTreeData::MergingParams::Graphite:
                merged_transform = std::make_shared<GraphiteRollupSortedTransform>(
                    header, input_streams_count, sort_description, merge_block_size_rows, merge_block_size_bytes,
                    merging_params.graphite_params, time_of_merge);
                break;

            case MergeTreeData::MergingParams::VersionedCollapsing:
                merged_transform = std::make_shared<VersionedCollapsingTransform>(
                    header, input_streams_count, sort_description, merging_params.sign_column,
                    merge_block_size_rows, merge_block_size_bytes, rows_sources_write_buf, blocks_are_granules_size);
                break;
        }

        pipeline.addTransform(std::move(merged_transform));

#ifndef NDEBUG
        if (!sort_description.empty())
        {
            pipeline.addSimpleTransform([&](const Block & header_)
            {
                auto transform = std::make_shared<CheckSortedTransform>(header_, sort_description);
                return transform;
            });
        }
#endif
    }

    void updateOutputHeader() override
    {
        output_header = input_headers.front();
    }

private:
    static Traits getTraits()
    {
        return ITransformingStep::Traits
        {
            {
                .returns_single_stream = true,
                .preserves_number_of_streams = true,
                .preserves_sorting = true,
            },
            {
                .preserves_number_of_rows = false,
            }
        };
    }

    const SortDescription sort_description;
    const Names partition_key_columns;
    const MergeTreeData::MergingParams merging_params{};
    const String rows_sources_temporary_file_name;
    const UInt64 merge_block_size_rows;
    const UInt64 merge_block_size_bytes;
    const bool blocks_are_granules_size;
    const bool cleanup{false};
    const time_t time_of_merge{0};
};

class TTLStep : public ITransformingStep
{
public:
    TTLStep(
        const Header & input_header_,
        const ContextPtr & context_,
        const MergeTreeData & storage_,
        const StorageMetadataPtr & metadata_snapshot_,
        const MergeTreeData::MutableDataPartPtr & data_part_,
        time_t current_time,
        bool force_)
        : ITransformingStep(input_header_, input_header_, getTraits())
    {
        transform = std::make_shared<TTLTransform>(context_, input_header_, storage_, metadata_snapshot_, data_part_, current_time, force_);
        subqueries_for_sets = transform->getSubqueries();
    }

    String getName() const override { return "TTL"; }

    PreparedSets::Subqueries getSubqueries() { return std::move(subqueries_for_sets); }

    void transformPipeline(QueryPipelineBuilder & pipeline, const BuildQueryPipelineSettings &) override
    {
        pipeline.addTransform(transform);
    }

    void updateOutputHeader() override
    {
        output_header = input_headers.front();
    }

private:
    static Traits getTraits()
    {
        return ITransformingStep::Traits
        {
            {
                .returns_single_stream = true,
                .preserves_number_of_streams = true,
                .preserves_sorting = true,
            },
            {
                .preserves_number_of_rows = false,
            }
        };
    }

    std::shared_ptr<TTLTransform> transform;
    PreparedSets::Subqueries subqueries_for_sets;
};

void MergeTask::ExecuteAndFinalizeHorizontalPart::createMergedStream() const
{
    /** Read from all parts, merge and write into a new one.
      * In passing, we calculate expression for sorting.
      */

    global_ctx->watch_prev_elapsed = 0;

    /// We count total amount of bytes in parts
    /// and use direct_io + aio if there is more than min_merge_bytes_to_use_direct_io
    ctx->read_with_direct_io = false;
    const auto merge_tree_settings = global_ctx->data->getSettings();
    if ((*merge_tree_settings)[MergeTreeSetting::min_merge_bytes_to_use_direct_io] != 0)
    {
        size_t total_size = 0;
        for (const auto & part : global_ctx->future_part->parts)
        {
            total_size += part->getBytesOnDisk();
            if (total_size >= (*merge_tree_settings)[MergeTreeSetting::min_merge_bytes_to_use_direct_io])
            {
                LOG_DEBUG(ctx->log, "Will merge parts reading files in O_DIRECT");
                ctx->read_with_direct_io = true;

                break;
            }
        }
    }

    /// Using unique_ptr, because MergeStageProgress has no default constructor
    global_ctx->horizontal_stage_progress = std::make_unique<MergeStageProgress>(
        ctx->column_sizes ? ctx->column_sizes->keyColumnsWeight() : 1.0);

    /// Read from all parts
    std::vector<QueryPlanPtr> plans;
    for (size_t i = 0; i < global_ctx->future_part->parts.size(); ++i)
    {
        if (global_ctx->future_part->parts[i]->getMarksCount() == 0)
            LOG_TRACE(ctx->log, "Part {} is empty", global_ctx->future_part->parts[i]->name);

        auto plan_for_part = std::make_unique<QueryPlan>();
        createReadFromPartStep(
            MergeTreeSequentialSourceType::Merge,
            *plan_for_part,
            *global_ctx->data,
            global_ctx->storage_snapshot,
            global_ctx->future_part->parts[i],
            global_ctx->alter_conversions[i],
            global_ctx->merging_columns.getNames(),
            global_ctx->input_rows_filtered,
            /*apply_deleted_mask=*/ true,
            /*filter=*/ std::nullopt,
            ctx->read_with_direct_io,
            /*prefetch=*/ false,
            global_ctx->context,
            ctx->log);

        plans.emplace_back(std::move(plan_for_part));
    }

    QueryPlan merge_parts_query_plan;

    /// Union of all parts streams
    {
        Headers input_headers;
        input_headers.reserve(plans.size());
        for (auto & plan : plans)
            input_headers.emplace_back(plan->getCurrentHeader());

        auto union_step = std::make_unique<UnionStep>(std::move(input_headers));
        merge_parts_query_plan.unitePlans(std::move(union_step), std::move(plans));
    }

    if (global_ctx->metadata_snapshot->hasSortingKey())
    {
        /// Calculate sorting key expressions so that they are available for merge sorting.
        const auto & sorting_key_expression = global_ctx->metadata_snapshot->getSortingKey().expression;
<<<<<<< HEAD
        auto sorting_key_expression_dag = sorting_key_expression->getActionsDAG().clone();
        auto extracting_subcolumns_dag = createSubcolumnsExtractionActions(merge_parts_query_plan.getCurrentHeader(), sorting_key_expression_dag.getRequiredColumnsNames(), global_ctx->data->getContext());
=======
        auto subcolumns = getSubcolumnsUsedInExpression(merge_parts_query_plan.getCurrentHeader(), sorting_key_expression);
        /// If sorting expressions contain subcolumns, we need to add additional step
        /// that will extract these subcolumns and add them to the block.
        if (!subcolumns.empty())
        {
            NamesAndTypesList required_columns = merge_parts_query_plan.getCurrentHeader().getNamesAndTypesList();
            required_columns.splice(required_columns.end(), subcolumns);
            auto extract_columns_step = std::make_unique<ExtractColumnsStep>(merge_parts_query_plan.getCurrentHeader(), required_columns);
            merge_parts_query_plan.addStep(std::move(extract_columns_step));
        }

        auto sorting_key_expression_dag = sorting_key_expression->getActionsDAG().clone();
>>>>>>> 1bd3a359
        auto calculate_sorting_key_expression_step = std::make_unique<ExpressionStep>(
            merge_parts_query_plan.getCurrentHeader(),
            ActionsDAG::merge(std::move(extracting_subcolumns_dag), std::move(sorting_key_expression_dag)));
        merge_parts_query_plan.addStep(std::move(calculate_sorting_key_expression_step));
    }

    SortDescription sort_description;
    /// Merge
    {
        Names sort_columns = global_ctx->metadata_snapshot->getSortingKeyColumns();
        std::vector<bool> reverse_flags = global_ctx->metadata_snapshot->getSortingKeyReverseFlags();
        sort_description.compile_sort_description = global_ctx->data->getContext()->getSettingsRef()[Setting::compile_sort_description];
        sort_description.min_count_to_compile_sort_description = global_ctx->data->getContext()->getSettingsRef()[Setting::min_count_to_compile_sort_description];

        size_t sort_columns_size = sort_columns.size();
        sort_description.reserve(sort_columns_size);

        Names partition_key_columns = global_ctx->metadata_snapshot->getPartitionKey().column_names;

        for (size_t i = 0; i < sort_columns_size; ++i)
        {
            if (!reverse_flags.empty() && reverse_flags[i])
                sort_description.emplace_back(sort_columns[i], -1, 1);
            else
                sort_description.emplace_back(sort_columns[i], 1, 1);
        }

        const bool is_vertical_merge = (global_ctx->chosen_merge_algorithm == MergeAlgorithm::Vertical);
        /// If merge is vertical we cannot calculate it
        ctx->blocks_are_granules_size = is_vertical_merge;

        if (global_ctx->cleanup && !(*merge_tree_settings)[MergeTreeSetting::allow_experimental_replacing_merge_with_cleanup])
            throw Exception(ErrorCodes::SUPPORT_IS_DISABLED, "Experimental merges with CLEANUP are not allowed");

        auto merge_step = std::make_unique<MergePartsStep>(
            merge_parts_query_plan.getCurrentHeader(),
            sort_description,
            partition_key_columns,
            global_ctx->merging_params,
            (is_vertical_merge ? RowsSourcesTemporaryFile::FILE_ID : ""), /// rows_sources' temporary file is used only for vertical merge
            (*merge_tree_settings)[MergeTreeSetting::merge_max_block_size],
            (*merge_tree_settings)[MergeTreeSetting::merge_max_block_size_bytes],
            ctx->blocks_are_granules_size,
            global_ctx->cleanup,
            global_ctx->time_of_merge);
        merge_step->setStepDescription("Merge sorted parts");
        merge_parts_query_plan.addStep(std::move(merge_step));
    }

    if (global_ctx->deduplicate)
    {
        const auto & virtuals = *global_ctx->data->getVirtualsPtr();

        /// We don't want to deduplicate by virtual persistent column.
        /// If deduplicate_by_columns is empty, add all columns except virtuals.
        if (global_ctx->deduplicate_by_columns.empty())
        {
            for (const auto & column : global_ctx->merging_columns)
            {
                if (virtuals.tryGet(column.name, VirtualsKind::Persistent))
                    continue;

                global_ctx->deduplicate_by_columns.emplace_back(column.name);
            }
        }

        auto deduplication_step = std::make_unique<DistinctStep>(
            merge_parts_query_plan.getCurrentHeader(),
            SizeLimits(), 0 /*limit_hint*/,
            global_ctx->deduplicate_by_columns,
            false /*pre_distinct*/);
        deduplication_step->setStepDescription("Deduplication step");
        deduplication_step->applyOrder(sort_description); // Distinct-in-order.
        merge_parts_query_plan.addStep(std::move(deduplication_step));
    }

    PreparedSets::Subqueries subqueries;

    /// TTL step
    if (ctx->need_remove_expired_values)
    {
        auto ttl_step = std::make_unique<TTLStep>(
            merge_parts_query_plan.getCurrentHeader(), global_ctx->context, *global_ctx->data, global_ctx->metadata_snapshot, global_ctx->new_data_part, global_ctx->time_of_merge, ctx->force_ttl);
        subqueries = ttl_step->getSubqueries();
        ttl_step->setStepDescription("TTL step");
        merge_parts_query_plan.addStep(std::move(ttl_step));
    }

    /// Secondary indices expressions
    if (!global_ctx->merging_skip_indexes.empty())
    {
        auto indices_expression = global_ctx->merging_skip_indexes.getSingleExpressionForIndices(global_ctx->metadata_snapshot->getColumns(), global_ctx->data->getContext());
<<<<<<< HEAD
        auto indices_expression_dag = indices_expression->getActionsDAG().clone();
        auto extracting_subcolumns_dag = createSubcolumnsExtractionActions(merge_parts_query_plan.getCurrentHeader(), indices_expression_dag.getRequiredColumnsNames(), global_ctx->data->getContext());
=======
        auto subcolumns = getSubcolumnsUsedInExpression(merge_parts_query_plan.getCurrentHeader(), indices_expression);
        /// If index expressions contain subcolumns, we need to add additional step
        /// that will extract these subcolumns and add them to the block.
        if (!subcolumns.empty())
        {
            NamesAndTypesList required_columns = merge_parts_query_plan.getCurrentHeader().getNamesAndTypesList();
            required_columns.splice(required_columns.end(), subcolumns);
            auto extract_columns_step = std::make_unique<ExtractColumnsStep>(merge_parts_query_plan.getCurrentHeader(), required_columns);
            merge_parts_query_plan.addStep(std::move(extract_columns_step));
        }

        auto indices_expression_dag = indices_expression->getActionsDAG().clone();
>>>>>>> 1bd3a359
        indices_expression_dag.addMaterializingOutputActions(/*materialize_sparse=*/ true); /// Const columns cannot be written without materialization.
        auto calculate_indices_expression_step = std::make_unique<ExpressionStep>(
            merge_parts_query_plan.getCurrentHeader(),
            ActionsDAG::merge(std::move(extracting_subcolumns_dag), std::move(indices_expression_dag)));
        merge_parts_query_plan.addStep(std::move(calculate_indices_expression_step));
    }

    if (!subqueries.empty())
        addCreatingSetsStep(merge_parts_query_plan, std::move(subqueries), global_ctx->context);

    {
        QueryPlanOptimizationSettings optimization_settings(global_ctx->context);
        auto pipeline_settings = BuildQueryPipelineSettings(global_ctx->context);
        pipeline_settings.temporary_file_lookup = ctx->rows_sources_temporary_file;
        auto builder = merge_parts_query_plan.buildQueryPipeline(optimization_settings, pipeline_settings);

        // Merges are not using concurrency control now. Queries and merges running together could lead to CPU overcommit.
        // TODO(serxa): Enable concurrency control for merges. This should be done after CPU scheduler introduction.
        builder->setConcurrencyControl(false);

        global_ctx->merged_pipeline = QueryPipelineBuilder::getPipeline(std::move(*builder));
    }

    /// Dereference unique_ptr and pass horizontal_stage_progress by reference
    global_ctx->merged_pipeline.setProgressCallback(MergeProgressCallback(global_ctx->merge_list_element_ptr, global_ctx->watch_prev_elapsed, *global_ctx->horizontal_stage_progress));
    /// Is calculated inside MergeProgressCallback.
    global_ctx->merged_pipeline.disableProfileEventUpdate();

    global_ctx->merging_executor = std::make_unique<PullingPipelineExecutor>(global_ctx->merged_pipeline);
}


MergeAlgorithm MergeTask::ExecuteAndFinalizeHorizontalPart::chooseMergeAlgorithm() const
{
    const size_t total_rows_count = global_ctx->merge_list_element_ptr->total_rows_count;
    const size_t total_size_bytes_uncompressed = global_ctx->merge_list_element_ptr->total_size_bytes_uncompressed;
    const auto merge_tree_settings = global_ctx->data->getSettings();

    if (global_ctx->deduplicate)
        return MergeAlgorithm::Horizontal;
    if ((*merge_tree_settings)[MergeTreeSetting::enable_vertical_merge_algorithm] == 0)
        return MergeAlgorithm::Horizontal;
    if (ctx->need_remove_expired_values)
        return MergeAlgorithm::Horizontal;
    if (global_ctx->future_part->part_format.part_type != MergeTreeDataPartType::Wide)
        return MergeAlgorithm::Horizontal;
    if (global_ctx->future_part->part_format.storage_type != MergeTreeDataPartStorageType::Full)
        return MergeAlgorithm::Horizontal;
    if (global_ctx->cleanup)
        return MergeAlgorithm::Horizontal;

    if (!(*merge_tree_settings)[MergeTreeSetting::allow_vertical_merges_from_compact_to_wide_parts])
    {
        for (const auto & part : global_ctx->future_part->parts)
        {
            if (!isWidePart(part))
                return MergeAlgorithm::Horizontal;
        }
    }

    bool is_supported_storage =
        global_ctx->merging_params.mode == MergeTreeData::MergingParams::Ordinary ||
        global_ctx->merging_params.mode == MergeTreeData::MergingParams::Collapsing ||
        global_ctx->merging_params.mode == MergeTreeData::MergingParams::Replacing ||
        global_ctx->merging_params.mode == MergeTreeData::MergingParams::VersionedCollapsing;

    bool enough_ordinary_cols = global_ctx->gathering_columns.size() >= (*merge_tree_settings)[MergeTreeSetting::vertical_merge_algorithm_min_columns_to_activate];

    bool enough_total_rows = total_rows_count >= (*merge_tree_settings)[MergeTreeSetting::vertical_merge_algorithm_min_rows_to_activate];

    bool enough_total_bytes = total_size_bytes_uncompressed >= (*merge_tree_settings)[MergeTreeSetting::vertical_merge_algorithm_min_bytes_to_activate];

    bool no_parts_overflow = global_ctx->future_part->parts.size() <= RowSourcePart::MAX_PARTS;

    auto merge_alg = (is_supported_storage && enough_total_rows && enough_total_bytes && enough_ordinary_cols && no_parts_overflow) ?
                        MergeAlgorithm::Vertical : MergeAlgorithm::Horizontal;

    return merge_alg;
}

}<|MERGE_RESOLUTION|>--- conflicted
+++ resolved
@@ -145,32 +145,6 @@
     return all_statistics;
 }
 
-<<<<<<< HEAD
-=======
-NamesAndTypesList getSubcolumnsUsedInExpression(const Block & header, const ExpressionActionsPtr & expr)
-{
-    NamesAndTypesList subcolumns;
-    for (const auto & name : expr->getRequiredColumns())
-    {
-        if (!header.has(name))
-        {
-            auto [column_name, subcolumn_name] = Nested::splitName(name);
-            const auto * column = header.findByName(column_name);
-            if (!column)
-                throw Exception(ErrorCodes::NOT_FOUND_COLUMN_IN_BLOCK, "Column {} from sorting key/index expression is not found in block {}", column_name, header.dumpStructure());
-
-            auto subcolumn_type = column->type->tryGetSubcolumnType(subcolumn_name);
-            if (!subcolumn_type)
-                throw Exception(ErrorCodes::NOT_FOUND_COLUMN_IN_BLOCK, "Subcolumn {} from sorting key/index expression is not found in block {}", name, header.dumpStructure());
-
-            subcolumns.emplace_back(column_name, subcolumn_name, column->type, subcolumn_type);
-        }
-    }
-
-    return subcolumns;
-}
-
->>>>>>> 1bd3a359
 }
 
 /// Manages the "rows_sources" temporary file that is used during vertical merge.
@@ -1136,23 +1110,8 @@
             indexes_to_recalc = MergeTreeIndexFactory::instance().getMany(indexes_it->second);
 
             auto indices_expression = indexes_it->second.getSingleExpressionForIndices(global_ctx->metadata_snapshot->getColumns(), global_ctx->data->getContext());
-<<<<<<< HEAD
             auto indices_expression_dag = indices_expression->getActionsDAG().clone();
             auto extracting_subcolumns_dag = createSubcolumnsExtractionActions(merge_column_query_plan.getCurrentHeader(), indices_expression_dag.getRequiredColumnsNames(), global_ctx->data->getContext());
-=======
-            auto subcolumns = getSubcolumnsUsedInExpression(merge_column_query_plan.getCurrentHeader(), indices_expression);
-            /// If index expressions contain subcolumns, we need to add additional step
-            /// that will extract these subcolumns and add them to the block.
-            if (!subcolumns.empty())
-            {
-                NamesAndTypesList required_columns = merge_column_query_plan.getCurrentHeader().getNamesAndTypesList();
-                required_columns.splice(required_columns.end(), subcolumns);
-                auto extract_columns_step = std::make_unique<ExtractColumnsStep>(merge_column_query_plan.getCurrentHeader(), required_columns);
-                merge_column_query_plan.addStep(std::move(extract_columns_step));
-            }
-
-            auto indices_expression_dag = indices_expression->getActionsDAG().clone();
->>>>>>> 1bd3a359
             indices_expression_dag.addMaterializingOutputActions(/*materialize_sparse=*/ true); /// Const columns cannot be written without materialization.
             auto calculate_indices_expression_step = std::make_unique<ExpressionStep>(
                 merge_column_query_plan.getCurrentHeader(),
@@ -1836,23 +1795,8 @@
     {
         /// Calculate sorting key expressions so that they are available for merge sorting.
         const auto & sorting_key_expression = global_ctx->metadata_snapshot->getSortingKey().expression;
-<<<<<<< HEAD
         auto sorting_key_expression_dag = sorting_key_expression->getActionsDAG().clone();
         auto extracting_subcolumns_dag = createSubcolumnsExtractionActions(merge_parts_query_plan.getCurrentHeader(), sorting_key_expression_dag.getRequiredColumnsNames(), global_ctx->data->getContext());
-=======
-        auto subcolumns = getSubcolumnsUsedInExpression(merge_parts_query_plan.getCurrentHeader(), sorting_key_expression);
-        /// If sorting expressions contain subcolumns, we need to add additional step
-        /// that will extract these subcolumns and add them to the block.
-        if (!subcolumns.empty())
-        {
-            NamesAndTypesList required_columns = merge_parts_query_plan.getCurrentHeader().getNamesAndTypesList();
-            required_columns.splice(required_columns.end(), subcolumns);
-            auto extract_columns_step = std::make_unique<ExtractColumnsStep>(merge_parts_query_plan.getCurrentHeader(), required_columns);
-            merge_parts_query_plan.addStep(std::move(extract_columns_step));
-        }
-
-        auto sorting_key_expression_dag = sorting_key_expression->getActionsDAG().clone();
->>>>>>> 1bd3a359
         auto calculate_sorting_key_expression_step = std::make_unique<ExpressionStep>(
             merge_parts_query_plan.getCurrentHeader(),
             ActionsDAG::merge(std::move(extracting_subcolumns_dag), std::move(sorting_key_expression_dag)));
@@ -1945,23 +1889,8 @@
     if (!global_ctx->merging_skip_indexes.empty())
     {
         auto indices_expression = global_ctx->merging_skip_indexes.getSingleExpressionForIndices(global_ctx->metadata_snapshot->getColumns(), global_ctx->data->getContext());
-<<<<<<< HEAD
         auto indices_expression_dag = indices_expression->getActionsDAG().clone();
         auto extracting_subcolumns_dag = createSubcolumnsExtractionActions(merge_parts_query_plan.getCurrentHeader(), indices_expression_dag.getRequiredColumnsNames(), global_ctx->data->getContext());
-=======
-        auto subcolumns = getSubcolumnsUsedInExpression(merge_parts_query_plan.getCurrentHeader(), indices_expression);
-        /// If index expressions contain subcolumns, we need to add additional step
-        /// that will extract these subcolumns and add them to the block.
-        if (!subcolumns.empty())
-        {
-            NamesAndTypesList required_columns = merge_parts_query_plan.getCurrentHeader().getNamesAndTypesList();
-            required_columns.splice(required_columns.end(), subcolumns);
-            auto extract_columns_step = std::make_unique<ExtractColumnsStep>(merge_parts_query_plan.getCurrentHeader(), required_columns);
-            merge_parts_query_plan.addStep(std::move(extract_columns_step));
-        }
-
-        auto indices_expression_dag = indices_expression->getActionsDAG().clone();
->>>>>>> 1bd3a359
         indices_expression_dag.addMaterializingOutputActions(/*materialize_sparse=*/ true); /// Const columns cannot be written without materialization.
         auto calculate_indices_expression_step = std::make_unique<ExpressionStep>(
             merge_parts_query_plan.getCurrentHeader(),
