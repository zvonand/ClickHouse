#pragma once
#include <functional>
#include <Core/Types.h>
#include <Storages/ObjectStorage/StorageObjectStorage.h>

namespace DB
{

class IObjectStorage;
std::vector<String> listFiles(
    const IObjectStorage & object_storage,
    const String & path,
    const String & prefix, const String & suffix);

std::vector<String> listFiles(
    const IObjectStorage & object_storage,
<<<<<<< HEAD
    const StorageObjectStorageConfiguration & configuration,
    const String & prefix,
    const std::function<bool(const PathWithMetadata &)> & check_need);

std::vector<String> listFiles(
    const IObjectStorage & object_storage,
=======
>>>>>>> 473fc9f6
    const String & path,
    const String & prefix,
    const std::function<bool(const PathWithMetadata &)> & check_need);
}<|MERGE_RESOLUTION|>--- conflicted
+++ resolved
@@ -14,15 +14,6 @@
 
 std::vector<String> listFiles(
     const IObjectStorage & object_storage,
-<<<<<<< HEAD
-    const StorageObjectStorageConfiguration & configuration,
-    const String & prefix,
-    const std::function<bool(const PathWithMetadata &)> & check_need);
-
-std::vector<String> listFiles(
-    const IObjectStorage & object_storage,
-=======
->>>>>>> 473fc9f6
     const String & path,
     const String & prefix,
     const std::function<bool(const PathWithMetadata &)> & check_need);
