--- conflicted
+++ resolved
@@ -5577,7 +5577,6 @@
     DECLARE(Bool, correlated_subqueries_substitute_equivalent_expressions, true, R"(
 Use filter expressions to inference equivalent expressions and substitute them instead of creating a CROSS JOIN.
 )", 0) \
-<<<<<<< HEAD
     DECLARE(Bool, correlated_subqueries_use_input_buffer, true, R"(
 Use in-memory buffer for correlated subquery input. If disabled, input subplan will be executed separately for correlated subquery result evaluation.
 
@@ -5591,12 +5590,10 @@
 - `left` - Decorrelation process will produce LEFT JOINs and input table will appear on the left side.
 - `right` - Decorrelation process will produce RIGHT JOINs and input table will appear on the right side.
 )", 0) \
-=======
     DECLARE(Bool, optimize_qbit_distance_function_reads, true, R"(
 Replace distance functions on `QBit` data type with equivalent ones that only read the columns necessary for the calculation from the storage.
 )", 0) \
     \
->>>>>>> 15c6050c
     DECLARE(UInt64, regexp_max_matches_per_row, 1000, R"(
 Sets the maximum number of matches for a single regular expression per row. Use it to protect against memory overload when using greedy regular expression in the [extractAllGroupsHorizontal](/sql-reference/functions/string-search-functions#extractallgroupshorizontal) function.
 
