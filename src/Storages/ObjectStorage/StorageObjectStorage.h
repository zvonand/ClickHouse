--- conflicted
+++ resolved
@@ -267,11 +267,7 @@
     void assertInitialized() const;
 
     bool initialized = false;
-<<<<<<< HEAD
-=======
     std::atomic<bool> updated = false;
-    DataLakePartitionColumns partition_columns;
->>>>>>> 1bd3a359
 
     bool allow_dynamic_metadata_for_data_lakes = false;
     bool allow_experimental_delta_kernel_rs = false;
