---
slug: /sql-reference/functions/encryption-functions
sidebar_position: 70
sidebar_label: Encryption
---

# Encryption Functions

These functions  implement encryption and decryption of data with AES (Advanced Encryption Standard) algorithm.

Key length depends on encryption mode. It is 16, 24, and 32 bytes long for `-128-`, `-196-`, and `-256-` modes respectively.

Initialization vector length is always 16 bytes (bytes in excess of 16 are ignored).

Note that these functions work slowly until ClickHouse 21.1.

## encrypt {#encrypt}

This function encrypts data using these modes:

- aes-128-ecb, aes-192-ecb, aes-256-ecb
- aes-128-cbc, aes-192-cbc, aes-256-cbc
- aes-128-ofb, aes-192-ofb, aes-256-ofb
- aes-128-gcm, aes-192-gcm, aes-256-gcm
- aes-128-ctr, aes-192-ctr, aes-256-ctr
- aes-128-cfb, aes-128-cfb1, aes-128-cfb8

**Syntax**

``` sql
encrypt('mode', 'plaintext', 'key' [, iv, aad])
```

**Arguments**

- `mode` — Encryption mode. [String](/sql-reference/data-types/string).
- `plaintext` — Text that need to be encrypted. [String](/sql-reference/data-types/string).
- `key` — Encryption key. [String](/sql-reference/data-types/string).
- `iv` — Initialization vector. Required for `-gcm` modes, optional for others. [String](/sql-reference/data-types/string).
- `aad` — Additional authenticated data. It isn't encrypted, but it affects decryption. Works only in `-gcm` modes, for others would throw an exception. [String](/sql-reference/data-types/string).

**Returned value**

- Ciphertext binary string. [String](/sql-reference/data-types/string).

**Examples**

Create this table:

Query:

``` sql
CREATE TABLE encryption_test
(
    `comment` String,
    `secret` String
)
ENGINE = Memory;
```

Insert some data (please avoid storing the keys/ivs in the database as this undermines the whole concept of encryption), also storing 'hints' is unsafe too and used only for illustrative purposes:

Query:

``` sql
INSERT INTO encryption_test VALUES('aes-256-ofb no IV', encrypt('aes-256-ofb', 'Secret', '12345678910121314151617181920212')),\
('aes-256-ofb no IV, different key', encrypt('aes-256-ofb', 'Secret', 'keykeykeykeykeykeykeykeykeykeyke')),\
('aes-256-ofb with IV', encrypt('aes-256-ofb', 'Secret', '12345678910121314151617181920212', 'iviviviviviviviv')),\
('aes-256-cbc no IV', encrypt('aes-256-cbc', 'Secret', '12345678910121314151617181920212'));
```

Query:

``` sql
SELECT comment, hex(secret) FROM encryption_test;
```

Result:

``` text
┌─comment──────────────────────────┬─hex(secret)──────────────────────┐
│ aes-256-ofb no IV                │ B4972BDC4459                     │
│ aes-256-ofb no IV, different key │ 2FF57C092DC9                     │
│ aes-256-ofb with IV              │ 5E6CB398F653                     │
│ aes-256-cbc no IV                │ 1BC0629A92450D9E73A00E7D02CF4142 │
└──────────────────────────────────┴──────────────────────────────────┘
```

Example with `-gcm`:

Query:

``` sql
INSERT INTO encryption_test VALUES('aes-256-gcm', encrypt('aes-256-gcm', 'Secret', '12345678910121314151617181920212', 'iviviviviviviviv')), \
('aes-256-gcm with AAD', encrypt('aes-256-gcm', 'Secret', '12345678910121314151617181920212', 'iviviviviviviviv', 'aad'));

SELECT comment, hex(secret) FROM encryption_test WHERE comment LIKE '%gcm%';
```

Result:

``` text
┌─comment──────────────┬─hex(secret)──────────────────────────────────┐
│ aes-256-gcm          │ A8A3CCBC6426CFEEB60E4EAE03D3E94204C1B09E0254 │
│ aes-256-gcm with AAD │ A8A3CCBC6426D9A1017A0A932322F1852260A4AD6837 │
└──────────────────────┴──────────────────────────────────────────────┘
```

## aes_encrypt_mysql {#aes_encrypt_mysql}

Compatible with mysql encryption and resulting ciphertext can be decrypted with [AES_DECRYPT](https://dev.mysql.com/doc/refman/8.0/en/encryption-functions.html#function_aes-decrypt) function.

Will produce the same ciphertext as `encrypt` on equal inputs. But when `key` or `iv` are longer than they should normally be, `aes_encrypt_mysql` will stick to what MySQL's `aes_encrypt` does: 'fold' `key` and ignore excess bits of `iv`.

Supported encryption modes:

- aes-128-ecb, aes-192-ecb, aes-256-ecb
- aes-128-cbc, aes-192-cbc, aes-256-cbc
- aes-128-ofb, aes-192-ofb, aes-256-ofb

**Syntax**

``` sql
aes_encrypt_mysql('mode', 'plaintext', 'key' [, iv])
```

**Arguments**

- `mode` — Encryption mode. [String](/sql-reference/data-types/string).
- `plaintext` — Text that needs to be encrypted. [String](/sql-reference/data-types/string).
- `key` — Encryption key. If key is longer than required by mode, MySQL-specific key folding is performed. [String](/sql-reference/data-types/string).
- `iv` — Initialization vector. Optional, only first 16 bytes are taken into account [String](/sql-reference/data-types/string).

**Returned value**

- Ciphertext binary string. [String](/sql-reference/data-types/string).

**Examples**

Given equal input `encrypt` and `aes_encrypt_mysql` produce the same ciphertext:

Query:

``` sql
SELECT encrypt('aes-256-ofb', 'Secret', '12345678910121314151617181920212', 'iviviviviviviviv') = aes_encrypt_mysql('aes-256-ofb', 'Secret', '12345678910121314151617181920212', 'iviviviviviviviv') AS ciphertexts_equal;
```

Result:

```response
┌─ciphertexts_equal─┐
│                 1 │
└───────────────────┘
```

But `encrypt` fails when `key` or `iv` is longer than expected:

Query:

``` sql
SELECT encrypt('aes-256-ofb', 'Secret', '123456789101213141516171819202122', 'iviviviviviviviv123');
```

Result:

``` text
Received exception from server (version 22.6.1):
Code: 36. DB::Exception: Received from localhost:9000. DB::Exception: Invalid key size: 33 expected 32: While processing encrypt('aes-256-ofb', 'Secret', '123456789101213141516171819202122', 'iviviviviviviviv123').
```

While `aes_encrypt_mysql` produces MySQL-compatible output:

Query:

``` sql
SELECT hex(aes_encrypt_mysql('aes-256-ofb', 'Secret', '123456789101213141516171819202122', 'iviviviviviviviv123')) AS ciphertext;
```

Result:

```response
┌─ciphertext───┐
│ 24E9E4966469 │
└──────────────┘
```

Notice how supplying even longer `IV` produces the same result

Query:

``` sql
SELECT hex(aes_encrypt_mysql('aes-256-ofb', 'Secret', '123456789101213141516171819202122', 'iviviviviviviviv123456')) AS ciphertext
```

Result:

``` text
┌─ciphertext───┐
│ 24E9E4966469 │
└──────────────┘
```

Which is binary equal to what MySQL produces on same inputs:

``` sql
mysql> SET  block_encryption_mode='aes-256-ofb';
Query OK, 0 rows affected (0.00 sec)

mysql> SELECT aes_encrypt('Secret', '123456789101213141516171819202122', 'iviviviviviviviv123456') as ciphertext;
+------------------------+
| ciphertext             |
+------------------------+
| 0x24E9E4966469         |
+------------------------+
1 row in set (0.00 sec)
```

## decrypt {#decrypt}

This function decrypts ciphertext into a plaintext using these modes:

- aes-128-ecb, aes-192-ecb, aes-256-ecb
- aes-128-cbc, aes-192-cbc, aes-256-cbc
- aes-128-ofb, aes-192-ofb, aes-256-ofb
- aes-128-gcm, aes-192-gcm, aes-256-gcm
- aes-128-ctr, aes-192-ctr, aes-256-ctr
- aes-128-cfb, aes-128-cfb1, aes-128-cfb8

**Syntax**

``` sql
decrypt('mode', 'ciphertext', 'key' [, iv, aad])
```

**Arguments**

- `mode` — Decryption mode. [String](/sql-reference/data-types/string).
- `ciphertext` — Encrypted text that needs to be decrypted. [String](/sql-reference/data-types/string).
- `key` — Decryption key. [String](/sql-reference/data-types/string).
<<<<<<< HEAD
- `iv` — Initialization vector. Required for `-gcm` modes, Optional for others. [String](/sql-reference/data-types/string).
=======
- `iv` — Initialization vector. Required for `-gcm` modes, Optional for others. [String](../data-types/string.md#string).
>>>>>>> 350ea05d
- `aad` — Additional authenticated data. Won't decrypt if this value is incorrect. Works only in `-gcm` modes, for others would throw an exception. [String](/sql-reference/data-types/string).

**Returned value**

- Decrypted String. [String](/sql-reference/data-types/string).

**Examples**

Re-using table from [encrypt](#encrypt).

Query:

``` sql
SELECT comment, hex(secret) FROM encryption_test;
```

Result:

``` text
┌─comment──────────────┬─hex(secret)──────────────────────────────────┐
│ aes-256-gcm          │ A8A3CCBC6426CFEEB60E4EAE03D3E94204C1B09E0254 │
│ aes-256-gcm with AAD │ A8A3CCBC6426D9A1017A0A932322F1852260A4AD6837 │
└──────────────────────┴──────────────────────────────────────────────┘
┌─comment──────────────────────────┬─hex(secret)──────────────────────┐
│ aes-256-ofb no IV                │ B4972BDC4459                     │
│ aes-256-ofb no IV, different key │ 2FF57C092DC9                     │
│ aes-256-ofb with IV              │ 5E6CB398F653                     │
│ aes-256-cbc no IV                │ 1BC0629A92450D9E73A00E7D02CF4142 │
└──────────────────────────────────┴──────────────────────────────────┘
```

Now let's try to decrypt all that data.

Query:

``` sql
SELECT comment, decrypt('aes-256-cfb128', secret, '12345678910121314151617181920212') as plaintext FROM encryption_test
```

Result:

``` text
┌─comment──────────────┬─plaintext──┐
│ aes-256-gcm          │ OQ�E
                             �t�7T�\���\�   │
│ aes-256-gcm with AAD │ OQ�E
                             �\��si����;�o�� │
└──────────────────────┴────────────┘
┌─comment──────────────────────────┬─plaintext─┐
│ aes-256-ofb no IV                │ Secret    │
│ aes-256-ofb no IV, different key │ �4�
                                        �         │
│ aes-256-ofb with IV              │ ���6�~        │
 │aes-256-cbc no IV                │ �2*4�h3c�4w��@
└──────────────────────────────────┴───────────┘
```

Notice how only a portion of the data was properly decrypted, and the rest is gibberish since either `mode`, `key`, or `iv` were different upon encryption.

## tryDecrypt {#trydecrypt}

Similar to `decrypt`, but returns NULL if decryption fails because of using the wrong key.

**Examples**

Let's create a table where `user_id` is the unique user id, `encrypted` is an encrypted string field, `iv` is an initial vector for decrypt/encrypt. Assume that users know their id and the key to decrypt the encrypted field:

```sql
CREATE TABLE decrypt_null (
  dt DateTime,
  user_id UInt32,
  encrypted String,
  iv String
) ENGINE = Memory;
```

Insert some data:

```sql
INSERT INTO decrypt_null VALUES
    ('2022-08-02 00:00:00', 1, encrypt('aes-256-gcm', 'value1', 'keykeykeykeykeykeykeykeykeykey01', 'iv1'), 'iv1'),
    ('2022-09-02 00:00:00', 2, encrypt('aes-256-gcm', 'value2', 'keykeykeykeykeykeykeykeykeykey02', 'iv2'), 'iv2'),
    ('2022-09-02 00:00:01', 3, encrypt('aes-256-gcm', 'value3', 'keykeykeykeykeykeykeykeykeykey03', 'iv3'), 'iv3');
```

Query:

```sql
SELECT
    dt,
    user_id,
    tryDecrypt('aes-256-gcm', encrypted, 'keykeykeykeykeykeykeykeykeykey02', iv) AS value
FROM decrypt_null
ORDER BY user_id ASC
```

Result:

```response
┌──────────────────dt─┬─user_id─┬─value──┐
│ 2022-08-02 00:00:00 │       1 │ ᴺᵁᴸᴸ   │
│ 2022-09-02 00:00:00 │       2 │ value2 │
│ 2022-09-02 00:00:01 │       3 │ ᴺᵁᴸᴸ   │
└─────────────────────┴─────────┴────────┘
```

## aes_decrypt_mysql {#aes_decrypt_mysql}

Compatible with mysql encryption and decrypts data encrypted with [AES_ENCRYPT](https://dev.mysql.com/doc/refman/8.0/en/encryption-functions.html#function_aes-encrypt) function.

Will produce same plaintext as `decrypt` on equal inputs. But when `key` or `iv` are longer than they should normally be, `aes_decrypt_mysql` will stick to what MySQL's `aes_decrypt` does: 'fold' `key` and ignore excess bits of `IV`.

Supported decryption modes:

- aes-128-ecb, aes-192-ecb, aes-256-ecb
- aes-128-cbc, aes-192-cbc, aes-256-cbc
- aes-128-cfb128
- aes-128-ofb, aes-192-ofb, aes-256-ofb

**Syntax**

``` sql
aes_decrypt_mysql('mode', 'ciphertext', 'key' [, iv])
```

**Arguments**

- `mode` — Decryption mode. [String](/sql-reference/data-types/string).
- `ciphertext` — Encrypted text that needs to be decrypted. [String](/sql-reference/data-types/string).
- `key` — Decryption key. [String](/sql-reference/data-types/string).
- `iv` — Initialization vector. Optional. [String](/sql-reference/data-types/string).

**Returned value**

- Decrypted String. [String](/sql-reference/data-types/string).

**Examples**

Let's decrypt data we've previously encrypted with MySQL:

``` sql
mysql> SET  block_encryption_mode='aes-256-ofb';
Query OK, 0 rows affected (0.00 sec)

mysql> SELECT aes_encrypt('Secret', '123456789101213141516171819202122', 'iviviviviviviviv123456') as ciphertext;
+------------------------+
| ciphertext             |
+------------------------+
| 0x24E9E4966469         |
+------------------------+
1 row in set (0.00 sec)
```

Query:

``` sql
SELECT aes_decrypt_mysql('aes-256-ofb', unhex('24E9E4966469'), '123456789101213141516171819202122', 'iviviviviviviviv123456') AS plaintext
```

Result:

``` text
┌─plaintext─┐
│ Secret    │
└───────────┘
```<|MERGE_RESOLUTION|>--- conflicted
+++ resolved
@@ -237,11 +237,7 @@
 - `mode` — Decryption mode. [String](/sql-reference/data-types/string).
 - `ciphertext` — Encrypted text that needs to be decrypted. [String](/sql-reference/data-types/string).
 - `key` — Decryption key. [String](/sql-reference/data-types/string).
-<<<<<<< HEAD
 - `iv` — Initialization vector. Required for `-gcm` modes, Optional for others. [String](/sql-reference/data-types/string).
-=======
-- `iv` — Initialization vector. Required for `-gcm` modes, Optional for others. [String](../data-types/string.md#string).
->>>>>>> 350ea05d
 - `aad` — Additional authenticated data. Won't decrypt if this value is incorrect. Works only in `-gcm` modes, for others would throw an exception. [String](/sql-reference/data-types/string).
 
 **Returned value**
