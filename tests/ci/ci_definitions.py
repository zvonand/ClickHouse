--- conflicted
+++ resolved
@@ -334,12 +334,7 @@
     # will be triggered for the job if omitted in CI workflow yml
     run_command: str = ""
     # job timeout, seconds
-<<<<<<< HEAD
     timeout: int = 7220
-=======
-    # FIXME(vnemkov): this is a temporary measure just to push release forward, investigate why integration tests time out after 7200 seconds fix it, reverse timeout back to 7200
-    timeout: int = 9000
->>>>>>> 1bd3a359
     # sets number of batches for a multi-batch job
     num_batches: int = 1
     # label that enables job in CI, if set digest isn't used
@@ -426,26 +421,6 @@
             ],
             exclude_files=[".md"],
             docker=["altinityinfra/stateless-test"],
-<<<<<<< HEAD
-=======
-        ),
-        run_command='functional_test_check.py "$CHECK_NAME"',
-        runner_type=Runners.FUNC_TESTER,
-    )
-    STATEFUL_TEST = JobConfig(
-        job_name_keyword="stateful",
-        digest=DigestConfig(
-            include_paths=[
-                "./tests/ci/functional_test_check.py",
-                "./tests/queries/1_stateful/",
-                "./tests/clickhouse-test",
-                "./tests/config",
-                "./tests/*.txt",
-                "./tests/docker_scripts/",
-            ],
-            exclude_files=[".md"],
-            docker=["altinityinfra/stateful-test"],
->>>>>>> 1bd3a359
         ),
         run_command='functional_test_check.py "$CHECK_NAME"',
         runner_type=Runners.FUNC_TESTER,
