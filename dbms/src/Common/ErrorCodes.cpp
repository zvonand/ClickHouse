namespace DB
{

namespace ErrorCodes
{
    /** Previously, these constants were located in one enum.
      * But in this case there is a problem: when you add a new constant, you need to recompile
      *  all translation units that use at least one constant (almost the whole project).
      * Therefore it is made so that definitions of constants are located here, in one file,
      *  and their declaration are in different files, at the place of use.
      */

    extern const int UNSUPPORTED_METHOD = 1;
    extern const int UNSUPPORTED_PARAMETER = 2;
    extern const int UNEXPECTED_END_OF_FILE = 3;
    extern const int EXPECTED_END_OF_FILE = 4;
    extern const int CANNOT_PARSE_TEXT = 6;
    extern const int INCORRECT_NUMBER_OF_COLUMNS = 7;
    extern const int THERE_IS_NO_COLUMN = 8;
    extern const int SIZES_OF_COLUMNS_DOESNT_MATCH = 9;
    extern const int NOT_FOUND_COLUMN_IN_BLOCK = 10;
    extern const int POSITION_OUT_OF_BOUND = 11;
    extern const int PARAMETER_OUT_OF_BOUND = 12;
    extern const int SIZES_OF_COLUMNS_IN_TUPLE_DOESNT_MATCH = 13;
    extern const int DUPLICATE_COLUMN = 15;
    extern const int NO_SUCH_COLUMN_IN_TABLE = 16;
    extern const int DELIMITER_IN_STRING_LITERAL_DOESNT_MATCH = 17;
    extern const int CANNOT_INSERT_ELEMENT_INTO_CONSTANT_COLUMN = 18;
    extern const int SIZE_OF_FIXED_STRING_DOESNT_MATCH = 19;
    extern const int NUMBER_OF_COLUMNS_DOESNT_MATCH = 20;
    extern const int CANNOT_READ_ALL_DATA_FROM_TAB_SEPARATED_INPUT = 21;
    extern const int CANNOT_PARSE_ALL_VALUE_FROM_TAB_SEPARATED_INPUT = 22;
    extern const int CANNOT_READ_FROM_ISTREAM = 23;
    extern const int CANNOT_WRITE_TO_OSTREAM = 24;
    extern const int CANNOT_PARSE_ESCAPE_SEQUENCE = 25;
    extern const int CANNOT_PARSE_QUOTED_STRING = 26;
    extern const int CANNOT_PARSE_INPUT_ASSERTION_FAILED = 27;
    extern const int CANNOT_PRINT_FLOAT_OR_DOUBLE_NUMBER = 28;
    extern const int CANNOT_PRINT_INTEGER = 29;
    extern const int CANNOT_READ_SIZE_OF_COMPRESSED_CHUNK = 30;
    extern const int CANNOT_READ_COMPRESSED_CHUNK = 31;
    extern const int ATTEMPT_TO_READ_AFTER_EOF = 32;
    extern const int CANNOT_READ_ALL_DATA = 33;
    extern const int TOO_MANY_ARGUMENTS_FOR_FUNCTION = 34;
    extern const int TOO_FEW_ARGUMENTS_FOR_FUNCTION = 35;
    extern const int BAD_ARGUMENTS = 36;
    extern const int UNKNOWN_ELEMENT_IN_AST = 37;
    extern const int CANNOT_PARSE_DATE = 38;
    extern const int TOO_LARGE_SIZE_COMPRESSED = 39;
    extern const int CHECKSUM_DOESNT_MATCH = 40;
    extern const int CANNOT_PARSE_DATETIME = 41;
    extern const int NUMBER_OF_ARGUMENTS_DOESNT_MATCH = 42;
    extern const int ILLEGAL_TYPE_OF_ARGUMENT = 43;
    extern const int ILLEGAL_COLUMN = 44;
    extern const int ILLEGAL_NUMBER_OF_RESULT_COLUMNS = 45;
    extern const int UNKNOWN_FUNCTION = 46;
    extern const int UNKNOWN_IDENTIFIER = 47;
    extern const int NOT_IMPLEMENTED = 48;
    extern const int LOGICAL_ERROR = 49;
    extern const int UNKNOWN_TYPE = 50;
    extern const int EMPTY_LIST_OF_COLUMNS_QUERIED = 51;
    extern const int COLUMN_QUERIED_MORE_THAN_ONCE = 52;
    extern const int TYPE_MISMATCH = 53;
    extern const int STORAGE_DOESNT_ALLOW_PARAMETERS = 54;
    extern const int STORAGE_REQUIRES_PARAMETER = 55;
    extern const int UNKNOWN_STORAGE = 56;
    extern const int TABLE_ALREADY_EXISTS = 57;
    extern const int TABLE_METADATA_ALREADY_EXISTS = 58;
    extern const int ILLEGAL_TYPE_OF_COLUMN_FOR_FILTER = 59;
    extern const int UNKNOWN_TABLE = 60;
    extern const int ONLY_FILTER_COLUMN_IN_BLOCK = 61;
    extern const int SYNTAX_ERROR = 62;
    extern const int UNKNOWN_AGGREGATE_FUNCTION = 63;
    extern const int CANNOT_READ_AGGREGATE_FUNCTION_FROM_TEXT = 64;
    extern const int CANNOT_WRITE_AGGREGATE_FUNCTION_AS_TEXT = 65;
    extern const int NOT_A_COLUMN = 66;
    extern const int ILLEGAL_KEY_OF_AGGREGATION = 67;
    extern const int CANNOT_GET_SIZE_OF_FIELD = 68;
    extern const int ARGUMENT_OUT_OF_BOUND = 69;
    extern const int CANNOT_CONVERT_TYPE = 70;
    extern const int CANNOT_WRITE_AFTER_END_OF_BUFFER = 71;
    extern const int CANNOT_PARSE_NUMBER = 72;
    extern const int UNKNOWN_FORMAT = 73;
    extern const int CANNOT_READ_FROM_FILE_DESCRIPTOR = 74;
    extern const int CANNOT_WRITE_TO_FILE_DESCRIPTOR = 75;
    extern const int CANNOT_OPEN_FILE = 76;
    extern const int CANNOT_CLOSE_FILE = 77;
    extern const int UNKNOWN_TYPE_OF_QUERY = 78;
    extern const int INCORRECT_FILE_NAME = 79;
    extern const int INCORRECT_QUERY = 80;
    extern const int UNKNOWN_DATABASE = 81;
    extern const int DATABASE_ALREADY_EXISTS = 82;
    extern const int DIRECTORY_DOESNT_EXIST = 83;
    extern const int DIRECTORY_ALREADY_EXISTS = 84;
    extern const int FORMAT_IS_NOT_SUITABLE_FOR_INPUT = 85;
    extern const int RECEIVED_ERROR_FROM_REMOTE_IO_SERVER = 86;
    extern const int CANNOT_SEEK_THROUGH_FILE = 87;
    extern const int CANNOT_TRUNCATE_FILE = 88;
    extern const int UNKNOWN_COMPRESSION_METHOD = 89;
    extern const int EMPTY_LIST_OF_COLUMNS_PASSED = 90;
    extern const int SIZES_OF_MARKS_FILES_ARE_INCONSISTENT = 91;
    extern const int EMPTY_DATA_PASSED = 92;
    extern const int UNKNOWN_AGGREGATED_DATA_VARIANT = 93;
    extern const int CANNOT_MERGE_DIFFERENT_AGGREGATED_DATA_VARIANTS = 94;
    extern const int CANNOT_READ_FROM_SOCKET = 95;
    extern const int CANNOT_WRITE_TO_SOCKET = 96;
    extern const int CANNOT_READ_ALL_DATA_FROM_CHUNKED_INPUT = 97;
    extern const int CANNOT_WRITE_TO_EMPTY_BLOCK_OUTPUT_STREAM = 98;
    extern const int UNKNOWN_PACKET_FROM_CLIENT = 99;
    extern const int UNKNOWN_PACKET_FROM_SERVER = 100;
    extern const int UNEXPECTED_PACKET_FROM_CLIENT = 101;
    extern const int UNEXPECTED_PACKET_FROM_SERVER = 102;
    extern const int RECEIVED_DATA_FOR_WRONG_QUERY_ID = 103;
    extern const int TOO_SMALL_BUFFER_SIZE = 104;
    extern const int CANNOT_READ_HISTORY = 105;
    extern const int CANNOT_APPEND_HISTORY = 106;
    extern const int FILE_DOESNT_EXIST = 107;
    extern const int NO_DATA_TO_INSERT = 108;
    extern const int CANNOT_BLOCK_SIGNAL = 109;
    extern const int CANNOT_UNBLOCK_SIGNAL = 110;
    extern const int CANNOT_MANIPULATE_SIGSET = 111;
    extern const int CANNOT_WAIT_FOR_SIGNAL = 112;
    extern const int THERE_IS_NO_SESSION = 113;
    extern const int CANNOT_CLOCK_GETTIME = 114;
    extern const int UNKNOWN_SETTING = 115;
    extern const int THERE_IS_NO_DEFAULT_VALUE = 116;
    extern const int INCORRECT_DATA = 117;
    extern const int ENGINE_REQUIRED = 119;
    extern const int CANNOT_INSERT_VALUE_OF_DIFFERENT_SIZE_INTO_TUPLE = 120;
    extern const int UNSUPPORTED_JOIN_KEYS = 121;
    extern const int INCOMPATIBLE_COLUMNS = 122;
    extern const int UNKNOWN_TYPE_OF_AST_NODE = 123;
    extern const int INCORRECT_ELEMENT_OF_SET = 124;
    extern const int INCORRECT_RESULT_OF_SCALAR_SUBQUERY = 125;
    extern const int CANNOT_GET_RETURN_TYPE = 126;
    extern const int ILLEGAL_INDEX = 127;
    extern const int TOO_LARGE_ARRAY_SIZE = 128;
    extern const int FUNCTION_IS_SPECIAL = 129;
    extern const int CANNOT_READ_ARRAY_FROM_TEXT = 130;
    extern const int TOO_LARGE_STRING_SIZE = 131;
    extern const int CANNOT_CREATE_TABLE_FROM_METADATA = 132;
    extern const int AGGREGATE_FUNCTION_DOESNT_ALLOW_PARAMETERS = 133;
    extern const int PARAMETERS_TO_AGGREGATE_FUNCTIONS_MUST_BE_LITERALS = 134;
    extern const int ZERO_ARRAY_OR_TUPLE_INDEX = 135;
    extern const int UNKNOWN_ELEMENT_IN_CONFIG = 137;
    extern const int EXCESSIVE_ELEMENT_IN_CONFIG = 138;
    extern const int NO_ELEMENTS_IN_CONFIG = 139;
    extern const int ALL_REQUESTED_COLUMNS_ARE_MISSING = 140;
    extern const int SAMPLING_NOT_SUPPORTED = 141;
    extern const int NOT_FOUND_NODE = 142;
    extern const int FOUND_MORE_THAN_ONE_NODE = 143;
    extern const int FIRST_DATE_IS_BIGGER_THAN_LAST_DATE = 144;
    extern const int UNKNOWN_OVERFLOW_MODE = 145;
    extern const int QUERY_SECTION_DOESNT_MAKE_SENSE = 146;
    extern const int NOT_FOUND_FUNCTION_ELEMENT_FOR_AGGREGATE = 147;
    extern const int NOT_FOUND_RELATION_ELEMENT_FOR_CONDITION = 148;
    extern const int NOT_FOUND_RHS_ELEMENT_FOR_CONDITION = 149;
    extern const int NO_ATTRIBUTES_LISTED = 150;
    extern const int INDEX_OF_COLUMN_IN_SORT_CLAUSE_IS_OUT_OF_RANGE = 151;
    extern const int UNKNOWN_DIRECTION_OF_SORTING = 152;
    extern const int ILLEGAL_DIVISION = 153;
    extern const int AGGREGATE_FUNCTION_NOT_APPLICABLE = 154;
    extern const int UNKNOWN_RELATION = 155;
    extern const int DICTIONARIES_WAS_NOT_LOADED = 156;
    extern const int ILLEGAL_OVERFLOW_MODE = 157;
    extern const int TOO_MANY_ROWS = 158;
    extern const int TIMEOUT_EXCEEDED = 159;
    extern const int TOO_SLOW = 160;
    extern const int TOO_MANY_COLUMNS = 161;
    extern const int TOO_DEEP_SUBQUERIES = 162;
    extern const int TOO_DEEP_PIPELINE = 163;
    extern const int READONLY = 164;
    extern const int TOO_MANY_TEMPORARY_COLUMNS = 165;
    extern const int TOO_MANY_TEMPORARY_NON_CONST_COLUMNS = 166;
    extern const int TOO_DEEP_AST = 167;
    extern const int TOO_BIG_AST = 168;
    extern const int BAD_TYPE_OF_FIELD = 169;
    extern const int BAD_GET = 170;
    extern const int BLOCKS_HAVE_DIFFERENT_STRUCTURE = 171;
    extern const int CANNOT_CREATE_DIRECTORY = 172;
    extern const int CANNOT_ALLOCATE_MEMORY = 173;
    extern const int CYCLIC_ALIASES = 174;
    extern const int CHUNK_NOT_FOUND = 176;
    extern const int DUPLICATE_CHUNK_NAME = 177;
    extern const int MULTIPLE_ALIASES_FOR_EXPRESSION = 178;
    extern const int MULTIPLE_EXPRESSIONS_FOR_ALIAS = 179;
    extern const int THERE_IS_NO_PROFILE = 180;
    extern const int ILLEGAL_FINAL = 181;
    extern const int ILLEGAL_PREWHERE = 182;
    extern const int UNEXPECTED_EXPRESSION = 183;
    extern const int ILLEGAL_AGGREGATION = 184;
    extern const int UNSUPPORTED_MYISAM_BLOCK_TYPE = 185;
    extern const int UNSUPPORTED_COLLATION_LOCALE = 186;
    extern const int COLLATION_COMPARISON_FAILED = 187;
    extern const int UNKNOWN_ACTION = 188;
    extern const int TABLE_MUST_NOT_BE_CREATED_MANUALLY = 189;
    extern const int SIZES_OF_ARRAYS_DOESNT_MATCH = 190;
    extern const int SET_SIZE_LIMIT_EXCEEDED = 191;
    extern const int UNKNOWN_USER = 192;
    extern const int WRONG_PASSWORD = 193;
    extern const int REQUIRED_PASSWORD = 194;
    extern const int IP_ADDRESS_NOT_ALLOWED = 195;
    extern const int UNKNOWN_ADDRESS_PATTERN_TYPE = 196;
    extern const int SERVER_REVISION_IS_TOO_OLD = 197;
    extern const int DNS_ERROR = 198;
    extern const int UNKNOWN_QUOTA = 199;
    extern const int QUOTA_DOESNT_ALLOW_KEYS = 200;
    extern const int QUOTA_EXPIRED = 201;
    extern const int TOO_MANY_SIMULTANEOUS_QUERIES = 202;
    extern const int NO_FREE_CONNECTION = 203;
    extern const int CANNOT_FSYNC = 204;
    extern const int NESTED_TYPE_TOO_DEEP = 205;
    extern const int ALIAS_REQUIRED = 206;
    extern const int AMBIGUOUS_IDENTIFIER = 207;
    extern const int EMPTY_NESTED_TABLE = 208;
    extern const int SOCKET_TIMEOUT = 209;
    extern const int NETWORK_ERROR = 210;
    extern const int EMPTY_QUERY = 211;
    extern const int UNKNOWN_LOAD_BALANCING = 212;
    extern const int UNKNOWN_TOTALS_MODE = 213;
    extern const int CANNOT_STATVFS = 214;
    extern const int NOT_AN_AGGREGATE = 215;
    extern const int QUERY_WITH_SAME_ID_IS_ALREADY_RUNNING = 216;
    extern const int CLIENT_HAS_CONNECTED_TO_WRONG_PORT = 217;
    extern const int TABLE_IS_DROPPED = 218;
    extern const int DATABASE_NOT_EMPTY = 219;
    extern const int DUPLICATE_INTERSERVER_IO_ENDPOINT = 220;
    extern const int NO_SUCH_INTERSERVER_IO_ENDPOINT = 221;
    extern const int ADDING_REPLICA_TO_NON_EMPTY_TABLE = 222;
    extern const int UNEXPECTED_AST_STRUCTURE = 223;
    extern const int REPLICA_IS_ALREADY_ACTIVE = 224;
    extern const int NO_ZOOKEEPER = 225;
    extern const int NO_FILE_IN_DATA_PART = 226;
    extern const int UNEXPECTED_FILE_IN_DATA_PART = 227;
    extern const int BAD_SIZE_OF_FILE_IN_DATA_PART = 228;
    extern const int QUERY_IS_TOO_LARGE = 229;
    extern const int NOT_FOUND_EXPECTED_DATA_PART = 230;
    extern const int TOO_MANY_UNEXPECTED_DATA_PARTS = 231;
    extern const int NO_SUCH_DATA_PART = 232;
    extern const int BAD_DATA_PART_NAME = 233;
    extern const int NO_REPLICA_HAS_PART = 234;
    extern const int DUPLICATE_DATA_PART = 235;
    extern const int ABORTED = 236;
    extern const int NO_REPLICA_NAME_GIVEN = 237;
    extern const int FORMAT_VERSION_TOO_OLD = 238;
    extern const int CANNOT_MUNMAP = 239;
    extern const int CANNOT_MREMAP = 240;
    extern const int MEMORY_LIMIT_EXCEEDED = 241;
    extern const int TABLE_IS_READ_ONLY = 242;
    extern const int NOT_ENOUGH_SPACE = 243;
    extern const int UNEXPECTED_ZOOKEEPER_ERROR = 244;
    extern const int CORRUPTED_DATA = 246;
    extern const int INCORRECT_MARK = 247;
    extern const int INVALID_PARTITION_VALUE = 248;
    extern const int NOT_ENOUGH_BLOCK_NUMBERS = 250;
    extern const int NO_SUCH_REPLICA = 251;
    extern const int TOO_MANY_PARTS = 252;
    extern const int REPLICA_IS_ALREADY_EXIST = 253;
    extern const int NO_ACTIVE_REPLICAS = 254;
    extern const int TOO_MANY_RETRIES_TO_FETCH_PARTS = 255;
    extern const int PARTITION_ALREADY_EXISTS = 256;
    extern const int PARTITION_DOESNT_EXIST = 257;
    extern const int UNION_ALL_RESULT_STRUCTURES_MISMATCH = 258;
    extern const int CLIENT_OUTPUT_FORMAT_SPECIFIED = 260;
    extern const int UNKNOWN_BLOCK_INFO_FIELD = 261;
    extern const int BAD_COLLATION = 262;
    extern const int CANNOT_COMPILE_CODE = 263;
    extern const int INCOMPATIBLE_TYPE_OF_JOIN = 264;
    extern const int NO_AVAILABLE_REPLICA = 265;
    extern const int MISMATCH_REPLICAS_DATA_SOURCES = 266;
    extern const int STORAGE_DOESNT_SUPPORT_PARALLEL_REPLICAS = 267;
    extern const int CPUID_ERROR = 268;
    extern const int INFINITE_LOOP = 269;
    extern const int CANNOT_COMPRESS = 270;
    extern const int CANNOT_DECOMPRESS = 271;
    extern const int CANNOT_IO_SUBMIT = 272;
    extern const int CANNOT_IO_GETEVENTS = 273;
    extern const int AIO_READ_ERROR = 274;
    extern const int AIO_WRITE_ERROR = 275;
    extern const int INDEX_NOT_USED = 277;
    extern const int LEADERSHIP_LOST = 278;
    extern const int ALL_CONNECTION_TRIES_FAILED = 279;
    extern const int NO_AVAILABLE_DATA = 280;
    extern const int DICTIONARY_IS_EMPTY = 281;
    extern const int INCORRECT_INDEX = 282;
    extern const int UNKNOWN_DISTRIBUTED_PRODUCT_MODE = 283;
    extern const int UNKNOWN_GLOBAL_SUBQUERIES_METHOD = 284;
    extern const int TOO_FEW_LIVE_REPLICAS = 285;
    extern const int UNSATISFIED_QUORUM_FOR_PREVIOUS_WRITE = 286;
    extern const int UNKNOWN_FORMAT_VERSION = 287;
    extern const int DISTRIBUTED_IN_JOIN_SUBQUERY_DENIED = 288;
    extern const int REPLICA_IS_NOT_IN_QUORUM = 289;
    extern const int LIMIT_EXCEEDED = 290;
    extern const int DATABASE_ACCESS_DENIED = 291;
    extern const int LEADERSHIP_CHANGED = 292;
    extern const int MONGODB_CANNOT_AUTHENTICATE = 293;
    extern const int INVALID_BLOCK_EXTRA_INFO = 294;
    extern const int RECEIVED_EMPTY_DATA = 295;
    extern const int NO_REMOTE_SHARD_FOUND = 296;
    extern const int SHARD_HAS_NO_CONNECTIONS = 297;
    extern const int CANNOT_PIPE = 298;
    extern const int CANNOT_FORK = 299;
    extern const int CANNOT_DLSYM = 300;
    extern const int CANNOT_CREATE_CHILD_PROCESS = 301;
    extern const int CHILD_WAS_NOT_EXITED_NORMALLY = 302;
    extern const int CANNOT_SELECT = 303;
    extern const int CANNOT_WAITPID = 304;
    extern const int TABLE_WAS_NOT_DROPPED = 305;
    extern const int TOO_DEEP_RECURSION = 306;
    extern const int TOO_MANY_BYTES = 307;
    extern const int UNEXPECTED_NODE_IN_ZOOKEEPER = 308;
    extern const int FUNCTION_CANNOT_HAVE_PARAMETERS = 309;
    extern const int INVALID_SHARD_WEIGHT = 317;
    extern const int INVALID_CONFIG_PARAMETER = 318;
    extern const int UNKNOWN_STATUS_OF_INSERT = 319;
    extern const int VALUE_IS_OUT_OF_RANGE_OF_DATA_TYPE = 321;
    extern const int BARRIER_TIMEOUT = 335;
    extern const int UNKNOWN_DATABASE_ENGINE = 336;
    extern const int DDL_GUARD_IS_ACTIVE = 337;
    extern const int UNFINISHED = 341;
    extern const int METADATA_MISMATCH = 342;
    extern const int SUPPORT_IS_DISABLED = 344;
    extern const int TABLE_DIFFERS_TOO_MUCH = 345;
    extern const int CANNOT_CONVERT_CHARSET = 346;
    extern const int CANNOT_LOAD_CONFIG = 347;
    extern const int CANNOT_INSERT_NULL_IN_ORDINARY_COLUMN = 349;
    extern const int INCOMPATIBLE_SOURCE_TABLES = 350;
    extern const int AMBIGUOUS_TABLE_NAME = 351;
    extern const int AMBIGUOUS_COLUMN_NAME = 352;
    extern const int INDEX_OF_POSITIONAL_ARGUMENT_IS_OUT_OF_RANGE = 353;
    extern const int ZLIB_INFLATE_FAILED = 354;
    extern const int ZLIB_DEFLATE_FAILED = 355;
    extern const int BAD_LAMBDA = 356;
    extern const int RESERVED_IDENTIFIER_NAME = 357;
    extern const int INTO_OUTFILE_NOT_ALLOWED = 358;
    extern const int TABLE_SIZE_EXCEEDS_MAX_DROP_SIZE_LIMIT = 359;
    extern const int CANNOT_CREATE_CHARSET_CONVERTER = 360;
    extern const int SEEK_POSITION_OUT_OF_BOUND = 361;
    extern const int CURRENT_WRITE_BUFFER_IS_EXHAUSTED = 362;
    extern const int CANNOT_CREATE_IO_BUFFER = 363;
    extern const int RECEIVED_ERROR_TOO_MANY_REQUESTS = 364;
    extern const int OUTPUT_IS_NOT_SORTED = 365;
    extern const int SIZES_OF_NESTED_COLUMNS_ARE_INCONSISTENT = 366;
    extern const int TOO_MANY_FETCHES = 367;
    extern const int BAD_CAST = 368;
    extern const int ALL_REPLICAS_ARE_STALE = 369;
    extern const int DATA_TYPE_CANNOT_BE_USED_IN_TABLES = 370;
    extern const int INCONSISTENT_CLUSTER_DEFINITION = 371;
    extern const int SESSION_NOT_FOUND = 372;
    extern const int SESSION_IS_LOCKED = 373;
    extern const int INVALID_SESSION_TIMEOUT = 374;
    extern const int CANNOT_DLOPEN = 375;
    extern const int CANNOT_PARSE_UUID = 376;
    extern const int ILLEGAL_SYNTAX_FOR_DATA_TYPE = 377;
    extern const int DATA_TYPE_CANNOT_HAVE_ARGUMENTS = 378;
    extern const int UNKNOWN_STATUS_OF_DISTRIBUTED_DDL_TASK = 379;
    extern const int CANNOT_KILL = 380;
    extern const int HTTP_LENGTH_REQUIRED = 381;
    extern const int CANNOT_LOAD_CATBOOST_MODEL = 382;
    extern const int CANNOT_APPLY_CATBOOST_MODEL = 383;
    extern const int PART_IS_TEMPORARILY_LOCKED = 384;
    extern const int MULTIPLE_STREAMS_REQUIRED = 385;
    extern const int NO_COMMON_TYPE = 386;
    extern const int EXTERNAL_LOADABLE_ALREADY_EXISTS = 387;
    extern const int CANNOT_ASSIGN_OPTIMIZE = 388;
    extern const int INSERT_WAS_DEDUPLICATED = 389;
    extern const int CANNOT_GET_CREATE_TABLE_QUERY = 390;
    extern const int EXTERNAL_LIBRARY_ERROR = 391;
    extern const int QUERY_IS_PROHIBITED = 392;
    extern const int THERE_IS_NO_QUERY = 393;
    extern const int QUERY_WAS_CANCELLED = 394;
    extern const int FUNCTION_THROW_IF_VALUE_IS_NON_ZERO = 395;
    extern const int TOO_MANY_ROWS_OR_BYTES = 396;
    extern const int QUERY_IS_NOT_SUPPORTED_IN_MATERIALIZED_VIEW = 397;
    extern const int UNKNOWN_MUTATION_COMMAND = 398;
    extern const int FORMAT_IS_NOT_SUITABLE_FOR_OUTPUT = 399;
    extern const int CANNOT_STAT = 400;
    extern const int FEATURE_IS_NOT_ENABLED_AT_BUILD_TIME = 401;
    extern const int CANNOT_IOSETUP = 402;
    extern const int INVALID_JOIN_ON_EXPRESSION = 403;
    extern const int BAD_ODBC_CONNECTION_STRING = 404;
    extern const int PARTITION_SIZE_EXCEEDS_MAX_DROP_SIZE_LIMIT = 405;
    extern const int TOP_AND_LIMIT_TOGETHER = 406;
    extern const int DECIMAL_OVERFLOW = 407;
    extern const int BAD_REQUEST_PARAMETER = 408;
    extern const int EXTERNAL_EXECUTABLE_NOT_FOUND = 409;
    extern const int EXTERNAL_SERVER_IS_NOT_RESPONDING = 410;
    extern const int PTHREAD_ERROR = 411;
    extern const int NETLINK_ERROR = 412;
    extern const int CANNOT_SET_SIGNAL_HANDLER = 413;
    extern const int CANNOT_READLINE = 414;
    extern const int ALL_REPLICAS_LOST = 415;
    extern const int REPLICA_STATUS_CHANGED = 416;
    extern const int EXPECTED_ALL_OR_ANY = 417;
    extern const int UNKNOWN_JOIN_STRICTNESS = 418;
    extern const int MULTIPLE_ASSIGNMENTS_TO_COLUMN = 419;
    extern const int CANNOT_UPDATE_COLUMN = 420;
    extern const int CANNOT_ADD_DIFFERENT_AGGREGATE_STATES = 421;
    extern const int UNSUPPORTED_URI_SCHEME = 422;
    extern const int CANNOT_GETTIMEOFDAY = 423;
    extern const int CANNOT_LINK = 424;
    extern const int SYSTEM_ERROR = 425;
    extern const int NULL_POINTER_DEREFERENCE = 426;
    extern const int CANNOT_COMPILE_REGEXP = 427;
    extern const int UNKNOWN_LOG_LEVEL = 428;
    extern const int FAILED_TO_GETPWUID = 429;
    extern const int MISMATCHING_USERS_FOR_PROCESS_AND_DATA = 430;
    extern const int ILLEGAL_SYNTAX_FOR_CODEC_TYPE = 431;
    extern const int UNKNOWN_CODEC = 432;
    extern const int ILLEGAL_CODEC_PARAMETER = 433;
    extern const int CANNOT_PARSE_PROTOBUF_SCHEMA = 434;
    extern const int NO_DATA_FOR_REQUIRED_PROTOBUF_FIELD = 435;
    extern const int PROTOBUF_BAD_CAST = 436;
    extern const int PROTOBUF_FIELD_NOT_REPEATED = 437;
    extern const int DATA_TYPE_CANNOT_BE_PROMOTED = 438;
    extern const int CANNOT_SCHEDULE_TASK = 439;
    extern const int INVALID_LIMIT_EXPRESSION = 440;
    extern const int CANNOT_PARSE_DOMAIN_VALUE_FROM_STRING = 441;
    extern const int BAD_DATABASE_FOR_TEMPORARY_TABLE = 442;
    extern const int NO_COMMON_COLUMNS_WITH_PROTOBUF_SCHEMA = 443;
    extern const int UNKNOWN_PROTOBUF_FORMAT = 444;
    extern const int CANNOT_MPROTECT = 445;
    extern const int FUNCTION_NOT_ALLOWED = 446;
    extern const int HYPERSCAN_CANNOT_SCAN_TEXT = 447;
    extern const int BROTLI_READ_FAILED = 448;
    extern const int BROTLI_WRITE_FAILED = 449;
    extern const int BAD_TTL_EXPRESSION = 450;
    extern const int BAD_TTL_FILE = 451;
    extern const int SETTING_CONSTRAINT_VIOLATION = 452;
    extern const int MYSQL_CLIENT_INSUFFICIENT_CAPABILITIES = 453;
    extern const int OPENSSL_ERROR = 454;
    extern const int SUSPICIOUS_TYPE_FOR_LOW_CARDINALITY = 455;
    extern const int UNKNOWN_QUERY_PARAMETER = 456;
    extern const int BAD_QUERY_PARAMETER = 457;
    extern const int CANNOT_UNLINK = 458;
    extern const int CANNOT_SET_THREAD_PRIORITY = 459;
    extern const int CANNOT_CREATE_TIMER = 460;
    extern const int CANNOT_SET_TIMER_PERIOD = 461;
    extern const int CANNOT_DELETE_TIMER = 462;
    extern const int CANNOT_FCNTL = 463;
    extern const int CANNOT_PARSE_ELF = 464;
    extern const int CANNOT_PARSE_DWARF = 465;
    extern const int INSECURE_PATH = 466;
    extern const int CANNOT_PARSE_BOOL = 467;
    extern const int CANNOT_PTHREAD_ATTR = 468;
    extern const int VIOLATED_CONSTRAINT = 469;
    extern const int QUERY_IS_NOT_SUPPORTED_IN_LIVE_VIEW = 470;
    extern const int SETTINGS_ARE_NOT_SUPPORTED = 471;
    extern const int READONLY_SETTING = 472;
    extern const int DEADLOCK_AVOIDED = 473;
    extern const int INVALID_TEMPLATE_FORMAT = 474;
<<<<<<< HEAD
    extern const int UNKNOWN_POLICY = 475;
    extern const int UNKNOWN_DISK = 476;
    extern const int UNKNOWN_PROTOCOL = 477;
    extern const int PATH_ACCESS_DENIED = 478;

=======
    extern const int INVALID_WITH_FILL_EXPRESSION = 475;
    extern const int WITH_TIES_WITHOUT_ORDER_BY = 476;
>>>>>>> 3d8ec8fb

    extern const int KEEPER_EXCEPTION = 999;
    extern const int POCO_EXCEPTION = 1000;
    extern const int STD_EXCEPTION = 1001;
    extern const int UNKNOWN_EXCEPTION = 1002;
    extern const int METRIKA_OTHER_ERROR = 1003;

    extern const int CONDITIONAL_TREE_PARENT_NOT_FOUND = 2001;
    extern const int ILLEGAL_PROJECTION_MANIPULATOR = 2002;
}

}<|MERGE_RESOLUTION|>--- conflicted
+++ resolved
@@ -449,16 +449,13 @@
     extern const int READONLY_SETTING = 472;
     extern const int DEADLOCK_AVOIDED = 473;
     extern const int INVALID_TEMPLATE_FORMAT = 474;
-<<<<<<< HEAD
-    extern const int UNKNOWN_POLICY = 475;
-    extern const int UNKNOWN_DISK = 476;
-    extern const int UNKNOWN_PROTOCOL = 477;
-    extern const int PATH_ACCESS_DENIED = 478;
-
-=======
     extern const int INVALID_WITH_FILL_EXPRESSION = 475;
     extern const int WITH_TIES_WITHOUT_ORDER_BY = 476;
->>>>>>> 3d8ec8fb
+    extern const int UNKNOWN_POLICY = 477;
+    extern const int UNKNOWN_DISK = 478;
+    extern const int UNKNOWN_PROTOCOL = 479;
+    extern const int PATH_ACCESS_DENIED = 480;
+
 
     extern const int KEEPER_EXCEPTION = 999;
     extern const int POCO_EXCEPTION = 1000;
