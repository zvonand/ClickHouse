--- conflicted
+++ resolved
@@ -218,32 +218,16 @@
                     Field cur_value;
                     col_data_filename.column->get(i, cur_value);
 
-<<<<<<< HEAD
                     String original_path = cur_value.safeGet<String>();
-                    String file_path_key;
-
-                    if (original_path.starts_with(configuration->getNamespace()))
-                        file_path_key = original_path.substr(configuration->getNamespace().size());
-                    else
-                        file_path_key = original_path;
-
-                    /// The file_path_key in position delete files must match exactly the manifest.
-                    /// The manifest stores the path as written during INSERT, which includes the leading '/'.
+                    String file_path_key = original_path;
+
+                    if (original_path.starts_with(blob_storage_namespace_name))
+                        file_path_key = original_path.substr(blob_storage_namespace_name.size());
+
                     if (!file_path_key.empty() && !file_path_key.starts_with('/'))
-                    {
                         file_path_key = "/" + file_path_key;
-                    }
 
                     col_data_filename_without_namespaces->insert(file_path_key);
-=======
-                    String path_without_namespace;
-                    if (cur_value.safeGet<String>().starts_with(blob_storage_namespace_name))
-                        path_without_namespace = cur_value.safeGet<String>().substr(blob_storage_namespace_name.size());
-
-                    if (!path_without_namespace.starts_with('/'))
-                        path_without_namespace = "/" + path_without_namespace;
-                    col_data_filename_without_namespaces->insert(path_without_namespace);
->>>>>>> 473fc9f6
                 }
                 col_data_filename.column = std::move(col_data_filename_without_namespaces);
                 Columns chunk_pos_delete;
