#pragma once
#include "config.h"

#if USE_AVRO

#include <Poco/JSON/Array.h>
#include <Poco/JSON/Object.h>
#include <Poco/JSON/Parser.h>

#include <Core/Types.h>
#include <Disks/DiskObjectStorage/ObjectStorages/IObjectStorage.h>
#include <Interpreters/Context_fwd.h>
#include <Storages/ObjectStorage/DataLakes/Iceberg/ManifestFile.h>
#include <Storages/ObjectStorage/DataLakes/Iceberg/SchemaProcessor.h>
#include <Storages/ObjectStorage/DataLakes/Iceberg/Snapshot.h>

#include <optional>
#include <base/defines.h>

#include <Storages/ObjectStorage/DataLakes/IDataLakeMetadata.h>
#include <Storages/ObjectStorage/DataLakes/Iceberg/IcebergMetadataFilesCache.h>
#include <Storages/ObjectStorage/StorageObjectStorage.h>

#include <IO/CompressionMethod.h>
#include <Storages/ObjectStorage/DataLakes/Iceberg/IcebergDataObjectInfo.h>
#include <Storages/ObjectStorage/DataLakes/Iceberg/IcebergIterator.h>
#include <Storages/ObjectStorage/DataLakes/Iceberg/IcebergTableStateSnapshot.h>
#include <Storages/ObjectStorage/DataLakes/Iceberg/PersistentTableComponents.h>
#include <Storages/ObjectStorage/DataLakes/Iceberg/StatelessMetadataFileGetter.h>
#include <Storages/ObjectStorage/DataLakes/Iceberg/Utils.h>
#include <Storages/ObjectStorage/Utils.h>

namespace DB
{

class IcebergMetadata : public IDataLakeMetadata
{
public:
    using IcebergHistory = std::vector<Iceberg::IcebergHistoryRecord>;

    static constexpr auto name = "Iceberg";

    const char * getName() const override { return name; }

    IcebergMetadata(
        ObjectStoragePtr object_storage_,
        StorageObjectStorageConfigurationPtr configuration_,
        const ContextPtr & context_,
        IcebergMetadataFilesCachePtr cache_ptr);

    /// Get table schema parsed from metadata.
    NamesAndTypesList getTableSchema(ContextPtr local_context) const override;

    StorageInMemoryMetadata getStorageSnapshotMetadata(ContextPtr local_context) const override;

    bool operator==(const IDataLakeMetadata & /*other*/) const override { return false; }

    static void createInitial(
        const ObjectStoragePtr & object_storage,
        const StorageObjectStorageConfigurationWeakPtr & configuration,
        const ContextPtr & local_context,
        const std::optional<ColumnsDescription> & columns,
        ASTPtr partition_by,
        ASTPtr order_by,
        bool if_not_exists,
        std::shared_ptr<DataLake::ICatalog> catalog,
        const StorageID & table_id_);

    static DataLakeMetadataPtr create(
        const ObjectStoragePtr & object_storage,
        const StorageObjectStorageConfigurationWeakPtr & configuration,
        const ContextPtr & local_context);

    std::shared_ptr<NamesAndTypesList> getInitialSchemaByPath(ContextPtr local_context, ObjectInfoPtr object_info) const override;
    std::shared_ptr<const ActionsDAG> getSchemaTransformer(ContextPtr local_context, ObjectInfoPtr object_info) const override;

    static Int32 parseTableSchema(
        const Poco::JSON::Object::Ptr & metadata_object, Iceberg::IcebergSchemaProcessor & schema_processor, LoggerPtr metadata_logger);

    bool supportsUpdate() const override { return true; }
    bool supportsWrites() const override { return true; }
    bool supportsParallelInsert() const override { return true; }

    IcebergHistory getHistory(ContextPtr local_context) const;

    std::optional<size_t> totalRows(ContextPtr Local_context) const override;
    std::optional<size_t> totalBytes(ContextPtr Local_context) const override;

    bool isDataSortedBySortingKey(StorageMetadataPtr storage_metadata_snapshot, ContextPtr context) const override;

    ColumnMapperPtr getColumnMapperForObject(ObjectInfoPtr object_info) const override;

    ColumnMapperPtr getColumnMapperForCurrentSchema(StorageMetadataPtr storage_metadata_snapshot, ContextPtr context) const override;

    SinkToStoragePtr write(
        SharedHeader sample_block,
        const StorageID & table_id,
        ObjectStoragePtr object_storage,
        StorageObjectStorageConfigurationPtr /*configuration*/,
        const std::optional<FormatSettings> & format_settings,
        ContextPtr context,
        std::shared_ptr<DataLake::ICatalog> catalog) override;

    CompressionMethod getCompressionMethod() const { return persistent_components.metadata_compression_method; }

    bool optimize(const StorageMetadataPtr & metadata_snapshot, ContextPtr context, const std::optional<FormatSettings> & format_settings) override;
    bool supportsDelete() const override { return true; }
    void mutate(
        const MutationCommands & commands,
        StorageObjectStorageConfigurationPtr configuration,
        ContextPtr context,
        const StorageID & storage_id,
        StorageMetadataPtr metadata_snapshot,
        std::shared_ptr<DataLake::ICatalog> catalog,
        const std::optional<FormatSettings> & format_settings) override;

    void checkMutationIsPossible(const MutationCommands & commands) override;

    void modifyFormatSettings(FormatSettings & format_settings, const Context & local_context) const override;
    void addDeleteTransformers(ObjectInfoPtr object_info, QueryPipelineBuilder & builder, const std::optional<FormatSettings> & format_settings, ContextPtr local_context) const override;
    void checkAlterIsPossible(const AlterCommands & commands) override;
    void alter(const AlterCommands & params, ContextPtr context) override;

    ObjectIterator iterate(
        const ActionsDAG * filter_dag,
        FileProgressCallback callback,
        size_t list_batch_size,
        StorageMetadataPtr storage_metadata,
        ContextPtr local_context) const override;

    void drop(ContextPtr context) override;

    ObjectIterator createIcebergKeysIterator(
        Strings && data_files_,
        ObjectStoragePtr,
        IDataLakeMetadata::FileProgressCallback callback_,
        ContextPtr local_context);

private:
    Iceberg::PersistentTableComponents initializePersistentTableComponents(
        StorageObjectStorageConfigurationPtr configuration, IcebergMetadataFilesCachePtr cache_ptr, ContextPtr context_);

    Iceberg::IcebergDataSnapshotPtr
    getIcebergDataSnapshot(Poco::JSON::Object::Ptr metadata_object, Int64 snapshot_id, ContextPtr local_context) const;

    Iceberg::IcebergDataSnapshotPtr createIcebergDataSnapshotFromSnapshotJSON(Poco::JSON::Object::Ptr snapshot_object, Int64 snapshot_id, ContextPtr local_context) const;
    std::pair<Iceberg::IcebergDataSnapshotPtr, Int32>
    getStateImpl(const ContextPtr & local_context, Poco::JSON::Object::Ptr metadata_object) const;
    std::pair<Iceberg::IcebergDataSnapshotPtr, Iceberg::TableStateSnapshot>
    getState(const ContextPtr & local_context, const String & metadata_path, Int32 metadata_version) const;
    Iceberg::IcebergDataSnapshotPtr
    getRelevantDataSnapshotFromTableStateSnapshot(Iceberg::TableStateSnapshot table_state_snapshot, ContextPtr local_context) const;
    std::pair<Iceberg::IcebergDataSnapshotPtr, Iceberg::TableStateSnapshot> getRelevantState(const ContextPtr & context) const;

<<<<<<< HEAD
    const ObjectStoragePtr object_storage;
    mutable std::shared_ptr<SecondaryStorages> secondary_storages; // Sometimes data or manifests can be located on another storage

    const StorageObjectStorageConfigurationWeakPtr configuration;
=======
>>>>>>> 473fc9f6
    LoggerPtr log;
    const ObjectStoragePtr object_storage;
    DB::Iceberg::PersistentTableComponents persistent_components;
    const DataLakeStorageSettings & data_lake_settings;
    const String write_format;
    KeyDescription getSortingKey(ContextPtr local_context, Iceberg::TableStateSnapshot actual_table_state_snapshot) const;
};
}

#endif<|MERGE_RESOLUTION|>--- conflicted
+++ resolved
@@ -152,15 +152,9 @@
     getRelevantDataSnapshotFromTableStateSnapshot(Iceberg::TableStateSnapshot table_state_snapshot, ContextPtr local_context) const;
     std::pair<Iceberg::IcebergDataSnapshotPtr, Iceberg::TableStateSnapshot> getRelevantState(const ContextPtr & context) const;
 
-<<<<<<< HEAD
+    LoggerPtr log;
     const ObjectStoragePtr object_storage;
     mutable std::shared_ptr<SecondaryStorages> secondary_storages; // Sometimes data or manifests can be located on another storage
-
-    const StorageObjectStorageConfigurationWeakPtr configuration;
-=======
->>>>>>> 473fc9f6
-    LoggerPtr log;
-    const ObjectStoragePtr object_storage;
     DB::Iceberg::PersistentTableComponents persistent_components;
     const DataLakeStorageSettings & data_lake_settings;
     const String write_format;
