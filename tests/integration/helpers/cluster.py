--- conflicted
+++ resolved
@@ -73,11 +73,7 @@
 # Minimum version we use in integration tests to check compatibility with old releases
 # Keep in mind that we only support upgrading between releases that are at most 1 year different.
 # This means that this minimum need to be, at least, 1 year older than the current release
-<<<<<<< HEAD
-CLICKHOUSE_CI_MIN_TESTED_VERSION = "23.3"
-=======
-CLICKHOUSE_CI_MIN_TESTED_VERSION = "22.8.13.21.altinitystable"
->>>>>>> ca619603
+CLICKHOUSE_CI_MIN_TESTED_VERSION = "v23.3.19.33.altinitystable"
 
 
 # to create docker-compose env file
